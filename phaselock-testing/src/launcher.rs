--- conflicted
+++ resolved
@@ -60,14 +60,9 @@
 
         Self {
             // FIXME pass in number of bootstrap nodes from config
-<<<<<<< HEAD
             // instead of just assuming they're 3
             // <https://github.com/EspressoSystems/phaselock/issues/224>
-            network: NETWORK::generator(expected_node_count, 3, sks.clone()),
-=======
-            // instead of just assuming they're 1
-            network: NETWORK::generator(expected_node_count, 1),
->>>>>>> 394742e7
+            network: NETWORK::generator(expected_node_count, 3),
             storage: Box::new(|_| {
                 <STORAGE as TestableStorage<BLOCK, STATE, N>>::construct_tmp_storage().unwrap()
             }),
