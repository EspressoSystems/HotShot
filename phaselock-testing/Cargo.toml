[package]
name = "phaselock-testing"
version = "0.1.0"
edition = "2021"
description = "Types and traits for the PhaseLock consesus module"
authors = ["Victor Koenders <vkoenders@espressosys.com>"]

# See more keys and their definitions at https://doc.rust-lang.org/cargo/reference/manifest.html

[dependencies]
phaselock = { path = "../" }
phaselock-types = { path = "../phaselock-types" }
phaselock-utils = { path = "../phaselock-utils", features = ["logging-utils"] }
<<<<<<< HEAD
libp2p-networking = {path = "../libp2p-networking", version = "0.1.0"}
libp2p = { version = "0.45.1", features = ["serde"] }
=======
>>>>>>> 8d169dc7
async-std = "1.11.0"
tracing = "0.1.32"
rand = "0.8.5"
snafu = { version = "0.7.0", features = ["backtraces"] }
either = { version = "1.7.0" }

[dev-dependencies]
<<<<<<< HEAD
async-std = { version = "1.11.0", features = ["attributes"] }
tracing-subscriber = { version = "0.3.14", features = ["env-filter", "json"] }
tracing-error = "0.2.0"
tracing-unwrap = "0.9.2"
=======
>>>>>>> 8d169dc7
tempfile = "3.3.0"
proptest = "1.0.0"
<|MERGE_RESOLUTION|>--- conflicted
+++ resolved
@@ -11,11 +11,6 @@
 phaselock = { path = "../" }
 phaselock-types = { path = "../phaselock-types" }
 phaselock-utils = { path = "../phaselock-utils", features = ["logging-utils"] }
-<<<<<<< HEAD
-libp2p-networking = {path = "../libp2p-networking", version = "0.1.0"}
-libp2p = { version = "0.45.1", features = ["serde"] }
-=======
->>>>>>> 8d169dc7
 async-std = "1.11.0"
 tracing = "0.1.32"
 rand = "0.8.5"
@@ -23,12 +18,5 @@
 either = { version = "1.7.0" }
 
 [dev-dependencies]
-<<<<<<< HEAD
-async-std = { version = "1.11.0", features = ["attributes"] }
-tracing-subscriber = { version = "0.3.14", features = ["env-filter", "json"] }
-tracing-error = "0.2.0"
-tracing-unwrap = "0.9.2"
-=======
->>>>>>> 8d169dc7
 tempfile = "3.3.0"
 proptest = "1.0.0"
