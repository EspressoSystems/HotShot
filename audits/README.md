# Espresso Systems security audits


Internal audits

| Scope & Delivery date       | Report                                                        |
|-----------------------------|---------------------------------------------------------------|
<<<<<<< HEAD
| HotShot - November 20, 2024   | [Report](https://github.com/EspressoSystems/HotShot/blob/main/audits/internal-reviews/EspressoHotshot-2024internal.pdf) |
=======
| HotShot - July 29, 2024   | [Report](./internal-reviews/EspressoHotshot-2024internal.pdf) |
>>>>>>> ce408299
<|MERGE_RESOLUTION|>--- conflicted
+++ resolved
@@ -5,8 +5,5 @@
 
 | Scope & Delivery date       | Report                                                        |
 |-----------------------------|---------------------------------------------------------------|
-<<<<<<< HEAD
-| HotShot - November 20, 2024   | [Report](https://github.com/EspressoSystems/HotShot/blob/main/audits/internal-reviews/EspressoHotshot-2024internal.pdf) |
-=======
-| HotShot - July 29, 2024   | [Report](./internal-reviews/EspressoHotshot-2024internal.pdf) |
->>>>>>> ce408299
+
+| HotShot - November 20, 2024   | [Report](https://github.com/EspressoSystems/HotShot/blob/main/audits/internal-reviews/EspressoHotshot-2024internal.pdf) |