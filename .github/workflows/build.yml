--- conflicted
+++ resolved
@@ -30,10 +30,6 @@
           override: true
           default: true
 
-<<<<<<< HEAD
-
-=======
->>>>>>> 38dda05f
       - uses: Swatinem/rust-cache@v1
         name: Enable Rust Caching
         with:
