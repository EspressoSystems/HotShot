name: Build and Test Workflow

on:
  push:
    branches:
      - 'benchmarking_*'
      - 'main'
  pull_request:
    branches:
      - 'main'
      - '*/*'
  schedule:
    - cron: '0 0 * * 1'
  workflow_dispatch:

jobs:
  build:
    runs-on: ubuntu-latest
    steps:
      - uses: styfle/cancel-workflow-action@0.11.0
        name: Cancel Outdated Builds
        with:
          all_but_latest: true
          access_token: ${{ github.token }}

      - uses: actions/checkout@v3
        name: Checkout Repository

      - name: Install dependencies
        run: |
          sudo apt-get update
          sudo apt-get install -y protobuf-compiler

      - uses: Swatinem/rust-cache@v2
        name: Enable Rust Caching

      - name: Audit
        # TODO remove ignore flag if/when ansiterm cve fixed
        run: cargo audit --ignore RUSTSEC-2021-0139

      - name: Check
        run: cargo check --features=full-ci --workspace

      - name: Build all crates in workspace
        run: cargo build --verbose --profile=release-lto --features=full-ci --lib --bins --tests --benches --workspace --examples

      # - name: Unit and integration tests for all crates in workspace
      #   run: |
      #     cargo test --verbose --profile=release-lto --features=full-ci --lib --bins --tests --benches --workspace --no-fail-fast -- --test-threads=1
      #   timeout-minutes: 60
      #   env:
      #     RUST_BACKTRACE: full

      - name: Setup Docker BuildKit (buildx)
        uses: docker/setup-buildx-action@v2

      - name: Login to Github Container Repo
        uses: docker/login-action@v2
        if: github.event_name != 'pull_request'
        with:
          registry: ghcr.io
          username: ${{ github.repository_owner }}
          password: ${{ secrets.GITHUB_TOKEN }}

<<<<<<< HEAD
      # - name: Generate docker metadata (libp2p)
      #   uses: docker/metadata-action@v4
      #   id: multi-machine-libp2p
      #   with:
      #     images: ghcr.io/espressosystems/hotshot/multi-machine-libp2p

=======
      - name: Generate docker metadata (libp2p)
        uses: docker/metadata-action@v4
        id: multi-machine-libp2p
        with:
          images: ghcr.io/espressosystems/hotshot/multi-machine-libp2p

      # Examples have been removed temporiraly, so the follwing workflows aren't applicable for now.
      
>>>>>>> 72aff085
      # - name: Build and push multi-machine-libp2p docker
      #   uses: docker/build-push-action@v3
      #   with:
      #     context: ./
      #     file: ./deploy/Dockerfile
      #     platforms: linux/amd64
      #     push: ${{ github.event_name != 'pull_request' }}
      #     tags: ${{ steps.multi-machine-libp2p.outputs.tags }}
      #     labels: ${{ steps.multi-machine-libp2p.outputs.labels }}

      # - name: Generate docker metadata (centralized)
      #   uses: docker/metadata-action@v4
      #   id: multi-machine-centralized
      #   with:
      #     images: ghcr.io/espressosystems/hotshot/multi-machine-centralized

      # - name: Build and push multi-machine-centralized docker
      #   uses: docker/build-push-action@v3
      #   with:
      #     context: ./
      #     file: ./deploy/multi-machine-centralized.Dockerfile
      #     platforms: linux/amd64
      #     push: ${{ github.event_name != 'pull_request' }}
      #     tags: ${{ steps.multi-machine-centralized.outputs.tags }}
      #     labels: ${{ steps.multi-machine-centralized.outputs.labels }}

<<<<<<< HEAD
      - name: Generate docker metadata (centralized-web-server)
        uses: docker/metadata-action@v4
        id: multi-machine-web
        with:
          images: ghcr.io/espressosystems/hotshot/multi-machine-web

      - name: Build and push multi-machine-web docker
        uses: docker/build-push-action@v3
        with:
          context: ./
          file: ./deploy/multi-machine-web.Dockerfile
          platforms: linux/amd64
          push: ${{ github.event_name != 'pull_request' }}
          tags: ${{ steps.multi-machine-web.outputs.tags }}
          labels: ${{ steps.multi-machine-web.outputs.labels }}

=======
>>>>>>> 72aff085
      # - name: Generate docker metadata (centralized vrf)
      #   uses: docker/metadata-action@v4
      #   id: multi-machine-vrf-centralized
      #   with:
      #     images: ghcr.io/espressosystems/hotshot/multi-machine-vrf-centralized

      # - name: Build and push multi-machine-vrf-centralized docker
      #   uses: docker/build-push-action@v3
      #   with:
      #     context: ./
      #     file: ./deploy/multi-machine-vrf-centralized.Dockerfile
      #     platforms: linux/amd64
      #     push: ${{ github.event_name != 'pull_request' }}
      #     tags: ${{ steps.multi-machine-vrf-centralized.outputs.tags }}
      #     labels: ${{ steps.multi-machine-vrf-centralized.outputs.labels }}<|MERGE_RESOLUTION|>--- conflicted
+++ resolved
@@ -62,23 +62,14 @@
           username: ${{ github.repository_owner }}
           password: ${{ secrets.GITHUB_TOKEN }}
 
-<<<<<<< HEAD
       # - name: Generate docker metadata (libp2p)
       #   uses: docker/metadata-action@v4
       #   id: multi-machine-libp2p
       #   with:
       #     images: ghcr.io/espressosystems/hotshot/multi-machine-libp2p
 
-=======
-      - name: Generate docker metadata (libp2p)
-        uses: docker/metadata-action@v4
-        id: multi-machine-libp2p
-        with:
-          images: ghcr.io/espressosystems/hotshot/multi-machine-libp2p
-
       # Examples have been removed temporiraly, so the follwing workflows aren't applicable for now.
       
->>>>>>> 72aff085
       # - name: Build and push multi-machine-libp2p docker
       #   uses: docker/build-push-action@v3
       #   with:
@@ -105,25 +96,6 @@
       #     tags: ${{ steps.multi-machine-centralized.outputs.tags }}
       #     labels: ${{ steps.multi-machine-centralized.outputs.labels }}
 
-<<<<<<< HEAD
-      - name: Generate docker metadata (centralized-web-server)
-        uses: docker/metadata-action@v4
-        id: multi-machine-web
-        with:
-          images: ghcr.io/espressosystems/hotshot/multi-machine-web
-
-      - name: Build and push multi-machine-web docker
-        uses: docker/build-push-action@v3
-        with:
-          context: ./
-          file: ./deploy/multi-machine-web.Dockerfile
-          platforms: linux/amd64
-          push: ${{ github.event_name != 'pull_request' }}
-          tags: ${{ steps.multi-machine-web.outputs.tags }}
-          labels: ${{ steps.multi-machine-web.outputs.labels }}
-
-=======
->>>>>>> 72aff085
       # - name: Generate docker metadata (centralized vrf)
       #   uses: docker/metadata-action@v4
       #   id: multi-machine-vrf-centralized
