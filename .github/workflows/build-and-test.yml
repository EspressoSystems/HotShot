--- conflicted
+++ resolved
@@ -48,8 +48,6 @@
         env:
           RUST_BACKTRACE: full
 
-<<<<<<< HEAD
-=======
 
   test-self-hosted:
     strategy:
@@ -69,7 +67,6 @@
         with:
           prefix-key: ${{ matrix.just_variants }}
 
->>>>>>> db90f49f
       - name: Unit and integration tests for all crates in workspace
         run: |
           just ${{ matrix.just_variants }} test-ci-fail-fast
@@ -77,12 +74,6 @@
         env:
           RUST_BACKTRACE: full
 
-<<<<<<< HEAD
-      - name: Build examples in release mode
-        run: just ${{ matrix.just_variants }} build_release --examples --package hotshot-examples --no-default-features
-
-      - name: Upload Binaries
-=======
   build-release:
     strategy:
       matrix:
@@ -143,8 +134,17 @@
       - name: Build all crates in workspace
         run: just ${{ matrix.just_variants }} build
 
-      - name: Upload binaries
->>>>>>> db90f49f
+      - name: Unit and integration tests for all crates in workspace
+        run: |
+          just ${{ matrix.just_variants }} test-ci
+        timeout-minutes: 60
+        env:
+          RUST_BACKTRACE: full
+
+      - name: Build examples in release mode
+        run: just ${{ matrix.just_variants }} build_release --examples --package hotshot-examples --no-default-features
+
+      - name: Upload Binaries
         uses: actions/upload-artifact@v4
         with:
           name: binaries-amd64-${{ matrix.just_variants }}
@@ -344,7 +344,6 @@
           tags: ${{ steps.validator-webserver.outputs.tags }}
           labels: ${{ steps.validator-webserver.outputs.labels }}
           build-args: |
-<<<<<<< HEAD
             ASYNC_EXECUTOR=${{ matrix.just_variants }}
 
       - name: Build and push cdn-broker docker
@@ -399,7 +398,4 @@
           just ${{ matrix.just_variants }} test_crypto
         timeout-minutes: 60
         env:
-          RUST_BACKTRACE: full
-=======
-            ASYNC_EXECUTOR=${{ matrix.just_variants }}
->>>>>>> db90f49f
+          RUST_BACKTRACE: full