name: Build and Test

on:
  push:
    branches:
      - 'develop'
      - 'main'
  pull_request:
  schedule:
    - cron: '0 0 * * 1'
  workflow_dispatch:

concurrency:
  group: ${{ github.workflow }}-${{ (github.ref == 'refs/heads/main' && github.run_number) || github.ref }}
  cancel-in-progress: true

jobs:
  test:
    strategy:
      matrix:
        just_variants:
          - async-std
          - tokio
      fail-fast: false
    runs-on: ubuntu-latest
    steps:
      - uses: actions/checkout@v4
        name: Checkout Repository

      - run: rustup toolchain install stable --profile minimal

      - uses: Swatinem/rust-cache@v2
        name: Enable Rust Caching
        with:
          shared-key: ""
          prefix-key: ${{ matrix.just_variants }}

<<<<<<< HEAD
      - name: Install dependencies
        run: |
          sudo apt-get update
          sudo apt-get install -y capnproto

=======
>>>>>>> a01a937d
      - name: Install Just
        run: |
          wget https://github.com/casey/just/releases/download/1.14.0/just-1.14.0-x86_64-unknown-linux-musl.tar.gz
          tar -vxf just-1.14.0-x86_64-unknown-linux-musl.tar.gz just
          sudo cp just /usr/bin/just

      - name: Unit and integration tests for all crates in workspace
        run: |
          just ${{ matrix.just_variants }} test-ci
        timeout-minutes: 60
        env:
          RUST_BACKTRACE: full


  test-self-hosted:
    strategy:
      matrix:
        just_variants:
          - async-std
          - tokio
      fail-fast: false
    runs-on: [self-hosted]
    container: ghcr.io/espressosystems/devops-rust:stable
    steps:
      - uses: actions/checkout@v4
        name: Checkout Repository

      - name: Install Cap'n'Proto
        run: |
          apt-get update
          apt-get install -y capnproto

      - uses: Swatinem/rust-cache@v2
        name: Enable Rust Caching
        with:
          prefix-key: ${{ matrix.just_variants }}

      - name: Unit and integration tests for all crates in workspace
        run: |
          just ${{ matrix.just_variants }} test-ci-fail-fast
        timeout-minutes: 60
        env:
          RUST_BACKTRACE: full

  build-release:
    strategy:
      matrix:
        just_variants:
          - async-std
          - tokio
      fail-fast: false
    runs-on: ubuntu-latest
    steps:
      - uses: actions/checkout@v4
        name: Checkout Repository

      - run: rustup toolchain install stable --profile minimal

      - uses: Swatinem/rust-cache@v2
        name: Enable Rust Caching
        with:
          shared-key: ""
          prefix-key: ${{ matrix.just_variants }}

      - name: Install dependencies
        run: |
          sudo apt-get update
          sudo apt-get install -y capnproto

      - name: Install Just
        run: |
          wget https://github.com/casey/just/releases/download/1.14.0/just-1.14.0-x86_64-unknown-linux-musl.tar.gz
          tar -vxf just-1.14.0-x86_64-unknown-linux-musl.tar.gz just
          sudo cp just /usr/bin/just

      - name: Build HotShot in release mode
        run: just ${{ matrix.just_variants }} build_release


  build:
    strategy:
      matrix:
        just_variants:
          - async-std
          - tokio
      fail-fast: false
    needs: [test]
    runs-on: ubuntu-latest
    steps:
      - uses: actions/checkout@v4
        name: Checkout Repository

      - run: rustup toolchain install stable --profile minimal

      - uses: Swatinem/rust-cache@v2
        name: Enable Rust Caching
        with:
          shared-key: ""
          prefix-key: ${{ matrix.just_variants }}

      - name: Install dependencies
        run: |
          sudo apt-get update
          sudo apt-get install -y capnproto

      - name: Install Just
        run: |
          wget https://github.com/casey/just/releases/download/1.14.0/just-1.14.0-x86_64-unknown-linux-musl.tar.gz
          tar -vxf just-1.14.0-x86_64-unknown-linux-musl.tar.gz just
          sudo cp just /usr/bin/just

      - name: Build all crates in workspace
        run: just ${{ matrix.just_variants }} build

      - name: Upload binaries
        uses: actions/upload-artifact@v4
        with:
          name: binaries-amd64-${{ matrix.just_variants }}
          path: |
            target/${{ matrix.just_variants }}/debug/examples/counter
            target/${{ matrix.just_variants }}/debug/examples/multi-validator-libp2p
            target/${{ matrix.just_variants }}/debug/examples/orchestrator-libp2p
            target/${{ matrix.just_variants }}/debug/examples/validator-libp2p
            target/${{ matrix.just_variants }}/debug/examples/multi-validator-webserver
            target/${{ matrix.just_variants }}/debug/examples/multi-webserver
            target/${{ matrix.just_variants }}/debug/examples/webserver
            target/${{ matrix.just_variants }}/debug/examples/orchestrator-webserver
            target/${{ matrix.just_variants }}/debug/examples/validator-webserver

  build-arm:
    strategy:
      matrix:
        just_variants:
          - async-std
          - tokio
      fail-fast: false
    needs: [test]
    runs-on: [self-hosted, arm64]
    container: ghcr.io/espressosystems/devops-rust:stable
    steps:
      - uses: actions/checkout@v4
        name: Checkout Repository

      - uses: Swatinem/rust-cache@v2
        name: Enable Rust Caching
        with:
          shared-key: ""
          prefix-key: arm-${{ matrix.just_variants }}

      - name: Build all crates in workspace
        run: just ${{ matrix.just_variants }} build

      - name: Upload Binaries
        uses: actions/upload-artifact@v4
        with:
          name: binaries-aarch64-${{ matrix.just_variants }}
          path: |
            target/${{ matrix.just_variants }}/debug/examples/counter
            target/${{ matrix.just_variants }}/debug/examples/multi-validator-libp2p
            target/${{ matrix.just_variants }}/debug/examples/orchestrator-libp2p
            target/${{ matrix.just_variants }}/debug/examples/validator-libp2p
            target/${{ matrix.just_variants }}/debug/examples/multi-validator-webserver
            target/${{ matrix.just_variants }}/debug/examples/multi-webserver
            target/${{ matrix.just_variants }}/debug/examples/webserver
            target/${{ matrix.just_variants }}/debug/examples/orchestrator-webserver
            target/${{ matrix.just_variants }}/debug/examples/validator-webserver

  build-dockers:
    strategy:
      matrix:
        just_variants:
          - async-std
          - tokio
      fail-fast: false
    runs-on: ubuntu-latest
    needs: [build, build-arm]
    steps:
      - name: Checkout Repository
        uses: actions/checkout@v4

      - name: Setup Docker BuildKit (buildx)
        uses: docker/setup-buildx-action@v3

      - name: Login to Github Container Repo
        uses: docker/login-action@v3
        if: github.event_name != 'pull_request'
        with:
          registry: ghcr.io
          username: ${{ github.repository_owner }}
          password: ${{ secrets.GITHUB_TOKEN }}

      - name: Download AMD executables
        uses: actions/download-artifact@v4
        with:
          name: binaries-amd64-${{ matrix.just_variants }}
          path: target/${{ matrix.just_variants }}/amd64/debug/examples

      - name: Download ARM executables
        uses: actions/download-artifact@v4
        with:
          name: binaries-aarch64-${{ matrix.just_variants }}
          path: target/${{ matrix.just_variants }}/arm64/debug/examples

      - name: Generate orchestrator-libp2p docker metadata
        uses: docker/metadata-action@v5
        id: orchestrator-libp2p
        with:
          images: ghcr.io/espressosystems/hotshot/orchestrator-libp2p
          flavor: suffix=-${{ matrix.just_variants }}

      - name: Generate validator-libp2p docker metadata
        uses: docker/metadata-action@v5
        id: validator-libp2p
        with:
          images: ghcr.io/espressosystems/hotshot/validator-libp2p
          flavor: suffix=-${{ matrix.just_variants }}

      - name: Generate webserver docker metadata
        uses: docker/metadata-action@v5
        id: webserver
        with:
          images: ghcr.io/espressosystems/hotshot/webserver
          flavor: suffix=-${{ matrix.just_variants }}

      - name: Generate orchestrator-webserver docker metadata
        uses: docker/metadata-action@v5
        id: orchestrator-webserver
        with:
          images: ghcr.io/espressosystems/hotshot/orchestrator-webserver
          flavor: suffix=-${{ matrix.just_variants }}

      - name: Generate validator-webserver docker metadata
        uses: docker/metadata-action@v5
        id: validator-webserver
        with:
          images: ghcr.io/espressosystems/hotshot/validator-webserver
          flavor: suffix=-${{ matrix.just_variants }}

      - name: Build and push orchestrator-libp2p docker
        uses: docker/build-push-action@v5
        with:
          context: ./
          file: ./docker/orchestrator-libp2p.Dockerfile
          platforms: linux/amd64,linux/arm64
          push: ${{ github.event_name != 'pull_request' }}
          tags: ${{ steps.orchestrator-libp2p.outputs.tags }}
          labels: ${{ steps.orchestrator-libp2p.outputs.labels }}
          build-args: |
            ASYNC_EXECUTOR=${{ matrix.just_variants }}

      - name: Build and push validator-libp2p docker
        uses: docker/build-push-action@v5
        with:
          context: ./
          file: ./docker/validator-libp2p.Dockerfile
          platforms: linux/amd64,linux/arm64
          push: ${{ github.event_name != 'pull_request' }}
          tags: ${{ steps.validator-libp2p.outputs.tags }}
          labels: ${{ steps.validator-libp2p.outputs.labels }}
          build-args: |
            ASYNC_EXECUTOR=${{ matrix.just_variants }}

      - name: Build and push webserver docker
        uses: docker/build-push-action@v5
        with:
          context: ./
          file: ./docker/webserver.Dockerfile
          platforms: linux/amd64,linux/arm64
          push: ${{ github.event_name != 'pull_request' }}
          tags: ${{ steps.webserver.outputs.tags }}
          labels: ${{ steps.webserver.outputs.labels }}
          build-args: |
            ASYNC_EXECUTOR=${{ matrix.just_variants }}

      - name: Build and push orchestrator-webserver docker
        uses: docker/build-push-action@v5
        with:
          context: ./
          file: ./docker/orchestrator-webserver.Dockerfile
          platforms: linux/amd64,linux/arm64
          push: ${{ github.event_name != 'pull_request' }}
          tags: ${{ steps.orchestrator-webserver.outputs.tags }}
          labels: ${{ steps.orchestrator-webserver.outputs.labels }}
          build-args: |
            ASYNC_EXECUTOR=${{ matrix.just_variants }}

      - name: Build and push validator-webserver docker
        uses: docker/build-push-action@v5
        with:
          context: ./
          file: ./docker/validator-webserver.Dockerfile
          platforms: linux/amd64,linux/arm64
          push: ${{ github.event_name != 'pull_request' }}
          tags: ${{ steps.validator-webserver.outputs.tags }}
          labels: ${{ steps.validator-webserver.outputs.labels }}
          build-args: |
<<<<<<< HEAD
            ASYNC_EXECUTOR=${{ matrix.just_variants }}
=======
            ASYNC_EXECUTOR=${{ matrix.just_variants }}

  test-crypto:
    strategy:
      matrix:
        just_variants:
          - async-std
    runs-on: ubuntu-latest
    steps:
      - uses: actions/checkout@v4
        name: Checkout Repository

      - run: rustup toolchain install stable --profile minimal

      - uses: Swatinem/rust-cache@v2
        name: Enable Rust Caching
        with:
          shared-key: ""
          prefix-key: ${{ matrix.just_variants }}

      - name: Install Just
        run: |
          wget https://github.com/casey/just/releases/download/1.14.0/just-1.14.0-x86_64-unknown-linux-musl.tar.gz
          tar -vxf just-1.14.0-x86_64-unknown-linux-musl.tar.gz just
          sudo cp just /usr/bin/just
      - name: Crypto u`nit and integration tests for all crates in workspace
        run: |
          just ${{ matrix.just_variants }} test_crypto
        timeout-minutes: 60
        env:
          RUST_BACKTRACE: full
>>>>>>> a01a937d
<|MERGE_RESOLUTION|>--- conflicted
+++ resolved
@@ -35,14 +35,6 @@
           shared-key: ""
           prefix-key: ${{ matrix.just_variants }}
 
-<<<<<<< HEAD
-      - name: Install dependencies
-        run: |
-          sudo apt-get update
-          sudo apt-get install -y capnproto
-
-=======
->>>>>>> a01a937d
       - name: Install Just
         run: |
           wget https://github.com/casey/just/releases/download/1.14.0/just-1.14.0-x86_64-unknown-linux-musl.tar.gz
@@ -70,11 +62,6 @@
       - uses: actions/checkout@v4
         name: Checkout Repository
 
-      - name: Install Cap'n'Proto
-        run: |
-          apt-get update
-          apt-get install -y capnproto
-
       - uses: Swatinem/rust-cache@v2
         name: Enable Rust Caching
         with:
@@ -107,11 +94,6 @@
           shared-key: ""
           prefix-key: ${{ matrix.just_variants }}
 
-      - name: Install dependencies
-        run: |
-          sudo apt-get update
-          sudo apt-get install -y capnproto
-
       - name: Install Just
         run: |
           wget https://github.com/casey/just/releases/download/1.14.0/just-1.14.0-x86_64-unknown-linux-musl.tar.gz
@@ -142,11 +124,6 @@
         with:
           shared-key: ""
           prefix-key: ${{ matrix.just_variants }}
-
-      - name: Install dependencies
-        run: |
-          sudo apt-get update
-          sudo apt-get install -y capnproto
 
       - name: Install Just
         run: |
@@ -339,38 +316,4 @@
           tags: ${{ steps.validator-webserver.outputs.tags }}
           labels: ${{ steps.validator-webserver.outputs.labels }}
           build-args: |
-<<<<<<< HEAD
-            ASYNC_EXECUTOR=${{ matrix.just_variants }}
-=======
-            ASYNC_EXECUTOR=${{ matrix.just_variants }}
-
-  test-crypto:
-    strategy:
-      matrix:
-        just_variants:
-          - async-std
-    runs-on: ubuntu-latest
-    steps:
-      - uses: actions/checkout@v4
-        name: Checkout Repository
-
-      - run: rustup toolchain install stable --profile minimal
-
-      - uses: Swatinem/rust-cache@v2
-        name: Enable Rust Caching
-        with:
-          shared-key: ""
-          prefix-key: ${{ matrix.just_variants }}
-
-      - name: Install Just
-        run: |
-          wget https://github.com/casey/just/releases/download/1.14.0/just-1.14.0-x86_64-unknown-linux-musl.tar.gz
-          tar -vxf just-1.14.0-x86_64-unknown-linux-musl.tar.gz just
-          sudo cp just /usr/bin/just
-      - name: Crypto u`nit and integration tests for all crates in workspace
-        run: |
-          just ${{ matrix.just_variants }} test_crypto
-        timeout-minutes: 60
-        env:
-          RUST_BACKTRACE: full
->>>>>>> a01a937d
+            ASYNC_EXECUTOR=${{ matrix.just_variants }}