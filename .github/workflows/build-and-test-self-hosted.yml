name: Build, Lint, and Test (self-hosted)

on:
  push:
    branches:
  workflow_dispatch:

concurrency:
  group: ${{ github.workflow }}-${{ (github.ref == 'refs/heads/main' && github.run_number) || github.ref }}
  cancel-in-progress: true

jobs:
  build:
    strategy:
      matrix:
        just_variants:
          - async-std
          #- tokio
    runs-on: [self-hosted]
    container: ghcr.io/espressosystems/devops-rust:stable
    steps:
<<<<<<< HEAD
      - uses: dtolnay/rust-toolchain@stable
        name: Install Current Rust
        with:
          components: "clippy, rustfmt"
=======
      - name: Install Cap'n'Proto
        run: |
          apt-get update
          apt-get install -y capnproto
>>>>>>> 4617043b

      - uses: actions/checkout@v4
        name: Checkout Repository

      - uses: Swatinem/rust-cache@v2
        name: Enable Rust Caching
        with:
          prefix-key: ${{ matrix.just_variants }}

      - name: Build all crates in workspace
        run: just ${{ matrix.just_variants }} build

      - name: Build HotShot in release mode
        run: just ${{ matrix.just_variants }} build_release

      - name: Unit and integration tests for all crates in workspace
        run: |
          just ${{ matrix.just_variants }} test-ci
        timeout-minutes: 60
        env:
          RUST_BACKTRACE: full<|MERGE_RESOLUTION|>--- conflicted
+++ resolved
@@ -19,18 +19,6 @@
     runs-on: [self-hosted]
     container: ghcr.io/espressosystems/devops-rust:stable
     steps:
-<<<<<<< HEAD
-      - uses: dtolnay/rust-toolchain@stable
-        name: Install Current Rust
-        with:
-          components: "clippy, rustfmt"
-=======
-      - name: Install Cap'n'Proto
-        run: |
-          apt-get update
-          apt-get install -y capnproto
->>>>>>> 4617043b
-
       - uses: actions/checkout@v4
         name: Checkout Repository
 
