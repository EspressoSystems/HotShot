--- conflicted
+++ resolved
@@ -38,50 +38,39 @@
 
 mod tasks;
 
-use hotshot_types::{error::StorageSnafu, traits::storage::ViewEntry};
-<<<<<<< HEAD
-use hotshot_utils::{
-    art::async_spawn_local,
-    channel::{unbounded, UnboundedReceiver, UnboundedSender},
-};
-=======
-use hotshot_utils::art::async_spawn_local;
-use hotshot_types::{traits::state::ConsensusTime, data::ViewNumber, constants::genesis_proposer_id};
->>>>>>> 5d90958d
-use snafu::ResultExt;
-
 use crate::{
     data::{Leaf, QuorumCertificate},
     traits::{BlockContents, NetworkingImplementation, NodeImplementation, Storage},
     types::{Event, HotShotHandle},
 };
-
-use async_lock::{RwLock, RwLockUpgradableReadGuard, RwLockWriteGuard};
+use async_lock::{Mutex, RwLock, RwLockUpgradableReadGuard, RwLockWriteGuard};
 use async_trait::async_trait;
 use commit::{Commitment, Committable};
 use hotshot_consensus::{
     Consensus, ConsensusApi, SendToTasks, TransactionStorage, View, ViewInner, ViewQueue,
 };
 use hotshot_types::{
-<<<<<<< HEAD
-    constants::GENESIS_VIEW,
+    constants::genesis_proposer_id,
     data::{fake_commitment, ViewNumber},
-=======
-    data::fake_commitment,
->>>>>>> 5d90958d
+    error::StorageSnafu,
     message::{ConsensusMessage, DataMessage, Message},
     traits::{
         election::Election,
         network::{NetworkChange, NetworkError},
         node_implementation::TypeMap,
         signature_key::{EncodedPublicKey, EncodedSignature, SignatureKey},
-        storage::StoredView,
+        state::ConsensusTime,
+        storage::{StoredView, ViewEntry},
         StateContents,
     },
     HotShotConfig,
 };
 use hotshot_utils::{art::async_spawn, broadcast::BroadcastSender};
-
+use hotshot_utils::{
+    art::async_spawn_local,
+    channel::{unbounded, UnboundedReceiver, UnboundedSender},
+};
+use snafu::ResultExt;
 use std::{
     collections::{BTreeMap, HashMap, HashSet},
     num::NonZeroUsize,
@@ -202,9 +191,10 @@
         info!("Creating a new hotshot");
 
         let election = {
-            let state =
-                <<I as NodeImplementation>::Election as Election<I::SignatureKey, ViewNumber>>::State::default(
-                );
+            let state = <<I as NodeImplementation>::Election as Election<
+                I::SignatureKey,
+                ViewNumber,
+            >>::State::default();
 
             let stake_table = election.get_stake_table(&state);
             HotShotElectionState {
@@ -578,7 +568,7 @@
                 state,
                 parent_commitment,
                 rejected,
-                proposer_id
+                proposer_id,
             } => {
                 // TODO https://github.com/EspressoSystems/HotShot/issues/387
                 let anchored = match self.inner.storage.get_anchored_view().await {
@@ -599,7 +589,7 @@
                         state,
                         parent_commitment,
                         rejected,
-                        proposer_id
+                        proposer_id,
                     );
 
                     if let Err(e) = self.inner.storage.append_single_view(new_view).await {
@@ -633,7 +623,7 @@
                     state: anchor.state,
                     parent_commitment: anchor.parent,
                     rejected: anchor.rejected,
-                    proposer_id: anchor.proposer_id
+                    proposer_id: anchor.proposer_id,
                 };
                 if let Err(e) = self.send_direct_message(msg, peer.clone()).await {
                     error!(
@@ -830,27 +820,17 @@
     inner: Leaf<STATE>,
 }
 
-<<<<<<< HEAD
-impl<STATE: StateContents> HotShotInitializer<STATE> {
-=======
-
 impl<STATE: StateContents<Time = ViewNumber>> HotShotInitializer<STATE> {
->>>>>>> 5d90958d
     /// initialize from genesis
     /// # Errors
     /// If we are unable to apply the genesis block to the default state
     pub fn from_genesis(genesis_block: <STATE as StateContents>::Block) -> Result<Self> {
-<<<<<<< HEAD
         let state = STATE::default()
-            .append(&genesis_block)
+            .append(&genesis_block, &ViewNumber::new(0))
             .map_err(|err| HotShotError::Misc {
                 context: err.to_string(),
             })?;
-        let view_number = GENESIS_VIEW;
-=======
-        let state = STATE::default().append(&genesis_block, &ViewNumber::new(0)).map_err(|err| HotShotError::Misc { context: err.to_string()})?;
         let view_number = ViewNumber::genesis();
->>>>>>> 5d90958d
         let justify_qc = QuorumCertificate::<STATE>::genesis();
 
         Ok(Self {
@@ -861,13 +841,9 @@
                 deltas: genesis_block,
                 state,
                 rejected: Vec::new(),
-<<<<<<< HEAD
+                timestamp: time::OffsetDateTime::now_utc().unix_timestamp_nanos(),
+                proposer_id: genesis_proposer_id(),
             },
-=======
-                timestamp: time::OffsetDateTime::now_utc().unix_timestamp_nanos(),
-                proposer_id: genesis_proposer_id()
-            }
->>>>>>> 5d90958d
         })
     }
 
