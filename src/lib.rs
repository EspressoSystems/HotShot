#![warn(
    clippy::all,
    clippy::pedantic,
    rust_2018_idioms,
    missing_docs,
    clippy::missing_docs_in_private_items,
    clippy::panic
)]
#![allow(
    clippy::option_if_let_else,
    clippy::must_use_candidate,
    clippy::module_name_repetitions,
    clippy::similar_names,
    clippy::unused_self,
    clippy::unused_async, // For API reasons
)]
// Temporary
#![allow(clippy::cast_possible_truncation)]
// Temporary, should be disabled after the completion of the NodeImplementation refactor
#![allow(clippy::type_complexity)]
//! Provides a generic rust implementation of the `HotShot` BFT protocol
//!
//! See the [protocol documentation](https://github.com/EspressoSystems/hotshot-spec) for a protocol description.

// Documentation module
#[cfg(feature = "docs")]
pub mod documentation;

/// Contains structures and functions for committee election
pub mod committee;
pub mod data;
#[cfg(any(feature = "demo"))]
pub mod demos;
/// Contains traits consumed by [`HotShot`]
pub mod traits;
/// Contains types used by the crate
pub mod types;

mod tasks;
mod utils;

use crate::{
    data::{Leaf, QuorumCertificate},
    traits::{BlockContents, NetworkingImplementation, NodeImplementation, Storage},
    types::{Event, EventType, HotShotHandle},
};

use async_std::sync::{Mutex, RwLock, RwLockUpgradableReadGuard, RwLockWriteGuard};
use async_trait::async_trait;
use commit::{Commitment, Committable};
use flume::{Receiver, Sender};
use hotshot_consensus::{
    Consensus, ConsensusApi, SendToTasks, TransactionStorage, View, ViewInner, ViewQueue,
};
use hotshot_types::{
    constants::GENESIS_VIEW,
    data::ViewNumber,
    error::{NetworkFaultSnafu, StorageSnafu},
    message::{ConsensusMessage, DataMessage, Message},
    traits::{
        block_contents::Genesis,
        election::Election,
        network::{NetworkChange, NetworkError},
        node_implementation::TypeMap,
        signature_key::{EncodedPublicKey, EncodedSignature, SignatureKey},
        stateful_handler::StatefulHandler,
        storage::StoredView,
        StateContents,
    },
    HotShotConfig,
};
use hotshot_utils::broadcast::BroadcastSender;
use snafu::ResultExt;
use std::{
    collections::{BTreeMap, HashMap, HashSet},
    num::NonZeroUsize,
    sync::Arc,
    time::Duration,
};
use tracing::{debug, error, info, instrument, trace, warn};

// -- Rexports
// External
/// Reexport rand crate
pub use rand;
// Internal
/// Reexport error type
pub use hotshot_types::error::HotShotError;

/// Length, in bytes, of a 512 bit hash
pub const H_512: usize = 64;
/// Length, in bytes, of a 256 bit hash
pub const H_256: usize = 32;

/// Convenience type alias
type Result<T> = std::result::Result<T, HotShotError>;
/// Holds the state needed to participate in `HotShot` consensus
pub struct HotShotInner<I: NodeImplementation> {
    /// The public key of this node
    public_key: I::SignatureKey,

    /// The private key of this node
    private_key: <I::SignatureKey as SignatureKey>::PrivateKey,

    /// The public keys for the cluster
    /// TODO: Move the functionality this expresses into the election trait
    cluster_public_keys: HashSet<I::SignatureKey>,

    /// Configuration items for this hotshot instance
    config: HotShotConfig<I::SignatureKey>,

    /// Networking interface for this hotshot instance
    networking: I::Networking,

    /// This `HotShot` instance's storage backend
    storage: I::Storage,

    /// This `HotShot` instance's stateful callback handler
    stateful_handler: Mutex<I::StatefulHandler>,

    /// This `HotShot` instance's election backend
    election: HotShotElectionState<I::SignatureKey, I::Election>,

    /// Sender for [`Event`]s
    event_sender: RwLock<Option<BroadcastSender<Event<I::State>>>>,

    /// Senders to the background tasks.
    background_task_handle: tasks::TaskHandle,
}

/// Contains the state of the election of the current [`HotShot`].
struct HotShotElectionState<P: SignatureKey, E: Election<P>> {
    /// An instance of the election
    election: E,
    /// The inner state of the election
    #[allow(dead_code)]
    state: E::State,
    /// The stake table of the election
    stake_table: E::StakeTable,
}

/// Thread safe, shared view of a `HotShot`
#[derive(Clone)]
pub struct HotShot<I: NodeImplementation + Send + Sync + 'static> {
    /// Handle to internal hotshot implementation
    inner: Arc<HotShotInner<I>>,

    /// Transactions
    /// (this is shared btwn hotshot and `Consensus`)
    transactions: TransactionStorage<I>,

    /// The hotstuff implementation
    hotstuff: Arc<RwLock<Consensus<I>>>,

    /// for sending/recv-ing things with the replica task
    replica_channel_map: Arc<RwLock<SendToTasks<I>>>,

    /// for sending/recv-ing things with the next leader task
    next_leader_channel_map: Arc<RwLock<SendToTasks<I>>>,

    /// for sending messages to network lookup task
    send_network_lookup: Sender<Option<ViewNumber>>,

    /// for receiving messages in the network lookup task
    recv_network_lookup: Receiver<Option<ViewNumber>>,

    /// uid for instrumentation
    id: u64,
}

impl<I: NodeImplementation + Sync + Send + 'static> HotShot<I> {
    /// Creates a new hotshot with the given configuration options and sets it up with the given
    /// genesis block
    #[allow(clippy::too_many_arguments)]
    #[instrument(skip(private_key, cluster_public_keys, networking, storage, election))]
    pub async fn new(
        cluster_public_keys: impl IntoIterator<Item = I::SignatureKey>,
        public_key: I::SignatureKey,
        private_key: <I::SignatureKey as SignatureKey>::PrivateKey,
        nonce: u64,
        config: HotShotConfig<I::SignatureKey>,
        networking: I::Networking,
        storage: I::Storage,
        handler: I::StatefulHandler,
        election: I::Election,
    ) -> Result<Self> {
        info!("Creating a new hotshot");

        let election = {
            let state =
                <<I as NodeImplementation>::Election as Election<I::SignatureKey>>::State::genesis(
                );
            let stake_table = election.get_stake_table(&state);
            HotShotElectionState {
                election,
                state,
                stake_table,
            }
        };
        let inner: Arc<HotShotInner<I>> = Arc::new(HotShotInner {
            public_key,
            private_key,
            config,
            networking,
            storage,
            stateful_handler: Mutex::new(handler),
            election,
            event_sender: RwLock::default(),
            background_task_handle: tasks::TaskHandle::default(),
            cluster_public_keys: cluster_public_keys.into_iter().collect(),
        });

        let anchored = inner
            .storage
            .get_anchored_view()
            .await
            .context(StorageSnafu)?;

        let anchored_leaf: Leaf<_> = anchored.clone().into();

        // insert genesis (or latest block) to state map
        let mut state_map = BTreeMap::default();
        state_map.insert(
            anchored.view_number,
            View {
                view_inner: ViewInner::Leaf {
                    leaf: anchored_leaf.commit(),
                },
            },
        );

        let mut saved_leaves = HashMap::new();
        saved_leaves.insert(anchored_leaf.commit(), anchored_leaf);

        let start_view = anchored.view_number;

        // TODO jr add constructor and private the consensus fields
        // and also ViewNumber's contained number
        let hotstuff = Consensus {
            state_map,
            cur_view: start_view,
            last_decided_view: anchored.view_number,
            transactions: Arc::default(),
            saved_leaves,
            locked_view: GENESIS_VIEW,
            high_qc: anchored.justify_qc,
        };
        let hotstuff = Arc::new(RwLock::new(hotstuff));
        let txns = hotstuff.read().await.get_transactions();

        let (send_network_lookup, recv_network_lookup) = flume::unbounded();

        Ok(Self {
            id: nonce,
            inner,
            transactions: txns,
            hotstuff,
            replica_channel_map: Arc::new(RwLock::new(SendToTasks::new(start_view))),
            next_leader_channel_map: Arc::new(RwLock::new(SendToTasks::new(start_view))),
            send_network_lookup,
            recv_network_lookup,
        })
    }

    /// Sends an event over an event broadcaster if one is registered, does nothing otherwise
    ///
    /// Returns `true` if the event was send, `false` otherwise
    pub async fn send_event(&self, event: Event<I::State>) -> bool {
        if let Some(c) = self.inner.event_sender.read().await.as_ref() {
            if let Err(e) = c.send_async(event).await {
                warn!(?e, "Could not send event to the registered broadcaster");
            } else {
                return true;
            }
        }
        false
    }

    /// Marks a given view number as timed out. This should be called a fixed period after a round is started.
    ///
    /// If the round has already ended then this function will essentially be a no-op. Otherwise `run_round` will return shortly after this function is called.
    /// # Panics
    /// Panics if the current view is not in the channel map
    #[instrument(
        skip_all,
        fields(id = self.id, view = *current_view),
        name = "Timeout consensus tasks",
        level = "warn"
    )]
    pub async fn timeout_view(
        &self,
        current_view: ViewNumber,
        send_replica: Sender<ConsensusMessage<I::State>>,
        send_next_leader: Option<Sender<ConsensusMessage<I::State>>>,
    ) {
        let msg = ConsensusMessage::<I::State>::NextViewInterrupt(current_view);
        if let Some(chan) = send_next_leader {
            if chan.send_async(msg.clone()).await.is_err() {
                warn!("Error timing out next leader task");
            }
        };
        // NOTE this should always exist
        if send_replica.send_async(msg).await.is_err() {
            warn!("Error timing out replica task");
        };
    }

    /// Publishes a transaction to the network
    ///
    /// # Errors
    ///
    /// Will generate an error if an underlying network error occurs
    #[instrument(skip(self), err)]
    pub async fn publish_transaction_async(
        &self,
        transaction: <<<I as NodeImplementation>::State as StateContents>::Block as BlockContents>::Transaction,
    ) -> Result<()> {
        // Add the transaction to our own queue first
        trace!("Adding transaction to our own queue");
        // Wrap up a message
        let message = DataMessage::SubmitTransaction(transaction);
        let network_result = self
            .send_broadcast_message(message.clone())
            .await
            .context(NetworkFaultSnafu);
        if let Err(e) = network_result {
            warn!(?e, ?message, "Failed to publish a transaction");
        };
        debug!(?message, "Message broadcasted");
        Ok(())
    }

    /// Returns a copy of the state
    ///
    /// # Panics
    ///
    /// Panics if internal state for consensus is inconsistent
    pub async fn get_state(&self) -> I::State {
        self.hotstuff.read().await.get_decided_leaf().state
    }

    /// Returns a copy of the last decided leaf
    /// # Panics
    /// Panics if internal state for consensus is inconsistent
    pub async fn get_decided_leaf(&self) -> Leaf<I::State> {
        self.hotstuff.read().await.get_decided_leaf()
    }

    /// Initializes a new hotshot and does the work of setting up all the background tasks
    ///
    /// Assumes networking implementation is already primed.
    ///
    /// Underlying `HotShot` instance starts out paused, and must be unpaused
    ///
    /// Upon encountering an unrecoverable error, such as a failure to send to a broadcast channel,
    /// the `HotShot` instance will log the error and shut down.
    ///
    /// # Errors
    ///
    /// Will return an error when the storage failed to insert the first `QuorumCertificate`
    #[allow(clippy::too_many_lines, clippy::too_many_arguments)]
    pub async fn init(
        cluster_public_keys: impl IntoIterator<Item = I::SignatureKey>,
        public_key: I::SignatureKey,
        private_key: <I::SignatureKey as SignatureKey>::PrivateKey,
        node_id: u64,
        config: HotShotConfig<I::SignatureKey>,
        networking: I::Networking,
        storage: I::Storage,
        handler: I::StatefulHandler,
        election: I::Election,
    ) -> Result<HotShotHandle<I>> {
        // Save a clone of the storage for the handle
        let hotshot = Self::new(
            cluster_public_keys,
            public_key,
            private_key,
            node_id,
            config,
            networking,
            storage,
            handler,
            election,
        )
        .await?;
        let handle = tasks::spawn_all(&hotshot).await;

        Ok(handle)
    }

    /// Send a broadcast message.
    ///
    /// This is an alias for `hotshot.inner.networking.broadcast_message(msg.into())`.
    ///
    /// # Errors
    ///
    /// Will return any errors that the underlying `broadcast_message` can return.
    pub async fn send_broadcast_message(
        &self,
        kind: impl Into<<I as TypeMap>::MessageKind>,
    ) -> std::result::Result<(), NetworkError> {
        self.inner
            .networking
            .broadcast_message(Message {
                sender: self.inner.public_key.clone(),
                kind: kind.into(),
            })
            .await
    }

    /// Send a direct message to a given recipient.
    ///
    /// This is an alias for `hotshot.inner.networking.message_node(msg.into(), recipient)`.
    ///
    /// # Errors
    ///
    /// Will return any errors that the underlying `message_node` can return.
    pub async fn send_direct_message(
        &self,
        kind: impl Into<<I as TypeMap>::MessageKind>,
        recipient: I::SignatureKey,
    ) -> std::result::Result<(), NetworkError> {
        self.inner
            .networking
            .message_node(
                Message {
                    sender: self.inner.public_key.clone(),
                    kind: kind.into(),
                },
                recipient,
            )
            .await
    }

    /// Handle an incoming [`ConsensusMessage`] that was broadcasted on the network.
    #[instrument(
        skip(self),
        name = "Handle broadcast consensus message",
        level = "error"
    )]
    async fn handle_broadcast_consensus_message(
        &self,
<<<<<<< HEAD
        msg: <I as TypeMap>::ConsensusMessage,
        _sender: I::SignatureKey,
=======
        msg: <I as TypeMap<N>>::ConsensusMessage,
        sender: I::SignatureKey,
>>>>>>> 7b9ed320
    ) {
        // TODO validate incoming data message based on sender signature key
        // <github.com/ExpressoSystems/HotShot/issues/418>
        let msg_view_number = msg.view_number();

        // Skip messages that are not from the leader
        let api = HotShotConsensusApi {
            inner: self.inner.clone(),
        };
        if sender != api.get_leader(msg_view_number).await {
            return;
        }

        match msg {
            // this is ONLY intended for replica
            ConsensusMessage::Proposal(_) => {
                let channel_map = self.replica_channel_map.upgradable_read().await;

                // skip if the proposal is stale
                if msg_view_number < channel_map.cur_view {
                    return;
                }

                let chan = create_or_obtain_chan_from_read(msg_view_number, channel_map)
                    .await
                    .sender_chan;

                // sends the message if not stale, and if there isn't already a proposal in there
                if chan.is_empty() && chan.send_async(msg).await.is_err() {
                    error!("Failed to replica task!");
                }
            }
            ConsensusMessage::NextViewInterrupt(_) => {
                warn!("Received a next view interrupt. This shouldn't be possible.");
            }
            ConsensusMessage::TimedOut(_) | ConsensusMessage::Vote(_) => {
                warn!("Received a broadcast for a vote or nextview message. This shouldn't be possible.");
            }
        };
    }

    /// Handle an incoming [`ConsensusMessage`] directed at this node.
    #[instrument(
        skip(self, _sender),
        name = "Handle direct consensus message",
        level = "error"
    )]
    async fn handle_direct_consensus_message(
        &self,
        msg: <I as TypeMap>::ConsensusMessage,
        _sender: I::SignatureKey,
    ) {
        // TODO validate incoming data message based on sender signature key

        // We can only recv from a replicas
        // replicas should only send votes or if they timed out, timeouts
        match msg {
            ConsensusMessage::Proposal(_) | ConsensusMessage::NextViewInterrupt(_) => {
                warn!("Received a direct message for a proposal. This shouldn't be possible.");
            }
            // this is ONLY intended for next leader
            c @ (ConsensusMessage::Vote(_) | ConsensusMessage::TimedOut(_)) => {
                let msg_view_number = c.view_number();

                let channel_map = self.next_leader_channel_map.upgradable_read().await;

                // check if
                // - is in fact, actually is the next leader
                // - the message is not stale
                let is_leader = ConsensusApi::is_leader(
                    &HotShotConsensusApi {
                        inner: self.inner.clone(),
                    },
                    msg_view_number + 1,
                )
                .await;
                if !is_leader || msg_view_number < channel_map.cur_view {
                    return;
                }

                let chan = create_or_obtain_chan_from_read(msg_view_number, channel_map)
                    .await
                    .sender_chan;

                if chan.send_async(c).await.is_err() {
                    warn!("Failed to send to next leader!");
                }
            }
        }
    }

    /// Handle an incoming [`DataMessage`] that was broadcasted on the network
    async fn handle_broadcast_data_message(
        &self,
        msg: <I as TypeMap>::DataMessage,
        _sender: I::SignatureKey,
    ) {
        // TODO validate incoming broadcast message based on sender signature key
        match msg {
            DataMessage::SubmitTransaction(transaction) => {
                // The API contract requires the hash to be unique
                // so we can assume entry == incoming txn
                // even if eq not satisfied
                // so insert is an idempotent operation
                self.transactions
                    .write()
                    .await
                    .insert(transaction.commit(), transaction);
            }
            DataMessage::NewestQuorumCertificate { .. } => {
                // Log the exceptional situation and proceed
                warn!(?msg, "Direct message received over broadcast channel");
            }
        }
    }

    /// Handle an incoming [`DataMessage`] that directed at this node
    async fn handle_direct_data_message(
        &self,
        msg: <I as TypeMap>::DataMessage,
        _sender: I::SignatureKey,
    ) {
        // TODO validate incoming data message based on sender signature key
        debug!(?msg, "Incoming direct data message");
        match msg {
            DataMessage::NewestQuorumCertificate {
                quorum_certificate: qc,
                block,
                state,
                parent_commitment,
                rejected,
            } => {
                // TODO https://github.com/EspressoSystems/HotShot/issues/387
                let anchored = match self.inner.storage.get_anchored_view().await {
                    Err(e) => {
                        error!(?e, "Could not load QC");
                        return;
                    }
                    Ok(n) => n,
                };
                // TODO: Don't blindly accept the newest QC but make sure it's valid with other nodes too
                // we should be getting multiple data messages soon
                // <https://github.com/EspressoSystems/HotShot/issues/454>
                let should_save = anchored.view_number < qc.view_number; // incoming view is newer
                if should_save {
                    let view_number = qc.view_number;
                    let new_view = StoredView::from_qc_block_and_state(
                        qc,
                        block,
                        state,
                        parent_commitment,
                        rejected,
                    );

                    if let Err(e) = self.inner.storage.append_single_view(new_view).await {
                        error!(?e, "Could not insert incoming QC");
                    }

                    // Broadcast that we're updated
                    self.send_event(Event {
                        view_number,
                        event: EventType::Synced { view_number },
                    })
                    .await;
                }
            }

            DataMessage::SubmitTransaction(_) => {
                // Log exceptional situation and proceed
                warn!(?msg, "Broadcast message received over direct channel");
            }
        }
    }

    /// Handle a change in the network
    async fn handle_network_change(&self, node: NetworkChange<I::SignatureKey>) {
        match node {
            NetworkChange::NodeConnected(peer) => {
                info!("Connected to node {:?}", peer);

                let anchor = match self.inner.storage.get_anchored_view().await {
                    Ok(anchor) => anchor,
                    Err(e) => {
                        error!(?e, "Could not retrieve newest QC");
                        return;
                    }
                };
                let msg = DataMessage::NewestQuorumCertificate {
                    quorum_certificate: anchor.justify_qc,
                    block: anchor.append.into_deltas(),
                    state: anchor.state,
                    parent_commitment: anchor.parent,
                    rejected: anchor.rejected,
                };
                if let Err(e) = self.send_direct_message(msg, peer.clone()).await {
                    error!(
                        ?e,
                        "Could not send newest quorumcertificate to node {:?}", peer
                    );
                }
            }
            NetworkChange::NodeDisconnected(peer) => {
                info!("Lost connection to node {:?}", peer);
            }
        }
    }

    /// return the timeout for a view for `self`
    pub fn get_next_view_timeout(&self) -> u64 {
        self.inner.config.next_view_timeout
    }
}

/// given a view number and a upgradable read lock on a channel map, inserts entry into map if it
/// doesn't exist, or creates entry. Then returns a clone of the entry
pub async fn create_or_obtain_chan_from_read<I: NodeImplementation>(
    view_num: ViewNumber,
    channel_map: RwLockUpgradableReadGuard<'_, SendToTasks<I>>,
) -> ViewQueue<I> {
    // check if we have the entry
    // if we don't, insert
    if let Some(vq) = channel_map.channel_map.get(&view_num) {
        vq.clone()
    } else {
        let mut channel_map =
            RwLockUpgradableReadGuard::<'_, SendToTasks<I>>::upgrade(channel_map).await;
        let new_view_queue = ViewQueue::default();
        let vq = new_view_queue.clone();
        // NOTE: the read lock is held until all other read locks are DROPPED and
        // the read lock may be turned into a write lock.
        // This means that the `channel_map` will not change. So we don't need
        // to check again to see if a channel was added

        channel_map.channel_map.insert(view_num, new_view_queue);
        vq
    }
}

/// given a view number and a write lock on a channel map, inserts entry into map if it
/// doesn't exist, or creates entry. Then returns a clone of the entry
pub async fn create_or_obtain_chan_from_write<I: NodeImplementation>(
    view_num: ViewNumber,
    mut channel_map: RwLockWriteGuard<'_, SendToTasks<I>>,
) -> ViewQueue<I> {
    channel_map.channel_map.entry(view_num).or_default().clone()
}

/// A handle that is passed to [`hotshot_hotstuff`] with to expose the interface that hotstuff needs to interact with [`HotShot`]
#[derive(Clone)]
struct HotShotConsensusApi<I: NodeImplementation> {
    /// Reference to the [`HotShotInner`]
    inner: Arc<HotShotInner<I>>,
}

#[async_trait]
impl<I: NodeImplementation> hotshot_consensus::ConsensusApi<I> for HotShotConsensusApi<I> {
    fn total_nodes(&self) -> NonZeroUsize {
        self.inner.config.total_nodes
    }

    fn threshold(&self) -> NonZeroUsize {
        self.inner.config.threshold
    }

    fn propose_min_round_time(&self) -> Duration {
        self.inner.config.propose_min_round_time
    }

    fn propose_max_round_time(&self) -> Duration {
        self.inner.config.propose_max_round_time
    }

    fn storage(&self) -> &I::Storage {
        &self.inner.storage
    }

    fn leader_acts_as_replica(&self) -> bool {
        true
    }

    async fn get_leader(&self, view_number: ViewNumber) -> I::SignatureKey {
        let election = &self.inner.election;
        election
            .election
            .get_leader(&election.stake_table, view_number)
    }

    async fn should_start_round(&self, _: ViewNumber) -> bool {
        false
    }

    async fn send_direct_message(
        &self,
        recipient: I::SignatureKey,
        message: <I as TypeMap>::ConsensusMessage,
    ) -> std::result::Result<(), NetworkError> {
        debug!(?message, ?recipient, "send_direct_message");
        self.inner
            .networking
            .message_node(
                Message {
                    sender: self.inner.public_key.clone(),
                    kind: message.into(),
                },
                recipient,
            )
            .await
    }

    async fn send_broadcast_message(
        &self,
        message: <I as TypeMap>::ConsensusMessage,
    ) -> std::result::Result<(), NetworkError> {
        debug!(?message, "send_broadcast_message");
        self.inner
            .networking
            .broadcast_message(Message {
                sender: self.inner.public_key.clone(),
                kind: message.into(),
            })
            .await
    }

    async fn send_event(&self, event: Event<I::State>) {
        debug!(?event, "send_event");
        let mut event_sender = self.inner.event_sender.write().await;
        if let Some(sender) = &*event_sender {
            if let Err(e) = sender.send_async(event).await {
                error!(?e, "Could not send event to event_sender");
                *event_sender = None;
            }
        }
    }

    fn public_key(&self) -> &I::SignatureKey {
        &self.inner.public_key
    }

    fn private_key(&self) -> &<I::SignatureKey as SignatureKey>::PrivateKey {
        &self.inner.private_key
    }

    async fn notify(&self, blocks: Vec<<I::State as StateContents>::Block>, states: Vec<I::State>) {
        debug!(?blocks, ?states, "notify");
        self.inner
            .stateful_handler
            .lock()
            .await
            .notify(blocks, states);
    }

    #[instrument(skip(self, qc))]
    fn validate_qc(&self, qc: &QuorumCertificate<I::State>) -> bool {
        if qc.genesis && qc.view_number == GENESIS_VIEW {
            return true;
        }
        let hash = qc.leaf_commitment;
        let mut num_valid = 0;
        for signature in qc.signatures.clone() {
            if self.is_valid_signature(&signature.0, &signature.1, hash) {
                num_valid += 1;
            }

            // pre-emptive short circuit, since signature checking is presumably expensive
            // and a byzantine node might try to include a *lot* of signatures
            if num_valid >= self.inner.config.threshold.get() {
                return true;
            }
        }
        false
    }

    fn is_valid_signature(
        &self,
        encoded_key: &EncodedPublicKey,
        encoded_signature: &EncodedSignature,
        hash: Commitment<Leaf<I::State>>,
    ) -> bool {
        if let Some(key) = <I::SignatureKey as SignatureKey>::from_bytes(encoded_key) {
            let contains = self.inner.cluster_public_keys.contains(&key);
            let valid = key.validate(encoded_signature, hash.as_ref());
            valid && contains
        } else {
            false
        }
    }
}<|MERGE_RESOLUTION|>--- conflicted
+++ resolved
@@ -440,13 +440,8 @@
     )]
     async fn handle_broadcast_consensus_message(
         &self,
-<<<<<<< HEAD
         msg: <I as TypeMap>::ConsensusMessage,
-        _sender: I::SignatureKey,
-=======
-        msg: <I as TypeMap<N>>::ConsensusMessage,
         sender: I::SignatureKey,
->>>>>>> 7b9ed320
     ) {
         // TODO validate incoming data message based on sender signature key
         // <github.com/ExpressoSystems/HotShot/issues/418>
