#![warn(
    clippy::all,
    clippy::pedantic,
    rust_2018_idioms,
    missing_docs,
    clippy::missing_docs_in_private_items,
    clippy::panic
)]
#![allow(clippy::module_name_repetitions)]
// Temporary
#![allow(clippy::cast_possible_truncation)]
// Temporary, should be disabled after the completion of the NodeImplementation refactor
#![allow(clippy::type_complexity)]
//! Provides a generic rust implementation of the `HotShot` BFT protocol
//!
//! See the [protocol documentation](https://github.com/EspressoSystems/hotshot-spec) for a protocol description.

// Documentation module
#[cfg(feature = "docs")]
pub mod documentation;

/// Data availability support
// pub mod da;
/// Contains structures and functions for committee election
pub mod certificate;
#[cfg(any(feature = "demo"))]
pub mod demos;
/// Contains traits consumed by [`HotShot`]
pub mod traits;
/// Contains types used by the crate
pub mod types;

pub mod tasks;

use crate::{
    certificate::QuorumCertificate,
    traits::{NodeImplementation, Storage},
    types::{Event, SystemContextHandle},
};
use hotshot_task::{event_stream::ChannelStream, global_registry};
use hotshot_task::task_launcher::TaskRunner;
use async_compatibility_layer::{
    art::{async_sleep, async_spawn, async_spawn_local},
    async_primitives::{
        broadcast::{channel, BroadcastSender},
        subscribable_rwlock::SubscribableRwLock,
    },
    channel::{unbounded, UnboundedReceiver, UnboundedSender},
};
use async_lock::{Mutex, RwLock, RwLockUpgradableReadGuard, RwLockWriteGuard};
use async_trait::async_trait;
use bincode::Options;
use commit::{Commitment, Committable};
use custom_debug::Debug;
use either::{Left, Right};
use hotshot_consensus::{
    BlockStore, Consensus, ConsensusLeader, ConsensusMetrics, ConsensusNextLeader,
    ConsensusSharedApi, DALeader, DAMember, NextValidatingLeader, Replica, SequencingReplica,
    ValidatingLeader, View, ViewInner, ViewQueue,
};
<<<<<<< HEAD
=======
use hotshot_task::global_registry::GlobalRegistry;
use hotshot_types::data::QuorumProposal;
>>>>>>> 2a2ebdf0
use hotshot_types::data::{DeltasType, SequencingLeaf};
use hotshot_types::traits::network::CommunicationChannel;
use hotshot_types::{certificate::DACertificate, message::GeneralConsensusMessage};
use hotshot_types::{data::ProposalType, traits::election::ConsensusExchange};
use hotshot_types::{
    data::{DAProposal, LeafType, QuorumProposal, ValidatingLeaf, ValidatingProposal},
    error::StorageSnafu,
    message::{
        CommitteeConsensusMessage, ConsensusMessageType, DataMessage, InternalTrigger, Message,
        MessageKind, ProcessedCommitteeConsensusMessage, ProcessedGeneralConsensusMessage,
        Proposal, SequencingMessage, ValidatingMessage,
    },
    traits::{
        consensus_type::{
            sequencing_consensus::SequencingConsensus, validating_consensus::ValidatingConsensus,
            ConsensusType,
        },
        election::SignedCertificate,
        metrics::Metrics,
        network::{NetworkError, TransmitType},
        node_implementation::{
            ChannelMaps, CommitteeEx, ExchangesType, NodeType, QuorumProposalType, SendToTasks,
            SequencingExchangesType, SequencingQuorumEx, ValidatingExchangesType,
            ValidatingQuorumEx,
        },
        signature_key::SignatureKey,
        state::ConsensusTime,
        storage::StoredView,
        State,
    },
    vote::{DAVote, QuorumVote, VoteType},
    HotShotConfig,
};
use hotshot_utils::bincode::bincode_opts;
use snafu::ResultExt;
use tasks::GlobalEvent;
use std::sync::atomic::AtomicBool;
use std::{
    collections::{BTreeMap, HashMap},
    marker::PhantomData,
    num::NonZeroUsize,
    sync::{atomic::Ordering, Arc},
    time::{Duration, Instant},
};
use tracing::{debug, error, info, info_span, instrument, trace, warn, Instrument};
// -- Rexports
// External
/// Reexport rand crate
pub use rand;
// Internal
/// Reexport error type
pub use hotshot_types::error::HotShotError;

/// Length, in bytes, of a 512 bit hash
pub const H_512: usize = 64;
/// Length, in bytes, of a 256 bit hash
pub const H_256: usize = 32;

/// Holds the state needed to participate in `HotShot` consensus
pub struct SystemContextInner<TYPES: NodeType, I: NodeImplementation<TYPES>> {
    /// The public key of this node
    public_key: TYPES::SignatureKey,

    /// The private key of this node
    private_key: <TYPES::SignatureKey as SignatureKey>::PrivateKey,

    /// Configuration items for this hotshot instance
    config: HotShotConfig<TYPES::SignatureKey, TYPES::ElectionConfigType>,

    /// Networking interface for this hotshot instance
    // networking: I::Networking,

    /// This `HotShot` instance's storage backend
    storage: I::Storage,

    /// This `HotShot` instance's way to interact with the nodes needed to form a quorum and/or DA certificate.
    pub exchanges: Arc<I::Exchanges>,

    /// Sender for [`Event`]s
    event_sender: RwLock<Option<BroadcastSender<Event<TYPES, I::Leaf>>>>,

    /// Senders to the background tasks.
    background_task_handle: tasks::TaskHandle<TYPES>,

    /// a reference to the metrics that the implementor is using.
    _metrics: Box<dyn Metrics>,

    /// Transactions
    /// (this is shared btwn hotshot and `Consensus`)
    transactions:
        Arc<SubscribableRwLock<HashMap<Commitment<TYPES::Transaction>, TYPES::Transaction>>>,

    /// The hotstuff implementation
    consensus: Arc<RwLock<Consensus<TYPES, I::Leaf>>>,

    /// Channels for sending/recv-ing proposals and votes for quorum and committee exchanges, the
    /// latter of which is only applicable for sequencing consensus.
    channel_maps: (ChannelMaps<TYPES, I>, Option<ChannelMaps<TYPES, I>>),

    /// for sending messages to network lookup task
    send_network_lookup: UnboundedSender<Option<TYPES::Time>>,

    /// for receiving messages in the network lookup task
    recv_network_lookup: Arc<Mutex<UnboundedReceiver<Option<TYPES::Time>>>>,

    global_registry: GlobalRegistry,

    event_stream: ChannelStream<GlobalEvent>,

    /// uid for instrumentation
    id: u64,
}

/// Thread safe, shared view of a `HotShot`
#[derive(Clone)]
pub struct SystemContext<CONSENSUS: ConsensusType, TYPES: NodeType, I: NodeImplementation<TYPES>> {
    /// Handle to internal hotshot implementation
    inner: Arc<SystemContextInner<TYPES, I>>,

    /// Phantom data for consensus type
    _pd: PhantomData<CONSENSUS>,
}

impl<TYPES: NodeType, I: NodeImplementation<TYPES>> SystemContext<TYPES::ConsensusType, TYPES, I> {
    /// Creates a new hotshot with the given configuration options and sets it up with the given
    /// genesis block
    #[allow(clippy::too_many_arguments)]
    #[instrument(skip(private_key, storage, exchanges, initializer, metrics))]
    pub async fn new(
        public_key: TYPES::SignatureKey,
        private_key: <TYPES::SignatureKey as SignatureKey>::PrivateKey,
        nonce: u64,
        config: HotShotConfig<TYPES::SignatureKey, TYPES::ElectionConfigType>,
        storage: I::Storage,
        exchanges: I::Exchanges,
        initializer: HotShotInitializer<TYPES, I::Leaf>,
        metrics: Box<dyn Metrics>,
    ) -> Result<Self, HotShotError<TYPES>> {
        let global_registry = GlobalRegistry::new();

        info!("Creating a new hotshot");

        let consensus_metrics = Arc::new(ConsensusMetrics::new(
            &*metrics.subgroup("consensus".to_string()),
        ));
        let anchored_leaf = initializer.inner;

        // insert to storage
        storage
            .append(vec![anchored_leaf.clone().into()])
            .await
            .context(StorageSnafu)?;

        // insert genesis (or latest block) to state map
        let mut state_map = BTreeMap::default();
        state_map.insert(
            anchored_leaf.get_view_number(),
            View {
                view_inner: ViewInner::Leaf {
                    leaf: anchored_leaf.commit(),
                },
            },
        );

        let mut saved_leaves = HashMap::new();
        let mut saved_blocks = BlockStore::default();
        saved_leaves.insert(anchored_leaf.commit(), anchored_leaf.clone());
        if let Ok(block) = anchored_leaf.get_deltas().try_resolve() {
            saved_blocks.insert(block);
        }

        let start_view = anchored_leaf.get_view_number();

        let consensus = Consensus {
            state_map,
            cur_view: start_view,
            last_decided_view: anchored_leaf.get_view_number(),
            transactions: Arc::default(),
            saved_leaves,
            saved_blocks,
            // TODO this is incorrect
            // https://github.com/EspressoSystems/HotShot/issues/560
            locked_view: anchored_leaf.get_view_number(),
            high_qc: anchored_leaf.get_justify_qc(),
            metrics: consensus_metrics,
            invalid_qc: 0,
        };
        let consensus = Arc::new(RwLock::new(consensus));
        let txns = consensus.read().await.get_transactions();

        let (send_network_lookup, recv_network_lookup) = unbounded();
        let inner: Arc<SystemContextInner<TYPES, I>> = Arc::new(SystemContextInner {
            recv_network_lookup: Arc::new(Mutex::new(recv_network_lookup)),
            send_network_lookup,
            id: nonce,
            channel_maps: I::new_channel_maps(start_view),
            consensus,
            transactions: txns,
            public_key,
            private_key,
            config,
            // networking,
            storage,
            exchanges: Arc::new(exchanges),
            event_sender: RwLock::default(),
            background_task_handle: tasks::TaskHandle::default(),
            _metrics: metrics,
            global_registry: nll_todo(),
            event_stream: nll_todo()

        });

        Ok(Self {
            inner,
            _pd: PhantomData,
        })
    }

    /// Marks a given view number as timed out. This should be called a fixed period after a round is started.
    ///
    /// If the round has already ended then this function will essentially be a no-op. Otherwise `run_round` will return shortly after this function is called.
    /// # Panics
    /// Panics if the current view is not in the channel map
    #[instrument(
        skip_all,
        fields(id = self.inner.id, view = *current_view),
        name = "Timeout consensus tasks",
        level = "warn"
    )]
    pub async fn timeout_view(
        &self,
        current_view: TYPES::Time,
        send_replica: UnboundedSender<
            <I::ConsensusMessage as ConsensusMessageType<TYPES, I>>::ProcessedConsensusMessage,
        >,
        send_next_leader: Option<
            UnboundedSender<
                <I::ConsensusMessage as ConsensusMessageType<TYPES, I>>::ProcessedConsensusMessage,
            >,
        >,
    ) where
        <I::ConsensusMessage as ConsensusMessageType<TYPES, I>>::ProcessedConsensusMessage:
            From<ProcessedGeneralConsensusMessage<TYPES, I>>,
    {
        let msg = ProcessedGeneralConsensusMessage::<TYPES, I>::InternalTrigger(
            InternalTrigger::Timeout(current_view),
        );
        if let Some(chan) = send_next_leader {
            if chan.send(msg.clone().into()).await.is_err() {
                debug!("Error timing out next leader task");
            }
        };
        // NOTE this should always exist
        if send_replica.send(msg.into()).await.is_err() {
            debug!("Error timing out replica task");
        };
    }

    /// Publishes a transaction to the network
    ///
    /// # Errors
    ///
    /// Will generate an error if an underlying network error occurs
    #[instrument(skip(self), err)]
    pub async fn publish_transaction_async(
        &self,
        transaction: TYPES::Transaction,
    ) -> Result<(), HotShotError<TYPES>> {
        // Add the transaction to our own queue first
        trace!("Adding transaction to our own queue");
        // Wrap up a message
        // TODO place a view number here that makes sense
        // we haven't worked out how this will work yet
        let message = DataMessage::SubmitTransaction(transaction, TYPES::Time::new(0));

        let api = self.clone();
        async_spawn(async move {
            let _result = api.send_broadcast_message(message).await.is_err();
        });
        Ok(())
    }

    /// Returns a copy of the state
    ///
    /// # Panics
    ///
    /// Panics if internal state for consensus is inconsistent
    pub async fn get_state(&self) -> <I::Leaf as LeafType>::MaybeState {
        self.inner
            .consensus
            .read()
            .await
            .get_decided_leaf()
            .get_state()
    }

    /// Returns a copy of the last decided leaf
    /// # Panics
    /// Panics if internal state for consensus is inconsistent
    pub async fn get_decided_leaf(&self) -> I::Leaf {
        self.inner.consensus.read().await.get_decided_leaf()
    }

    /// Initializes a new hotshot and does the work of setting up all the background tasks
    ///
    /// Assumes networking implementation is already primed.
    ///
    /// Underlying `HotShot` instance starts out paused, and must be unpaused
    ///
    /// Upon encountering an unrecoverable error, such as a failure to send to a broadcast channel,
    /// the `HotShot` instance will log the error and shut down.
    ///
    /// # Errors
    ///
    /// Will return an error when the storage failed to insert the first `QuorumCertificate`
    #[allow(clippy::too_many_arguments)]
    pub async fn init(
        public_key: TYPES::SignatureKey,
        private_key: <TYPES::SignatureKey as SignatureKey>::PrivateKey,
        node_id: u64,
        config: HotShotConfig<TYPES::SignatureKey, TYPES::ElectionConfigType>,
        storage: I::Storage,
        exchanges: I::Exchanges,
        initializer: HotShotInitializer<TYPES, I::Leaf>,
        metrics: Box<dyn Metrics>,
    ) -> Result<SystemContextHandle<TYPES, I>, HotShotError<TYPES>>
    where
        SystemContext<TYPES::ConsensusType, TYPES, I>: ViewRunner<TYPES, I>,
        SystemContext<TYPES::ConsensusType, TYPES, I>: HotShotType<TYPES, I>,
    {
        // Save a clone of the storage for the handle
        let hotshot = Self::new(
            public_key,
            private_key,
            node_id,
            config,
            storage,
            exchanges,
            initializer,
            metrics,
        )
        .await?;
        let handle = hotshot.run_tasks().await;

        Ok(handle)
    }

    /// Send a broadcast message.
    ///
    /// This is an alias for `hotshot.inner.networking.broadcast_message(msg.into())`.
    ///
    /// # Errors
    ///
    /// Will return any errors that the underlying `broadcast_message` can return.
    pub async fn send_broadcast_message(
        &self,
        kind: impl Into<MessageKind<TYPES::ConsensusType, TYPES, I>>,
    ) -> std::result::Result<(), NetworkError> {
        let inner = self.inner.clone();
        let pk = self.inner.public_key.clone();
        let kind = kind.into();
        async_spawn_local(async move {
            if inner
                .exchanges
                .quorum_exchange()
                .network()
                .broadcast_message(
                    Message {
                        sender: pk,
                        kind,
                        _phantom: PhantomData,
                    },
                    // TODO this is morally wrong
                    &inner.exchanges.quorum_exchange().membership().clone(),
                )
                .await
                .is_err()
            {
                warn!("Failed to broadcast message");
            };
        });
        Ok(())
    }

    /// Send a direct message to a given recipient.
    ///
    /// This is an alias for `hotshot.inner.networking.message_node(msg.into(), recipient)`.
    ///
    /// # Errors
    ///
    /// Will return any errors that the underlying `message_node` can return.
    pub async fn send_direct_message(
        &self,
        kind: impl Into<MessageKind<TYPES::ConsensusType, TYPES, I>>,
        recipient: TYPES::SignatureKey,
    ) -> std::result::Result<(), NetworkError> {
        self.inner
            .exchanges
            .quorum_exchange()
            .network()
            .direct_message(
                Message {
                    sender: self.inner.public_key.clone(),
                    kind: kind.into(),
                    _phantom: PhantomData,
                },
                recipient,
            )
            .await?;
        Ok(())
    }

    /// return the timeout for a view for `self`
    #[must_use]
    pub fn get_next_view_timeout(&self) -> u64 {
        self.inner.config.next_view_timeout
    }

    /// given a view number and a upgradable read lock on a channel map, inserts entry into map if it
    /// doesn't exist, or creates entry. Then returns a clone of the entry
    pub async fn create_or_obtain_chan_from_read(
        view_num: TYPES::Time,
        channel_map: RwLockUpgradableReadGuard<'_, SendToTasks<TYPES, I>>,
    ) -> ViewQueue<TYPES, I> {
        // check if we have the entry
        // if we don't, insert
        if let Some(vq) = channel_map.channel_map.get(&view_num) {
            vq.clone()
        } else {
            let mut channel_map =
                RwLockUpgradableReadGuard::<'_, SendToTasks<TYPES, I>>::upgrade(channel_map).await;
            let new_view_queue = ViewQueue::default();
            let vq = new_view_queue.clone();
            // NOTE: the read lock is held until all other read locks are DROPPED and
            // the read lock may be turned into a write lock.
            // This means that the `channel_map` will not change. So we don't need
            // to check again to see if a channel was added

            channel_map.channel_map.insert(view_num, new_view_queue);
            vq
        }
    }

    /// given a view number and a write lock on a channel map, inserts entry into map if it
    /// doesn't exist, or creates entry. Then returns a clone of the entry
    #[allow(clippy::unused_async)] // async for API compatibility reasons
    pub async fn create_or_obtain_chan_from_write(
        view_num: TYPES::Time,
        mut channel_map: RwLockWriteGuard<'_, SendToTasks<TYPES, I>>,
    ) -> ViewQueue<TYPES, I> {
        channel_map.channel_map.entry(view_num).or_default().clone()
    }
}

/// [`HotShot`] implementations that depend on [`TYPES::ConsensusType`].
#[async_trait]
pub trait HotShotType<TYPES: NodeType, I: NodeImplementation<TYPES>> {
    /// Get the [`transactions`] field of [`HotShot`].
    fn transactions(
        &self,
    ) -> &Arc<SubscribableRwLock<HashMap<Commitment<TYPES::Transaction>, TYPES::Transaction>>>;

    /// Get the [`hotstuff`] field of [`HotShot`].
    fn consensus(&self) -> &Arc<RwLock<Consensus<TYPES, I::Leaf>>>;

    /// Spawn all tasks that operate on the given [`HotShot`].
    ///
    /// For a list of which tasks are being spawned, see this module's documentation.
    async fn run_tasks(&self) -> SystemContextHandle<TYPES, I>;

    // decide which handler to call based on the message variant and `transmit_type`
    // async fn handle_message(&self, item: Message<TYPES, I>, transmit_type: TransmitType) {
    //     match (item.kind, transmit_type) {
    //         (MessageKind::Consensus(msg), TransmitType::Broadcast) => {
    //             self.handle_broadcast_consensus_message(msg, item.sender)
    //                 .await;
    //         }
    //         (MessageKind::Consensus(msg), TransmitType::Direct) => {
    //             self.handle_direct_consensus_message(msg, item.sender).await;
    //         }
    //         (MessageKind::Data(msg), TransmitType::Broadcast) => {
    //             self.handle_broadcast_data_message(msg, item.sender).await;
    //         }
    //         (MessageKind::Data(msg), TransmitType::Direct) => {
    //             self.handle_direct_data_message(msg, item.sender).await;
    //         }
    //         (MessageKind::_Unreachable(_), _) => unimplemented!(),
    //     };
    // }

    // Handle an incoming [`ConsensusMessage`] that was broadcasted on the network.
    // async fn handle_broadcast_consensus_message(
    //     &self,
    //     msg: I::ConsensusMessage,
    //     sender: TYPES::SignatureKey,
    // );

    // Handle an incoming [`ConsensusMessage`] directed at this node.
    // async fn handle_direct_consensus_message(
    //     &self,
    //     msg: I::ConsensusMessage,
    //     sender: TYPES::SignatureKey,
    // );

    // Handle an incoming [`DataMessage`] that was broadcasted on the network
    // async fn handle_broadcast_data_message(
    //     &self,
    //     msg: DataMessage<TYPES>,
    //     _sender: TYPES::SignatureKey,
    // ) {
    //     // TODO validate incoming broadcast message based on sender signature key
    //     match msg {
    //         DataMessage::SubmitTransaction(transaction, _view_number) => {
    //             let size = bincode_opts().serialized_size(&transaction).unwrap_or(0);
    //
    //             // The API contract requires the hash to be unique
    //             // so we can assume entry == incoming txn
    //             // even if eq not satisfied
    //             // so insert is an idempotent operation
    //             let mut new = false;
    //             self.transactions()
    //                 .modify(|txns| {
    //                     new = txns.insert(transaction.commit(), transaction).is_none();
    //                 })
    //                 .await;
    //
    //             if new {
    //                 // If this is a new transaction, update metrics.
    //                 let consensus = self.consensus().read().await;
    //                 consensus.metrics.outstanding_transactions.update(1);
    //                 consensus
    //                     .metrics
    //                     .outstanding_transactions_memory_size
    //                     .update(i64::try_from(size).unwrap_or_else(|e| {
    //                         warn!("Conversion failed: {e}. Using the max value.");
    //                         i64::MAX
    //                     }));
    //             }
    //         }
    //     }
    // }

    // Handle an incoming [`DataMessage`] that directed at this node
    // #[allow(clippy::unused_async)] // async for API compatibility reasons
    // async fn handle_direct_data_message(
    //     &self,
    //     msg: DataMessage<TYPES>,
    //     _sender: TYPES::SignatureKey,
    // ) {
    //     debug!(?msg, "Incoming direct data message");
    //     match msg {
    //         DataMessage::SubmitTransaction(_, _) => {
    //             // Log exceptional situation and proceed
    //             warn!(?msg, "Broadcast message received over direct channel");
    //         }
    //     }
    // }
}

#[async_trait]
impl<
        TYPES: NodeType<ConsensusType = ValidatingConsensus>,
        I: NodeImplementation<
            TYPES,
            Leaf = ValidatingLeaf<TYPES>,
            ConsensusMessage = ValidatingMessage<TYPES, I>,
        >,
    > HotShotType<TYPES, I> for SystemContext<ValidatingConsensus, TYPES, I>
where
    I::Exchanges: ValidatingExchangesType<TYPES, Message<TYPES, I>>,
    ValidatingQuorumEx<TYPES, I>: ConsensusExchange<
        TYPES,
        Message<TYPES, I>,
        Proposal = ValidatingProposal<TYPES, ValidatingLeaf<TYPES>>,
        Certificate = QuorumCertificate<TYPES, ValidatingLeaf<TYPES>>,
        Commitment = ValidatingLeaf<TYPES>,
    >,
{
    fn transactions(
        &self,
    ) -> &Arc<SubscribableRwLock<HashMap<Commitment<TYPES::Transaction>, TYPES::Transaction>>> {
        &self.inner.transactions
    }

    fn consensus(&self) -> &Arc<RwLock<Consensus<TYPES, I::Leaf>>> {
        &self.inner.consensus
    }

<<<<<<< HEAD
    async fn spawn_all(&self) -> SystemContextHandle<TYPES, I> {
        let shut_down = Arc::new(AtomicBool::new(false));
        let started = Arc::new(AtomicBool::new(false));

        async_spawn(
            tasks::network_lookup_task(self.clone(), shut_down.clone())
                .instrument(info_span!("HotShot Network Lookup Task",)),
        );

        // TODO (run_view) `view_runner` doesn't work for the validating consensus yet.
        // async_spawn(tasks::view_runner(self.clone()).instrument(info_span!("View Runner Handle",)));

        let (broadcast_sender, broadcast_receiver) = channel();

        let handle = SystemContextHandle {
            sender_handle: Arc::new(broadcast_sender.clone()),
            hotshot: self.clone(),
            stream_output: broadcast_receiver,
            storage: self.inner.storage.clone(),
            shut_down,
        };
        *self.inner.event_sender.write().await = Some(broadcast_sender);

        handle
    }

    #[instrument(
        skip(self),
        name = "Handle broadcast consensus message",
        level = "error"
    )]
    async fn handle_broadcast_consensus_message(
        &self,
        msg: ValidatingMessage<TYPES, I>,
        sender: TYPES::SignatureKey,
    ) {
        let msg_time = msg.view_number();

        match msg.0 {
            // this is ONLY intended for replica
            GeneralConsensusMessage::Proposal(_) => {
                let channel_map = self
                    .inner
                    .channel_maps
                    .0
                    .vote_channel
                    .upgradable_read()
                    .await;
=======
    async fn run_tasks(&self) -> SystemContextHandle<TYPES, I> {
        unimplemented!()

        // let network_broadcast_task_handle = async_spawn(
        //     tasks::network_task(
        //         self.clone(),
        //         shut_down.clone(),
        //         TransmitType::Broadcast,
        //         exchange.clone().into(),
        //     )
        //     .instrument(info_span!("HotShot Broadcast Task",)),
        // );
        // let network_direct_task_handle = async_spawn(
        //     tasks::network_task(
        //         self.clone(),
        //         shut_down.clone(),
        //         TransmitType::Direct,
        //         exchange.clone().into(),
        //     )
        //     .instrument(info_span!("HotShot Direct Task",)),
        // );

        // async_spawn(
        //     tasks::network_lookup_task(self.clone(), shut_down.clone())
        //         .instrument(info_span!("HotShot Network Lookup Task",)),
        // );

        // let (handle_channels, task_channels) = match self.inner.config.execution_type {
        //     ExecutionType::Continuous => (None, None),
        //     ExecutionType::Incremental => {
        //         let (send_consensus_start, recv_consensus_start) = unbounded();
        //         (Some(send_consensus_start), Some(recv_consensus_start))
        //     }
        // };


        // let (broadcast_sender, broadcast_receiver) = channel();
        //
        // let handle = HotShotHandle {
        //     sender_handle: Arc::new(broadcast_sender.clone()),
        //     hotshot: self.clone(),
        //     stream_output: broadcast_receiver,
        //     storage: self.inner.storage.clone(),
        //     shut_down,
        // };
        // *self.inner.event_sender.write().await = Some(broadcast_sender);
        //
        // let mut background_task_handle = self.inner.background_task_handle.inner.write().await;
        // *background_task_handle = Some(TaskHandleInner {
        //     network_broadcast_task_handle,
        //     network_direct_task_handle,
        //     committee_network_broadcast_task_handle: None,
        //     committee_network_direct_task_handle: None,
        //     consensus_task_handle: nll_todo(),
        //     shutdown_timeout: Duration::from_millis(self.inner.config.next_view_timeout),
        //     run_view_channels: handle_channels,
        //     started,
        // });
>>>>>>> 2a2ebdf0

    }

    // #[instrument(
    //     skip(self),
    //     name = "Handle broadcast consensus message",
    //     level = "error"
    // )]
    // async fn handle_broadcast_consensus_message(
    //     &self,
    //     msg: ValidatingMessage<TYPES, I>,
    //     sender: TYPES::SignatureKey,
    // ) {
    //     let msg_time = msg.view_number();
    //
    //     match msg.0 {
    //         // this is ONLY intended for replica
    //         GeneralConsensusMessage::Proposal(_) => {
    //             let channel_map = self
    //                 .inner
    //                 .channel_maps
    //                 .0
    //                 .vote_channel
    //                 .upgradable_read()
    //                 .await;
    //
    //             // skip if the proposal is stale
    //             if msg_time < channel_map.cur_view {
    //                 warn!(
    //                     "Throwing away {} for view number: {:?}",
    //                     std::any::type_name::<Proposal<QuorumProposalType<TYPES, I>>>(),
    //                     msg_time
    //                 );
    //                 return;
    //             }
    //
    //             let chan: ViewQueue<TYPES, I> =
    //                 Self::create_or_obtain_chan_from_read(msg_time, channel_map).await;
    //
    //             if !chan.has_received_proposal.swap(true, Ordering::Relaxed)
    //                 && chan
    //                     .sender_chan
    //                     .send(ProcessedGeneralConsensusMessage::new(msg.0, sender))
    //                     .await
    //                     .is_err()
    //             {
    //                 warn!("Failed to send to next leader!");
    //             }
    //         }
    //         GeneralConsensusMessage::InternalTrigger(_) => {
    //             warn!("Received an internal trigger. This shouldn't be possible.");
    //         }
    //         GeneralConsensusMessage::Vote(_) => {
    //             warn!("Received a broadcast for a vote message. This shouldn't be possible.");
    //         }
    //         GeneralConsensusMessage::ViewSync(_) => todo!(),
    //     };
    // }

    // Handle an incoming [`ValidatingMessage`] directed at this node.
//     #[instrument(skip(self), name = "Handle direct consensus message", level = "error")]
//     async fn handle_direct_consensus_message(
//         &self,
//         msg: ValidatingMessage<TYPES, I>,
//         sender: TYPES::SignatureKey,
//     ) {
//         // We can only recv from a replicas
//         // replicas should only send votes or if they timed out, timeouts
//         match msg {
//             ValidatingMessage(
//                 GeneralConsensusMessage::Proposal(_) | GeneralConsensusMessage::InternalTrigger(_),
//             ) => {
//                 warn!("Received a direct message for a proposal. This shouldn't be possible.");
//             }
//             // this is ONLY intended for next leader
//             c @ ValidatingMessage(GeneralConsensusMessage::Vote(_)) => {
//                 let msg_time = c.view_number();
//
//                 let channel_map = self
//                     .inner
//                     .channel_maps
//                     .0
//                     .proposal_channel
//                     .upgradable_read()
//                     .await;
//
//                 // check if
//                 // - is in fact, actually is the next leader
//                 // - the message is not stale
//                 let is_leader = self
//                     .inner
//                     .clone()
//                     .exchanges
//                     .quorum_exchange()
//                     .is_leader(msg_time + 1);
//                 if !is_leader || msg_time < channel_map.cur_view {
//                     warn!(
//                         "Throwing away {} message for view number: {:?}",
//                         std::any::type_name::<QuorumVote<TYPES, I::Leaf>>(),
//                         msg_time
//                     );
//                     return;
//                 }
//
//                 let chan = Self::create_or_obtain_chan_from_read(msg_time, channel_map).await;
//
//                 if chan
//                     .sender_chan
//                     .send(ProcessedGeneralConsensusMessage::new(c.0, sender))
//                     .await
//                     .is_err()
//                 {
//                     error!("Failed to send to next leader!");
//                 }
//             }
//             ValidatingMessage(GeneralConsensusMessage::ViewSync(_)) => todo!(),
//         }
//     }
}

#[async_trait]
impl<
        TYPES: NodeType<ConsensusType = SequencingConsensus>,
        I: NodeImplementation<
            TYPES,
            Leaf = SequencingLeaf<TYPES>,
            ConsensusMessage = SequencingMessage<TYPES, I>,
        >,
    > HotShotType<TYPES, I> for SystemContext<SequencingConsensus, TYPES, I>
where
    I::Exchanges: SequencingExchangesType<TYPES, Message<TYPES, I>>,
    SequencingQuorumEx<TYPES, I>: ConsensusExchange<
        TYPES,
        Message<TYPES, I>,
        Proposal = QuorumProposal<TYPES, SequencingLeaf<TYPES>>,
        Certificate = QuorumCertificate<TYPES, SequencingLeaf<TYPES>>,
        Commitment = SequencingLeaf<TYPES>,
    >,
    CommitteeEx<TYPES, I>: ConsensusExchange<
        TYPES,
        Message<TYPES, I>,
        Certificate = DACertificate<TYPES>,
        Commitment = TYPES::BlockType,
    >,
{
    fn transactions(
        &self,
    ) -> &Arc<SubscribableRwLock<HashMap<Commitment<TYPES::Transaction>, TYPES::Transaction>>> {
        &self.inner.transactions
    }

    fn consensus(&self) -> &Arc<RwLock<Consensus<TYPES, I::Leaf>>> {
        &self.inner.consensus
    }

    async fn run_tasks(&self) -> SystemContextHandle<TYPES, I> {
        let task_runner = TaskRunner::new();
        let registry = task_runner.registry.clone();
        let internal_event_stream = ChannelStream::new();
        // TODO this will need to go in the consensus task state
        let output_event_stream = ChannelStream::new();

<<<<<<< HEAD
        async_spawn(
            tasks::network_lookup_task(self.clone(), shut_down.clone())
                .instrument(info_span!("HotShot Network Lookup Task",)),
        );

        async_spawn(tasks::view_runner(self.clone()).instrument(info_span!("View Runer Handle",)));
=======

        // TODO it may make sense to move this up a level
        let task_runner = tasks::add_networking_task(task_runner, internal_event_stream.clone()).await;
        let task_runner = tasks::add_consensus_task(task_runner, internal_event_stream.clone()).await;
        let task_runner = tasks::add_da_task(task_runner, internal_event_stream.clone()).await;
        let task_runner = tasks::add_view_sync_task(task_runner, internal_event_stream.clone()).await;
        async_spawn(async move {
            task_runner.launch().await;
        });

        let exchange = self.inner.exchanges.quorum_exchange();


>>>>>>> 2a2ebdf0


        let handle = SystemContextHandle {
            registry,
            output_event_stream,
            internal_event_stream,
            hotshot: self.clone(),
            storage: self.inner.storage.clone(),
        };
<<<<<<< HEAD
        *self.inner.event_sender.write().await = Some(broadcast_sender);
=======
>>>>>>> 2a2ebdf0

        handle






        // let shut_down = Arc::new(AtomicBool::new(false));
        // let started = Arc::new(AtomicBool::new(false));
        //
        // let exchange = self.inner.exchanges.quorum_exchange();
        // let committee_exchange = self.inner.exchanges.committee_exchange();
        //
        // let network_broadcast_task_handle = async_spawn(
        //     tasks::network_task(
        //         self.clone(),
        //         shut_down.clone(),
        //         TransmitType::Broadcast,
        //         exchange.clone().into(),
        //     )
        //     .instrument(info_span!("HotShot Broadcast Task",)),
        // );
        // let network_direct_task_handle = async_spawn(
        //     tasks::network_task(
        //         self.clone(),
        //         shut_down.clone(),
        //         TransmitType::Direct,
        //         exchange.clone().into(),
        //     )
        //     .instrument(info_span!("HotShot Direct Task",)),
        // );
        //
        // let committee_network_broadcast_task_handle = async_spawn(
        //     tasks::network_task(
        //         self.clone(),
        //         shut_down.clone(),
        //         TransmitType::Broadcast,
        //         committee_exchange.clone().into(),
        //     )
        //     .instrument(info_span!("HotShot DA Broadcast Task",)),
        // );
        // let committee_network_direct_task_handle = async_spawn(
        //     tasks::network_task(
        //         self.clone(),
        //         shut_down.clone(),
        //         TransmitType::Direct,
        //         committee_exchange.clone().into(),
        //     )
        //     .instrument(info_span!("HotShot DA Direct Task",)),
        // );
        //
        // async_spawn(
        //     tasks::network_lookup_task(self.clone(), shut_down.clone())
        //         .instrument(info_span!("HotShot Network Lookup Task",)),
        // );
        //
        // let (handle_channels, task_channels) = match self.inner.config.execution_type {
        //     ExecutionType::Continuous => (None, None),
        //     ExecutionType::Incremental => {
        //         let (send_consensus_start, recv_consensus_start) = unbounded();
        //         (Some(send_consensus_start), Some(recv_consensus_start))
        //     }
        // };
        //
        // let consensus_task_handle = async_spawn(
        //     tasks::view_runner(
        //         self.clone(),
        //     )
        //     .instrument(info_span!("Consensus Task Handle",)),
        // );
        //
        // let (broadcast_sender, broadcast_receiver) = channel();
        //
        // let handle = SystemContextHandle {
        //     sender_handle: Arc::new(broadcast_sender.clone()),
        //     hotshot: self.clone(),
        //     stream_output: broadcast_receiver,
        //     storage: self.inner.storage.clone(),
        //     shut_down,
        // };
        // *self.inner.event_sender.write().await = Some(broadcast_sender);
        //
        // let mut background_task_handle = self.inner.background_task_handle.inner.write().await;
        // *background_task_handle = Some(TaskHandleInner {
        //     network_broadcast_task_handle,
        //     network_direct_task_handle,
        //     committee_network_broadcast_task_handle: Some(committee_network_broadcast_task_handle),
        //     committee_network_direct_task_handle: Some(committee_network_direct_task_handle),
        //     consensus_task_handle: nll_todo(),
        //     shutdown_timeout: Duration::from_millis(self.inner.config.next_view_timeout),
        //     run_view_channels: handle_channels,
        //     started,
        // });
        //
        // handle

    }

    // #[instrument(
    //     skip(self),
    //     name = "Handle broadcast consensus message",
    //     level = "error"
    // )]
    // async fn handle_broadcast_consensus_message(
    //     &self,
    //     msg: SequencingMessage<TYPES, I>,
    //     sender: TYPES::SignatureKey,
    // ) {
    //     let msg_time = msg.view_number();
    //
    //     match msg.0 {
    //         Left(general_message) => {
    //             match general_message {
    //                 // this is ONLY intended for replica
    //                 GeneralConsensusMessage::Proposal(_) => {
    //                     let channel_map = self
    //                         .inner
    //                         .channel_maps
    //                         .0
    //                         .vote_channel
    //                         .upgradable_read()
    //                         .await;
    //
    //                     // skip if the proposal is stale
    //                     if msg_time < channel_map.cur_view {
    //                         warn!(
    //                             "Throwing away {} for view number: {:?}",
    //                             std::any::type_name::<Proposal<QuorumProposalType<TYPES, I>>>(),
    //                             msg_time
    //                         );
    //                         return;
    //                     }
    //
    //                     let chan: ViewQueue<TYPES, I> =
    //                         Self::create_or_obtain_chan_from_read(msg_time, channel_map).await;
    //
    //                     if !chan.has_received_proposal.swap(true, Ordering::Relaxed)
    //                         && chan
    //                             .sender_chan
    //                             .send(Left(ProcessedGeneralConsensusMessage::new(
    //                                 general_message,
    //                                 sender,
    //                             )))
    //                             .await
    //                             .is_err()
    //                     {
    //                         warn!("Failed to send to next leader!");
    //                     }
    //                 }
    //                 GeneralConsensusMessage::InternalTrigger(_) => {
    //                     warn!("Received an internal trigger. This shouldn't be possible.");
    //                 }
    //                 GeneralConsensusMessage::Vote(_) => {
    //                     warn!(
    //                         "Received a broadcast for a vote message. This shouldn't be possible."
    //                     );
    //                 }
    //                 GeneralConsensusMessage::ViewSync(_) => todo!(),
    //             }
    //         }
    //         Right(committee_message) => {
    //             match committee_message {
    //                 CommitteeConsensusMessage::DAVote(_) => {
    //                     warn!(
    //                         "Received a broadcast for a vote message. This shouldn't be possible."
    //                     );
    //                 }
    //                 CommitteeConsensusMessage::DAProposal(_) => {
    //                     let channel_map = match &self.inner.channel_maps.1 {
    //                         Some(committee_channels) => {
    //                             committee_channels.vote_channel.upgradable_read().await
    //                         }
    //                         None => {
    //                             warn!("Committee channels not found.");
    //                             return;
    //                         }
    //                     };
    //
    //                     // skip if the proposal is stale
    //                     if msg_time < channel_map.cur_view {
    //                         warn!(
    //                             "Throwing away {} for view number: {:?}",
    //                             std::any::type_name::<Proposal<DAProposal<TYPES>>>(),
    //                             msg_time
    //                         );
    //                         return;
    //                     }
    //
    //                     let chan: ViewQueue<TYPES, I> =
    //                         Self::create_or_obtain_chan_from_read(msg_time, channel_map).await;
    //
    //                     if !chan.has_received_proposal.swap(true, Ordering::Relaxed)
    //                         && chan
    //                             .sender_chan
    //                             .send(Right(ProcessedCommitteeConsensusMessage::new(
    //                                 committee_message,
    //                                 sender,
    //                             )))
    //                             .await
    //                             .is_err()
    //                     {
    //                         warn!("Failed to send to next leader!");
    //                     }
    //                 }
    //             }
    //         }
    //     };
    // }

    // #[instrument(skip(self), name = "Handle direct consensus message", level = "error")]
    // async fn handle_direct_consensus_message(
    //     &self,
    //     msg: SequencingMessage<TYPES, I>,
    //     sender: TYPES::SignatureKey,
    // ) {
    //     let msg_time = msg.view_number();
    //
    //     // We can only recv from a replicas
    //     // replicas should only send votes or if they timed out, timeouts
    //     match msg.0 {
    //         Left(general_message) => match general_message {
    //             GeneralConsensusMessage::Proposal(_)
    //             | GeneralConsensusMessage::InternalTrigger(_) => {
    //                 warn!("Received a direct message for a proposal. This shouldn't be possible.");
    //             }
    //             // this is ONLY intended for next leader
    //             c @ GeneralConsensusMessage::Vote(_) => {
    //                 let channel_map = self
    //                     .inner
    //                     .channel_maps
    //                     .0
    //                     .proposal_channel
    //                     .upgradable_read()
    //                     .await;
    //
    //                 // check if
    //                 // - is in fact, actually is the next leader
    //                 // - the message is not stale
    //                 let is_leader = self
    //                     .inner
    //                     .clone()
    //                     .exchanges
    //                     .quorum_exchange()
    //                     .is_leader(msg_time + 1);
    //                 if !is_leader || msg_time < channel_map.cur_view {
    //                     warn!(
    //                         "Throwing away {} message for view number: {:?}",
    //                         std::any::type_name::<QuorumVote<TYPES, I::Leaf>>(),
    //                         msg_time
    //                     );
    //                     return;
    //                 }
    //
    //                 let chan = Self::create_or_obtain_chan_from_read(msg_time, channel_map).await;
    //
    //                 if chan
    //                     .sender_chan
    //                     .send(Left(ProcessedGeneralConsensusMessage::new(c, sender)))
    //                     .await
    //                     .is_err()
    //                 {
    //                     error!("Failed to send to next leader!");
    //                 }
    //             }
    //             GeneralConsensusMessage::ViewSync(_) => todo!(),
    //         },
    //         Right(committee_message) => {
    //             match committee_message {
    //                 c @ CommitteeConsensusMessage::DAVote(_) => {
    //                     let channel_map = match &self.inner.channel_maps.1 {
    //                         Some(committee_channels) => {
    //                             committee_channels.proposal_channel.upgradable_read().await
    //                         }
    //                         None => {
    //                             warn!("Committee channels not found.");
    //                             return;
    //                         }
    //                     };
    //
    //                     // check if
    //                     // - is in fact, actually is the next leader
    //                     // - the message is not stale
    //                     let is_leader = self
    //                         .inner
    //                         .clone()
    //                         .exchanges
    //                         .committee_exchange()
    //                         .is_leader(msg_time);
    //                     if !is_leader || msg_time < channel_map.cur_view {
    //                         warn!(
    //                             "Throwing away {} message for view number: {:?}, Channel cur view: {:?}",
    //                             std::any::type_name::<DAVote<TYPES, I::Leaf>>(),
    //                             msg_time,
    //                             channel_map.cur_view,
    //                         );
    //                         return;
    //                     }
    //
    //                     let chan =
    //                         Self::create_or_obtain_chan_from_read(msg_time, channel_map).await;
    //
    //                     if chan
    //                         .sender_chan
    //                         .send(Right(ProcessedCommitteeConsensusMessage::new(c, sender)))
    //                         .await
    //                         .is_err()
    //                     {
    //                         error!("Failed to send to next leader!");
    //                     }
    //                 }
    //                 CommitteeConsensusMessage::DAProposal(_) => todo!(),
    //             }
    //         }
    //     }
    // }
}

/// A view runner implemented by [HotShot] for different types of consensus.
#[async_trait]
pub trait ViewRunner<TYPES: NodeType, I: NodeImplementation<TYPES>> {
    /// Executes one view of consensus
    async fn run_view(hotshot: SystemContext<TYPES::ConsensusType, TYPES, I>) -> Result<(), ()>;
}

#[async_trait]
impl<
        TYPES: NodeType<ConsensusType = ValidatingConsensus>,
        I: NodeImplementation<
            TYPES,
            Leaf = ValidatingLeaf<TYPES>,
            ConsensusMessage = ValidatingMessage<TYPES, I>,
        >,
    > ViewRunner<TYPES, I> for SystemContext<ValidatingConsensus, TYPES, I>
where
    I::Exchanges: ValidatingExchangesType<TYPES, Message<TYPES, I>>,
    ValidatingQuorumEx<TYPES, I>: ConsensusExchange<
        TYPES,
        Message<TYPES, I>,
        Proposal = ValidatingProposal<TYPES, ValidatingLeaf<TYPES>>,
        Certificate = QuorumCertificate<TYPES, ValidatingLeaf<TYPES>>,
        Commitment = ValidatingLeaf<TYPES>,
    >,
{
    #[instrument(skip(hotshot), fields(id = hotshot.inner.id), name = "Validating View Runner Task", level = "error")]
    async fn run_view(hotshot: SystemContext<TYPES::ConsensusType, TYPES, I>) -> Result<(), ()> {
        let c_api = HotShotValidatingConsensusApi {
            inner: hotshot.inner.clone(),
        };
        let start = Instant::now();
        let metrics = Arc::clone(&hotshot.inner.consensus.read().await.metrics);

        // do book keeping on channel map
        // TODO probably cleaner to separate this into a function
        // e.g. insert the view and remove the last view
        let mut send_to_replica = hotshot.inner.channel_maps.0.vote_channel.write().await;
        let replica_last_view: TYPES::Time = send_to_replica.cur_view;
        // gc previous view's channel map
        send_to_replica.channel_map.remove(&replica_last_view);
        send_to_replica.cur_view += 1;
        let replica_cur_view = send_to_replica.cur_view;
        let ViewQueue {
            sender_chan: send_replica,
            receiver_chan: recv_replica,
            has_received_proposal: _,
        } = SystemContext::<ValidatingConsensus, TYPES, I>::create_or_obtain_chan_from_write(
            replica_cur_view,
            send_to_replica,
        )
        .await;

        let mut send_to_next_leader = hotshot.inner.channel_maps.0.proposal_channel.write().await;
        let next_leader_last_view = send_to_next_leader.cur_view;
        // gc previous view's channel map
        send_to_next_leader
            .channel_map
            .remove(&next_leader_last_view);
        send_to_next_leader.cur_view += 1;
        let next_leader_cur_view = send_to_next_leader.cur_view;
        let (send_next_leader, recv_next_leader) = if c_api
            .inner
            .exchanges
            .quorum_exchange()
            .is_leader(next_leader_cur_view + 1)
        {
            let vq =
                SystemContext::<ValidatingConsensus, TYPES, I>::create_or_obtain_chan_from_write(
                    next_leader_cur_view,
                    send_to_next_leader,
                )
                .await;
            (Some(vq.sender_chan), Some(vq.receiver_chan))
        } else {
            (None, None)
        };

        // increment consensus and start tasks

        let (cur_view, high_qc, txns) = {
            // OBTAIN write lock on consensus
            let mut consensus = hotshot.inner.consensus.write().await;
            let cur_view = consensus.increment_view();
            // make sure consistent
            assert_eq!(cur_view, next_leader_cur_view);
            assert_eq!(cur_view, replica_cur_view);
            let high_qc = consensus.high_qc.clone();
            let txns = consensus.transactions.clone();
            // DROP write lock on consensus
            drop(consensus);
            (cur_view, high_qc, txns)
        };

        // notify networking to start worrying about the (`cur_view + LOOK_AHEAD`)th leader ahead of the current view
        if hotshot
            .inner
            .send_network_lookup
            .send(Some(cur_view))
            .await
            .is_err()
        {
            error!("Failed to initiate network lookup");
        };

        info!("Starting tasks for View {:?}!", cur_view);
        metrics.current_view.set(*cur_view as usize);

        let mut task_handles = Vec::new();
        let quorum_exchange = c_api.inner.exchanges.quorum_exchange();

        // replica always runs? TODO this will change once vrf integration is added
        let replica = Replica {
            id: hotshot.inner.id,
            consensus: hotshot.inner.consensus.clone(),
            proposal_collection_chan: recv_replica,
            cur_view,
            high_qc: high_qc.clone(),
            api: c_api.clone(),
            exchange: quorum_exchange.clone().into(),
            _pd: PhantomData,
        };
        let replica_handle = async_spawn(async move {
            Replica::<HotShotValidatingConsensusApi<TYPES, I>, TYPES, I>::run_view(replica).await
        });
        task_handles.push(replica_handle);

        if quorum_exchange.clone().is_leader(cur_view) {
            let leader = ValidatingLeader {
                id: hotshot.inner.id,
                consensus: hotshot.inner.consensus.clone(),
                high_qc: high_qc.clone(),
                cur_view,
                transactions: txns,
                api: c_api.clone(),
                exchange: quorum_exchange.clone().into(),
                _pd: PhantomData,
            };
            let leader_handle = async_spawn(async move { leader.run_view().await });
            task_handles.push(leader_handle);
        }

        if quorum_exchange.clone().is_leader(cur_view + 1) {
            let next_leader = NextValidatingLeader {
                id: hotshot.inner.id,
                generic_qc: high_qc,
                // should be fine to unwrap here since the view numbers must be the same
                vote_collection_chan: recv_next_leader.unwrap(),
                cur_view,
                api: c_api.clone(),
                exchange: quorum_exchange.clone().into(),
                metrics,
                _pd: PhantomData,
            };
            let next_leader_handle = async_spawn(async move {
                NextValidatingLeader::<HotShotValidatingConsensusApi<TYPES, I>, TYPES, I>::run_view(
                    next_leader,
                )
                .await
            });
            task_handles.push(next_leader_handle);
        }

        let children_finished = futures::future::join_all(task_handles);

        async_spawn({
            let next_view_timeout = hotshot.inner.config.next_view_timeout;
            let next_view_timeout = next_view_timeout;
            let hotshot: SystemContext<TYPES::ConsensusType, TYPES, I> = hotshot.clone();
            async move {
                async_sleep(Duration::from_millis(next_view_timeout)).await;
                hotshot
                    .timeout_view(cur_view, send_replica, send_next_leader)
                    .await;
            }
        });

        let results = children_finished.await;

        // unwrap is fine since results must have >= 1 item(s)
        #[cfg(feature = "async-std-executor")]
        let high_qc = results
            .into_iter()
            .max_by_key(|qc: &QuorumCertificate<TYPES, ValidatingLeaf<TYPES>>| qc.view_number)
            .unwrap();
        #[cfg(feature = "tokio-executor")]
        let high_qc = results
            .into_iter()
            .filter_map(std::result::Result::ok)
            .max_by_key(|qc: &QuorumCertificate<TYPES, ValidatingLeaf<TYPES>>| qc.view_number)
            .unwrap();

        #[cfg(not(any(feature = "async-std-executor", feature = "tokio-executor")))]
        compile_error! {"Either feature \"async-std-executor\" or feature \"tokio-executor\" must be enabled for this crate."}

        let mut consensus = hotshot.inner.consensus.write().await;
        consensus.high_qc = high_qc;
        consensus
            .metrics
            .view_duration
            .add_point(start.elapsed().as_secs_f64());
        c_api.send_view_finished(consensus.cur_view).await;

        info!("Returning from view {:?}!", cur_view);
        Ok(())
    }
}

#[async_trait]
impl<
        TYPES: NodeType<ConsensusType = SequencingConsensus>,
        I: NodeImplementation<
            TYPES,
            Leaf = SequencingLeaf<TYPES>,
            ConsensusMessage = SequencingMessage<TYPES, I>,
        >,
    > ViewRunner<TYPES, I> for SystemContext<SequencingConsensus, TYPES, I>
where
    I::Exchanges: SequencingExchangesType<TYPES, Message<TYPES, I>>,
    SequencingQuorumEx<TYPES, I>: ConsensusExchange<
        TYPES,
        Message<TYPES, I>,
        Proposal = QuorumProposal<TYPES, SequencingLeaf<TYPES>>,
        Certificate = QuorumCertificate<TYPES, SequencingLeaf<TYPES>>,
        Commitment = SequencingLeaf<TYPES>,
    >,
    CommitteeEx<TYPES, I>: ConsensusExchange<
        TYPES,
        Message<TYPES, I>,
        Certificate = DACertificate<TYPES>,
        Commitment = TYPES::BlockType,
    >,
{
    // #[instrument]
    #[allow(clippy::too_many_lines)]
    async fn run_view(hotshot: SystemContext<SequencingConsensus, TYPES, I>) -> Result<(), ()> {
        let c_api = HotShotSequencingConsensusApi {
            inner: hotshot.inner.clone(),
        };

        // Setup channel for recieving DA votes
        let mut send_to_leader = match &hotshot.inner.channel_maps.1 {
            Some(committee_channels) => committee_channels.proposal_channel.write().await,
            None => {
                warn!("Committee channels not found.");
                return Err(());
            }
        };
        let leader_last_view: TYPES::Time = send_to_leader.cur_view;
        send_to_leader.channel_map.remove(&leader_last_view);
        send_to_leader.cur_view += 1;
        let (send_da_vote_chan, recv_da_vote, cur_view) = {
            let mut consensus = hotshot.inner.consensus.write().await;
            let cur_view = consensus.increment_view();
            let vq =
                SystemContext::<SequencingConsensus, TYPES, I>::create_or_obtain_chan_from_write(
                    cur_view,
                    send_to_leader,
                )
                .await;
            (vq.sender_chan, vq.receiver_chan, cur_view)
        };

        // Set up vote collection channel for commitment proposals/votes
        let mut send_to_next_leader = hotshot.inner.channel_maps.0.proposal_channel.write().await;
        let leader_last_view: TYPES::Time = send_to_next_leader.cur_view;
        send_to_next_leader.channel_map.remove(&leader_last_view);
        send_to_next_leader.cur_view += 1;
        let (send_commitment_vote_chan, recv_commitment_vote_chan) = {
            let vq =
                SystemContext::<SequencingConsensus, TYPES, I>::create_or_obtain_chan_from_write(
                    cur_view,
                    send_to_next_leader,
                )
                .await;
            (vq.sender_chan, vq.receiver_chan)
        };

        let (high_qc, txns) = {
            // OBTAIN read lock on consensus
            let consensus = hotshot.inner.consensus.read().await;
            let high_qc = consensus.high_qc.clone();
            let txns = consensus.transactions.clone();
            (high_qc, txns)
        };
        let mut send_to_member = match &hotshot.inner.channel_maps.1 {
            Some(committee_channels) => committee_channels.vote_channel.write().await,
            None => {
                warn!("Committee channels not found.");
                return Err(());
            }
        };
        let member_last_view: TYPES::Time = send_to_member.cur_view;
        send_to_member.channel_map.remove(&member_last_view);
        send_to_member.cur_view += 1;
        let ViewQueue {
            sender_chan: send_member,
            receiver_chan: recv_member,
            has_received_proposal: _,
        } = SystemContext::<SequencingConsensus, TYPES, I>::create_or_obtain_chan_from_write(
            send_to_member.cur_view,
            send_to_member,
        )
        .await;
        let mut send_to_replica = hotshot.inner.channel_maps.0.vote_channel.write().await;
        let replica_last_view: TYPES::Time = send_to_replica.cur_view;
        send_to_replica.channel_map.remove(&replica_last_view);
        send_to_replica.cur_view += 1;
        let ViewQueue {
            sender_chan: send_replica,
            receiver_chan: recv_replica,
            has_received_proposal: _,
        } = SystemContext::<SequencingConsensus, TYPES, I>::create_or_obtain_chan_from_write(
            send_to_replica.cur_view,
            send_to_replica,
        )
        .await;

        let mut task_handles = Vec::new();
        let committee_exchange = c_api.inner.exchanges.committee_exchange().clone();
        let quorum_exchange = c_api.inner.exchanges.quorum_exchange().clone();

        if quorum_exchange.clone().is_leader(cur_view) {
            let da_leader = DALeader {
                id: hotshot.inner.id,
                consensus: hotshot.inner.consensus.clone(),
                high_qc: high_qc.clone(),
                cur_view,
                transactions: txns,
                api: c_api.clone(),
                committee_exchange: committee_exchange.clone().into(),
                quorum_exchange: quorum_exchange.clone().into(),
                vote_collection_chan: recv_da_vote,
                _pd: PhantomData,
            };
            let consensus = hotshot.inner.consensus.clone();
            let qc = high_qc.clone();
            let api = c_api.clone();
            let leader_handle = {
                let id = hotshot.inner.id;
                async_spawn(async move {
                    let Some((da_cert, block, parent)) = da_leader.run_view().await else {
                    return qc;
                };
                    let consensus_leader = ConsensusLeader {
                        id,
                        consensus,
                        high_qc: qc,
                        cert: da_cert,
                        block,
                        parent,
                        cur_view,
                        api: api.clone(),
                        quorum_exchange: quorum_exchange.clone().into(),
                        _pd: PhantomData,
                    };
                    consensus_leader.run_view().await
                })
            };
            task_handles.push(leader_handle);
        }

        let quorum_exchange = c_api.inner.exchanges.quorum_exchange();
        if quorum_exchange.clone().is_leader(cur_view + 1) {
            let next_leader = ConsensusNextLeader {
                id: hotshot.inner.id,
                consensus: hotshot.inner.consensus.clone(),
                cur_view,
                api: c_api.clone(),
                generic_qc: high_qc.clone(),
                vote_collection_chan: recv_commitment_vote_chan,
                quorum_exchange: quorum_exchange.clone().into(),
                _pd: PhantomData,
            };
            let next_leader_handle = async_spawn(async move { next_leader.run_view().await });
            task_handles.push(next_leader_handle);
        }
        let da_member = DAMember {
            id: hotshot.inner.id,
            consensus: hotshot.inner.consensus.clone(),
            proposal_collection_chan: recv_member,
            cur_view,
            high_qc: high_qc.clone(),
            api: c_api.clone(),
            exchange: committee_exchange.clone().into(),
            _pd: PhantomData,
        };
        let member_handle = async_spawn(async move { da_member.run_view().await });
        task_handles.push(member_handle);
        let replica = SequencingReplica {
            id: hotshot.inner.id,
            consensus: hotshot.inner.consensus.clone(),
            proposal_collection_chan: recv_replica,
            cur_view,
            high_qc: high_qc.clone(),
            api: c_api.clone(),
            committee_exchange: committee_exchange.clone().into(),
            quorum_exchange: quorum_exchange.clone().into(),
            _pd: PhantomData,
        };
        let replica_handle = async_spawn(async move { replica.run_view().await });
        task_handles.push(replica_handle);

        let children_finished = futures::future::join_all(task_handles);

        async_spawn({
            let next_view_timeout = hotshot.inner.config.next_view_timeout;
            let hotshot: SystemContext<TYPES::ConsensusType, TYPES, I> = hotshot.clone();
            async move {
                async_sleep(Duration::from_millis(next_view_timeout)).await;
                hotshot
                    .timeout_view(cur_view, send_member, Some(send_commitment_vote_chan))
                    .await;
                hotshot
                    .timeout_view(cur_view, send_replica, Some(send_da_vote_chan))
                    .await;
            }
        });

        let results = children_finished.await;

        // unwrap is fine since results must have >= 1 item(s)
        #[cfg(feature = "async-std-executor")]
        let high_qc = results
            .into_iter()
            .max_by_key(|qc: &QuorumCertificate<TYPES, SequencingLeaf<TYPES>>| qc.view_number)
            .unwrap();
        #[cfg(feature = "tokio-executor")]
        let high_qc = results
            .into_iter()
            .filter_map(std::result::Result::ok)
            .max_by_key(|qc| qc.view_number)
            .unwrap();

        let mut consensus = hotshot.inner.consensus.write().await;
        consensus.high_qc = high_qc;
        c_api.send_view_finished(consensus.cur_view).await;
        Ok(())
    }
}

/// A handle that exposes the interface that hotstuff needs to interact with [`HotShot`]
#[derive(Clone)]
struct HotShotValidatingConsensusApi<TYPES: NodeType, I: NodeImplementation<TYPES>> {
    /// Reference to the [`SystemContextInner`]
    inner: Arc<SystemContextInner<TYPES, I>>,
}

#[async_trait]
impl<TYPES: NodeType, I: NodeImplementation<TYPES>>
    hotshot_consensus::ConsensusSharedApi<TYPES, I::Leaf, I>
    for HotShotValidatingConsensusApi<TYPES, I>
{
    fn total_nodes(&self) -> NonZeroUsize {
        self.inner.config.total_nodes
    }

    fn propose_min_round_time(&self) -> Duration {
        self.inner.config.propose_min_round_time
    }

    fn propose_max_round_time(&self) -> Duration {
        self.inner.config.propose_max_round_time
    }

    fn max_transactions(&self) -> NonZeroUsize {
        self.inner.config.max_transactions
    }

    fn min_transactions(&self) -> usize {
        self.inner.config.min_transactions
    }

    /// Generates and encodes a vote token

    async fn should_start_round(&self, _: TYPES::Time) -> bool {
        false
    }

    async fn send_event(&self, event: Event<TYPES, I::Leaf>) {
        debug!(?event, "send_event");
        let mut event_sender = self.inner.event_sender.write().await;
        if let Some(sender) = &*event_sender {
            if let Err(e) = sender.send_async(event).await {
                error!(?e, "Could not send event to event_sender");
                *event_sender = None;
            }
        }
    }

    fn public_key(&self) -> &TYPES::SignatureKey {
        &self.inner.public_key
    }

    fn private_key(&self) -> &<TYPES::SignatureKey as SignatureKey>::PrivateKey {
        &self.inner.private_key
    }

    async fn store_leaf(
        &self,
        old_anchor_view: TYPES::Time,
        leaf: I::Leaf,
    ) -> std::result::Result<(), hotshot_types::traits::storage::StorageError> {
        let view_to_insert = StoredView::from(leaf);
        let storage = &self.inner.storage;
        storage.append_single_view(view_to_insert).await?;
        storage.cleanup_storage_up_to_view(old_anchor_view).await?;
        storage.commit().await?;
        Ok(())
    }
}

#[async_trait]
impl<
        TYPES: NodeType<ConsensusType = ValidatingConsensus>,
        I: NodeImplementation<
            TYPES,
            Leaf = ValidatingLeaf<TYPES>,
            ConsensusMessage = ValidatingMessage<TYPES, I>,
        >,
    > hotshot_consensus::ValidatingConsensusApi<TYPES, I::Leaf, I>
    for HotShotValidatingConsensusApi<TYPES, I>
where
    I::Exchanges: ValidatingExchangesType<TYPES, Message<TYPES, I>>,
{
    async fn send_direct_message<
        PROPOSAL: ProposalType<NodeType = TYPES>,
        VOTE: VoteType<TYPES>,
    >(
        &self,
        recipient: TYPES::SignatureKey,
        message: ValidatingMessage<TYPES, I>,
    ) -> std::result::Result<(), NetworkError> {
        let inner = self.inner.clone();
        debug!(?message, ?recipient, "send_direct_message");
        async_spawn_local(async move {
            inner
                .exchanges
                .quorum_exchange()
                .network()
                .direct_message(
                    Message {
                        sender: inner.public_key.clone(),
                        kind: MessageKind::from_consensus_message(message),
                        _phantom: PhantomData,
                    },
                    recipient,
                )
                .await
        });
        Ok(())
    }

    // TODO (DA) Refactor ConsensusApi and HotShot to use SystemContextInner directly.
    // <https://github.com/EspressoSystems/HotShot/issues/1194>
    async fn send_broadcast_message<
        PROPOSAL: ProposalType<NodeType = TYPES>,
        VOTE: VoteType<TYPES>,
    >(
        &self,
        message: ValidatingMessage<TYPES, I>,
    ) -> std::result::Result<(), NetworkError> {
        debug!(?message, "send_broadcast_message");
        self.inner
            .exchanges
            .quorum_exchange()
            .network()
            .broadcast_message(
                Message {
                    sender: self.inner.public_key.clone(),
                    kind: MessageKind::from_consensus_message(message),
                    _phantom: PhantomData,
                },
                &self.inner.exchanges.quorum_exchange().membership().clone(),
            )
            .await?;
        Ok(())
    }
}

/// A handle that exposes the interface that hotstuff needs to interact with [`HotShot`]
#[derive(Clone, Debug)]
struct HotShotSequencingConsensusApi<TYPES: NodeType, I: NodeImplementation<TYPES>> {
    /// Reference to the [`SystemContextInner`]
    inner: Arc<SystemContextInner<TYPES, I>>,
}

#[async_trait]
impl<TYPES: NodeType, I: NodeImplementation<TYPES>>
    hotshot_consensus::ConsensusSharedApi<TYPES, I::Leaf, I>
    for HotShotSequencingConsensusApi<TYPES, I>
{
    fn total_nodes(&self) -> NonZeroUsize {
        self.inner.config.total_nodes
    }

    fn propose_min_round_time(&self) -> Duration {
        self.inner.config.propose_min_round_time
    }

    fn propose_max_round_time(&self) -> Duration {
        self.inner.config.propose_max_round_time
    }

    fn max_transactions(&self) -> NonZeroUsize {
        self.inner.config.max_transactions
    }

    fn min_transactions(&self) -> usize {
        self.inner.config.min_transactions
    }

    /// Generates and encodes a vote token

    async fn should_start_round(&self, _: TYPES::Time) -> bool {
        false
    }

    async fn send_event(&self, event: Event<TYPES, I::Leaf>) {
        debug!(?event, "send_event");
        let mut event_sender = self.inner.event_sender.write().await;
        if let Some(sender) = &*event_sender {
            if let Err(e) = sender.send_async(event).await {
                error!(?e, "Could not send event to event_sender");
                *event_sender = None;
            }
        }
    }

    fn public_key(&self) -> &TYPES::SignatureKey {
        &self.inner.public_key
    }

    fn private_key(&self) -> &<TYPES::SignatureKey as SignatureKey>::PrivateKey {
        &self.inner.private_key
    }

    async fn store_leaf(
        &self,
        old_anchor_view: TYPES::Time,
        leaf: I::Leaf,
    ) -> std::result::Result<(), hotshot_types::traits::storage::StorageError> {
        let view_to_insert = StoredView::from(leaf);
        let storage = &self.inner.storage;
        storage.append_single_view(view_to_insert).await?;
        storage.cleanup_storage_up_to_view(old_anchor_view).await?;
        storage.commit().await?;
        Ok(())
    }
}

#[async_trait]
impl<
        TYPES: NodeType<ConsensusType = SequencingConsensus>,
        I: NodeImplementation<TYPES, ConsensusMessage = SequencingMessage<TYPES, I>>,
    > hotshot_consensus::SequencingConsensusApi<TYPES, I::Leaf, I>
    for HotShotSequencingConsensusApi<TYPES, I>
where
    I::Exchanges: SequencingExchangesType<TYPES, Message<TYPES, I>>,
{
    async fn send_direct_message<
        PROPOSAL: ProposalType<NodeType = TYPES>,
        VOTE: VoteType<TYPES>,
    >(
        &self,
        recipient: TYPES::SignatureKey,
        message: SequencingMessage<TYPES, I>,
    ) -> std::result::Result<(), NetworkError> {
        let inner = self.inner.clone();
        debug!(?message, ?recipient, "send_direct_message");
        async_spawn_local(async move {
            inner
                .exchanges
                .quorum_exchange()
                .network()
                .direct_message(
                    Message {
                        sender: inner.public_key.clone(),
                        kind: MessageKind::from_consensus_message(message),
                        _phantom: PhantomData,
                    },
                    recipient,
                )
                .await
        });
        Ok(())
    }

    async fn send_direct_da_message<
        PROPOSAL: ProposalType<NodeType = TYPES>,
        VOTE: VoteType<TYPES>,
    >(
        &self,
        recipient: TYPES::SignatureKey,
        message: SequencingMessage<TYPES, I>,
    ) -> std::result::Result<(), NetworkError> {
        let inner = self.inner.clone();
        debug!(?message, ?recipient, "send_direct_message");
        async_spawn_local(async move {
            inner
                .exchanges
                .committee_exchange()
                .network()
                .direct_message(
                    Message {
                        sender: inner.public_key.clone(),
                        kind: MessageKind::from_consensus_message(message),
                        _phantom: PhantomData,
                    },
                    recipient,
                )
                .await
        });
        Ok(())
    }

    // TODO (DA) Refactor ConsensusApi and HotShot to use SystemContextInner directly.
    // <https://github.com/EspressoSystems/HotShot/issues/1194>
    async fn send_broadcast_message<
        PROPOSAL: ProposalType<NodeType = TYPES>,
        VOTE: VoteType<TYPES>,
    >(
        &self,
        message: SequencingMessage<TYPES, I>,
    ) -> std::result::Result<(), NetworkError> {
        debug!(?message, "send_broadcast_message");
        self.inner
            .exchanges
            .quorum_exchange()
            .network()
            .broadcast_message(
                Message {
                    sender: self.inner.public_key.clone(),
                    kind: MessageKind::from_consensus_message(message),
                    _phantom: PhantomData,
                },
                &self.inner.exchanges.quorum_exchange().membership().clone(),
            )
            .await?;
        Ok(())
    }

    async fn send_da_broadcast(
        &self,
        message: SequencingMessage<TYPES, I>,
    ) -> std::result::Result<(), NetworkError> {
        debug!(?message, "send_da_broadcast_message");
        self.inner
            .exchanges
            .committee_exchange()
            .network()
            .broadcast_message(
                Message {
                    sender: self.inner.public_key.clone(),
                    kind: MessageKind::from_consensus_message(message),
                    _phantom: PhantomData,
                },
                &self
                    .inner
                    .exchanges
                    .committee_exchange()
                    .membership()
                    .clone(),
            )
            .await?;
        Ok(())
    }
}

/// initializer struct for creating starting block
pub struct HotShotInitializer<TYPES: NodeType, LEAF: LeafType<NodeType = TYPES>> {
    /// the leaf specified initialization
    inner: LEAF,
}

impl<TYPES: NodeType, LEAF: LeafType<NodeType = TYPES>> HotShotInitializer<TYPES, LEAF> {
    /// initialize from genesis
    /// # Errors
    /// If we are unable to apply the genesis block to the default state
    pub fn from_genesis(genesis_block: TYPES::BlockType) -> Result<Self, HotShotError<TYPES>> {
        let state = TYPES::StateType::default()
            .append(&genesis_block, &TYPES::Time::new(0))
            .map_err(|err| HotShotError::Misc {
                context: err.to_string(),
            })?;
        let time = TYPES::Time::genesis();
        let justify_qc = QuorumCertificate::<TYPES, LEAF>::genesis();

        Ok(Self {
            inner: LEAF::new(time, justify_qc, genesis_block, state),
        })
    }

    /// reload previous state based on most recent leaf
    pub fn from_reload(anchor_leaf: LEAF) -> Self {
        Self { inner: anchor_leaf }
    }
}<|MERGE_RESOLUTION|>--- conflicted
+++ resolved
@@ -37,8 +37,6 @@
     traits::{NodeImplementation, Storage},
     types::{Event, SystemContextHandle},
 };
-use hotshot_task::{event_stream::ChannelStream, global_registry};
-use hotshot_task::task_launcher::TaskRunner;
 use async_compatibility_layer::{
     art::{async_sleep, async_spawn, async_spawn_local},
     async_primitives::{
@@ -58,11 +56,9 @@
     ConsensusSharedApi, DALeader, DAMember, NextValidatingLeader, Replica, SequencingReplica,
     ValidatingLeader, View, ViewInner, ViewQueue,
 };
-<<<<<<< HEAD
-=======
 use hotshot_task::global_registry::GlobalRegistry;
-use hotshot_types::data::QuorumProposal;
->>>>>>> 2a2ebdf0
+use hotshot_task::task_launcher::TaskRunner;
+use hotshot_task::{event_stream::ChannelStream, global_registry};
 use hotshot_types::data::{DeltasType, SequencingLeaf};
 use hotshot_types::traits::network::CommunicationChannel;
 use hotshot_types::{certificate::DACertificate, message::GeneralConsensusMessage};
@@ -98,7 +94,6 @@
 };
 use hotshot_utils::bincode::bincode_opts;
 use snafu::ResultExt;
-use tasks::GlobalEvent;
 use std::sync::atomic::AtomicBool;
 use std::{
     collections::{BTreeMap, HashMap},
@@ -107,6 +102,7 @@
     sync::{atomic::Ordering, Arc},
     time::{Duration, Instant},
 };
+use tasks::GlobalEvent;
 use tracing::{debug, error, info, info_span, instrument, trace, warn, Instrument};
 // -- Rexports
 // External
@@ -271,8 +267,7 @@
             background_task_handle: tasks::TaskHandle::default(),
             _metrics: metrics,
             global_registry: nll_todo(),
-            event_stream: nll_todo()
-
+            event_stream: nll_todo(),
         });
 
         Ok(Self {
@@ -651,8 +646,7 @@
         &self.inner.consensus
     }
 
-<<<<<<< HEAD
-    async fn spawn_all(&self) -> SystemContextHandle<TYPES, I> {
+    async fn run_tasks(&self) -> SystemContextHandle<TYPES, I> {
         let shut_down = Arc::new(AtomicBool::new(false));
         let started = Arc::new(AtomicBool::new(false));
 
@@ -676,91 +670,6 @@
         *self.inner.event_sender.write().await = Some(broadcast_sender);
 
         handle
-    }
-
-    #[instrument(
-        skip(self),
-        name = "Handle broadcast consensus message",
-        level = "error"
-    )]
-    async fn handle_broadcast_consensus_message(
-        &self,
-        msg: ValidatingMessage<TYPES, I>,
-        sender: TYPES::SignatureKey,
-    ) {
-        let msg_time = msg.view_number();
-
-        match msg.0 {
-            // this is ONLY intended for replica
-            GeneralConsensusMessage::Proposal(_) => {
-                let channel_map = self
-                    .inner
-                    .channel_maps
-                    .0
-                    .vote_channel
-                    .upgradable_read()
-                    .await;
-=======
-    async fn run_tasks(&self) -> SystemContextHandle<TYPES, I> {
-        unimplemented!()
-
-        // let network_broadcast_task_handle = async_spawn(
-        //     tasks::network_task(
-        //         self.clone(),
-        //         shut_down.clone(),
-        //         TransmitType::Broadcast,
-        //         exchange.clone().into(),
-        //     )
-        //     .instrument(info_span!("HotShot Broadcast Task",)),
-        // );
-        // let network_direct_task_handle = async_spawn(
-        //     tasks::network_task(
-        //         self.clone(),
-        //         shut_down.clone(),
-        //         TransmitType::Direct,
-        //         exchange.clone().into(),
-        //     )
-        //     .instrument(info_span!("HotShot Direct Task",)),
-        // );
-
-        // async_spawn(
-        //     tasks::network_lookup_task(self.clone(), shut_down.clone())
-        //         .instrument(info_span!("HotShot Network Lookup Task",)),
-        // );
-
-        // let (handle_channels, task_channels) = match self.inner.config.execution_type {
-        //     ExecutionType::Continuous => (None, None),
-        //     ExecutionType::Incremental => {
-        //         let (send_consensus_start, recv_consensus_start) = unbounded();
-        //         (Some(send_consensus_start), Some(recv_consensus_start))
-        //     }
-        // };
-
-
-        // let (broadcast_sender, broadcast_receiver) = channel();
-        //
-        // let handle = HotShotHandle {
-        //     sender_handle: Arc::new(broadcast_sender.clone()),
-        //     hotshot: self.clone(),
-        //     stream_output: broadcast_receiver,
-        //     storage: self.inner.storage.clone(),
-        //     shut_down,
-        // };
-        // *self.inner.event_sender.write().await = Some(broadcast_sender);
-        //
-        // let mut background_task_handle = self.inner.background_task_handle.inner.write().await;
-        // *background_task_handle = Some(TaskHandleInner {
-        //     network_broadcast_task_handle,
-        //     network_direct_task_handle,
-        //     committee_network_broadcast_task_handle: None,
-        //     committee_network_direct_task_handle: None,
-        //     consensus_task_handle: nll_todo(),
-        //     shutdown_timeout: Duration::from_millis(self.inner.config.next_view_timeout),
-        //     run_view_channels: handle_channels,
-        //     started,
-        // });
->>>>>>> 2a2ebdf0
-
     }
 
     // #[instrument(
@@ -820,64 +729,64 @@
     // }
 
     // Handle an incoming [`ValidatingMessage`] directed at this node.
-//     #[instrument(skip(self), name = "Handle direct consensus message", level = "error")]
-//     async fn handle_direct_consensus_message(
-//         &self,
-//         msg: ValidatingMessage<TYPES, I>,
-//         sender: TYPES::SignatureKey,
-//     ) {
-//         // We can only recv from a replicas
-//         // replicas should only send votes or if they timed out, timeouts
-//         match msg {
-//             ValidatingMessage(
-//                 GeneralConsensusMessage::Proposal(_) | GeneralConsensusMessage::InternalTrigger(_),
-//             ) => {
-//                 warn!("Received a direct message for a proposal. This shouldn't be possible.");
-//             }
-//             // this is ONLY intended for next leader
-//             c @ ValidatingMessage(GeneralConsensusMessage::Vote(_)) => {
-//                 let msg_time = c.view_number();
-//
-//                 let channel_map = self
-//                     .inner
-//                     .channel_maps
-//                     .0
-//                     .proposal_channel
-//                     .upgradable_read()
-//                     .await;
-//
-//                 // check if
-//                 // - is in fact, actually is the next leader
-//                 // - the message is not stale
-//                 let is_leader = self
-//                     .inner
-//                     .clone()
-//                     .exchanges
-//                     .quorum_exchange()
-//                     .is_leader(msg_time + 1);
-//                 if !is_leader || msg_time < channel_map.cur_view {
-//                     warn!(
-//                         "Throwing away {} message for view number: {:?}",
-//                         std::any::type_name::<QuorumVote<TYPES, I::Leaf>>(),
-//                         msg_time
-//                     );
-//                     return;
-//                 }
-//
-//                 let chan = Self::create_or_obtain_chan_from_read(msg_time, channel_map).await;
-//
-//                 if chan
-//                     .sender_chan
-//                     .send(ProcessedGeneralConsensusMessage::new(c.0, sender))
-//                     .await
-//                     .is_err()
-//                 {
-//                     error!("Failed to send to next leader!");
-//                 }
-//             }
-//             ValidatingMessage(GeneralConsensusMessage::ViewSync(_)) => todo!(),
-//         }
-//     }
+    //     #[instrument(skip(self), name = "Handle direct consensus message", level = "error")]
+    //     async fn handle_direct_consensus_message(
+    //         &self,
+    //         msg: ValidatingMessage<TYPES, I>,
+    //         sender: TYPES::SignatureKey,
+    //     ) {
+    //         // We can only recv from a replicas
+    //         // replicas should only send votes or if they timed out, timeouts
+    //         match msg {
+    //             ValidatingMessage(
+    //                 GeneralConsensusMessage::Proposal(_) | GeneralConsensusMessage::InternalTrigger(_),
+    //             ) => {
+    //                 warn!("Received a direct message for a proposal. This shouldn't be possible.");
+    //             }
+    //             // this is ONLY intended for next leader
+    //             c @ ValidatingMessage(GeneralConsensusMessage::Vote(_)) => {
+    //                 let msg_time = c.view_number();
+    //
+    //                 let channel_map = self
+    //                     .inner
+    //                     .channel_maps
+    //                     .0
+    //                     .proposal_channel
+    //                     .upgradable_read()
+    //                     .await;
+    //
+    //                 // check if
+    //                 // - is in fact, actually is the next leader
+    //                 // - the message is not stale
+    //                 let is_leader = self
+    //                     .inner
+    //                     .clone()
+    //                     .exchanges
+    //                     .quorum_exchange()
+    //                     .is_leader(msg_time + 1);
+    //                 if !is_leader || msg_time < channel_map.cur_view {
+    //                     warn!(
+    //                         "Throwing away {} message for view number: {:?}",
+    //                         std::any::type_name::<QuorumVote<TYPES, I::Leaf>>(),
+    //                         msg_time
+    //                     );
+    //                     return;
+    //                 }
+    //
+    //                 let chan = Self::create_or_obtain_chan_from_read(msg_time, channel_map).await;
+    //
+    //                 if chan
+    //                     .sender_chan
+    //                     .send(ProcessedGeneralConsensusMessage::new(c.0, sender))
+    //                     .await
+    //                     .is_err()
+    //                 {
+    //                     error!("Failed to send to next leader!");
+    //                 }
+    //             }
+    //             ValidatingMessage(GeneralConsensusMessage::ViewSync(_)) => todo!(),
+    //         }
+    //     }
 }
 
 #[async_trait]
@@ -922,29 +831,18 @@
         // TODO this will need to go in the consensus task state
         let output_event_stream = ChannelStream::new();
 
-<<<<<<< HEAD
-        async_spawn(
-            tasks::network_lookup_task(self.clone(), shut_down.clone())
-                .instrument(info_span!("HotShot Network Lookup Task",)),
-        );
-
-        async_spawn(tasks::view_runner(self.clone()).instrument(info_span!("View Runer Handle",)));
-=======
-
-        // TODO it may make sense to move this up a level
-        let task_runner = tasks::add_networking_task(task_runner, internal_event_stream.clone()).await;
-        let task_runner = tasks::add_consensus_task(task_runner, internal_event_stream.clone()).await;
-        let task_runner = tasks::add_da_task(task_runner, internal_event_stream.clone()).await;
-        let task_runner = tasks::add_view_sync_task(task_runner, internal_event_stream.clone()).await;
+        let quorum_exchange = hotshot.inner.exchanges.quorum_exchange();
+        let committee_exchange = hotshot.inner.exchanges.committee_exchange();
+
+        // TODO (run_view) Restore the lines below after making all event types consistent.
+        // let task_runner = add_network_task(task_runner, event_stream.clone(), quorum_exchange).await;
+        // let task_runner = add_network_task(task_runner, event_stream.clone(), committee_exchange).await;
+        // let task_runner = add_consensus_task(task_runner, event_stream.clone()).await;
+        // let task_runner = add_da_task(task_runner, event_stream.clone()).await;
+        // let task_runner = add_view_sync_task(task_runner, event_stream.clone()).await;
         async_spawn(async move {
             task_runner.launch().await;
         });
-
-        let exchange = self.inner.exchanges.quorum_exchange();
-
-
->>>>>>> 2a2ebdf0
-
 
         let handle = SystemContextHandle {
             registry,
@@ -953,17 +851,8 @@
             hotshot: self.clone(),
             storage: self.inner.storage.clone(),
         };
-<<<<<<< HEAD
-        *self.inner.event_sender.write().await = Some(broadcast_sender);
-=======
->>>>>>> 2a2ebdf0
 
         handle
-
-
-
-
-
 
         // let shut_down = Arc::new(AtomicBool::new(false));
         // let started = Arc::new(AtomicBool::new(false));
@@ -1053,7 +942,6 @@
         // });
         //
         // handle
-
     }
 
     // #[instrument(
