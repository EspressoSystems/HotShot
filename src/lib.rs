#![warn(
    clippy::all,
    clippy::pedantic,
    rust_2018_idioms,
    missing_docs,
    clippy::missing_docs_in_private_items,
    clippy::panic
)]
#![allow(
    clippy::option_if_let_else,
    clippy::must_use_candidate,
    clippy::module_name_repetitions,
    clippy::similar_names,
    clippy::unused_self,
    clippy::unused_async, // For API reasons
)]
// Temporary
#![allow(clippy::cast_possible_truncation)]
// Temporary, should be disabled after the completion of the NodeImplementation refactor
#![allow(clippy::type_complexity)]
//! Provides a generic rust implementation of the `HotShot` BFT protocol
//!
//! See the [protocol documentation](https://github.com/EspressoSystems/hotshot-spec) for a protocol description.

// Documentation module
#[cfg(feature = "docs")]
pub mod documentation;

/// Contains structures and functions for committee election
pub mod data;
#[cfg(any(feature = "demo"))]
pub mod demos;
/// Contains traits consumed by [`HotShot`]
pub mod traits;
/// Contains types used by the crate
pub mod types;

mod tasks;

use crate::{
    data::{Leaf, QuorumCertificate},
    traits::{NetworkingImplementation, NodeImplementation, Storage},
    types::{Event, HotShotHandle},
};
use async_lock::{Mutex, RwLock, RwLockUpgradableReadGuard, RwLockWriteGuard};
use async_trait::async_trait;
use commit::{Commitment, Committable};
use hotshot_consensus::{Consensus, ConsensusApi, SendToTasks, View, ViewInner, ViewQueue};
use hotshot_types::{
    constants::genesis_proposer_id,
    data::fake_commitment,
    error::StorageSnafu,
    message::{ConsensusMessage, DataMessage, Message},
    traits::{
        election::{
            Checked::{self, Inval, Unchecked, Valid},
            Election, ElectionError,
        },
        network::{NetworkChange, NetworkError},
        node_implementation::NodeTypes,
        signature_key::{EncodedPublicKey, EncodedSignature, SignatureKey},
        state::ConsensusTime,
        storage::{StoredView, ViewEntry},
        State,
    },
    HotShotConfig,
};
<<<<<<< HEAD
use hotshot_types::{message::MessageKind, traits::election::VoteToken};
use hotshot_utils::{
    art::async_spawn, broadcast::BroadcastSender, subscribable_rwlock::SubscribableRwLock,
};
=======
use hotshot_utils::{art::async_spawn, bincode::bincode_opts, broadcast::BroadcastSender};
>>>>>>> ada5d878
use hotshot_utils::{
    art::async_spawn_local,
    channel::{unbounded, UnboundedReceiver, UnboundedSender},
};
use snafu::ResultExt;
use std::{
    collections::{BTreeMap, HashMap},
    num::{NonZeroUsize, NonZeroU64},
    sync::{atomic::Ordering, Arc},
    time::Duration,
};
use tracing::{debug, error, info, instrument, trace, warn};

// -- Rexports
// External
/// Reexport rand crate
pub use rand;
// Internal
/// Reexport error type
pub use hotshot_types::error::HotShotError;

/// Length, in bytes, of a 512 bit hash
pub const H_512: usize = 64;
/// Length, in bytes, of a 256 bit hash
pub const H_256: usize = 32;

/// Holds the state needed to participate in `HotShot` consensus
pub struct HotShotInner<TYPES: NodeTypes, I: NodeImplementation<TYPES>> {
    /// The public key of this node
    public_key: TYPES::SignatureKey,

    /// The private key of this node
    private_key: <TYPES::SignatureKey as SignatureKey>::PrivateKey,

    /// Configuration items for this hotshot instance
<<<<<<< HEAD
    config: HotShotConfig<TYPES::SignatureKey, TYPES::ElectionConfigType>,
=======
    config: HotShotConfig<
        I::SignatureKey,
        <I::Election as Election<I::SignatureKey, ViewNumber>>::ElectionConfigType,
    >,
>>>>>>> ada5d878

    /// Networking interface for this hotshot instance
    networking: I::Networking,

    /// This `HotShot` instance's storage backend
    storage: I::Storage,

    /// This `HotShot` instance's election backend
    election: I::Election,

    /// Sender for [`Event`]s
    event_sender: RwLock<Option<BroadcastSender<Event<TYPES>>>>,

    /// Senders to the background tasks.
    background_task_handle: tasks::TaskHandle<TYPES>,
}

/// Thread safe, shared view of a `HotShot`
#[derive(Clone)]
pub struct HotShot<TYPES: NodeTypes, I: NodeImplementation<TYPES>> {
    /// Handle to internal hotshot implementation
    inner: Arc<HotShotInner<TYPES, I>>,

    /// Transactions
    /// (this is shared btwn hotshot and `Consensus`)
    transactions:
        Arc<SubscribableRwLock<HashMap<Commitment<TYPES::Transaction>, TYPES::Transaction>>>,

    /// The hotstuff implementation
    hotstuff: Arc<RwLock<Consensus<TYPES>>>,

    /// for sending/recv-ing things with the replica task
    replica_channel_map: Arc<RwLock<SendToTasks<TYPES>>>,

    /// for sending/recv-ing things with the next leader task
    next_leader_channel_map: Arc<RwLock<SendToTasks<TYPES>>>,

    /// for sending messages to network lookup task
    send_network_lookup: UnboundedSender<Option<TYPES::Time>>,

    /// for receiving messages in the network lookup task
    recv_network_lookup: Arc<Mutex<UnboundedReceiver<Option<TYPES::Time>>>>,

    /// uid for instrumentation
    id: u64,
}

impl<TYPES: NodeTypes, I: NodeImplementation<TYPES>> HotShot<TYPES, I> {
    /// Creates a new hotshot with the given configuration options and sets it up with the given
    /// genesis block
    #[allow(clippy::too_many_arguments)]
    #[instrument(skip(private_key, networking, storage, election, initializer))]
    pub async fn new(
        public_key: TYPES::SignatureKey,
        private_key: <TYPES::SignatureKey as SignatureKey>::PrivateKey,
        nonce: u64,
<<<<<<< HEAD
        config: HotShotConfig<TYPES::SignatureKey, TYPES::ElectionConfigType>,
=======
        config: HotShotConfig<
            I::SignatureKey,
            <I::Election as Election<I::SignatureKey, ViewNumber>>::ElectionConfigType,
        >,
>>>>>>> ada5d878
        networking: I::Networking,
        storage: I::Storage,
        election: I::Election,
        initializer: HotShotInitializer<TYPES>,
    ) -> Result<Self, HotShotError<TYPES>> {
        info!("Creating a new hotshot");
        let inner: Arc<HotShotInner<TYPES, I>> = Arc::new(HotShotInner {
            public_key,
            private_key,
            config,
            networking,
            storage,
            election,
            event_sender: RwLock::default(),
            background_task_handle: tasks::TaskHandle::default(),
        });

        let anchored_leaf = initializer.inner;

        // insert to storage
        inner
            .storage
            .append(vec![ViewEntry::Success(anchored_leaf.clone().into())])
            .await
            .context(StorageSnafu)?;

        // insert genesis (or latest block) to state map
        let mut state_map = BTreeMap::default();
        state_map.insert(
            anchored_leaf.time,
            View {
                view_inner: ViewInner::Leaf {
                    leaf: anchored_leaf.commit(),
                },
            },
        );

        let mut saved_leaves = HashMap::new();
        saved_leaves.insert(anchored_leaf.commit(), anchored_leaf.clone());

        let start_view = anchored_leaf.time;

        let hotstuff = Consensus {
            state_map,
            cur_view: start_view,
            last_decided_view: anchored_leaf.time,
            transactions: Arc::default(),
            saved_leaves,
            // TODO this is incorrect
            // https://github.com/EspressoSystems/HotShot/issues/560
            locked_view: anchored_leaf.time,
            high_qc: anchored_leaf.justify_qc,
        };
        let hotstuff = Arc::new(RwLock::new(hotstuff));
        let txns = hotstuff.read().await.get_transactions();

        let (send_network_lookup, recv_network_lookup) = unbounded();

        Ok(Self {
            id: nonce,
            inner,
            transactions: txns,
            hotstuff,
            replica_channel_map: Arc::new(RwLock::new(SendToTasks::new(start_view))),
            next_leader_channel_map: Arc::new(RwLock::new(SendToTasks::new(start_view))),
            send_network_lookup,
            recv_network_lookup: Arc::new(Mutex::new(recv_network_lookup)),
        })
    }

    /// Marks a given view number as timed out. This should be called a fixed period after a round is started.
    ///
    /// If the round has already ended then this function will essentially be a no-op. Otherwise `run_round` will return shortly after this function is called.
    /// # Panics
    /// Panics if the current view is not in the channel map
    #[instrument(
        skip_all,
        fields(id = self.id, view = *current_view),
        name = "Timeout consensus tasks",
        level = "warn"
    )]
    pub async fn timeout_view(
        &self,
        current_view: TYPES::Time,
        send_replica: UnboundedSender<ConsensusMessage<TYPES>>,
        send_next_leader: Option<UnboundedSender<ConsensusMessage<TYPES>>>,
    ) {
        let msg = ConsensusMessage::<TYPES>::NextViewInterrupt(current_view);
        if let Some(chan) = send_next_leader {
            if chan.send(msg.clone()).await.is_err() {
                warn!("Error timing out next leader task");
            }
        };
        // NOTE this should always exist
        if send_replica.send(msg).await.is_err() {
            warn!("Error timing out replica task");
        };
    }

    /// Publishes a transaction to the network
    ///
    /// # Errors
    ///
    /// Will generate an error if an underlying network error occurs
    #[instrument(skip(self), err)]
    pub async fn publish_transaction_async(
        &self,
        transaction: TYPES::Transaction,
    ) -> Result<(), HotShotError<TYPES>> {
        // Add the transaction to our own queue first
        trace!("Adding transaction to our own queue");
        // Wrap up a message
        let message = DataMessage::SubmitTransaction(transaction);

        let api = self.clone();
        async_spawn(async move {
            let _result = api.send_broadcast_message(message).await.is_err();
        });
        Ok(())
    }

    /// Returns a copy of the state
    ///
    /// # Panics
    ///
    /// Panics if internal state for consensus is inconsistent
    pub async fn get_state(&self) -> TYPES::StateType {
        self.hotstuff.read().await.get_decided_leaf().state
    }

    /// Returns a copy of the last decided leaf
    /// # Panics
    /// Panics if internal state for consensus is inconsistent
    pub async fn get_decided_leaf(&self) -> Leaf<TYPES> {
        self.hotstuff.read().await.get_decided_leaf()
    }

    /// Initializes a new hotshot and does the work of setting up all the background tasks
    ///
    /// Assumes networking implementation is already primed.
    ///
    /// Underlying `HotShot` instance starts out paused, and must be unpaused
    ///
    /// Upon encountering an unrecoverable error, such as a failure to send to a broadcast channel,
    /// the `HotShot` instance will log the error and shut down.
    ///
    /// # Errors
    ///
    /// Will return an error when the storage failed to insert the first `QuorumCertificate`
    #[allow(clippy::too_many_lines, clippy::too_many_arguments)]
    pub async fn init(
        public_key: TYPES::SignatureKey,
        private_key: <TYPES::SignatureKey as SignatureKey>::PrivateKey,
        node_id: u64,
<<<<<<< HEAD
        config: HotShotConfig<TYPES::SignatureKey, TYPES::ElectionConfigType>,
=======
        config: HotShotConfig<
            I::SignatureKey,
            <I::Election as Election<I::SignatureKey, ViewNumber>>::ElectionConfigType,
        >,
>>>>>>> ada5d878
        networking: I::Networking,
        storage: I::Storage,
        election: I::Election,
        initializer: HotShotInitializer<TYPES>,
    ) -> Result<HotShotHandle<TYPES, I>, HotShotError<TYPES>> {
        // Save a clone of the storage for the handle
        let hotshot = Self::new(
            public_key,
            private_key,
            node_id,
            config,
            networking,
            storage,
            election,
            initializer,
        )
        .await?;
        let handle = tasks::spawn_all(&hotshot).await;

        Ok(handle)
    }

    /// Send a broadcast message.
    ///
    /// This is an alias for `hotshot.inner.networking.broadcast_message(msg.into())`.
    ///
    /// # Errors
    ///
    /// Will return any errors that the underlying `broadcast_message` can return.
    pub async fn send_broadcast_message(
        &self,
        kind: impl Into<MessageKind<TYPES>>,
    ) -> std::result::Result<(), NetworkError> {
        let inner = self.inner.clone();
        let pk = self.inner.public_key.clone();
        let kind = kind.into();
        async_spawn_local(async move {
            if inner
                .networking
                .broadcast_message(Message { sender: pk, kind })
                .await
                .is_err()
            {
                warn!("Failed to broadcast message");
            };
        });
        Ok(())
    }

    /// Send a direct message to a given recipient.
    ///
    /// This is an alias for `hotshot.inner.networking.message_node(msg.into(), recipient)`.
    ///
    /// # Errors
    ///
    /// Will return any errors that the underlying `message_node` can return.
    pub async fn send_direct_message(
        &self,
        kind: impl Into<MessageKind<TYPES>>,
        recipient: TYPES::SignatureKey,
    ) -> std::result::Result<(), NetworkError> {
        self.inner
            .networking
            .message_node(
                Message {
                    sender: self.inner.public_key.clone(),
                    kind: kind.into(),
                },
                recipient,
            )
            .await
    }

    /// Handle an incoming [`ConsensusMessage`] that was broadcasted on the network.
    #[instrument(
        skip(self),
        name = "Handle broadcast consensus message",
        level = "error"
    )]
    async fn handle_broadcast_consensus_message(
        &self,
        msg: ConsensusMessage<TYPES>,
        sender: TYPES::SignatureKey,
    ) {
        // TODO validate incoming data message based on sender signature key
        // <github.com/ExpressoSystems/HotShot/issues/418>
        let msg_time = msg.time();

        // Skip messages that are not from the leader
        let api = HotShotConsensusApi {
            inner: self.inner.clone(),
        };
        if sender != api.get_leader(msg_time).await {
            return;
        }

        match msg {
            // this is ONLY intended for replica
            ConsensusMessage::Proposal(_) => {
                let channel_map = self.replica_channel_map.upgradable_read().await;

                // skip if the proposal is stale
                if msg_time < channel_map.cur_view {
                    return;
                }

                let chan = create_or_obtain_chan_from_read(msg_time, channel_map).await;

                if !chan.has_received_proposal.swap(true, Ordering::Relaxed)
                    && chan.sender_chan.send(msg).await.is_err()
                {
                    warn!("Failed to send to next leader!");
                }
            }
            ConsensusMessage::NextViewInterrupt(_) => {
                warn!("Received a next view interrupt. This shouldn't be possible.");
            }
            ConsensusMessage::TimedOut(_) | ConsensusMessage::Vote(_) => {
                warn!("Received a broadcast for a vote or nextview message. This shouldn't be possible.");
            }
        };
    }

    /// Handle an incoming [`ConsensusMessage`] directed at this node.
    #[instrument(
        skip(self, _sender),
        name = "Handle direct consensus message",
        level = "error"
    )]
    async fn handle_direct_consensus_message(
        &self,
        msg: ConsensusMessage<TYPES>,
        _sender: TYPES::SignatureKey,
    ) {
        // TODO validate incoming data message based on sender signature key

        // We can only recv from a replicas
        // replicas should only send votes or if they timed out, timeouts
        match msg {
            ConsensusMessage::Proposal(_) | ConsensusMessage::NextViewInterrupt(_) => {
                warn!("Received a direct message for a proposal. This shouldn't be possible.");
            }
            // this is ONLY intended for next leader
            c @ (ConsensusMessage::Vote(_) | ConsensusMessage::TimedOut(_)) => {
                let msg_time = c.time();

                let channel_map = self.next_leader_channel_map.upgradable_read().await;

                // check if
                // - is in fact, actually is the next leader
                // - the message is not stale
                let is_leader = ConsensusApi::is_leader(
                    &HotShotConsensusApi {
                        inner: self.inner.clone(),
                    },
                    msg_time + 1,
                )
                .await;
                if !is_leader || msg_time < channel_map.cur_view {
                    return;
                }

                let chan = create_or_obtain_chan_from_read(msg_time, channel_map).await;

                if chan.sender_chan.send(c).await.is_err() {
                    error!("Failed to send to next leader!");
                }
            }
        }
    }

    /// Handle an incoming [`DataMessage`] that was broadcasted on the network
    async fn handle_broadcast_data_message(
        &self,
        msg: DataMessage<TYPES>,
        _sender: TYPES::SignatureKey,
    ) {
        // TODO validate incoming broadcast message based on sender signature key
        match msg {
            DataMessage::SubmitTransaction(transaction) => {
                // The API contract requires the hash to be unique
                // so we can assume entry == incoming txn
                // even if eq not satisfied
                // so insert is an idempotent operation
                self.transactions
                    .modify(|txns| {
                        txns.insert(transaction.commit(), transaction);
                    })
                    .await;
            }
            DataMessage::NewestQuorumCertificate { .. } => {
                // Log the exceptional situation and proceed
                warn!(?msg, "Direct message received over broadcast channel");
            }
        }
    }

    /// Handle an incoming [`DataMessage`] that directed at this node
    async fn handle_direct_data_message(
        &self,
        msg: DataMessage<TYPES>,
        _sender: TYPES::SignatureKey,
    ) {
        // TODO validate incoming data message based on sender signature key
        debug!(?msg, "Incoming direct data message");
        match msg {
            DataMessage::NewestQuorumCertificate {
                quorum_certificate: qc,
                block,
                state,
                parent_commitment,
                rejected,
                proposer_id,
            } => {
                // TODO https://github.com/EspressoSystems/HotShot/issues/387
                let anchored = match self.inner.storage.get_anchored_view().await {
                    Err(e) => {
                        error!(?e, "Could not load QC");
                        return;
                    }
                    Ok(n) => n,
                };
                // TODO: Don't blindly accept the newest QC but make sure it's valid with other nodes too
                // we should be getting multiple data messages soon
                // <https://github.com/EspressoSystems/HotShot/issues/454>
                let should_save = anchored.time < qc.time; // incoming view is newer
                if should_save {
                    let new_view = StoredView::from_qc_block_and_state(
                        qc,
                        block,
                        state,
                        parent_commitment,
                        rejected,
                        proposer_id,
                    );

                    if let Err(e) = self.inner.storage.append_single_view(new_view).await {
                        error!(?e, "Could not insert incoming QC");
                    }
                }
            }

            DataMessage::SubmitTransaction(_) => {
                // Log exceptional situation and proceed
                warn!(?msg, "Broadcast message received over direct channel");
            }
        }
    }

    /// Handle a change in the network
    async fn handle_network_change(&self, node: NetworkChange<TYPES::SignatureKey>) {
        match node {
            NetworkChange::NodeConnected(peer) => {
                info!("Connected to node {:?}", peer);
                let anchor = match self.inner.storage.get_anchored_view().await {
                    Ok(anchor) => anchor,
                    Err(e) => {
                        error!(?e, "Could not retrieve newest QC");
                        return;
                    }
                };
                let msg = DataMessage::NewestQuorumCertificate {
                    quorum_certificate: anchor.justify_qc,
                    block: anchor.append.into_deltas(),
                    state: anchor.state,
                    parent_commitment: anchor.parent,
                    rejected: anchor.rejected,
                    proposer_id: anchor.proposer_id,
                };
                if let Err(e) = self.send_direct_message(msg, peer.clone()).await {
                    error!(
                        ?e,
                        "Could not send newest quorumcertificate to node {:?}", peer
                    );
                }
            }
            NetworkChange::NodeDisconnected(peer) => {
                info!("Lost connection to node {:?}", peer);
            }
        }
    }

    /// return the timeout for a view for `self`
    pub fn get_next_view_timeout(&self) -> u64 {
        self.inner.config.next_view_timeout
    }
}

/// given a view number and a upgradable read lock on a channel map, inserts entry into map if it
/// doesn't exist, or creates entry. Then returns a clone of the entry
pub async fn create_or_obtain_chan_from_read<TYPES: NodeTypes>(
    view_num: TYPES::Time,
    channel_map: RwLockUpgradableReadGuard<'_, SendToTasks<TYPES>>,
) -> ViewQueue<TYPES> {
    // check if we have the entry
    // if we don't, insert
    if let Some(vq) = channel_map.channel_map.get(&view_num) {
        vq.clone()
    } else {
        let mut channel_map =
            RwLockUpgradableReadGuard::<'_, SendToTasks<TYPES>>::upgrade(channel_map).await;
        let new_view_queue = ViewQueue::default();
        let vq = new_view_queue.clone();
        // NOTE: the read lock is held until all other read locks are DROPPED and
        // the read lock may be turned into a write lock.
        // This means that the `channel_map` will not change. So we don't need
        // to check again to see if a channel was added

        channel_map.channel_map.insert(view_num, new_view_queue);
        vq
    }
}

/// given a view number and a write lock on a channel map, inserts entry into map if it
/// doesn't exist, or creates entry. Then returns a clone of the entry
pub async fn create_or_obtain_chan_from_write<TYPES: NodeTypes>(
    view_num: TYPES::Time,
    mut channel_map: RwLockWriteGuard<'_, SendToTasks<TYPES>>,
) -> ViewQueue<TYPES> {
    channel_map.channel_map.entry(view_num).or_default().clone()
}

/// A handle that is passed to [`hotshot_hotstuff`] with to expose the interface that hotstuff needs to interact with [`HotShot`]
#[derive(Clone)]
struct HotShotConsensusApi<TYPES: NodeTypes, I: NodeImplementation<TYPES>> {
    /// Reference to the [`HotShotInner`]
    inner: Arc<HotShotInner<TYPES, I>>,
}

#[async_trait]
impl<TYPES: NodeTypes, I: NodeImplementation<TYPES>> hotshot_consensus::ConsensusApi<TYPES>
    for HotShotConsensusApi<TYPES, I>
{
    fn total_nodes(&self) -> NonZeroUsize {
        self.inner.config.total_nodes
    }

    fn threshold(&self) -> NonZeroU64 {
        self.inner.election.get_threshold()
    }

    fn propose_min_round_time(&self) -> Duration {
        self.inner.config.propose_min_round_time
    }

    fn propose_max_round_time(&self) -> Duration {
        self.inner.config.propose_max_round_time
    }

    fn max_transactions(&self) -> NonZeroUsize {
        self.inner.config.max_transactions
    }

    fn min_transactions(&self) -> usize {
        self.inner.config.min_transactions
    }

    /// Generates and encodes a vote token
    fn generate_vote_token(
        &self,
        time: TYPES::Time,
        next_state: Commitment<Leaf<TYPES>>,
    ) -> std::result::Result<std::option::Option<TYPES::VoteTokenType>, ElectionError> {
        self.inner
            .election
            .make_vote_token(time, &self.inner.private_key, next_state)
    }

    async fn get_leader(&self, time: TYPES::Time) -> TYPES::SignatureKey {
        let election = &self.inner.election;
        election.get_leader(time)
    }

    async fn should_start_round(&self, _: TYPES::Time) -> bool {
        false
    }

    async fn send_direct_message(
        &self,
        recipient: TYPES::SignatureKey,
        message: ConsensusMessage<TYPES>,
    ) -> std::result::Result<(), NetworkError> {
        let inner = self.inner.clone();
        debug!(?message, ?recipient, "send_direct_message");
        async_spawn_local(async move {
            inner
                .networking
                .message_node(
                    Message {
                        sender: inner.public_key.clone(),
                        kind: message.into(),
                    },
                    recipient,
                )
                .await
        });
        Ok(())
    }

    async fn send_broadcast_message(
        &self,
        message: ConsensusMessage<TYPES>,
    ) -> std::result::Result<(), NetworkError> {
        debug!(?message, "send_broadcast_message");
        self.inner
            .networking
            .broadcast_message(Message {
                sender: self.inner.public_key.clone(),
                kind: message.into(),
            })
            .await
    }

    async fn send_event(&self, event: Event<TYPES>) {
        debug!(?event, "send_event");
        let mut event_sender = self.inner.event_sender.write().await;
        if let Some(sender) = &*event_sender {
            if let Err(e) = sender.send_async(event).await {
                error!(?e, "Could not send event to event_sender");
                *event_sender = None;
            }
        }
    }

    fn public_key(&self) -> &TYPES::SignatureKey {
        &self.inner.public_key
    }

    fn private_key(&self) -> &<TYPES::SignatureKey as SignatureKey>::PrivateKey {
        &self.inner.private_key
    }

    // TODO ed - refactor this function to only acc stake, and not check validity
    fn validated_stake(
        &self,
<<<<<<< HEAD
        hash: Commitment<Leaf<TYPES>>,
        time: TYPES::Time,
        signatures: BTreeMap<EncodedPublicKey, (EncodedSignature, TYPES::VoteTokenType)>,
=======
        hash: Commitment<Leaf<I::StateType>>,
        view_number: ViewNumber,
        signatures: BTreeMap<
            EncodedPublicKey,
            (
                EncodedSignature,
                <<I as NodeImplementation>::Election as Election<
                    <I as NodeImplementation>::SignatureKey,
                    ViewNumber,
                >>::VoteTokenType,
            ),
        >,
>>>>>>> ada5d878
    ) -> u64 {
        let stake = signatures
            .iter()
            .filter(|signature| {
                self.is_valid_signature(
                    signature.0,
                    &signature.1 .0,
                    hash,
                    time,
                    Unchecked(signature.1 .1.clone()),
                )
            })
            .fold(0, |acc, x| (acc + u64::from(x.1 .1.vote_count())));
        stake
    }

    #[instrument(skip(self, qc))]
    fn validate_qc(&self, qc: &QuorumCertificate<TYPES>) -> bool {
        if qc.genesis && qc.time == TYPES::Time::genesis() {
            return true;
        }
        let hash = qc.leaf_commitment;
        let signature_map = qc.signatures.clone();

<<<<<<< HEAD
        let stake = self.validated_stake(hash, qc.time, signature_map);
        if stake as usize >= self.threshold().into() {
=======
        let stake = self.validated_stake(hash, qc.view_number, signature_map);
        if stake >= u64::from(self.threshold()) {
>>>>>>> ada5d878
            return true;
        }
        false
    }

    fn is_valid_signature(
        &self,
        encoded_key: &EncodedPublicKey,
        encoded_signature: &EncodedSignature,
        hash: Commitment<Leaf<TYPES>>,
        time: TYPES::Time,
        vote_token: Checked<TYPES::VoteTokenType>,
    ) -> bool {
        let mut is_valid_vote_token = false;
        let mut is_valid_signature = false;
        if let Some(key) = <TYPES::SignatureKey as SignatureKey>::from_bytes(encoded_key) {
            is_valid_signature = key.validate(encoded_signature, hash.as_ref());
            let valid_vote_token = self
                .inner
                .election
                .validate_vote_token(time, key, vote_token, hash);
            is_valid_vote_token = match valid_vote_token {
                Err(_) => {
                    error!("Vote token was invalid");
                    false
                }
                Ok(Valid(_)) => true,
                Ok(Inval(_) | Unchecked(_)) => false,
            };
        }
        is_valid_signature && is_valid_vote_token
    }

    async fn store_leaf(
        &self,
        old_anchor_view: TYPES::Time,
        leaf: Leaf<TYPES>,
    ) -> std::result::Result<(), hotshot_types::traits::storage::StorageError> {
        let view_to_insert = StoredView::from(leaf);
        let storage = &self.inner.storage;
        storage.append_single_view(view_to_insert).await?;
        storage.cleanup_storage_up_to_view(old_anchor_view).await?;
        storage.commit().await?;
        Ok(())
    }
}

/// initializer struct for creating starting block
pub struct HotShotInitializer<TYPES: NodeTypes> {
    /// the leaf specified initialization
    inner: Leaf<TYPES>,
}

impl<TYPES: NodeTypes> HotShotInitializer<TYPES> {
    /// initialize from genesis
    /// # Errors
    /// If we are unable to apply the genesis block to the default state
    pub fn from_genesis(genesis_block: TYPES::BlockType) -> Result<Self, HotShotError<TYPES>> {
        let state = TYPES::StateType::default()
            .append(&genesis_block, &TYPES::Time::new(0))
            .map_err(|err| HotShotError::Misc {
                context: err.to_string(),
            })?;
        let time = TYPES::Time::genesis();
        let justify_qc = QuorumCertificate::<TYPES>::genesis();

        Ok(Self {
            inner: Leaf {
                time,
                justify_qc,
                parent_commitment: fake_commitment(),
                deltas: genesis_block,
                state,
                rejected: Vec::new(),
                timestamp: time::OffsetDateTime::now_utc().unix_timestamp_nanos(),
                proposer_id: genesis_proposer_id(),
            },
        })
    }

    /// reload previous state based on most recent leaf
    pub fn from_reload(anchor_leaf: Leaf<TYPES>) -> Self {
        Self { inner: anchor_leaf }
    }
}<|MERGE_RESOLUTION|>--- conflicted
+++ resolved
@@ -65,14 +65,10 @@
     },
     HotShotConfig,
 };
-<<<<<<< HEAD
 use hotshot_types::{message::MessageKind, traits::election::VoteToken};
 use hotshot_utils::{
     art::async_spawn, broadcast::BroadcastSender, subscribable_rwlock::SubscribableRwLock,
 };
-=======
-use hotshot_utils::{art::async_spawn, bincode::bincode_opts, broadcast::BroadcastSender};
->>>>>>> ada5d878
 use hotshot_utils::{
     art::async_spawn_local,
     channel::{unbounded, UnboundedReceiver, UnboundedSender},
@@ -80,7 +76,7 @@
 use snafu::ResultExt;
 use std::{
     collections::{BTreeMap, HashMap},
-    num::{NonZeroUsize, NonZeroU64},
+    num::{NonZeroU64, NonZeroUsize},
     sync::{atomic::Ordering, Arc},
     time::Duration,
 };
@@ -108,14 +104,7 @@
     private_key: <TYPES::SignatureKey as SignatureKey>::PrivateKey,
 
     /// Configuration items for this hotshot instance
-<<<<<<< HEAD
     config: HotShotConfig<TYPES::SignatureKey, TYPES::ElectionConfigType>,
-=======
-    config: HotShotConfig<
-        I::SignatureKey,
-        <I::Election as Election<I::SignatureKey, ViewNumber>>::ElectionConfigType,
-    >,
->>>>>>> ada5d878
 
     /// Networking interface for this hotshot instance
     networking: I::Networking,
@@ -172,14 +161,7 @@
         public_key: TYPES::SignatureKey,
         private_key: <TYPES::SignatureKey as SignatureKey>::PrivateKey,
         nonce: u64,
-<<<<<<< HEAD
         config: HotShotConfig<TYPES::SignatureKey, TYPES::ElectionConfigType>,
-=======
-        config: HotShotConfig<
-            I::SignatureKey,
-            <I::Election as Election<I::SignatureKey, ViewNumber>>::ElectionConfigType,
-        >,
->>>>>>> ada5d878
         networking: I::Networking,
         storage: I::Storage,
         election: I::Election,
@@ -334,14 +316,7 @@
         public_key: TYPES::SignatureKey,
         private_key: <TYPES::SignatureKey as SignatureKey>::PrivateKey,
         node_id: u64,
-<<<<<<< HEAD
         config: HotShotConfig<TYPES::SignatureKey, TYPES::ElectionConfigType>,
-=======
-        config: HotShotConfig<
-            I::SignatureKey,
-            <I::Election as Election<I::SignatureKey, ViewNumber>>::ElectionConfigType,
-        >,
->>>>>>> ada5d878
         networking: I::Networking,
         storage: I::Storage,
         election: I::Election,
@@ -777,24 +752,9 @@
     // TODO ed - refactor this function to only acc stake, and not check validity
     fn validated_stake(
         &self,
-<<<<<<< HEAD
         hash: Commitment<Leaf<TYPES>>,
         time: TYPES::Time,
         signatures: BTreeMap<EncodedPublicKey, (EncodedSignature, TYPES::VoteTokenType)>,
-=======
-        hash: Commitment<Leaf<I::StateType>>,
-        view_number: ViewNumber,
-        signatures: BTreeMap<
-            EncodedPublicKey,
-            (
-                EncodedSignature,
-                <<I as NodeImplementation>::Election as Election<
-                    <I as NodeImplementation>::SignatureKey,
-                    ViewNumber,
-                >>::VoteTokenType,
-            ),
-        >,
->>>>>>> ada5d878
     ) -> u64 {
         let stake = signatures
             .iter()
@@ -819,13 +779,8 @@
         let hash = qc.leaf_commitment;
         let signature_map = qc.signatures.clone();
 
-<<<<<<< HEAD
         let stake = self.validated_stake(hash, qc.time, signature_map);
-        if stake as usize >= self.threshold().into() {
-=======
-        let stake = self.validated_stake(hash, qc.view_number, signature_map);
         if stake >= u64::from(self.threshold()) {
->>>>>>> ada5d878
             return true;
         }
         false
