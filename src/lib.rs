--- conflicted
+++ resolved
@@ -59,14 +59,13 @@
     DAMember, NextValidatingLeader, Replica, SendToTasks, ValidatingLeader, View, ViewInner,
     ViewQueue,
 };
-<<<<<<< HEAD
 use hotshot_types::message::{MessageKind, ProcessedConsensusMessage};
 use hotshot_types::traits::election::Accumulator;
 use hotshot_types::traits::election::VoteToken;
 use hotshot_types::traits::network::CommunicationChannel;
 use hotshot_types::{certificate::DACertificate, message::QuorumVote};
 use hotshot_types::{
-    certificate::{CertificateAccumulator, VoteMetaData},
+    certificate::{VoteAccumulator, VoteMetaData},
     message::{DAVote, VoteType},
 };
 use hotshot_types::{data::ProposalType, traits::election::ConsensusExchange};
@@ -76,13 +75,6 @@
 };
 use hotshot_types::{
     data::{LeafType, ValidatingLeaf, ValidatingProposal},
-=======
-use hotshot_types::{
-    certificate::{DACertificate, VoteMetaData},
-    data::{
-        DAProposal, LeafType, ProposalType, SequencingLeaf, ValidatingLeaf, ValidatingProposal,
-    },
->>>>>>> 2c400eba
     error::StorageSnafu,
     message::{
         ConsensusMessage, DataMessage, InternalTrigger, Message, MessageKind,
@@ -91,15 +83,10 @@
     traits::{
         election::{Checked, ElectionError, Membership, SignedCertificate, VoteData, VoteToken},
         metrics::Metrics,
-<<<<<<< HEAD
         network::{NetworkError, TransmitType},
         node_implementation::{
             CommitteeProposal, CommitteeVote, NodeType, QuorumProposal, QuorumVoteType,
         },
-=======
-        network::{CommunicationChannel, NetworkError, TransmitType},
-        node_implementation::NodeType,
->>>>>>> 2c400eba
         signature_key::{EncodedPublicKey, EncodedSignature, SignatureKey},
         state::{ConsensusTime, ConsensusType, SequencingConsensus, ValidatingConsensus},
         storage::StoredView,
@@ -183,12 +170,10 @@
     // TODO (da) split this into `replica_channel_map` and `da_member_channel_map` after
     // refactoring `HotShot`.
     /// for sending/recv-ing things with the replica task
-    replica_channel_map:
-        Arc<RwLock<SendToTasks<TYPES, QuorumProposal<TYPES, I>, QuorumVoteType<TYPES, I>>>>,
+    replica_channel_map: Arc<RwLock<SendToTasks<TYPES, I>>>,
 
     /// for sending/recv-ing things with the next leader task
-    next_leader_channel_map:
-        Arc<RwLock<SendToTasks<TYPES, QuorumProposal<TYPES, I>, QuorumVoteType<TYPES, I>>>>,
+    next_leader_channel_map: Arc<RwLock<SendToTasks<TYPES, I>>>,
 
     /// for sending messages to network lookup task
     send_network_lookup: UnboundedSender<Option<TYPES::Time>>,
@@ -483,7 +468,7 @@
     )]
     async fn handle_broadcast_consensus_message(
         &self,
-        msg: ConsensusMessage<TYPES, QuorumProposal<TYPES, I>, QuorumVoteType<TYPES, I>>,
+        msg: ConsensusMessage<TYPES, I>,
         sender: TYPES::SignatureKey,
     ) {
         // TODO validate incoming data message based on sender signature key
@@ -501,11 +486,8 @@
                     return;
                 }
 
-                let chan: ViewQueue<
-                    TYPES,
-                    ValidatingProposal<TYPES, I::Leaf>,
-                    QuorumVote<TYPES, I::Leaf>,
-                > = Self::create_or_obtain_chan_from_read(msg_time, channel_map).await;
+                let chan: ViewQueue<TYPES, I> =
+                    Self::create_or_obtain_chan_from_read(msg_time, channel_map).await;
 
                 if !chan.has_received_proposal.swap(true, Ordering::Relaxed)
                     && chan
@@ -553,7 +535,7 @@
     #[instrument(skip(self), name = "Handle direct consensus message", level = "error")]
     async fn handle_direct_consensus_message(
         &self,
-        msg: ConsensusMessage<TYPES, QuorumProposal<TYPES, I>, QuorumVoteType<TYPES, I>>,
+        msg: ConsensusMessage<TYPES, I>,
         sender: TYPES::SignatureKey,
     ) {
         // We can only recv from a replicas
@@ -664,7 +646,7 @@
             '_,
             SendToTasks<TYPES, QuorumProposal<TYPES, I>, QuorumVoteType<TYPES, I>>,
         >,
-    ) -> ViewQueue<TYPES, ValidatingProposal<TYPES, I::Leaf>, QuorumVote<TYPES, I::Leaf>> {
+    ) -> ViewQueue<TYPES, I> {
         // check if we have the entry
         // if we don't, insert
         if let Some(vq) = channel_map.channel_map.get(&view_num) {
@@ -695,7 +677,7 @@
             '_,
             SendToTasks<TYPES, QuorumProposal<TYPES, I>, QuorumVoteType<TYPES, I>>,
         >,
-    ) -> ViewQueue<TYPES, QuorumProposal<TYPES, I>, QuorumVoteType<TYPES, I>> {
+    ) -> ViewQueue<TYPES, I> {
         channel_map.channel_map.entry(view_num).or_default().clone()
     }
 }
@@ -894,18 +876,8 @@
 
 #[async_trait]
 impl<
-<<<<<<< HEAD
-        TYPES: NodeType<ConsensusType = SequencingConsensus, ApplicationMetadataType = ()>,
+        TYPES: NodeType<ConsensusType = SequencingConsensus>,
         I: NodeImplementation<TYPES, Leaf = SequencingLeaf<TYPES>>,
-=======
-        TYPES: NodeType<ConsensusType = SequencingConsensus>,
-        I: NodeImplementation<
-            TYPES,
-            Leaf = SequencingLeaf<TYPES>,
-            Proposal = DAProposal<TYPES>,
-            Vote = DAVote<TYPES, SequencingLeaf<TYPES>>,
-        >,
->>>>>>> 2c400eba
     > ViewRunner<TYPES, I> for HotShot<SequencingConsensus, TYPES, I>
 {
     // #[instrument]
@@ -1196,158 +1168,6 @@
         &self.inner.private_key
     }
 
-<<<<<<< HEAD
-=======
-    // TODO (DA): Move vote related functions back to ConsensusExchange trait once it is implemented.
-    fn is_valid_dac(
-        &self,
-        dac: &<I::Leaf as LeafType>::DACertificate,
-        block_commitment: Commitment<TYPES::BlockType>,
-    ) -> bool {
-        let stake = dac
-            .signatures()
-            .iter()
-            .filter(|signature| {
-                self.is_valid_vote(
-                    signature.0,
-                    &signature.1 .0,
-                    VoteData::DA(block_commitment),
-                    dac.view_number(),
-                    Checked::Unchecked(signature.1 .1.clone()),
-                )
-            })
-            .fold(0, |acc, x| (acc + u64::from(x.1 .1.vote_count())));
-
-        stake >= u64::from(self.threshold())
-    }
-
-    /// Validate a QC by checking its votes.
-    fn is_valid_qc(&self, qc: &<I::Leaf as LeafType>::QuorumCertificate) -> bool {
-        if qc.is_genesis() && qc.view_number() == TYPES::Time::genesis() {
-            return true;
-        }
-        let leaf_commitment = qc.leaf_commitment();
-
-        let stake = qc
-            .signatures()
-            .iter()
-            .filter(|signature| {
-                self.is_valid_vote(
-                    signature.0,
-                    &signature.1 .0,
-                    VoteData::Yes(leaf_commitment),
-                    qc.view_number(),
-                    Checked::Unchecked(signature.1 .1.clone()),
-                )
-            })
-            .fold(0, |acc, x| (acc + u64::from(x.1 .1.vote_count())));
-
-        stake >= u64::from(self.threshold())
-    }
-
-    /// Validate a vote by checking its signature and token.
-    fn is_valid_vote(
-        &self,
-        encoded_key: &EncodedPublicKey,
-        encoded_signature: &EncodedSignature,
-        data: VoteData<TYPES, I::Leaf>,
-        view_number: TYPES::Time,
-        vote_token: Checked<TYPES::VoteTokenType>,
-    ) -> bool {
-        let mut is_valid_vote_token = false;
-        let mut is_valid_signature = false;
-        if let Some(key) = <TYPES::SignatureKey as SignatureKey>::from_bytes(encoded_key) {
-            is_valid_signature = key.validate(encoded_signature, &data.as_bytes());
-            let valid_vote_token =
-                self.inner
-                    .membership
-                    .validate_vote_token(view_number, key, vote_token);
-            is_valid_vote_token = match valid_vote_token {
-                Err(_) => {
-                    error!("Vote token was invalid");
-                    false
-                }
-                Ok(Checked::Valid(_)) => true,
-                Ok(Checked::Inval(_) | Checked::Unchecked(_)) => false,
-            };
-        }
-        is_valid_signature && is_valid_vote_token
-    }
-    fn accumulate_vote<C: Committable, Cert>(
-        &self,
-        vota_meta: VoteMetaData<TYPES, C, TYPES::VoteTokenType, TYPES::Time, I::Leaf>,
-        accumulator: VoteAccumulator<TYPES, C>,
-    ) -> Either<VoteAccumulator<TYPES, C>, Cert>
-    where
-        Cert: SignedCertificate<TYPES::SignatureKey, TYPES::Time, TYPES::VoteTokenType, C>,
-    {
-        if !self.is_valid_vote(
-            &vota_meta.encoded_key,
-            &vota_meta.encoded_signature,
-            vota_meta.data,
-            vota_meta.view_number,
-            // Ignoring deserialization errors below since we are getting rid of it soon
-            Checked::Unchecked(vota_meta.vote_token.clone()),
-        ) {
-            return Either::Left(accumulator);
-        }
-
-        match accumulator.append((
-            vota_meta.commitment,
-            (
-                vota_meta.encoded_key.clone(),
-                (vota_meta.encoded_signature.clone(), vota_meta.vote_token),
-            ),
-        )) {
-            Either::Left(accumulator) => Either::Left(accumulator),
-            Either::Right(signatures) => Either::Right(Cert::from_signatures_and_commitment(
-                vota_meta.view_number,
-                signatures,
-                vota_meta.commitment,
-            )),
-        }
-    }
-
-    fn accumulate_qc_vote(
-        &self,
-        encoded_key: &EncodedPublicKey,
-        encoded_signature: &EncodedSignature,
-        leaf_commitment: Commitment<I::Leaf>,
-        vote_token: TYPES::VoteTokenType,
-        view_number: TYPES::Time,
-        accumlator: VoteAccumulator<TYPES, I::Leaf>,
-    ) -> Either<VoteAccumulator<TYPES, I::Leaf>, QuorumCertificate<TYPES, I::Leaf>> {
-        let meta = VoteMetaData {
-            encoded_key: encoded_key.clone(),
-            encoded_signature: encoded_signature.clone(),
-            commitment: leaf_commitment,
-            data: VoteData::Yes(leaf_commitment),
-            vote_token,
-            view_number,
-        };
-        self.accumulate_vote(meta, accumlator)
-    }
-    fn accumulate_da_vote(
-        &self,
-        encoded_key: &EncodedPublicKey,
-        encoded_signature: &EncodedSignature,
-        block_commitment: Commitment<TYPES::BlockType>,
-        vote_token: TYPES::VoteTokenType,
-        view_number: TYPES::Time,
-        accumlator: VoteAccumulator<TYPES, TYPES::BlockType>,
-    ) -> Either<VoteAccumulator<TYPES, TYPES::BlockType>, DACertificate<TYPES>> {
-        let meta = VoteMetaData {
-            encoded_key: encoded_key.clone(),
-            encoded_signature: encoded_signature.clone(),
-            commitment: block_commitment,
-            data: VoteData::DA(block_commitment),
-            vote_token,
-            view_number,
-        };
-        self.accumulate_vote(meta, accumlator)
-    }
-
->>>>>>> 2c400eba
     async fn store_leaf(
         &self,
         old_anchor_view: TYPES::Time,
