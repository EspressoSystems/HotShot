--- conflicted
+++ resolved
@@ -51,14 +51,9 @@
 use flume::Sender;
 use hotshot_consensus::{Consensus, ConsensusApi, SendToTasks, View, ViewInner, ViewQueue};
 use hotshot_types::{
-<<<<<<< HEAD
     constants::GENESIS_VIEW,
     data::ViewNumber,
-    error::NetworkFaultSnafu,
-=======
-    data::{create_verify_hash, TransactionHash, VerifyHash, ViewNumber},
     error::{NetworkFaultSnafu, StorageSnafu},
->>>>>>> 3e66869d
     message::{ConsensusMessage, DataMessage, Message},
     traits::{
         block_contents::Genesis,
@@ -67,11 +62,8 @@
         node_implementation::TypeMap,
         signature_key::{EncodedPublicKey, EncodedSignature, SignatureKey},
         stateful_handler::StatefulHandler,
-<<<<<<< HEAD
+        storage::StoredView,
         StateContents,
-=======
-        storage::StoredView,
->>>>>>> 3e66869d
     },
 };
 use hotshot_utils::{broadcast::BroadcastSender, hack::nll_todo};
@@ -224,10 +216,6 @@
     #[allow(clippy::too_many_lines, clippy::too_many_arguments)]
     #[instrument(skip(private_key, cluster_public_keys, networking, storage, election))]
     pub async fn new(
-<<<<<<< HEAD
-        genesis: <I::State as StateContents>::Block,
-=======
->>>>>>> 3e66869d
         cluster_public_keys: impl IntoIterator<Item = I::SignatureKey>,
         public_key: I::SignatureKey,
         private_key: <I::SignatureKey as SignatureKey>::PrivateKey,
@@ -239,23 +227,11 @@
         election: I::Election,
     ) -> Result<Self> {
         info!("Creating a new hotshot");
-<<<<<<< HEAD
-        let genesis_hash = genesis.commit();
-        let genesis_qc = <QuorumCertificate<I::State> as Genesis>::genesis();
-        let genesis_leaf = Leaf {
-            state: starting_state.clone(),
-            view_number: ViewNumber::genesis(),
-            justify_qc: genesis_qc.clone(),
-            // NOTE: view number might be different
-            parent: nll_todo(),
-            deltas: genesis.clone(),
-        };
-=======
-
->>>>>>> 3e66869d
+
         let election = {
             let state = nll_todo();
-            // <<I as NodeImplementation>::Election as Election<I::SignatureKey>>::State::default();
+            // let state =
+            //     <<I as NodeImplementation>::Election as Election<I::SignatureKey>>::State::default();
             let stake_table = election.get_stake_table(&state);
             HotShotElectionState {
                 election,
@@ -275,11 +251,6 @@
             background_task_handle: tasks::TaskHandle::default(),
             cluster_public_keys: cluster_public_keys.into_iter().collect(),
         };
-<<<<<<< HEAD
-        let leaf_commitment = genesis_leaf.commit();
-        trace!("Genesis leaf commitment: {:?}", leaf_commitment);
-=======
->>>>>>> 3e66869d
 
         let anchored = inner
             .storage
@@ -287,32 +258,18 @@
             .await
             .context(StorageSnafu)?;
 
-<<<<<<< HEAD
-        genesis_map.insert(
-            GENESIS_VIEW,
-            View {
-                view_inner: ViewInner::Leaf {
-                    leaf: leaf_commitment,
-                },
-            },
-        );
-
-        let mut genesis_leaves = HashMap::new();
-        genesis_leaves.insert(leaf_commitment, genesis_leaf);
-=======
         let mut state_map = BTreeMap::default();
         state_map.insert(
             anchored.view_number,
             View {
                 view_inner: ViewInner::Leaf {
-                    leaf: anchored.justify_qc.leaf_hash,
+                    leaf: anchored.justify_qc.leaf_commitment,
                 },
             },
         );
 
         let mut saved_leaves = HashMap::new();
-        saved_leaves.insert(anchored.justify_qc.leaf_hash, anchored.clone().into());
->>>>>>> 3e66869d
+        saved_leaves.insert(anchored.justify_qc.leaf_commitment, anchored.clone().into());
 
         let start_view = anchored.view_number + 1;
 
@@ -441,10 +398,6 @@
     /// Will return an error when the storage failed to insert the first `QuorumCertificate`
     #[allow(clippy::too_many_lines, clippy::too_many_arguments)]
     pub async fn init(
-<<<<<<< HEAD
-        genesis: <I::State as StateContents>::Block,
-=======
->>>>>>> 3e66869d
         cluster_public_keys: impl IntoIterator<Item = I::SignatureKey>,
         public_key: I::SignatureKey,
         private_key: <I::SignatureKey as SignatureKey>::PrivateKey,
@@ -646,10 +599,6 @@
         // TODO validate incoming data message based on sender signature key
         debug!(?msg, "Incoming direct data message");
         match msg {
-<<<<<<< HEAD
-            DataMessage::NewestQuorumCertificate { .. } => {
-                // NOTE No-op until we get the storage API v2 merged.
-=======
             DataMessage::NewestQuorumCertificate {
                 quorum_certificate: qc,
                 block,
@@ -681,7 +630,6 @@
                     })
                     .await;
                 }
->>>>>>> 3e66869d
             }
 
             DataMessage::SubmitTransaction(_) => {
