--- conflicted
+++ resolved
@@ -7,21 +7,13 @@
 //! production use.
 
 use commit::{Commitment, Committable};
-<<<<<<< HEAD
-use hotshot_types::traits::{
-    signature_key::ed25519::Ed25519Pub,
-    state::{TestableBlock, TestableState},
-    StateContents,
-=======
 use hotshot_types::{
     data::{random_commitment, Leaf, QuorumCertificate, ViewNumber},
     traits::{
-        block_contents::Genesis,
         signature_key::ed25519::Ed25519Pub,
         state::{TestableBlock, TestableState},
         StateContents,
     },
->>>>>>> 557a8e06
 };
 use rand::{thread_rng, Rng};
 use serde::{Deserialize, Serialize};
@@ -525,12 +517,13 @@
 /// Provides a random [`Leaf`]
 pub fn random_leaf<STATE: StateContents>(deltas: STATE::Block) -> Leaf<STATE> {
     let justify_qc = random_quorum_certificate();
+    let state = STATE::default().append(&deltas).unwrap_or_default();
     Leaf {
         view_number: justify_qc.view_number,
         justify_qc,
         parent_commitment: random_commitment(),
         deltas,
-        state: STATE::genesis(),
+        state,
         rejected: Vec::new(),
     }
 }