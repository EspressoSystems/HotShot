//! Double entry accounting demo
//!
//! This module provides an implementation of the `HotShot` suite of traits that implements a
//! basic demonstration of double entry accounting.
//!
//! These implementations are useful in examples and integration testing, but are not suitable for
//! production use.

use commit::{Commitment, Committable};
use hotshot_types::traits::{
    block_contents::Genesis,
    signature_key::ed25519::Ed25519Pub,
    state::{TestableBlock, TestableState},
    StateContents,
};
use rand::{thread_rng, Rng};
use serde::{Deserialize, Serialize};
use snafu::{ensure, Snafu};
use std::{
    collections::{BTreeMap, BTreeSet, HashSet},
    fmt::Debug,
    marker::PhantomData,
};
use tracing::{error, warn};

use crate::{
    traits::{
        election::StaticCommittee, implementations::MemoryStorage, BlockContents,
        NetworkingImplementation, NodeImplementation,
    },
    types::Message,
};

/// The account identifier type used by the demo
///
/// This is a type alias to [`String`] for simplicity.
pub type Account = String;

/// The account balance type used by the demo
///
/// This is a type alias to [`u64`] for simplicity.
pub type Balance = u64;

/// Records a reduction in an account balance
#[derive(PartialEq, Eq, Hash, Serialize, Deserialize, Clone, Debug)]
pub struct Subtraction {
    /// An account identifier
    pub account: Account,
    /// An account balance
    pub amount: Balance,
}

/// Records an increase in an account balance
#[derive(PartialEq, Eq, Hash, Serialize, Deserialize, Clone, Debug)]
pub struct Addition {
    /// An account identifier
    pub account: Account,
    /// An account balance
    pub amount: Balance,
}

/// The error type for the dentry demo
#[derive(Snafu, Debug)]
pub enum DEntryError {
    /// The subtraction and addition amounts for this transaction were not equal
    InconsistentTransaction,
    /// No such input account exists
    NoSuchInputAccount,
    /// No such output account exists
    NoSuchOutputAccount,
    /// Tried to move more money than was in the account
    InsufficentBalance,
    /// Previous state commitment does not match
    PreviousStateMismatch,
    /// Nonce was reused
    ReusedNonce,
}

/// The transaction for the dentry demo
#[derive(PartialEq, Eq, Hash, Serialize, Deserialize, Clone, Debug)]
pub struct DEntryTransaction {
    /// An increment to an account balance
    pub add: Addition,
    /// A decrement to an account balance
    pub sub: Subtraction,
    /// The nonce for a transaction, no two transactions can have the same nonce
    pub nonce: u64,
    /// Number of bytes to pad to each transaction
    pub padding: Vec<u8>,
}

impl DEntryTransaction {
    /// Ensures that this transaction is at least consistent with itself
    pub fn validate_independence(&self) -> bool {
        // Ensure that we are adding to one account exactly as much as we are subtracting from
        // another
        self.add.amount <= self.sub.amount // TODO why not strict equality?
    }
}

/// The state for the dentry demo
/// NOTE both fields are btrees because we need
/// ordered-ing otherwise commitments will not match
#[derive(Clone, Debug, PartialEq, Eq, Serialize, Deserialize, Hash, Default)]
pub struct DEntryState {
    /// Key/value store of accounts and balances
    pub balances: BTreeMap<Account, Balance>,
    /// Set of previously seen nonces
    pub nonces: BTreeSet<u64>,
}

impl Committable for DEntryState {
    fn commit(&self) -> Commitment<Self> {
        let mut builder = commit::RawCommitmentBuilder::new("DEntry State Comm");

        for (k, v) in &self.balances {
            builder = builder.u64_field(k, *v);
        }
        builder = builder.constant_str("nonces");

        for nonce in &self.nonces {
            builder = builder.u64(*nonce);
        }

        builder.finalize()
    }
}

<<<<<<< HEAD
impl Genesis for DEntryState {
    fn genesis() -> Self {
=======
impl TestableState<H_256> for State {
    fn create_random_transaction(&self) -> <Self::Block as BlockContents<H_256>>::Transaction {
        use rand::seq::IteratorRandom;
        let mut rng = thread_rng();

        let non_zero_balances = self
            .balances
            .iter()
            .filter(|b| *b.1 > 0)
            .collect::<Vec<_>>();

        assert!(
            !non_zero_balances.is_empty(),
            "No nonzero balances were available! Unable to generate transaction."
        );

        let input_account = non_zero_balances.iter().choose(&mut rng).unwrap().0;
        let output_account = self.balances.keys().choose(&mut rng).unwrap();
        let amount = rng.gen_range(0..100);

        Transaction {
            add: Addition {
                account: output_account.to_string(),
                amount,
            },
            sub: Subtraction {
                account: input_account.to_string(),
                amount,
            },
            nonce: rng.gen(),
            padding: vec![0; 0],
        }
    }
    /// Provides a common starting state
    fn get_starting_state() -> Self {
>>>>>>> 7b9ed320
        let balances: BTreeMap<Account, Balance> = vec![
            ("Joe", 1_000_000),
            ("Nathan M", 500_000),
            ("John", 400_000),
            ("Nathan Y", 600_000),
            ("Ian", 5_000_000),
        ]
        .into_iter()
        .map(|(x, y)| (x.to_string(), y))
        .collect();
        Self {
            balances,
            nonces: BTreeSet::default(),
        }
    }
}

/// The block for the dentry demo
#[derive(PartialEq, Eq, Hash, Serialize, Deserialize, Clone, Debug)]
pub struct DEntryBlock {
    /// Block state commitment
    pub previous_state: Commitment<DEntryState>,
    /// Transaction vector
    pub transactions: Vec<DEntryTransaction>,
}

impl Committable for DEntryBlock {
    fn commit(&self) -> Commitment<Self> {
        let mut builder = commit::RawCommitmentBuilder::new("DEntry Block Comm")
            .var_size_field("Previous State", self.previous_state.as_ref());

        for txn in &self.transactions {
            builder = builder
                .u64_field(&txn.add.account, txn.add.amount)
                .u64_field(&txn.sub.account, txn.sub.amount)
                .constant_str("nonce")
                .u64_field("nonce", txn.nonce);
        }

        builder.finalize()
    }
}

impl Committable for DEntryTransaction {
    fn commit(&self) -> Commitment<Self> {
        commit::RawCommitmentBuilder::new("DEntry Txn Comm")
            .u64_field(&self.add.account, self.add.amount)
            .u64_field(&self.sub.account, self.sub.amount)
            .constant_str("nonce")
            .u64_field("nonce", self.nonce)
            .finalize()
    }
}

impl Genesis for DEntryBlock {
    fn genesis() -> Self {
        Self {
            previous_state: <DEntryState as Genesis>::genesis().commit(),
            transactions: Vec::default(),
        }
    }
}

impl StateContents for DEntryState {
    type Error = DEntryError;

    type Block = DEntryBlock;

    fn next_block(&self) -> Self::Block {
        DEntryBlock {
            previous_state: self.commit(),
            transactions: Vec::new(),
        }
    }

    // Note: validate_block is actually somewhat redundant, its meant to be a quick and dirty check
    // for clarity, the logic is duplicated with append_to
    fn validate_block(&self, block: &Self::Block) -> bool {
        let state = self;
        // A valid block is one in which every transaction is internally consistent, and results in
        // nobody having a negative balance
        //
        // We will check this, in this case, by making a trial copy of our balances map, making
        // trial modifications to it, and then asserting that no balances are negative
        let mut trial_balances = state.balances.clone();
        for tx in &block.transactions {
            // This is a macro from SNAFU that returns an Err if the condition is not satisfied
            //
            // We first check that the transaction is internally consistent, then apply the change
            // to our trial map
            if !tx.validate_independence() {
                error!("validate_independence failed");
                return false;
            }
            // Find the input account, and subtract the transfer balance from it, failing if it
            // doesn't exist
            if let Some(input_account) = trial_balances.get_mut(&tx.sub.account) {
                *input_account -= tx.sub.amount;
            } else {
                error!("no such input account");
                return false;
            }
            // Find the output account, and add the transfer balance to it, failing if it doesn't
            // exist
            if let Some(output_account) = trial_balances.get_mut(&tx.add.account) {
                *output_account += tx.add.amount;
            } else {
                error!("no such output account");
                return false;
            }
            // Check to make sure the nonce isn't used
            if state.nonces.contains(&tx.nonce) {
                warn!(?state, ?tx, "State nonce is used for transaction");
                return false;
            }
        }
        // This block has now passed all our tests, and thus has not done anything bad, so the block
        // is valid if its previous state hash matches that of the previous state
        let result = block.previous_state == state.commit();
        if !result {
            error!(
                "hash failure. previous_block: {:?} hash_state: {:?}",
                block.previous_state,
                state.commit()
            );
        }
        result
    }

    fn append(&self, block: &Self::Block) -> std::result::Result<Self, Self::Error> {
        let state = self;
        // A valid block is one in which every transaction is internally consistent, and results in
        // nobody having a negative balance
        //
        // We will check this, in this case, by making a trial copy of our balances map, making
        // trial modifications to it, and then asserting that no balances are negative
        let mut trial_balances = state.balances.clone();
        for tx in &block.transactions {
            // This is a macro from SNAFU that returns an Err if the condition is not satisfied
            //
            // We first check that the transaction is internally consistent, then apply the change
            // to our trial map
            ensure!(tx.validate_independence(), InconsistentTransactionSnafu);
            // Find the input account, and subtract the transfer balance from it, failing if it
            // doesn't exist
            if let Some(input_account) = trial_balances.get_mut(&tx.sub.account) {
                *input_account -= tx.sub.amount;
            } else {
                return Err(DEntryError::NoSuchInputAccount);
            }
            // Find the output account, and add the transfer balance to it, failing if it doesn't
            // exist
            if let Some(output_account) = trial_balances.get_mut(&tx.add.account) {
                *output_account += tx.add.amount;
            } else {
                return Err(DEntryError::NoSuchOutputAccount);
            }
            // Check for nonce reuse
            if state.nonces.contains(&tx.nonce) {
                return Err(DEntryError::ReusedNonce);
            }
        }
        // Make sure our previous state commitment matches the provided state
        if block.previous_state == state.commit() {
            // This block has now passed all our tests, and thus has not done anything bad
            // Add the nonces from this block
            let mut nonces = state.nonces.clone();
            for tx in &block.transactions {
                nonces.insert(tx.nonce);
            }
            Ok(DEntryState {
                balances: trial_balances,
                nonces,
            })
        } else {
            Err(DEntryError::PreviousStateMismatch)
        }
    }

    fn on_commit(&self) {
        // Does nothing in this implementation
    }
}

impl TestableState for DEntryState {
    fn create_random_transaction(&self) -> <Self::Block as BlockContents>::Transaction {
        use rand::seq::IteratorRandom;
        let mut rng = thread_rng();

        let non_zero_balances = self
            .balances
            .iter()
            .filter(|b| *b.1 > 0)
            .collect::<Vec<_>>();

        assert!(
            !non_zero_balances.is_empty(),
            "No nonzero balances were available! Unable to generate transaction."
        );

        let input_account = non_zero_balances.iter().choose(&mut rng).unwrap().0;
        let output_account = self.balances.keys().choose(&mut rng).unwrap();
        let amount = rng.gen_range(0..100);

        DEntryTransaction {
            add: Addition {
                account: output_account.to_string(),
                amount,
            },
            sub: Subtraction {
                account: input_account.to_string(),
                amount,
            },
            nonce: rng.gen(),
        }
    }
}

impl TestableBlock for DEntryBlock {}

impl BlockContents for DEntryBlock {
    type Transaction = DEntryTransaction;

    type Error = DEntryError;

    fn add_transaction_raw(
        &self,
        tx: &Self::Transaction,
    ) -> std::result::Result<Self, Self::Error> {
        // first, make sure that the transaction is internally valid
        if tx.validate_independence() {
            // Then check the previous transactions in the block
            if self.transactions.iter().any(|x| x.nonce == tx.nonce) {
                return Err(DEntryError::ReusedNonce);
            }
            let mut new_block = self.clone();
            // Insert our transaction and return
            new_block.transactions.push(tx.clone());
            Ok(new_block)
        } else {
            Err(DEntryError::InconsistentTransaction)
        }
    }
    fn contained_transactions(&self) -> HashSet<Commitment<DEntryTransaction>> {
        self.transactions
            .clone()
            .into_iter()
            .map(|tx| tx.commit())
            .collect()
    }
}

/// The node implementation for the dentry demo
#[derive(Clone)]
pub struct DEntryNode<NET> {
    /// Network phantom
    _phantom: PhantomData<NET>,
}

impl<NET> DEntryNode<NET> {
    /// Create a new `DEntryNode`
    pub fn new() -> Self {
        DEntryNode {
            _phantom: PhantomData,
        }
    }
}

impl<NET> Debug for DEntryNode<NET> {
    fn fmt(&self, f: &mut std::fmt::Formatter<'_>) -> std::fmt::Result {
        f.debug_struct("DEntryNode")
            .field("_phantom", &"phantom")
            .finish()
    }
}

impl<NET> Default for DEntryNode<NET> {
    fn default() -> Self {
        Self::new()
    }
}

impl<NET> NodeImplementation for DEntryNode<NET>
where
    NET: NetworkingImplementation<Message<DEntryState, Ed25519Pub>, Ed25519Pub>
        + Clone
        + Debug
        + 'static,
{
    type State = DEntryState;
    type Storage = MemoryStorage<DEntryState>;
    type Networking = NET;
    type StatefulHandler = crate::traits::implementations::Stateless<
        <Self::State as StateContents>::Block,
        DEntryState,
    >;
    type Election = StaticCommittee<Self::State>;
    type SignatureKey = Ed25519Pub;
<<<<<<< HEAD
=======
}

/// Provides a random valid transaction from the current state
/// # Panics
/// panics if state has no balances
pub fn random_transaction<R: rand::Rng>(state: &State, mut rng: &mut R) -> Transaction {
    use rand::seq::IteratorRandom;
    let mut attempts = 0;
    #[allow(clippy::panic)]
    let (input_account, output_account, amount) = loop {
        let input_account = state.balances.keys().choose(&mut rng).unwrap();
        let output_account = state.balances.keys().choose(&mut rng).unwrap();
        let balance = state.balances[input_account];
        if balance != 0 {
            // SMALL transaction amount to prevent accidentally
            // creating a negative balance
            let amount = rng.gen_range(0..100);
            break (input_account, output_account, amount);
        }
        attempts += 1;
        assert!(
            attempts <= 10,
            "Could not create a transaction. {:?}",
            state
        );
    };
    Transaction {
        add: Addition {
            account: output_account.to_string(),
            amount,
        },
        sub: Subtraction {
            account: input_account.to_string(),
            amount,
        },
        nonce: rng.gen(),
        padding: vec![0; 0],
    }
}

/// Provides a random [`QuorumCertificate`]
pub fn random_quorom_certificate<const N: usize>() -> QuorumCertificate<N> {
    let mut rng = thread_rng();

    // TODO: Generate a tc::Signature
    QuorumCertificate {
        block_hash: BlockHash::random(),
        genesis: rng.gen(),
        leaf_hash: LeafHash::random(),
        signatures: BTreeMap::new(),
        view_number: ViewNumber::new(rng.gen()),
    }
}

/// Provides a random [`Leaf`]
pub fn random_leaf<const N: usize>(deltas: DEntryBlock) -> Leaf<DEntryBlock, State, N> {
    let parent = LeafHash::random();
    let justify_qc = random_quorom_certificate();
    Leaf {
        parent,
        deltas,
        view_number: justify_qc.view_number,
        justify_qc,
        // TODO we should add in a random
        state: State::default(),
    }
>>>>>>> 7b9ed320
}<|MERGE_RESOLUTION|>--- conflicted
+++ resolved
@@ -7,11 +7,14 @@
 //! production use.
 
 use commit::{Commitment, Committable};
-use hotshot_types::traits::{
-    block_contents::Genesis,
-    signature_key::ed25519::Ed25519Pub,
-    state::{TestableBlock, TestableState},
-    StateContents,
+use hotshot_types::{
+    data::{random_commitment, Leaf, QuorumCertificate, ViewNumber},
+    traits::{
+        block_contents::Genesis,
+        signature_key::ed25519::Ed25519Pub,
+        state::{TestableBlock, TestableState},
+        StateContents,
+    },
 };
 use rand::{thread_rng, Rng};
 use serde::{Deserialize, Serialize};
@@ -126,46 +129,8 @@
     }
 }
 
-<<<<<<< HEAD
 impl Genesis for DEntryState {
     fn genesis() -> Self {
-=======
-impl TestableState<H_256> for State {
-    fn create_random_transaction(&self) -> <Self::Block as BlockContents<H_256>>::Transaction {
-        use rand::seq::IteratorRandom;
-        let mut rng = thread_rng();
-
-        let non_zero_balances = self
-            .balances
-            .iter()
-            .filter(|b| *b.1 > 0)
-            .collect::<Vec<_>>();
-
-        assert!(
-            !non_zero_balances.is_empty(),
-            "No nonzero balances were available! Unable to generate transaction."
-        );
-
-        let input_account = non_zero_balances.iter().choose(&mut rng).unwrap().0;
-        let output_account = self.balances.keys().choose(&mut rng).unwrap();
-        let amount = rng.gen_range(0..100);
-
-        Transaction {
-            add: Addition {
-                account: output_account.to_string(),
-                amount,
-            },
-            sub: Subtraction {
-                account: input_account.to_string(),
-                amount,
-            },
-            nonce: rng.gen(),
-            padding: vec![0; 0],
-        }
-    }
-    /// Provides a common starting state
-    fn get_starting_state() -> Self {
->>>>>>> 7b9ed320
         let balances: BTreeMap<Account, Balance> = vec![
             ("Joe", 1_000_000),
             ("Nathan M", 500_000),
@@ -380,6 +345,7 @@
                 amount,
             },
             nonce: rng.gen(),
+            padding: vec![0; 0],
         }
     }
 }
@@ -464,73 +430,29 @@
     >;
     type Election = StaticCommittee<Self::State>;
     type SignatureKey = Ed25519Pub;
-<<<<<<< HEAD
-=======
-}
-
-/// Provides a random valid transaction from the current state
-/// # Panics
-/// panics if state has no balances
-pub fn random_transaction<R: rand::Rng>(state: &State, mut rng: &mut R) -> Transaction {
-    use rand::seq::IteratorRandom;
-    let mut attempts = 0;
-    #[allow(clippy::panic)]
-    let (input_account, output_account, amount) = loop {
-        let input_account = state.balances.keys().choose(&mut rng).unwrap();
-        let output_account = state.balances.keys().choose(&mut rng).unwrap();
-        let balance = state.balances[input_account];
-        if balance != 0 {
-            // SMALL transaction amount to prevent accidentally
-            // creating a negative balance
-            let amount = rng.gen_range(0..100);
-            break (input_account, output_account, amount);
-        }
-        attempts += 1;
-        assert!(
-            attempts <= 10,
-            "Could not create a transaction. {:?}",
-            state
-        );
-    };
-    Transaction {
-        add: Addition {
-            account: output_account.to_string(),
-            amount,
-        },
-        sub: Subtraction {
-            account: input_account.to_string(),
-            amount,
-        },
-        nonce: rng.gen(),
-        padding: vec![0; 0],
-    }
 }
 
 /// Provides a random [`QuorumCertificate`]
-pub fn random_quorom_certificate<const N: usize>() -> QuorumCertificate<N> {
+pub fn random_quorum_certificate<STATE: StateContents>() -> QuorumCertificate<STATE> {
     let mut rng = thread_rng();
-
-    // TODO: Generate a tc::Signature
     QuorumCertificate {
-        block_hash: BlockHash::random(),
+        block_commitment: random_commitment(),
+        leaf_commitment: random_commitment(),
+        view_number: ViewNumber::new(rng.gen()),
+        signatures: BTreeMap::default(),
         genesis: rng.gen(),
-        leaf_hash: LeafHash::random(),
-        signatures: BTreeMap::new(),
-        view_number: ViewNumber::new(rng.gen()),
     }
 }
 
 /// Provides a random [`Leaf`]
-pub fn random_leaf<const N: usize>(deltas: DEntryBlock) -> Leaf<DEntryBlock, State, N> {
-    let parent = LeafHash::random();
-    let justify_qc = random_quorom_certificate();
+pub fn random_leaf<STATE: StateContents>(deltas: STATE::Block) -> Leaf<STATE> {
+    let justify_qc = random_quorum_certificate();
     Leaf {
-        parent,
-        deltas,
         view_number: justify_qc.view_number,
         justify_qc,
-        // TODO we should add in a random
-        state: State::default(),
-    }
->>>>>>> 7b9ed320
+        parent_commitment: random_commitment(),
+        deltas,
+        state: STATE::genesis(),
+        rejected: Vec::new(),
+    }
 }