use blake3::Hasher;
use serde::{Deserialize, Serialize};
use snafu::Snafu;

use crate::BlockContents;

/// The block format for the counter demo
#[derive(PartialEq, Eq, Default, Hash, Serialize, Deserialize, Clone, Debug)]
pub struct CounterBlock {
<<<<<<< HEAD
    pub tx: Vec<CounterTransaction>,
=======
    /// The transaction for this block, if any
    pub tx: Option<CounterTransaction>,
>>>>>>> 04d22a95
}

/// Type alias for the state of a counter
type CounterState = u64;

/// The transaction format for a counter demo
#[derive(PartialEq, Eq, Hash, Serialize, Deserialize, Clone, Debug)]
pub enum CounterTransaction {
    /// Increments the counter from the specified previous state
    Inc {
        /// The state the counter must currently have for this transaction to be valid
        previous: CounterState,
    },
    /// Force sets the counter to the given state
    Genesis {
        /// State to force the counter to
        state: CounterState,
    },
}

/// Errors that a counter can incur
#[derive(Snafu, Debug)]
pub enum CounterError {
    /// Specified previous state does not match actual previous state
    PreviousDoesNotMatch,
    /// Attempted to add a second transaction to a block
    AlreadyHasTx,
}

<<<<<<< HEAD
/// Value to add to the hash of a non-empty transaction
const TX_SOME: [u8; 1] = [0_u8];

/// Value to add to the hash of anempty transaction
=======
/*
Constants to distinguish hash of a non-empty transaction from
an empty one.
 */
/// Constant identifying a transaction with something in it
const TX_SOME: [u8; 1] = [0_u8];
/// Constant identifying an empty transaction
>>>>>>> 04d22a95
const TX_NONE: [u8; 1] = [1_u8];

impl BlockContents for CounterBlock {
    type State = CounterState;
    type Transaction = CounterTransaction;
    type Error = CounterError;

    /// Add a transation provided either
    ///    - the transaction is an Inc and state matches the tx.previous, or
    ///    - the transaction is a Genesis
    /// Note: Despite the name, this method doesn't do the work of
    /// adding the transaction, rather, it composes a new block.
    fn add_transaction(
        &self,
        state: &Self::State,
        tx: &Self::Transaction,
    ) -> std::result::Result<Self, Self::Error> {
        if self.tx.is_empty() {
            match tx {
                CounterTransaction::Inc { previous } => {
                    if previous == state {
                        Ok(CounterBlock {
                            tx: [tx.clone()].to_vec(),
                        })
                    } else {
                        Err(CounterError::PreviousDoesNotMatch)
                    }
                }
                CounterTransaction::Genesis { .. } => Ok(CounterBlock {
                    tx: [tx.clone()].to_vec(),
                }),
            }
        } else {
            Err(CounterError::AlreadyHasTx)
        }
    }

    /// A block is valid provided one of the following
    ///    - the transaction is an Inc and state matches the tx.previous, or
    ///    - the transaction is a Genesis, or
    ///    - the block's transaction is None
    /// Note: `add_transaction` only accepts valid transactions
    fn validate_block(&self, state: &Self::State) -> bool {
        if self.tx.is_empty() {
            true
        } else {
            match &self.tx[0] {
                CounterTransaction::Inc { previous } => previous == state,
                // TODO !thatonelutenist warning: `state` is being shadowed
                CounterTransaction::Genesis { .. } => true,
            }
        }
    }

    /// The state is nothing other than the counter. This is where the
    /// next state is created.
    ///
    /// Usually, this would be a cryptographic hash of the previous hash
    /// and the current state. Not sure why we're not hashing here.
    #[allow(clippy::clippy::shadow_unrelated)]
    fn append_to(&self, state: &Self::State) -> std::result::Result<Self::State, Self::Error> {
        if self.tx.is_empty() {
            Ok(*state)
        } else {
            match &self.tx[0] {
                CounterTransaction::Inc { .. } => Ok(state + 1),
                CounterTransaction::Genesis { state } => Ok(*state),
            }
        }
    }

    /// Hash a transaction. Include a flag in the hash to distinguish
    /// the hash of a transaction from the hash of an instance with
    /// `tx == None`.
    fn hash_transaction(tx: &Self::Transaction) -> crate::BlockHash {
        let mut hasher = Hasher::new();
        hasher.update(&TX_SOME);
        let bytes = match tx {
            CounterTransaction::Inc { previous } => previous.to_be_bytes(),
            CounterTransaction::Genesis { state } => state.to_be_bytes(),
        };
        hasher.update(&bytes);
        *hasher.finalize().as_bytes()
    }

    /// Hash self's transaction. Prepend a byte flag to distinguish
    /// the empty transaction from the Genesis transaction. Return the
    /// hash of the buffer.
    fn hash(&self) -> crate::BlockHash {
        let mut hasher = Hasher::new();
        if self.tx.is_empty() {
            // Distinguish None from Genesis.
            hasher.update(&TX_NONE);
            hasher.update(&Self::State::default().to_be_bytes());
            *hasher.finalize().as_bytes()
        } else {
            hasher.update(&TX_SOME);
            for tx in &self.tx {
                let bytes = match tx {
                    CounterTransaction::Inc { previous } => previous.to_be_bytes(),
                    CounterTransaction::Genesis { state } => state.to_be_bytes(),
                };
                hasher.update(&bytes);
            }
            *hasher.finalize().as_bytes()
        }
    }
}<|MERGE_RESOLUTION|>--- conflicted
+++ resolved
@@ -7,12 +7,8 @@
 /// The block format for the counter demo
 #[derive(PartialEq, Eq, Default, Hash, Serialize, Deserialize, Clone, Debug)]
 pub struct CounterBlock {
-<<<<<<< HEAD
+    /// A block is composed of a sequence of transactions
     pub tx: Vec<CounterTransaction>,
-=======
-    /// The transaction for this block, if any
-    pub tx: Option<CounterTransaction>,
->>>>>>> 04d22a95
 }
 
 /// Type alias for the state of a counter
@@ -42,12 +38,6 @@
     AlreadyHasTx,
 }
 
-<<<<<<< HEAD
-/// Value to add to the hash of a non-empty transaction
-const TX_SOME: [u8; 1] = [0_u8];
-
-/// Value to add to the hash of anempty transaction
-=======
 /*
 Constants to distinguish hash of a non-empty transaction from
 an empty one.
@@ -55,7 +45,6 @@
 /// Constant identifying a transaction with something in it
 const TX_SOME: [u8; 1] = [0_u8];
 /// Constant identifying an empty transaction
->>>>>>> 04d22a95
 const TX_NONE: [u8; 1] = [1_u8];
 
 impl BlockContents for CounterBlock {
