//! [`HashMap`](std::collections::HashMap) and [`Vec`] based implementation of the storage trait
//!
//! This module provides a non-persisting, dummy adapter for the [`Storage`] trait

use crate::{data::Leaf, traits::StateContents, QuorumCertificate};
use async_std::sync::RwLock;
use async_trait::async_trait;
use commit::Committable;
use hotshot_types::{
    constants::GENESIS_VIEW,
    data::ViewNumber,
    traits::{
        block_contents::Genesis,
        storage::{
            Result, Storage, StorageError, StorageState, StoredView, TestableStorage, ViewAppend,
            ViewEntry,
        },
    },
};
use std::{
    collections::{BTreeMap, BTreeSet},
    sync::Arc,
};

/// Internal state for a [`MemoryStorage`]
struct MemoryStorageInternal<STATE: StateContents> {
    /// The views that have been stored
    stored: BTreeMap<ViewNumber, StoredView<STATE>>,
    /// The views that have failed
    failed: BTreeSet<ViewNumber>,
}

/// In memory, ephemeral, storage for a [`HotShot`](crate::HotShot) instance
#[derive(Clone)]
pub struct MemoryStorage<STATE>
where
    STATE: StateContents + 'static,
{
    /// The inner state of this [`MemoryStorage`]
    inner: Arc<RwLock<MemoryStorageInternal<STATE>>>,
}

impl<STATE: StateContents> MemoryStorage<STATE> {
    /// Create a new instance of the memory storage with the given block and state
    pub fn new(block: <STATE as StateContents>::Block, state: STATE) -> Self {
        let mut inner = MemoryStorageInternal {
            stored: BTreeMap::new(),
            failed: BTreeSet::new(),
        };
        // TODO we should probably be passing the entire leaf in here...
        // or at least, more information.
        let qc = QuorumCertificate {
            block_commitment: block.commit(),
            genesis: true,
            leaf_commitment: Leaf {
                deltas: block.clone(),
                justify_qc: QuorumCertificate::genesis(),
                parent_commitment: Leaf::genesis().commit(),
                state: state.clone(),
<<<<<<< HEAD
                view_number: GENESIS_VIEW,
=======
                view_number: ViewNumber::genesis(),
                rejected: Vec::new(),
>>>>>>> efc6ccc3
            }
            .commit(),
            view_number: GENESIS_VIEW,
            signatures: BTreeMap::new(),
        };
        inner.stored.insert(
            GENESIS_VIEW,
            StoredView {
                append: ViewAppend::Block { block },
                parent: Leaf::genesis().commit(),
                justify_qc: qc,
                state,
<<<<<<< HEAD
                view_number: GENESIS_VIEW,
=======
                view_number: ViewNumber::genesis(),
                rejected: Vec::new(),
>>>>>>> efc6ccc3
            },
        );
        Self {
            inner: Arc::new(RwLock::new(inner)),
        }
    }
}

#[async_trait]
impl<STATE> TestableStorage<STATE> for MemoryStorage<STATE>
where
    STATE: StateContents + 'static,
{
    fn construct_tmp_storage(block: <STATE as StateContents>::Block, state: STATE) -> Result<Self> {
        Ok(Self::new(block, state))
    }

    async fn get_full_state(&self) -> StorageState<STATE> {
        let inner = self.inner.read().await;
        StorageState {
            stored: inner.stored.clone(),
            failed: inner.failed.clone(),
        }
    }
}

#[async_trait]
impl<STATE> Storage<STATE> for MemoryStorage<STATE>
where
    STATE: StateContents + 'static,
{
    async fn append(&self, views: Vec<ViewEntry<STATE>>) -> Result {
        let mut inner = self.inner.write().await;
        for view in views {
            match view {
                ViewEntry::Failed(num) => {
                    inner.failed.insert(num);
                }
                ViewEntry::Success(view) => {
                    inner.stored.insert(view.view_number, view);
                }
            }
        }
        Ok(())
    }

    async fn cleanup_storage_up_to_view(&self, view: ViewNumber) -> Result<usize> {
        let mut inner = self.inner.write().await;

        // .split_off will return everything after the given key, including the key.
        let stored_after = inner.stored.split_off(&view);
        // .split_off will return the map we want to keep stored, so we need to swap them
        let old_stored = std::mem::replace(&mut inner.stored, stored_after);

        // same for the BTreeSet
        let failed_after = inner.failed.split_off(&view);
        let old_failed = std::mem::replace(&mut inner.failed, failed_after);

        Ok(old_stored.len() + old_failed.len())
    }

    async fn get_anchored_view(&self) -> Result<StoredView<STATE>> {
        let inner = self.inner.read().await;
        let last = inner
            .stored
            .values()
            .next_back()
            .ok_or(StorageError::NoGenesisView)?;
        Ok(last.clone())
    }

    async fn commit(&self) -> Result {
        Ok(()) // do nothing
    }
}

#[cfg(test)]
mod test {
    use std::collections::BTreeMap;

    use super::*;
    #[allow(clippy::wildcard_imports)]
    use hotshot_types::traits::block_contents::dummy::*;
    use hotshot_types::{data::QuorumCertificate, traits::block_contents::Genesis};

    fn random_stored_view(number: ViewNumber) -> StoredView<DummyState> {
        // TODO is it okay to be using genesis here?
        StoredView::from_qc_block_and_state(
            QuorumCertificate {
                block_commitment: DummyBlock::genesis().commit(),
                genesis: number == GENESIS_VIEW,
                leaf_commitment: Leaf::genesis().commit(),
                signatures: BTreeMap::new(),
                view_number: number,
            },
            DummyBlock::random(),
            DummyState::random(),
            Leaf::genesis().commit(),
            Vec::new(),
        )
    }

    #[async_std::test]
    async fn memory_storage() {
        let storage =
            MemoryStorage::construct_tmp_storage(DummyBlock::random(), DummyState::random())
                .unwrap();
        let genesis = random_stored_view(GENESIS_VIEW);
        storage
            .append_single_view(genesis.clone())
            .await
            .expect("Could not append block");
        assert_eq!(storage.get_anchored_view().await.unwrap(), genesis);
        storage
            .cleanup_storage_up_to_view(genesis.view_number)
            .await
            .unwrap();
        assert_eq!(storage.get_anchored_view().await.unwrap(), genesis);
        storage
            .cleanup_storage_up_to_view(genesis.view_number + 1)
            .await
            .unwrap();
        assert!(storage.get_anchored_view().await.is_err());
    }
}<|MERGE_RESOLUTION|>--- conflicted
+++ resolved
@@ -57,12 +57,8 @@
                 justify_qc: QuorumCertificate::genesis(),
                 parent_commitment: Leaf::genesis().commit(),
                 state: state.clone(),
-<<<<<<< HEAD
                 view_number: GENESIS_VIEW,
-=======
-                view_number: ViewNumber::genesis(),
                 rejected: Vec::new(),
->>>>>>> efc6ccc3
             }
             .commit(),
             view_number: GENESIS_VIEW,
@@ -75,12 +71,8 @@
                 parent: Leaf::genesis().commit(),
                 justify_qc: qc,
                 state,
-<<<<<<< HEAD
                 view_number: GENESIS_VIEW,
-=======
-                view_number: ViewNumber::genesis(),
                 rejected: Vec::new(),
->>>>>>> efc6ccc3
             },
         );
         Self {
