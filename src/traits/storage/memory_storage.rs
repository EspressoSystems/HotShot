--- conflicted
+++ resolved
@@ -4,15 +4,9 @@
 
 use async_lock::RwLock;
 use async_trait::async_trait;
-<<<<<<< HEAD
 use hotshot_types::traits::{
     node_implementation::NodeTypes,
     storage::{
-=======
-use hotshot_types::{
-    data::ViewNumber,
-    traits::storage::{
->>>>>>> 7884fd82
         Result, Storage, StorageError, StorageState, StoredView, TestableStorage, ViewEntry,
     },
 };
@@ -134,7 +128,6 @@
     use std::collections::BTreeMap;
     use tracing::instrument;
 
-<<<<<<< HEAD
     #[derive(
         Copy,
         Clone,
@@ -160,15 +153,8 @@
         type StateType = DummyState;
     }
 
-    #[instrument]
-    fn random_stored_view(time: ViewNumber) -> StoredView<DummyTypes> {
-=======
     #[instrument(skip(rng))]
-    fn random_stored_view(
-        rng: &mut dyn rand::RngCore,
-        number: ViewNumber,
-    ) -> StoredView<DummyState> {
->>>>>>> 7884fd82
+    fn random_stored_view(rng: &mut dyn rand::RngCore, time: ViewNumber) -> StoredView<DummyTypes> {
         // TODO is it okay to be using genesis here?
         let dummy_block_commit = fake_commitment::<DummyBlock>();
         let dummy_leaf_commit = fake_commitment::<Leaf<DummyTypes>>();
@@ -195,14 +181,9 @@
     #[cfg_attr(feature = "async-std-executor", async_std::test)]
     #[instrument]
     async fn memory_storage() {
-<<<<<<< HEAD
-        let storage = MemoryStorage::construct_tmp_storage().unwrap();
-        let genesis = random_stored_view(ViewNumber::genesis());
-=======
         let mut rng = rand::thread_rng();
         let storage = MemoryStorage::construct_tmp_storage().unwrap();
         let genesis = random_stored_view(&mut rng, ViewNumber::genesis());
->>>>>>> 7884fd82
         storage
             .append_single_view(genesis.clone())
             .await
