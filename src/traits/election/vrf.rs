--- conflicted
+++ resolved
@@ -397,13 +397,8 @@
         SignatureKey::from_bytes(encoded).unwrap()
     }
 
-<<<<<<< HEAD
-
-
     // what this is doing:
     // -
-=======
->>>>>>> 5646e6e3
     fn make_vote_token(
         // TODO see if we can make this take &mut self
         // because we're using a mutable prng
