use ark_ec::bls12::Bls12Parameters;
use bincode::Options;
use hotshot_types::{
    data::ViewNumber,
    traits::{
        election::{Checked, Election, ElectionConfig, ElectionError, VoteToken},
        signature_key::{EncodedPublicKey, EncodedSignature, SignatureKey, TestableSignatureKey},
        State,
    },
};
use hotshot_utils::bincode::bincode_opts;
use jf_primitives::{hash_to_group::SWHashToGroup, signatures::SignatureScheme, vrf::Vrf};
use rand::SeedableRng;
use rand_chacha::ChaChaRng;
use serde::{
    de::{self},
    Deserialize, Serialize,
};
use std::{
    collections::{BTreeMap, HashMap},
    fmt::Debug,
    hash::Hash,
    marker::PhantomData,
    num::NonZeroU64,
    sync::{Arc, Mutex, MutexGuard},
};
use tracing::{error, info, instrument};

use num::{rational::Ratio, BigUint, ToPrimitive};

// TODO wrong palce for this
/// the sortition committee size parameter
pub const SORTITION_PARAMETER: u64 = 100;

// TODO abstraction this function's impl into a trait
// TODO do we necessariy want the units of stake to be a u64? or generics
/// The stake table for VRFs
#[derive(Serialize, Deserialize, Debug)]
pub struct VRFStakeTable<VRF, VRFHASHER, VRFPARAMS> {
    /// the mapping of id -> stake
    mapping: BTreeMap<EncodedPublicKey, NonZeroU64>,
    /// total stake present
    total_stake: NonZeroU64,
    /// PhantomData for VRF
    _pd_0: PhantomData<VRF>,
    /// PhantomData for VRFHASEHR
    _pd_1: PhantomData<VRFHASHER>,
    /// PhantomData for VRFPARAMS
    _pd_2: PhantomData<VRFPARAMS>,
}

impl<VRF, VRFHASHER, VRFPARAMS> Clone for VRFStakeTable<VRF, VRFHASHER, VRFPARAMS> {
    fn clone(&self) -> Self {
        Self {
            mapping: self.mapping.clone(),
            total_stake: self.total_stake,
            _pd_0: PhantomData,
            _pd_1: PhantomData,
            _pd_2: PhantomData,
        }
    }
}

/// type wrapper for VRF's public key
#[derive(Deserialize, Serialize)]
pub struct VRFPubKey<SIGSCHEME>
where
    SIGSCHEME: SignatureScheme,
    SIGSCHEME::VerificationKey: Clone,
{
    /// the public key
    pk: SIGSCHEME::VerificationKey,
    /// phantom data
    _pd_0: PhantomData<SIGSCHEME::SigningKey>,
}

impl<SIGSCHEME> TestableSignatureKey for VRFPubKey<SIGSCHEME>
where
    SIGSCHEME: SignatureScheme<PublicParameter = (), MessageUnit = u8> + Sync + Send,
    SIGSCHEME::VerificationKey: Clone + Serialize + for<'a> Deserialize<'a> + Sync + Send,
    SIGSCHEME::SigningKey: Clone + Serialize + for<'a> Deserialize<'a> + Sync + Send,
    SIGSCHEME::Signature: Clone + Serialize + for<'a> Deserialize<'a> + Sync + Send,
{
    fn generate_test_key(id: u64) -> Self::PrivateKey {
        let mut hasher = blake3::Hasher::new();
        hasher.update(&id.to_le_bytes());
        let new_seed = *hasher.finalize().as_bytes();
        let mut prng = rand::rngs::StdRng::from_seed(new_seed);
        // TODO we should make this more general/use different parameters
        #[allow(clippy::let_unit_value)]
        let parameters = SIGSCHEME::param_gen(Some(&mut prng)).unwrap();
        SIGSCHEME::key_gen(&parameters, &mut prng).unwrap()
    }
}

impl<SIGSCHEME> VRFPubKey<SIGSCHEME>
where
    SIGSCHEME: SignatureScheme,
    SIGSCHEME::VerificationKey: Clone,
{
    /// wrap the public key
    pub fn from_native(pk: SIGSCHEME::VerificationKey) -> Self {
        Self {
            pk,
            _pd_0: PhantomData,
        }
    }
}

impl<SIGSCHEME> Clone for VRFPubKey<SIGSCHEME>
where
    SIGSCHEME: SignatureScheme,
    SIGSCHEME::VerificationKey: Clone,
{
    fn clone(&self) -> Self {
        Self {
            pk: self.pk.clone(),
            _pd_0: PhantomData,
        }
    }
}

impl<SIGSCHEME> Debug for VRFPubKey<SIGSCHEME>
where
    SIGSCHEME: SignatureScheme<PublicParameter = (), MessageUnit = u8>,
    SIGSCHEME::VerificationKey: Clone + for<'a> Deserialize<'a> + Serialize + Send + Sync,
    SIGSCHEME::SigningKey: Clone + for<'a> Deserialize<'a> + Serialize + Send + Sync,
    SIGSCHEME::Signature: Clone + for<'a> Deserialize<'a> + Serialize,
{
    fn fmt(&self, f: &mut std::fmt::Formatter<'_>) -> std::fmt::Result {
        f.debug_tuple("VRFPubKey").field(&self.to_bytes()).finish()
    }
}
impl<SIGSCHEME> PartialEq for VRFPubKey<SIGSCHEME>
where
    SIGSCHEME: SignatureScheme<PublicParameter = (), MessageUnit = u8>,
    SIGSCHEME::VerificationKey: Clone + for<'a> Deserialize<'a> + Serialize + Send + Sync,
    SIGSCHEME::SigningKey: Clone + for<'a> Deserialize<'a> + Serialize + Send + Sync,
    SIGSCHEME::Signature: Clone + for<'a> Deserialize<'a> + Serialize,
{
    fn eq(&self, other: &Self) -> bool {
        self.to_bytes() == other.to_bytes()
    }
}
impl<SIGSCHEME> Eq for VRFPubKey<SIGSCHEME>
where
    SIGSCHEME: SignatureScheme<PublicParameter = (), MessageUnit = u8>,
    SIGSCHEME::VerificationKey: Clone + for<'a> Deserialize<'a> + Serialize + Send + Sync,
    SIGSCHEME::SigningKey: Clone + for<'a> Deserialize<'a> + Serialize + Send + Sync,
    SIGSCHEME::Signature: Clone + for<'a> Deserialize<'a> + Serialize,
{
}
impl<SIGSCHEME> Hash for VRFPubKey<SIGSCHEME>
where
    SIGSCHEME: SignatureScheme<PublicParameter = (), MessageUnit = u8>,
    SIGSCHEME::VerificationKey: Clone + de::DeserializeOwned + Serialize + Send + Sync,
    SIGSCHEME::SigningKey: Clone + de::DeserializeOwned + Serialize + Send + Sync,
    SIGSCHEME::Signature: Clone + for<'a> Deserialize<'a> + Serialize,
{
    fn hash<H: std::hash::Hasher>(&self, state: &mut H) {
        self.to_bytes().hash(state);
    }
}
impl<SIGSCHEME> SignatureKey for VRFPubKey<SIGSCHEME>
where
    SIGSCHEME: SignatureScheme<PublicParameter = (), MessageUnit = u8>,
    SIGSCHEME::VerificationKey: Clone + for<'a> Deserialize<'a> + Serialize + Send + Sync,
    SIGSCHEME::SigningKey: Clone + for<'a> Deserialize<'a> + Serialize + Send + Sync,
    SIGSCHEME::Signature: Clone + for<'a> Deserialize<'a> + Serialize,
{
    type PrivateKey = (SIGSCHEME::SigningKey, SIGSCHEME::VerificationKey);

    fn validate(&self, signature: &EncodedSignature, data: &[u8]) -> bool {
        let x: Result<SIGSCHEME::Signature, _> = bincode_opts().deserialize(&signature.0);
        match x {
            Ok(s) => {
                // First hash the data into a constant sized digest
                SIGSCHEME::verify(&(), &self.pk, data, &s).is_ok()
            }
            Err(_) => false,
        }
    }

    fn sign(private_key: &Self::PrivateKey, data: &[u8]) -> EncodedSignature {
        // Sign it
        let signature = SIGSCHEME::sign(&(), &private_key.0, data, &mut rand::thread_rng())
            .expect("This signature shouldn't be able to fail");
        // Encode it
        let bytes = bincode_opts()
            .serialize(&signature)
            .expect("This serialization shouldn't be able to fail");
        EncodedSignature(bytes)
    }

    fn from_private(private_key: &Self::PrivateKey) -> Self {
        Self {
            pk: private_key.1.clone(),
            _pd_0: PhantomData,
        }
    }

    fn to_bytes(&self) -> hotshot_types::traits::signature_key::EncodedPublicKey {
        EncodedPublicKey(
            bincode_opts()
                .serialize(&self.pk)
                .expect("Serialization should not be able to fail"),
        )
    }

    fn from_bytes(bytes: &hotshot_types::traits::signature_key::EncodedPublicKey) -> Option<Self> {
        bincode_opts().deserialize(&bytes.0).ok().map(|pk| Self {
            pk,
            _pd_0: PhantomData,
        })
    }
    // TODO this is wrong.
    fn generated_from_seed_indexed(_seed: [u8; 32], _index: u64) -> (Self, Self::PrivateKey) {
        let mut prng = rand::thread_rng();

        // TODO we should make this more general/use different parameters
        #[allow(clippy::let_unit_value)]
        let param = SIGSCHEME::param_gen(Some(&mut prng)).unwrap();
        let (sk, pk) = SIGSCHEME::key_gen(&param, &mut prng).unwrap();
        (
            Self {
                pk: pk.clone(),
                _pd_0: PhantomData,
            },
            (sk, pk),
        )
    }
}

impl<VRF, VRFHASHER, VRFPARAMS> VRFStakeTable<VRF, VRFHASHER, VRFPARAMS> {
    /// get total stake
    pub fn get_all_stake(&self) -> NonZeroU64 {
        self.total_stake
    }
}

impl<VRF, VRFHASHER, VRFPARAMS> VRFStakeTable<VRF, VRFHASHER, VRFPARAMS>
where
    VRF: Vrf<VRFHASHER, VRFPARAMS>,
    VRFPARAMS: Bls12Parameters,
    <VRFPARAMS as Bls12Parameters>::G1Parameters: SWHashToGroup,
    VRF::PublicKey: Clone,
{
    /// get total stake
    /// # Panics
    /// If converting non-zero stake into `NonZeroU64` fails
    pub fn get_stake<SIGSCHEME>(&self, pk: &VRFPubKey<SIGSCHEME>) -> Option<NonZeroU64>
    where
        SIGSCHEME: SignatureScheme<
            VerificationKey = VRF::PublicKey,
            PublicParameter = (),
            MessageUnit = u8,
        >,
        SIGSCHEME::VerificationKey: Clone + Serialize + for<'a> Deserialize<'a> + Sync + Send,
        SIGSCHEME::SigningKey: Clone + Serialize + for<'a> Deserialize<'a> + Sync + Send,
        SIGSCHEME::Signature: Clone + Serialize + for<'a> Deserialize<'a> + Sync + Send,
    {
        let encoded = pk.to_bytes();
        let stake = self.mapping.get(&encoded).map(|val| val.get());
        stake.and_then(NonZeroU64::new)
    }
}

/// the vrf implementation
pub struct VrfImpl<STATE, SIGSCHEME, VRF, VRFHASHER, VRFPARAMS>
where
    VRF: Vrf<VRFHASHER, VRFPARAMS> + Sync + Send,
{
    /// the stake table
    stake_table: VRFStakeTable<VRF, VRFHASHER, VRFPARAMS>,
    /// the proof params
    proof_parameters: VRF::PublicParameter,
    /// the rng
    prng: std::sync::Arc<std::sync::Mutex<rand_chacha::ChaChaRng>>,
    /// the committee parameter
<<<<<<< HEAD
    sortition_parameter: NonZeroU64,
=======
    sortition_parameter: u64,

    /// pdf cache
    sortition_cache: std::sync::Arc<std::sync::Mutex<HashMap::<BinomialQuery, Ratio<BigUint>>>>,

>>>>>>> 04d64c5e
    // TODO (fst2) accessor to stake table
    // stake_table:
    /// phantom data
    _pd_0: PhantomData<VRFHASHER>,
    /// phantom data
    _pd_1: PhantomData<VRFPARAMS>,
    /// phantom data
    _pd_2: PhantomData<STATE>,
    /// phantom data
    _pd_3: PhantomData<VRF>,
    /// phantom data
    _pd_4: PhantomData<SIGSCHEME>,
}
impl<STATE, SIGSCHEME, VRF, VRFHASHER, VRFPARAMS> Clone
    for VrfImpl<STATE, SIGSCHEME, VRF, VRFHASHER, VRFPARAMS>
where
    VRF: Vrf<VRFHASHER, VRFPARAMS, PublicParameter = ()> + Sync + Send,
{
    fn clone(&self) -> Self {
        Self {
            stake_table: self.stake_table.clone(),
            proof_parameters: (),
            prng: self.prng.clone(),
            sortition_parameter: self.sortition_parameter,
            sortition_cache: Arc::default(),
            _pd_0: PhantomData,
            _pd_1: PhantomData,
            _pd_2: PhantomData,
            _pd_3: PhantomData,
            _pd_4: PhantomData,
        }
    }
}

/// TODO doc me
#[derive(Serialize, Deserialize, Debug)]
pub struct VRFVoteToken<VRF: Vrf<VRFHASHER, VRFPARAMS>, VRFHASHER, VRFPARAMS> {
    /// The public key assocaited with this token
    pub pub_key: VRF::PublicKey,
    /// The list of signatures
    pub proof: VRF::Proof,
    /// The number of signatures that are valid
    /// TODO (ct) this should be the sorition outbput
    pub count: NonZeroU64,
}

impl<VRF: Vrf<VRFHASHER, VRFPARAMS>, VRFHASHER, VRFPARAMS> Clone
    for VRFVoteToken<VRF, VRFHASHER, VRFPARAMS>
where
    VRF::PublicKey: Clone,
    VRF::Proof: Clone,
{
    fn clone(&self) -> Self {
        Self {
            pub_key: self.pub_key.clone(),
            proof: self.proof.clone(),
            count: self.count,
        }
    }
}

impl<VRF, VRFHASHER, VRFPARAMS> VoteToken for VRFVoteToken<VRF, VRFHASHER, VRFPARAMS>
where
    VRF: Vrf<VRFHASHER, VRFPARAMS>,
{
    fn vote_count(&self) -> NonZeroU64 {
        self.count
    }
}

// KEY is VRFPubKey
impl<VRFHASHER, VRFPARAMS, VRF, SIGSCHEME, STATE>
    Election<VRFPubKey<SIGSCHEME>, <STATE as State>::Time>
    for VrfImpl<STATE, SIGSCHEME, VRF, VRFHASHER, VRFPARAMS>
where
    SIGSCHEME: SignatureScheme<PublicParameter = (), MessageUnit = u8> + Sync + Send,
    SIGSCHEME::VerificationKey: Clone + Serialize + for<'a> Deserialize<'a> + Sync + Send,
    SIGSCHEME::SigningKey: Clone + Serialize + for<'a> Deserialize<'a> + Sync + Send,
    SIGSCHEME::Signature: Clone + Serialize + for<'a> Deserialize<'a> + Sync + Send,
    VRF: Vrf<
            VRFHASHER,
            VRFPARAMS,
            PublicParameter = (),
            Input = [u8; 32],
            Output = [u8; 32],
            PublicKey = SIGSCHEME::VerificationKey,
            SecretKey = SIGSCHEME::SigningKey,
        > + Sync
        + Send,
    VRF::Proof: Clone + Sync + Send + Serialize + for<'a> Deserialize<'a>,
    VRF::PublicParameter: Sync + Send,
    VRFHASHER: Clone + Sync + Send,
    VRFPARAMS: Sync + Send + Bls12Parameters,
    STATE: State,
    <VRFPARAMS as Bls12Parameters>::G1Parameters: SWHashToGroup,
{
    // pubkey -> unit of stake
    type StakeTable = VRFStakeTable<VRF, VRFHASHER, VRFPARAMS>;

    type StateType = STATE;

    // TODO generics in terms of vrf trait output(s)
    // represents a vote on a proposal
    type VoteTokenType = VRFVoteToken<VRF, VRFHASHER, VRFPARAMS>;

    type ElectionConfigType = VRFStakeTableConfig;

    // FIXED STAKE
    // just return the state
    fn get_stake_table(
        &self,
        _view_number: hotshot_types::data::ViewNumber,
        _state: &Self::StateType,
    ) -> Self::StakeTable {
        self.stake_table.clone()
    }

    fn get_leader(&self, view_number: hotshot_types::data::ViewNumber) -> VRFPubKey<SIGSCHEME> {
        // TODO fst2 (ct) this is round robin, we should make this dependent on
        // the VRF + some source of randomness

        // TODO for now do by stake table of how much stake each
        // participant has
        let mapping = &self.stake_table.mapping;
        let index = ((*view_number) as usize) % mapping.len();
        let encoded = mapping.keys().nth(index).unwrap();
        SignatureKey::from_bytes(encoded).unwrap()
    }

    // what this is doing:
    // -
    fn make_vote_token(
        // TODO see if we can make this take &mut self
        // because we're using a mutable prng
        &self,
        view_number: hotshot_types::data::ViewNumber,
        private_key: &(SIGSCHEME::SigningKey, SIGSCHEME::VerificationKey),
        // TODO (ct) this should be replaced with something else...
        next_state: commit::Commitment<hotshot_types::data::Leaf<Self::StateType>>,
    ) -> Result<Option<Self::VoteTokenType>, hotshot_types::traits::election::ElectionError> {
        let pub_key = VRFPubKey::<SIGSCHEME>::from_native(private_key.1.clone());
        let replicas_stake = match self.stake_table.get_stake(&pub_key) {
            Some(val) => val,
            None => return Ok(None),
        };
        let view_seed = generate_view_seed(view_number, next_state);
        // TODO (ct) this can fail, return Result::Err
        let proof = VRF::prove(
            &self.proof_parameters,
            &private_key.0.clone(),
            &view_seed,
            &mut *self.prng.lock().unwrap(),
        )
        .unwrap();

        // TODO (ct) this can fail, return result::err
        let hash = VRF::evaluate(&self.proof_parameters, &proof).unwrap();

        // TODO (ct) this should invoke the get_stake_table function
        let total_stake = self.stake_table.total_stake;

        // TODO (jr) this error handling is NOTGOOD
<<<<<<< HEAD
        let selected_stake = find_bin_idx(
            u64::from(replicas_stake),
            u64::from(total_stake),
            SORTITION_PARAMETER,
            &hash,
        );
=======
        let cache = self.sortition_cache.lock().unwrap();
        let selected_stake = find_bin_idx(replicas_stake, total_stake, SORTITION_PARAMETER, &hash, cache);
>>>>>>> 04d64c5e
        match selected_stake {
            Some(count) => {
                // TODO (ct) this can fail, return Result::Err
                let proof = VRF::prove(
                    &self.proof_parameters,
                    &private_key.0,
                    &<[u8; 32]>::from(next_state),
                    &mut *self.prng.lock().unwrap(),
                )
                .unwrap();

                Ok(Some(VRFVoteToken {
                    pub_key: private_key.1.clone(),
                    proof,
                    count,
                }))
            }
            None => Ok(None),
        }
    }

    fn validate_vote_token(
        &self,
        _view_number: hotshot_types::data::ViewNumber,
        pub_key: VRFPubKey<SIGSCHEME>,
        token: Checked<Self::VoteTokenType>,
        next_state: commit::Commitment<hotshot_types::data::Leaf<Self::StateType>>,
    ) -> Result<Checked<Self::VoteTokenType>, hotshot_types::traits::election::ElectionError> {
        match token {
            Checked::Unchecked(token) => {
                let stake: Option<NonZeroU64> = self.stake_table.get_stake(&pub_key);
                if let Some(stake) = stake {
                    if let Ok(true) = VRF::verify(
                        &self.proof_parameters,
                        &token.proof,
                        &pub_key.pk,
                        &<[u8; 32]>::from(next_state),
                    ) {
                        if let Ok(seed) = VRF::evaluate(&self.proof_parameters, &token.proof) {
                            let total_stake = self.stake_table.total_stake;
<<<<<<< HEAD
                            if let Some(true) = check_bin_idx(
                                u64::from(token.count),
                                u64::from(stake),
                                u64::from(total_stake),
                                SORTITION_PARAMETER,
                                &seed,
                            ) {
=======
                            if let Some(true) = check_bin_idx(token.count, stake, total_stake, SORTITION_PARAMETER, &seed, self.sortition_cache.lock().unwrap()) {
>>>>>>> 04d64c5e
                                Ok(Checked::Valid(token))
                            } else {
                                Ok(Checked::Inval(token))
                            }
                        } else {
                            Ok(Checked::Inval(token))
                        }
                    } else {
                        Ok(Checked::Inval(token))
                    }
                } else {
                    // TODO better error
                    Err(ElectionError::StubError)
                }
            }
            already_checked => Ok(already_checked),
        }
    }

    fn create_election(keys: Vec<VRFPubKey<SIGSCHEME>>, config: Self::ElectionConfigType) -> Self {
        VrfImpl::with_initial_stake(keys, &config)
    }

    fn default_election_config(num_nodes: u64) -> Self::ElectionConfigType {
        let mut stake = Vec::new();
        let units_of_stake_per_node = NonZeroU64::new(100).unwrap();
        for _ in 0..num_nodes {
            stake.push(units_of_stake_per_node);
        }
        VRFStakeTableConfig {
            sortition_parameter: NonZeroU64::new(SORTITION_PARAMETER).unwrap(),
            distribution: stake,
        }
    }

    fn get_threshold(&self) -> NonZeroU64 {
        NonZeroU64::new(((u64::from(self.sortition_parameter) * 2) / 3) + 1).unwrap()
    }
}

/// checks that the expected aomunt of stake matches the VRF output
/// TODO this can be optimized most likely
<<<<<<< HEAD
fn check_bin_idx(
    expected_amount_of_stake: u64,
    replicas_stake: u64,
    total_stake: u64,
    sortition_parameter: u64,
    unnormalized_seed: &[u8; 32],
) -> Option<bool> {
    let bin_idx = find_bin_idx(
        replicas_stake,
        total_stake,
        sortition_parameter,
        unnormalized_seed,
    );
    bin_idx.map(|idx| idx == NonZeroU64::new(expected_amount_of_stake).unwrap())
=======
fn check_bin_idx(expected_amount_of_stake: u64, replicas_stake: u64, total_stake: u64, sortition_parameter: u64, unnormalized_seed: &[u8; 32], cache: MutexGuard<'_, HashMap::<BinomialQuery, Ratio<BigUint>>>) -> Option<bool> {
    let bin_idx = find_bin_idx(replicas_stake, total_stake, sortition_parameter, unnormalized_seed, cache);
    bin_idx.map(|idx| idx == expected_amount_of_stake)
>>>>>>> 04d64c5e
}

/// generates the seed from algorand paper
/// baseed on `next_state` commitment as of now, but in the future will be other things
/// this is a stop-gap
fn generate_view_seed<STATE: State>(
    _view_number: ViewNumber,
    next_state: commit::Commitment<hotshot_types::data::Leaf<STATE>>,
) -> [u8; 32] {
    <[u8; 32]>::from(next_state)
}

/// represents a binomial query made by sortition
/// `B(stake_attempt; replicas_stake; sortition_parameter / total_stake)`
#[derive(Hash, Eq, PartialEq, Clone, Debug)]
pub struct BinomialQuery {
    /// the number of heads
    stake_attempt: u32,
    /// the total number of coin flips
    replicas_stake: u64,
    /// the total amount of stake
    total_stake: u64,
    /// the sortition parameter
    sortition_parameter: u64
}

impl BinomialQuery {
    /// get the committee parameter
    /// for this query
    pub fn get_p(&self) -> Ratio<BigUint>{
        let sortition_parameter_big : BigUint = BigUint::from(self.sortition_parameter);
        let total_stake_big : BigUint = BigUint::from(self.total_stake);
         Ratio::new(sortition_parameter_big, total_stake_big)
    }

}

#[instrument]
fn calculate_threshold_from_cache(previous_calculation: Option<(BinomialQuery, Ratio<BigUint>)>, query: BinomialQuery) -> Option<Ratio<BigUint>>{
    if let Some((previous_query, previous_result)) = previous_calculation {
        let expected_previous_query = BinomialQuery {
            stake_attempt: query.stake_attempt - 1,
            ..query
        };
        if previous_query == expected_previous_query {
               let permutation = Ratio::new(BigUint::from(query.replicas_stake - u64::from(query.stake_attempt) + 1),  BigUint::from(query.stake_attempt));
               let p = query.get_p();
               assert!(p.numer() < p.denom());
               let reciprocal = Ratio::recip(&(Ratio::from_integer(BigUint::from(1_u32)) - p.clone()));
               let result = previous_result * p * reciprocal * permutation;
               assert!(result.numer() < result.denom());

               return Some(result);
           }
    }
    calculate_threshold(query)
}

// Calculates B(j; w; p) where B means bernoulli distribution.
// That is: run w trials, with p probability of success for each trial, and return the probability
// of j successes.
// p = tau / W, where tau is the sortition parameter (controlling committee size)
// this is the only usage of W and tau
//
// Translation:
// stake_attempt: our guess at what the stake might be. This is j
// replicas_stake: the units of stake owned by the replica. This is w
// total_stake: the units of stake owned in total. This is W
// sorition_parameter: the parameter controlling the committee size. This is tau
//
// TODO (ct) better error handling
// returns none if one of our calculations fails
//
// TODO keep data around from last iteration so less calculation is needed
// TODO test this "correct/simple" implementation against any optimized version
#[instrument]
<<<<<<< HEAD
fn calculate_threshold(
    stake_attempt: u64,
    replicas_stake: u64,
    total_stake: u64,
    sortition_parameter: u64,
) -> Option<Ratio<BigUint>> {
    tracing::info!("Running calculate threshold");
    // TODO (ct) better error handling
    if stake_attempt > replicas_stake {
=======
// fn calculate_threshold(stake_attempt: u32, replicas_stake: u64, total_stake: u64, sortition_parameter: u64) -> Option<Ratio<BigUint>> {
fn calculate_threshold(query: BinomialQuery) -> Option<Ratio<BigUint>> {
    let stake_attempt = u64::from(query.stake_attempt);
    tracing::info!("Running calculate threshold");
    // TODO (ct) better error handling
    if stake_attempt as u64 > query.replicas_stake {
>>>>>>> 04d64c5e
        error!("j is larger than amount of stake we are allowed");
        return None;
    }

<<<<<<< HEAD
    let sortition_parameter_big: BigUint = BigUint::from(sortition_parameter);
    let total_stake_big: BigUint = BigUint::from(total_stake);
=======

    let sortition_parameter_big : BigUint = BigUint::from(query.sortition_parameter);
    let total_stake_big : BigUint = BigUint::from(query.total_stake);
>>>>>>> 04d64c5e
    let one_big = BigUint::from(1_u32);

    // this is the p parameter for the bernoulli distribution
    let p = Ratio::new(sortition_parameter_big, total_stake_big);

    assert!(p.numer() < p.denom());

    info!("p is {p:?}");

    // number of tails in bernoulli
    let failed_num = query.replicas_stake - stake_attempt;

    // TODO cancel things out (avoid calculating factorial)
    // TODO can just do division
<<<<<<< HEAD
    let num_permutations = Ratio::new(
        factorial(replicas_stake),
        factorial(stake_attempt) * factorial(failed_num),
    );
=======
    let num_permutations = Ratio::new(factorial(query.replicas_stake), factorial(stake_attempt) * factorial(failed_num));
>>>>>>> 04d64c5e

    info!("num permutations is {num_permutations:?}, failed_num is {failed_num:?}");

    let one = Ratio::from_integer(one_big);

    // TODO can keep results from last try
    let result = num_permutations
        * (p.pow(i32::try_from(stake_attempt).ok()?)
            * (one - p).pow(i32::try_from(failed_num).ok()?));

    assert!(result.numer() < result.denom());

    info!("result is is {result:?}");

    Some(result)
}

/// compute i! as a biguint
fn factorial(mut i: u64) -> BigUint {
    if i == 0 {
        return BigUint::from(1u32);
    }

    let mut result = BigUint::from(1u32);
    while i > 0 {
        result *= i;
        i -= 1;
    }
    result
}

/// find the amount of stake we rolled.
/// NOTE: in the future this requires a view numb
/// Returns None if 0 stake was rolled
#[instrument]
<<<<<<< HEAD
fn find_bin_idx(
    replicas_stake: u64,
    total_stake: u64,
    sortition_parameter: u64,
    unnormalized_seed: &[u8; 32],
) -> Option<NonZeroU64> {
=======
fn find_bin_idx(replicas_stake: u64, total_stake: u64, sortition_parameter: u64, unnormalized_seed: &[u8; 32], mut cache: MutexGuard<'_, HashMap::<BinomialQuery, Ratio<BigUint>>>) -> Option<u64> {
>>>>>>> 04d64c5e
    let unnormalized_seed = BigUint::from_bytes_le(unnormalized_seed);
    let normalized_seed = Ratio::new(unnormalized_seed, BigUint::from(2_u32).pow(256));
    assert!(normalized_seed.numer() < normalized_seed.denom());
    let mut j = 0;

    // [j, j+1)
    // [cdf(j),cdf(j+1))

    // left_threshold corresponds to the sum of all bernoulli distributions
    // from i in 0 to j: B(i; replicas_stake; p). Where p is calculated later and corresponds to
    // algorands paper
    let mut left_threshold = Ratio::from_integer(BigUint::from(0u32));

    loop {
        // check cache

        // if cache miss, feed in with previous val from cache
        // that *probably* exists

        assert!(left_threshold.numer() < left_threshold.denom());
        let query = BinomialQuery {
            stake_attempt: j + 1,
            replicas_stake,
            total_stake,
            sortition_parameter,
        };

        let bin_val = {
            // we already computed this value
            if let Some(result) = cache.get(&query) {
                result.clone()
            } else {
                // we haven't computed this value, but maybe
                // we already computed the previous value

                let mut maybe_old_query = query.clone();
                maybe_old_query.stake_attempt -= 1;
                let old_result = cache.get(&maybe_old_query).map(|x| (maybe_old_query, x.clone()));
                let result = calculate_threshold_from_cache(old_result, query.clone())?;
                cache.insert(query, result.clone());
                result
            }
        };


        // corresponds to right range from apper
        let right_threshold = left_threshold + bin_val.clone();

        // debugging info. Unnecessary
        {
            let right_threshold_float = ToPrimitive::to_f64(&right_threshold.clone());
            let bin_val_float = ToPrimitive::to_f64(&bin_val.clone());
            let normalized_seed_float = ToPrimitive::to_f64(&normalized_seed.clone());
            info!("rightthreshold: {right_threshold_float:?}, bin: {bin_val_float:?}, seed: {normalized_seed_float:?}");
        }

        // from i in 0 to j + 1: B(i; replicas_stake; p)
        if normalized_seed < right_threshold {
            match j {
                0 => return None,
                _ => return Some(NonZeroU64::new(j).unwrap()),
            }
        }
        left_threshold = right_threshold;
        j += 1;
    }
}

impl<STATE, SIGSCHEME, VRF, VRFHASHER, VRFPARAMS>
    VrfImpl<STATE, SIGSCHEME, VRF, VRFHASHER, VRFPARAMS>
where
    SIGSCHEME: SignatureScheme<PublicParameter = (), MessageUnit = u8> + Sync + Send,
    SIGSCHEME::VerificationKey: Clone + Serialize + for<'a> Deserialize<'a> + Sync + Send,
    SIGSCHEME::SigningKey: Clone + Serialize + for<'a> Deserialize<'a> + Sync + Send,
    SIGSCHEME::Signature: Clone + Serialize + for<'a> Deserialize<'a> + Sync + Send,
    VRF: Vrf<
            VRFHASHER,
            VRFPARAMS,
            PublicParameter = (),
            Input = [u8; 32],
            Output = [u8; 32],
            PublicKey = SIGSCHEME::VerificationKey,
            SecretKey = SIGSCHEME::SigningKey,
        > + Sync
        + Send,
    VRF::Proof: Clone + Sync + Send + Serialize + for<'a> Deserialize<'a>,
    VRF::PublicParameter: Sync + Send,
    VRFHASHER: Clone + Sync + Send,
    VRFPARAMS: Sync + Send + Bls12Parameters,
    STATE: State,
    <VRFPARAMS as Bls12Parameters>::G1Parameters: SWHashToGroup,
{
    /// create stake table with this initial stake
    /// # Panics
    /// TODO
    pub fn with_initial_stake(
        known_nodes: Vec<VRFPubKey<SIGSCHEME>>,
        config: &VRFStakeTableConfig,
    ) -> Self {
        assert_eq!(known_nodes.iter().len(), config.distribution.len());
        let key_with_stake = known_nodes
            .into_iter()
            .map(|x| x.to_bytes())
            .zip(config.distribution.clone())
            .collect();
        error!("stake table: {:?}", key_with_stake);
        VrfImpl {
            stake_table: {
                let st = VRFStakeTable {
                    mapping: key_with_stake,
                    total_stake: NonZeroU64::new(config.distribution.iter().map(|x| x.get()).sum())
                        .unwrap(),
                    _pd_0: PhantomData,
                    _pd_1: PhantomData,
                    _pd_2: PhantomData,
                };
                st
            },
            proof_parameters: (),
            prng: Arc::new(Mutex::new(ChaChaRng::from_seed(Default::default()))),
            // TODO (fst2) accessor to stake table
            // stake_table:
            _pd_0: PhantomData,
            _pd_1: PhantomData,
            _pd_2: PhantomData,
            _pd_3: PhantomData,
            _pd_4: PhantomData,
            sortition_parameter: config.sortition_parameter,
            sortition_cache: Arc::default()
        }
    }
}

/// configuration specifying the stake table
#[derive(Clone, Serialize, Deserialize, core::fmt::Debug)]
pub struct VRFStakeTableConfig {
    /// the committee size parameter
    pub sortition_parameter: NonZeroU64,
    /// the ordered distribution of stake across nodes
    pub distribution: Vec<NonZeroU64>,
}

impl Default for VRFStakeTableConfig {
    fn default() -> Self {
        VRFStakeTableConfig {
            sortition_parameter: NonZeroU64::new(100).unwrap(),
            distribution: Vec::new(),
        }
    }
}

impl ElectionConfig for VRFStakeTableConfig {}

#[cfg(test)]
mod tests {
    use super::*;
    use ark_bls12_381::Parameters as Param381;
    use ark_std::test_rng;
    use blake3::Hasher;
    use commit::Commitment;
    use hotshot_types::{
        data::{random_commitment, Leaf, ViewNumber},
        traits::state::dummy::DummyState,
    };
    use hotshot_utils::test_util::setup_logging;
    use jf_primitives::{signatures::BLSSignatureScheme, vrf::blsvrf::BLSVRFScheme};

    pub fn gen_vrf_impl(
        num_nodes: usize,
    ) -> (
        VrfImpl<DummyState, BLSSignatureScheme<Param381>, BLSVRFScheme<Param381>, Hasher, Param381>,
        Vec<(
            jf_primitives::signatures::bls::BLSSignKey<Param381>,
            jf_primitives::signatures::bls::BLSVerKey<Param381>,
        )>,
    ) {
        let mut known_nodes = Vec::new();
        let mut keys = Vec::new();
        let rng = &mut test_rng();
        let mut stake_distribution = Vec::new();
        let stake_per_node = NonZeroU64::new(100).unwrap();
        for _i in 0..num_nodes {
            // TODO we should make this more general/use different parameters
            #[allow(clippy::let_unit_value)]
            let parameters = BLSSignatureScheme::<Param381>::param_gen(Some(rng)).unwrap();
            let (sk, pk) = BLSSignatureScheme::<Param381>::key_gen(&parameters, rng).unwrap();
            keys.push((sk.clone(), pk.clone()));
            known_nodes.push(VRFPubKey::from_native(pk.clone()));
            stake_distribution.push(stake_per_node);
        }
        let stake_table = VrfImpl::with_initial_stake(
            known_nodes,
            &VRFStakeTableConfig {
                sortition_parameter: std::num::NonZeroU64::new(SORTITION_PARAMETER).unwrap(),
                distribution: stake_distribution,
            },
        );
        (stake_table, keys)
    }

    pub fn check_if_valid<T>(token: &Checked<T>) -> bool {
        match token {
            Checked::Valid(_) => true,
            Checked::Inval(_) | Checked::Unchecked(_) => false,
        }
    }

    #[test]
    pub fn test_sortition() {
        setup_logging();
        let (vrf_impl, keys) = gen_vrf_impl(10);
        let views = 100;

        for view in 0..views {
            let next_state_commitment: Commitment<Leaf<DummyState>> = random_commitment();
            for (node_idx, (sk, pk)) in keys.iter().enumerate() {
                let token_result = vrf_impl
                    .make_vote_token(
                        ViewNumber::new(view),
                        &(sk.clone(), pk.clone()),
                        next_state_commitment,
                    )
                    .unwrap();
                match token_result {
                    Some(token) => {
                        let count = token.count;
                        let result = vrf_impl
                            .validate_vote_token(
                                ViewNumber::new(view),
                                VRFPubKey::from_native(pk.clone()),
                                Checked::Unchecked(token),
                                next_state_commitment,
                            )
                            .unwrap();
                        let result_is_valid = check_if_valid(&result);
                        error!("view {view:?}, node_idx {node_idx:?}, stake {count:?} ");
                        assert!(result_is_valid);
                    }
                    _ => continue,
                }
            }
        }
    }

    #[test]
    pub fn test_factorial() {
        assert_eq!(factorial(0), BigUint::from(1u32));
        assert_eq!(factorial(1), BigUint::from(1u32));
        assert_eq!(factorial(2), BigUint::from(2u32));
        assert_eq!(factorial(3), BigUint::from(6u32));
        assert_eq!(factorial(4), BigUint::from(24u32));
        assert_eq!(factorial(5), BigUint::from(120u32));
    }

    // TODO add failure case
}<|MERGE_RESOLUTION|>--- conflicted
+++ resolved
@@ -277,15 +277,10 @@
     /// the rng
     prng: std::sync::Arc<std::sync::Mutex<rand_chacha::ChaChaRng>>,
     /// the committee parameter
-<<<<<<< HEAD
     sortition_parameter: NonZeroU64,
-=======
-    sortition_parameter: u64,
-
     /// pdf cache
     sortition_cache: std::sync::Arc<std::sync::Mutex<HashMap::<BinomialQuery, Ratio<BigUint>>>>,
 
->>>>>>> 04d64c5e
     // TODO (fst2) accessor to stake table
     // stake_table:
     /// phantom data
@@ -448,17 +443,13 @@
         let total_stake = self.stake_table.total_stake;
 
         // TODO (jr) this error handling is NOTGOOD
-<<<<<<< HEAD
+        let cache = self.sortition_cache.lock().unwrap();
         let selected_stake = find_bin_idx(
             u64::from(replicas_stake),
             u64::from(total_stake),
             SORTITION_PARAMETER,
-            &hash,
+            &hash, cache
         );
-=======
-        let cache = self.sortition_cache.lock().unwrap();
-        let selected_stake = find_bin_idx(replicas_stake, total_stake, SORTITION_PARAMETER, &hash, cache);
->>>>>>> 04d64c5e
         match selected_stake {
             Some(count) => {
                 // TODO (ct) this can fail, return Result::Err
@@ -499,17 +490,13 @@
                     ) {
                         if let Ok(seed) = VRF::evaluate(&self.proof_parameters, &token.proof) {
                             let total_stake = self.stake_table.total_stake;
-<<<<<<< HEAD
                             if let Some(true) = check_bin_idx(
                                 u64::from(token.count),
                                 u64::from(stake),
                                 u64::from(total_stake),
                                 SORTITION_PARAMETER,
-                                &seed,
+                                &seed, self.sortition_cache.lock().unwrap()
                             ) {
-=======
-                            if let Some(true) = check_bin_idx(token.count, stake, total_stake, SORTITION_PARAMETER, &seed, self.sortition_cache.lock().unwrap()) {
->>>>>>> 04d64c5e
                                 Ok(Checked::Valid(token))
                             } else {
                                 Ok(Checked::Inval(token))
@@ -552,7 +539,6 @@
 
 /// checks that the expected aomunt of stake matches the VRF output
 /// TODO this can be optimized most likely
-<<<<<<< HEAD
 fn check_bin_idx(
     expected_amount_of_stake: u64,
     replicas_stake: u64,
@@ -564,14 +550,12 @@
         replicas_stake,
         total_stake,
         sortition_parameter,
-        unnormalized_seed,
+        unnormalized_seed, cache
     );
     bin_idx.map(|idx| idx == NonZeroU64::new(expected_amount_of_stake).unwrap())
-=======
 fn check_bin_idx(expected_amount_of_stake: u64, replicas_stake: u64, total_stake: u64, sortition_parameter: u64, unnormalized_seed: &[u8; 32], cache: MutexGuard<'_, HashMap::<BinomialQuery, Ratio<BigUint>>>) -> Option<bool> {
     let bin_idx = find_bin_idx(replicas_stake, total_stake, sortition_parameter, unnormalized_seed, cache);
     bin_idx.map(|idx| idx == expected_amount_of_stake)
->>>>>>> 04d64c5e
 }
 
 /// generates the seed from algorand paper
@@ -648,36 +632,18 @@
 // TODO keep data around from last iteration so less calculation is needed
 // TODO test this "correct/simple" implementation against any optimized version
 #[instrument]
-<<<<<<< HEAD
-fn calculate_threshold(
-    stake_attempt: u64,
-    replicas_stake: u64,
-    total_stake: u64,
-    sortition_parameter: u64,
-) -> Option<Ratio<BigUint>> {
-    tracing::info!("Running calculate threshold");
-    // TODO (ct) better error handling
-    if stake_attempt > replicas_stake {
-=======
 // fn calculate_threshold(stake_attempt: u32, replicas_stake: u64, total_stake: u64, sortition_parameter: u64) -> Option<Ratio<BigUint>> {
 fn calculate_threshold(query: BinomialQuery) -> Option<Ratio<BigUint>> {
     let stake_attempt = u64::from(query.stake_attempt);
     tracing::info!("Running calculate threshold");
     // TODO (ct) better error handling
     if stake_attempt as u64 > query.replicas_stake {
->>>>>>> 04d64c5e
         error!("j is larger than amount of stake we are allowed");
         return None;
     }
 
-<<<<<<< HEAD
-    let sortition_parameter_big: BigUint = BigUint::from(sortition_parameter);
-    let total_stake_big: BigUint = BigUint::from(total_stake);
-=======
-
     let sortition_parameter_big : BigUint = BigUint::from(query.sortition_parameter);
     let total_stake_big : BigUint = BigUint::from(query.total_stake);
->>>>>>> 04d64c5e
     let one_big = BigUint::from(1_u32);
 
     // this is the p parameter for the bernoulli distribution
@@ -692,14 +658,7 @@
 
     // TODO cancel things out (avoid calculating factorial)
     // TODO can just do division
-<<<<<<< HEAD
-    let num_permutations = Ratio::new(
-        factorial(replicas_stake),
-        factorial(stake_attempt) * factorial(failed_num),
-    );
-=======
     let num_permutations = Ratio::new(factorial(query.replicas_stake), factorial(stake_attempt) * factorial(failed_num));
->>>>>>> 04d64c5e
 
     info!("num permutations is {num_permutations:?}, failed_num is {failed_num:?}");
 
@@ -733,18 +692,15 @@
 
 /// find the amount of stake we rolled.
 /// NOTE: in the future this requires a view numb
-/// Returns None if 0 stake was rolled
+/// Returns None if zero stake was rolled
 #[instrument]
-<<<<<<< HEAD
 fn find_bin_idx(
     replicas_stake: u64,
     total_stake: u64,
     sortition_parameter: u64,
     unnormalized_seed: &[u8; 32],
+    mut cache: MutexGuard<'_, HashMap::<BinomialQuery, Ratio<BigUint>>>
 ) -> Option<NonZeroU64> {
-=======
-fn find_bin_idx(replicas_stake: u64, total_stake: u64, sortition_parameter: u64, unnormalized_seed: &[u8; 32], mut cache: MutexGuard<'_, HashMap::<BinomialQuery, Ratio<BigUint>>>) -> Option<u64> {
->>>>>>> 04d64c5e
     let unnormalized_seed = BigUint::from_bytes_le(unnormalized_seed);
     let normalized_seed = Ratio::new(unnormalized_seed, BigUint::from(2_u32).pow(256));
     assert!(normalized_seed.numer() < normalized_seed.denom());
