use commit::{Commitment, Committable, RawCommitmentBuilder};
use hotshot_types::{
    data::Leaf,
    traits::{
        election::{Checked, Election, ElectionConfig, ElectionError, VoteToken},
<<<<<<< HEAD
        node_implementation::NodeTypes,
=======
>>>>>>> ada5d878
        signature_key::{
            ed25519::{Ed25519Priv, Ed25519Pub},
            EncodedSignature, SignatureKey,
        },
    },
};
use serde::{Deserialize, Serialize};
use std::marker::PhantomData;
use std::num::NonZeroU64;

/// Dummy implementation of [`Election`]

#[derive(Clone, Debug)]
pub struct StaticCommittee<S> {
    /// The nodes participating
    nodes: Vec<Ed25519Pub>,
    /// State phantom
    _state_phantom: PhantomData<S>,
}

impl<S> StaticCommittee<S> {
    /// Creates a new dummy elector
    pub fn new(nodes: Vec<Ed25519Pub>) -> Self {
        Self {
            nodes,
            _state_phantom: PhantomData,
        }
    }
}

#[derive(Serialize, Deserialize, Clone, Debug, Hash, PartialEq)]
/// TODO ed - docs
pub struct StaticVoteToken {
    /// signature
    signature: EncodedSignature,
    /// public key
    pub_key: Ed25519Pub,
}

impl VoteToken for StaticVoteToken {
    fn vote_count(&self) -> NonZeroU64 {
        NonZeroU64::new(1).unwrap()
    }
}

impl Committable for StaticVoteToken {
    fn commit(&self) -> Commitment<Self> {
        RawCommitmentBuilder::new("StaticVoteToken")
            .var_size_field("signature", &self.signature.0)
            .var_size_field("pub_key", &self.pub_key.to_bytes().0)
            .finalize()
    }
}

/// configuration for static committee. stub for now
#[derive(Default, Clone, Serialize, Deserialize, core::fmt::Debug)]
pub struct StaticElectionConfig {}

impl ElectionConfig for StaticElectionConfig {}

impl<TYPES> Election<TYPES> for StaticCommittee<TYPES>
where
    TYPES: NodeTypes<
        SignatureKey = Ed25519Pub,
        VoteTokenType = StaticVoteToken,
        ElectionConfigType = StaticElectionConfig,
    >,
{
    /// Just use the vector of public keys for the stake table
    type StakeTable = Vec<Ed25519Pub>;

    /// Clone the static table
    fn get_stake_table(
        &self,
        _view_number: TYPES::Time,
        _state: &TYPES::StateType,
    ) -> Self::StakeTable {
        self.nodes.clone()
    }
    /// Index the vector of public keys with the current view number
    fn get_leader(&self, time: TYPES::Time) -> Ed25519Pub {
        let index = (*time % self.nodes.len() as u64) as usize;
        self.nodes[index]
    }

<<<<<<< HEAD
    /// Simply verify the signature and check the membership list
    // fn get_votes(
    //     &self,
    //     view_number: TYPES::Time,
    //     pub_key: Ed25519Pub,
    //     token: Self::VoteToken,
    //     next_state: Commitment<Leaf<Self::StateType>>,
    // ) -> Option<Self::ValidatedVoteToken> {
    //     let mut message: Vec<u8> = vec![];
    //     message.extend(&view_number.to_le_bytes());
    //     message.extend(next_state.as_ref());
    //     if pub_key.validate(&token, &message) && self.nodes.contains(&pub_key) {
    //         Some((token, pub_key))
    //     } else {
    //         None
    //     }
    // }

=======
>>>>>>> ada5d878
    /// Simply make the partial signature
    fn make_vote_token(
        &self,
        view_number: TYPES::Time,
        private_key: &Ed25519Priv,
        next_state: Commitment<Leaf<TYPES>>,
    ) -> Result<Option<StaticVoteToken>, ElectionError> {
        let mut message: Vec<u8> = vec![];
        message.extend(&view_number.to_le_bytes());
        message.extend(next_state.as_ref());
        let signature = Ed25519Pub::sign(private_key, &message);
        Ok(Some(StaticVoteToken {
            signature,
            pub_key: Ed25519Pub::from_private(private_key),
        }))
    }

    fn validate_vote_token(
        &self,
        _view_number: TYPES::Time,
        _pub_key: Ed25519Pub,
        token: Checked<TYPES::VoteTokenType>,
        _next_state: commit::Commitment<Leaf<TYPES>>,
    ) -> Result<Checked<TYPES::VoteTokenType>, ElectionError> {
        match token {
            Checked::Valid(t) | Checked::Unchecked(t) => Ok(Checked::Valid(t)),
            Checked::Inval(t) => Ok(Checked::Inval(t)),
        }
    }

    fn default_election_config(_num_nodes: u64) -> TYPES::ElectionConfigType {
        StaticElectionConfig {}
    }

    fn create_election(keys: Vec<Ed25519Pub>, _config: TYPES::ElectionConfigType) -> Self {
        Self {
            nodes: keys,
            _state_phantom: PhantomData,
        }
    }
<<<<<<< HEAD
=======

    fn get_threshold(&self) -> NonZeroU64 {
        NonZeroU64::new(((self.nodes.len() as u64 * 2) / 3) + 1).unwrap()
    }
>>>>>>> ada5d878
}<|MERGE_RESOLUTION|>--- conflicted
+++ resolved
@@ -3,10 +3,7 @@
     data::Leaf,
     traits::{
         election::{Checked, Election, ElectionConfig, ElectionError, VoteToken},
-<<<<<<< HEAD
         node_implementation::NodeTypes,
-=======
->>>>>>> ada5d878
         signature_key::{
             ed25519::{Ed25519Priv, Ed25519Pub},
             EncodedSignature, SignatureKey,
@@ -92,27 +89,6 @@
         self.nodes[index]
     }
 
-<<<<<<< HEAD
-    /// Simply verify the signature and check the membership list
-    // fn get_votes(
-    //     &self,
-    //     view_number: TYPES::Time,
-    //     pub_key: Ed25519Pub,
-    //     token: Self::VoteToken,
-    //     next_state: Commitment<Leaf<Self::StateType>>,
-    // ) -> Option<Self::ValidatedVoteToken> {
-    //     let mut message: Vec<u8> = vec![];
-    //     message.extend(&view_number.to_le_bytes());
-    //     message.extend(next_state.as_ref());
-    //     if pub_key.validate(&token, &message) && self.nodes.contains(&pub_key) {
-    //         Some((token, pub_key))
-    //     } else {
-    //         None
-    //     }
-    // }
-
-=======
->>>>>>> ada5d878
     /// Simply make the partial signature
     fn make_vote_token(
         &self,
@@ -153,11 +129,8 @@
             _state_phantom: PhantomData,
         }
     }
-<<<<<<< HEAD
-=======
 
     fn get_threshold(&self) -> NonZeroU64 {
         NonZeroU64::new(((self.nodes.len() as u64 * 2) / 3) + 1).unwrap()
     }
->>>>>>> ada5d878
 }