<<<<<<< HEAD
use super::vrf::JfPubKey;
=======
// use ark_bls12_381::Parameters as Param381;
>>>>>>> 0b701c17
use commit::{Commitment, Committable, RawCommitmentBuilder};
use espresso_systems_common::hotshot::tag;
use hotshot_types::{
    data::LeafType,
    traits::{
        election::{Checked, ElectionConfig, ElectionError, Membership, VoteToken},
        node_implementation::NodeType,
        signature_key::{EncodedSignature, SignatureKey, bn254::BN254Pub},
    },
};
#[allow(deprecated)]
use serde::{Deserialize, Serialize};
use std::marker::PhantomData;
use std::num::NonZeroU64;
use tracing::debug;

/// Dummy implementation of [`Membership`]

#[derive(Clone, Debug, Eq, PartialEq)]
pub struct GeneralStaticCommittee<T, LEAF: LeafType<NodeType = T>, PUBKEY: SignatureKey> {
    /// All the nodes participating
    nodes: Vec<PUBKEY>,
    nodes_with_stake: Vec<PUBKEY::StakeTableEntry>,
    /// The nodes on the static committee
    committee_nodes: Vec<PUBKEY>,
    committee_nodes_with_stake: Vec<PUBKEY::StakeTableEntry>,
    /// Node type phantom
    _type_phantom: PhantomData<T>,
    /// Leaf phantom
    _leaf_phantom: PhantomData<LEAF>,
}

/// static committee using a vrf kp
pub type StaticCommittee<T, LEAF> = GeneralStaticCommittee<T, LEAF, BN254Pub>; 

impl<T, LEAF: LeafType<NodeType = T>, PUBKEY: SignatureKey>
    GeneralStaticCommittee<T, LEAF, PUBKEY>
{
    /// Creates a new dummy elector
    #[must_use]
    pub fn new(nodes: Vec<PUBKEY>, nodes_with_stake: Vec<PUBKEY::StakeTableEntry>) -> Self {
        Self {
            nodes: nodes.clone(),
            nodes_with_stake: nodes_with_stake.clone(),
            committee_nodes: nodes,
            committee_nodes_with_stake: nodes_with_stake,
            _type_phantom: PhantomData,
            _leaf_phantom: PhantomData,
        }
    }
}

#[derive(Serialize, Deserialize, Clone, Debug, Hash, PartialEq, Eq)]
#[serde(bound(deserialize = ""))]
/// Vote token for a static committee
pub struct StaticVoteToken<K: SignatureKey> {
    /// signature
    signature: EncodedSignature,
    /// public key
    pub_key: K,
}

impl<PUBKEY: SignatureKey> VoteToken for StaticVoteToken<PUBKEY> {
    fn vote_count(&self) -> NonZeroU64 {
        NonZeroU64::new(1).unwrap()
    }
}

impl<PUBKEY: SignatureKey> Committable for StaticVoteToken<PUBKEY> {
    fn commit(&self) -> Commitment<Self> {
        RawCommitmentBuilder::new("StaticVoteToken")
            .var_size_field("signature", &self.signature.0)
            .var_size_field("pub_key", &self.pub_key.to_bytes().0)
            .finalize()
    }

    fn tag() -> String {
        tag::STATIC_VOTE_TOKEN.to_string()
    }
}

/// configuration for static committee. stub for now
#[derive(Default, Clone, Serialize, Deserialize, core::fmt::Debug)]
pub struct StaticElectionConfig {
    /// Number of nodes on the committee
    num_nodes: u64,
}

impl ElectionConfig for StaticElectionConfig {}

impl<TYPES, LEAF: LeafType<NodeType = TYPES>, PUBKEY: SignatureKey + 'static> Membership<TYPES>
    for GeneralStaticCommittee<TYPES, LEAF, PUBKEY>
where
    TYPES: NodeType<
        SignatureKey = PUBKEY,
        VoteTokenType = StaticVoteToken<PUBKEY>,
        ElectionConfigType = StaticElectionConfig,
    >,
{

    /// Clone the public key and corresponding stake table for current elected committee
    fn get_committee_qc_stake_table (
        &self,
    ) -> Vec<PUBKEY::StakeTableEntry> {
        self.committee_nodes_with_stake.clone()
    }

    /// Index the vector of public keys with the current view number
    fn get_leader(&self, view_number: TYPES::Time) -> PUBKEY {
        let index = (*view_number % self.nodes.len() as u64) as usize;
        self.nodes[index].clone()
    }

    /// Simply make the partial signature
    fn make_vote_token(
        &self,
        view_number: TYPES::Time,
        private_key: &<PUBKEY as SignatureKey>::PrivateKey,
    ) -> std::result::Result<Option<StaticVoteToken<PUBKEY>>, ElectionError> {
        // TODO ED Below
        let pub_key = PUBKEY::from_private(private_key);
        if !self.committee_nodes.contains(&pub_key) {
            return Ok(None);
        }
        let mut message: Vec<u8> = vec![];
        message.extend(view_number.to_le_bytes());
        // Change the length from 8 to 32 to make it consistent with other commitments, use defined constant? instead of 32.
        message.extend_from_slice(&[0u8; 32 - 8]);
        let signature = PUBKEY::sign(private_key, &message);
        Ok(Some(StaticVoteToken { signature, pub_key }))
    }

    fn validate_vote_token(
        &self,
        pub_key: PUBKEY,
        token: Checked<TYPES::VoteTokenType>,
    ) -> Result<Checked<TYPES::VoteTokenType>, ElectionError> {
        match token {
            Checked::Valid(t) | Checked::Unchecked(t) => {
                if self.committee_nodes.contains(&pub_key) {
                    Ok(Checked::Valid(t))
                } else {
                    Ok(Checked::Inval(t))
                }
            }
            Checked::Inval(t) => Ok(Checked::Inval(t)),
        }
    }

    fn default_election_config(num_nodes: u64) -> TYPES::ElectionConfigType {
        StaticElectionConfig { num_nodes }
    }

    fn create_election(keys_qc: Vec<PUBKEY::StakeTableEntry>, keys: Vec<PUBKEY>, config: TYPES::ElectionConfigType) -> Self {
        let mut committee_nodes = keys.clone();
        let mut committee_nodes_with_stake = keys_qc.clone();
        committee_nodes.truncate(config.num_nodes.try_into().unwrap());
<<<<<<< HEAD
        debug!("Election Membership Size: {}", config.num_nodes);
=======
        committee_nodes_with_stake.truncate(config.num_nodes.try_into().unwrap());
>>>>>>> 0b701c17
        Self {
            nodes_with_stake: keys_qc,
            nodes: keys,
            committee_nodes,
            committee_nodes_with_stake,
            _type_phantom: PhantomData,
            _leaf_phantom: PhantomData,
        }
    }

    fn total_nodes(&self) -> usize {
        self.committee_nodes.len()
    }

    fn success_threshold(&self) -> NonZeroU64 {
        NonZeroU64::new(((self.committee_nodes.len() as u64 * 2) / 3) + 1).unwrap()
    }

    fn failure_threshold(&self) -> NonZeroU64 {
        NonZeroU64::new(((self.committee_nodes.len() as u64) / 3) + 1).unwrap()
    }

    fn get_committee(
        &self,
        _view_number: <TYPES as NodeType>::Time,
    ) -> std::collections::BTreeSet<<TYPES as NodeType>::SignatureKey> {
        self.committee_nodes.clone().into_iter().collect()
    }

}<|MERGE_RESOLUTION|>--- conflicted
+++ resolved
@@ -1,8 +1,4 @@
-<<<<<<< HEAD
-use super::vrf::JfPubKey;
-=======
 // use ark_bls12_381::Parameters as Param381;
->>>>>>> 0b701c17
 use commit::{Commitment, Committable, RawCommitmentBuilder};
 use espresso_systems_common::hotshot::tag;
 use hotshot_types::{
@@ -160,11 +156,8 @@
         let mut committee_nodes = keys.clone();
         let mut committee_nodes_with_stake = keys_qc.clone();
         committee_nodes.truncate(config.num_nodes.try_into().unwrap());
-<<<<<<< HEAD
         debug!("Election Membership Size: {}", config.num_nodes);
-=======
         committee_nodes_with_stake.truncate(config.num_nodes.try_into().unwrap());
->>>>>>> 0b701c17
         Self {
             nodes_with_stake: keys_qc,
             nodes: keys,
