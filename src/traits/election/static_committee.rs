--- conflicted
+++ resolved
@@ -1,18 +1,10 @@
-<<<<<<< HEAD
 use commit::{Commitment, Committable, RawCommitmentBuilder};
-use hotshot_types::{
-    data::Leaf,
-=======
-use hotshot_types::{
-    data::ViewNumber,
->>>>>>> 7884fd82
-    traits::{
-        election::{Checked, Election, ElectionConfig, ElectionError, VoteToken},
-        node_implementation::NodeTypes,
-        signature_key::{
-            ed25519::{Ed25519Priv, Ed25519Pub},
-            EncodedSignature, SignatureKey,
-        },
+use hotshot_types::traits::{
+    election::{Checked, Election, ElectionConfig, ElectionError, VoteToken},
+    node_implementation::NodeTypes,
+    signature_key::{
+        ed25519::{Ed25519Priv, Ed25519Pub},
+        EncodedSignature, SignatureKey,
     },
 };
 use serde::{Deserialize, Serialize};
@@ -99,14 +91,9 @@
         &self,
         view_number: TYPES::Time,
         private_key: &Ed25519Priv,
-<<<<<<< HEAD
-        next_state: Commitment<Leaf<TYPES>>,
-    ) -> Result<Option<StaticVoteToken>, ElectionError> {
-=======
-    ) -> std::result::Result<std::option::Option<StaticVoteToken>, ElectionError> {
->>>>>>> 7884fd82
+    ) -> std::result::Result<Option<StaticVoteToken>, ElectionError> {
         let mut message: Vec<u8> = vec![];
-        message.extend(&view_number.to_le_bytes());
+        message.extend(view_number.to_le_bytes());
         let signature = Ed25519Pub::sign(private_key, &message);
         Ok(Some(StaticVoteToken {
             signature,
@@ -118,17 +105,8 @@
         &self,
         _view_number: TYPES::Time,
         _pub_key: Ed25519Pub,
-<<<<<<< HEAD
         token: Checked<TYPES::VoteTokenType>,
-        _next_state: commit::Commitment<Leaf<TYPES>>,
     ) -> Result<Checked<TYPES::VoteTokenType>, ElectionError> {
-=======
-        token: Checked<Self::VoteTokenType>,
-    ) -> Result<
-        hotshot_types::traits::election::Checked<Self::VoteTokenType>,
-        hotshot_types::traits::election::ElectionError,
-    > {
->>>>>>> 7884fd82
         match token {
             Checked::Valid(t) | Checked::Unchecked(t) => Ok(Checked::Valid(t)),
             Checked::Inval(t) => Ok(Checked::Inval(t)),
