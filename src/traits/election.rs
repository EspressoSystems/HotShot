--- conflicted
+++ resolved
@@ -3,13 +3,5 @@
 /// static (round robin) comittee election
 pub mod static_committee;
 
-<<<<<<< HEAD
-// /// Hash based psuedo-vrf that simulates the properties of a VRF using an HMAC with a revealed
-// /// private key. This is for testing purposes only and is designed to be insecure
-// pub mod stub;
-
-/// generic over anything that implements `jf-primitives::vrf::Vrf`
-=======
 /// generic vrf based election over anything that implements `jf-primitives::vrf::Vrf`
->>>>>>> ada5d878
 pub mod vrf;