--- conflicted
+++ resolved
@@ -19,7 +19,6 @@
     FromServer, NetworkConfig, Run, RunResults, TcpStreamRecvUtil, TcpStreamSendUtil,
     TcpStreamUtilWithRecv, TcpStreamUtilWithSend, ToServer,
 };
-<<<<<<< HEAD
 use hotshot_types::{
     message::Message,
     traits::{
@@ -30,15 +29,6 @@
         node_implementation::NodeTypes,
         signature_key::{ed25519::Ed25519Pub, SignatureKey, TestableSignatureKey},
     },
-=======
-use hotshot_types::traits::{
-    election::ElectionConfig,
-    network::{
-        FailedToDeserializeSnafu, FailedToSerializeSnafu, NetworkChange, NetworkError,
-        NetworkingImplementation, TestableNetworkingImplementation,
-    },
-    signature_key::{ed25519::Ed25519Pub, SignatureKey, TestableSignatureKey},
->>>>>>> f490c21a
 };
 use hotshot_utils::{
     art::{async_block_on, async_sleep, async_spawn, split_stream},
@@ -662,7 +652,10 @@
     /// Connect with the server running at `addr` and retrieve the config from the server.
     ///
     /// The config is returned along with the current run index and the running `CentralizedServerNetwork`
-<<<<<<< HEAD
+    ///
+    /// # Panics
+    ///
+    /// Will panic if the server has a different signature key (`K`) or election config (`E`)
     pub async fn connect_with_server_config(
         addr: SocketAddr,
     ) -> (
@@ -670,13 +663,6 @@
         Run,
         Self,
     ) {
-=======
-    ///
-    /// # Panics
-    ///
-    /// Will panic if the server has a different signature key (`K`) or election config (`E`)
-    pub async fn connect_with_server_config(addr: SocketAddr) -> (NetworkConfig<K, E>, Run, Self) {
->>>>>>> f490c21a
         let (streams, run, config) = loop {
             let (mut recv_stream, mut send_stream) = match TcpStream::connect(addr).await {
                 Ok(stream) => {
@@ -701,8 +687,14 @@
             }
             match recv_stream.recv().await {
                 Ok(FromServer::Config { config, run }) => {
-                    assert_eq!(config.key_type_name, std::any::type_name::<K>());
-                    assert_eq!(config.election_config_type_name, std::any::type_name::<E>());
+                    assert_eq!(
+                        config.key_type_name,
+                        std::any::type_name::<TYPES::SignatureKey>()
+                    );
+                    assert_eq!(
+                        config.election_config_type_name,
+                        std::any::type_name::<TYPES::ElectionConfigType>()
+                    );
                     break ((recv_stream, send_stream), run, config);
                 }
                 x => {
@@ -1035,16 +1027,7 @@
 }
 
 #[async_trait]
-<<<<<<< HEAD
 impl<TYPES: NodeTypes> NetworkingImplementation<TYPES> for CentralizedServerNetwork<TYPES> {
-=======
-impl<M, P, E> NetworkingImplementation<M, P> for CentralizedServerNetwork<P, E>
-where
-    M: Serialize + DeserializeOwned + Send + Sync + Clone + 'static,
-    P: SignatureKey + 'static,
-    E: ElectionConfig + 'static,
-{
->>>>>>> f490c21a
     async fn ready(&self) -> bool {
         while !self.inner.connected.load(Ordering::Relaxed) {
             async_sleep(Duration::from_secs(1)).await;
@@ -1145,13 +1128,7 @@
 
 impl<TYPES: NodeTypes> TestableNetworkingImplementation<TYPES> for CentralizedServerNetwork<TYPES>
 where
-<<<<<<< HEAD
     TYPES::SignatureKey: TestableSignatureKey,
-=======
-    M: Serialize + DeserializeOwned + Sync + Send + Clone + 'static,
-    P: TestableSignatureKey + 'static,
-    E: ElectionConfig + 'static,
->>>>>>> f490c21a
 {
     fn generator(
         expected_node_count: usize,
