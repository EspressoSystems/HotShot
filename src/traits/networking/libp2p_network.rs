--- conflicted
+++ resolved
@@ -13,40 +13,23 @@
 use dashmap::DashSet;
 use flume::Sender;
 use futures::future::join_all;
-<<<<<<< HEAD
 use hotshot_types::traits::{
-=======
+    network::{
+        FailedToSerializeSnafu, NetworkChange, NetworkError, NetworkingImplementation,
+        TestableNetworkingImplementation,
+    },
+    signature_key::{SignatureKey, TestableSignatureKey},
+};
 use libp2p::{Multiaddr, PeerId};
 use libp2p_networking::network::{
     MeshParams,
     NetworkEvent::{self, DirectRequest, DirectResponse, GossipMsg},
     NetworkNodeConfig, NetworkNodeConfigBuilder, NetworkNodeHandle, NetworkNodeType,
 };
-use phaselock_types::traits::{
->>>>>>> be24a468
-    network::{
-        FailedToSerializeSnafu, NetworkChange, NetworkError, NetworkingImplementation,
-        TestableNetworkingImplementation,
-    },
-    signature_key::{SignatureKey, TestableSignatureKey},
-};
-<<<<<<< HEAD
-use hotshot_utils::subscribable_rwlock::{SubscribableRwLock, ThreadedReadView};
-use libp2p::{Multiaddr, PeerId};
-use libp2p_networking::network::{
-    NetworkEvent::{DirectRequest, DirectResponse, GossipMsg},
-    NetworkNodeConfig, NetworkNodeConfigBuilder, NetworkNodeHandle, NetworkNodeType,
-};
-=======
-use std::{str::FromStr, sync::atomic::AtomicBool};
-
->>>>>>> be24a468
 use serde::{de::DeserializeOwned, Deserialize, Serialize};
 use snafu::ResultExt;
-use std::{collections::HashSet, num::NonZeroUsize};
-
+use std::{collections::HashSet, num::NonZeroUsize, str::FromStr, sync::atomic::AtomicBool};
 use std::{sync::Arc, time::Duration};
-
 use tracing::{error, info, instrument, warn};
 
 use crate::utils::ReceiverExt;
