--- conflicted
+++ resolved
@@ -392,32 +392,16 @@
         fields(node_id = ?self.inner.pub_key.nonce)
     )]
     async fn broadcast_queue(&self) -> Result<Vec<T>, NetworkError> {
-<<<<<<< HEAD
-        self.inner
+        let ret = self
+            .inner
             .broadcast_output
             .recv_async_drain()
             .await
-            .ok_or(NetworkError::ShutDown)
-=======
-        debug!("Waiting for messages to show up");
-        let mut ret = Vec::new();
-        // Wait for the first message to come up
-        let first = self.inner.broadcast_output.recv_async().await;
-        if let Ok(first) = first {
-            trace!(?first, "First message in broadcast queue found");
-            ret.push(first);
-            while let Ok(x) = self.inner.broadcast_output.try_recv() {
-                ret.push(x);
-            }
-            self.inner
-                .in_flight_message_count
-                .fetch_sub(ret.len(), Ordering::Relaxed);
-            Ok(ret)
-        } else {
-            error!("The underlying MemoryNetwork has shut down");
-            Err(NetworkError::ShutDown)
-        }
->>>>>>> 8bff3760
+            .ok_or(NetworkError::ShutDown)?;
+        self.inner
+            .in_flight_message_count
+            .fetch_sub(ret.len(), Ordering::Relaxed);
+        Ok(ret)
     }
 
     #[instrument(
@@ -425,26 +409,16 @@
         fields(node_id = ?self.inner.pub_key.nonce)
     )]
     async fn next_broadcast(&self) -> Result<T, NetworkError> {
-<<<<<<< HEAD
-        self.inner
+        let ret = self
+            .inner
             .broadcast_output
             .recv_async()
             .await
-            .map_err(|_| NetworkError::ShutDown)
-=======
-        debug!("Awaiting next broadcast");
-        let x = self.inner.broadcast_output.recv_async().await;
-        if let Ok(x) = x {
-            trace!(?x, "Found broadcast");
-            self.inner
-                .in_flight_message_count
-                .fetch_sub(1, Ordering::Relaxed);
-            Ok(x)
-        } else {
-            error!("The underlying MemoryNetwork has shutdown");
-            Err(NetworkError::ShutDown)
-        }
->>>>>>> 8bff3760
+            .map_err(|_| NetworkError::ShutDown)?;
+        self.inner
+            .in_flight_message_count
+            .fetch_sub(1, Ordering::Relaxed);
+        Ok(ret)
     }
 
     #[instrument(
@@ -452,32 +426,16 @@
         fields(node_id = ?self.inner.pub_key.nonce)
     )]
     async fn direct_queue(&self) -> Result<Vec<T>, NetworkError> {
-<<<<<<< HEAD
-        self.inner
+        let ret = self
+            .inner
             .direct_output
             .recv_async_drain()
             .await
-            .ok_or(NetworkError::ShutDown)
-=======
-        debug!("Waiting for messages to show up");
-        let mut ret = Vec::new();
-        // Wait for the first message to come up
-        let first = self.inner.direct_output.recv_async().await;
-        if let Ok(first) = first {
-            trace!(?first, "First message in direct queue found");
-            ret.push(first);
-            while let Ok(x) = self.inner.direct_output.try_recv() {
-                ret.push(x);
-            }
-            self.inner
-                .in_flight_message_count
-                .fetch_sub(ret.len(), Ordering::Relaxed);
-            Ok(ret)
-        } else {
-            error!("The underlying MemoryNetwork has shut down");
-            Err(NetworkError::ShutDown)
-        }
->>>>>>> 8bff3760
+            .ok_or(NetworkError::ShutDown)?;
+        self.inner
+            .in_flight_message_count
+            .fetch_sub(ret.len(), Ordering::Relaxed);
+        Ok(ret)
     }
 
     #[instrument(
@@ -485,26 +443,16 @@
         fields(node_id = ?self.inner.pub_key.nonce)
     )]
     async fn next_direct(&self) -> Result<T, NetworkError> {
-<<<<<<< HEAD
-        self.inner
+        let ret = self
+            .inner
             .direct_output
             .recv_async()
             .await
-            .map_err(|_| NetworkError::ShutDown)
-=======
-        debug!("Awaiting next direct");
-        let x = self.inner.direct_output.recv_async().await;
-        if let Ok(x) = x {
-            self.inner
-                .in_flight_message_count
-                .fetch_sub(1, Ordering::Relaxed);
-            trace!(?x, "Found direct");
-            Ok(x)
-        } else {
-            error!("The underlying MemoryNetwork has shutdown");
-            Err(NetworkError::ShutDown)
-        }
->>>>>>> 8bff3760
+            .map_err(|_| NetworkError::ShutDown)?;
+        self.inner
+            .in_flight_message_count
+            .fetch_sub(1, Ordering::Relaxed);
+        Ok(ret)
     }
 
     async fn known_nodes(&self) -> Vec<PubKey> {
