--- conflicted
+++ resolved
@@ -323,192 +323,4 @@
             phaselock.handle_network_change(node).await;
         }
     }
-<<<<<<< HEAD
-}
-
-/// The internal state of the [`round_runner_task`].
-#[derive(Debug, PartialEq, Clone)]
-pub struct RoundRunnerState {
-    /// The view number of the next `QuorumCertificate`
-    pub view: u64,
-
-    /// The timeout of the next round.
-    pub int_duration: u64,
-}
-
-/// The trigger for the [`round_runner_task`]. Will loop until either:
-/// - `pause` is set to `false`
-/// - `run_once` is set to `true`. This function will reset it to `false`
-/// - `shut_down` is set to `true`.
-async fn round_runner_trigger(
-    pause: Arc<RwLock<bool>>,
-    run_once: Arc<RwLock<bool>>,
-    shut_down: Arc<RwLock<bool>>,
-) {
-    let mut incremental_backoff_ms = 10;
-    loop {
-        // Capture the pause and run_once flags
-        // Reset the run_once flag if its set
-        if *run_once.read().await {
-            *run_once.write().await = false;
-            return;
-        }
-
-        if !*pause.read().await {
-            return;
-        }
-
-        if *shut_down.read().await {
-            return;
-        }
-
-        // We are paused, sleep and continue
-        async_std::task::sleep(Duration::from_millis(incremental_backoff_ms)).await;
-        incremental_backoff_ms = (incremental_backoff_ms * 2).min(1000);
-    }
-}
-/// Run the phaselock background handler loop.
-///
-/// - If `run_once` is set to `true`, it will only run once.
-/// - If `pause` is set to `true` this will run until `pause` is set to `false`.
-/// - If `shut_down` is set, this function will exit.
-///
-/// While this is running, it will continually call the following functions in order:
-/// - [`phaselock.next_view`]
-/// - [`phaselock.run_round`]
-///
-/// If any error occurs, they will be send to `phaselock.inner.event_sender` as an [`Event`] with `EventType::Error` or `EventType::Timeout` together with the current view number and stage.
-///
-/// [`phaselock.next_view`]: ../struct.PhaseLock.html#method.next_view
-/// [`phaselock.run_round`]: ../struct.PhaseLock.html#method.run_round
-#[allow(clippy::too_many_lines)]
-// Apparently the expansion of the `select!` macro contains a `panic`, so we have to add this
-#[allow(clippy::panic)]
-pub async fn round_runner_task<I: NodeImplementation<N>, const N: usize>(
-    phaselock: PhaseLock<I, N>,
-    pause: Arc<RwLock<bool>>,
-    run_once: Arc<RwLock<bool>>,
-    shut_down: Arc<RwLock<bool>>,
-    from_main: Receiver<ToRoundRunner>,
-) {
-    let duration = Duration::from_millis(phaselock.inner.config.start_delay);
-    async_std::task::sleep(duration).await;
-    let default_interrupt_duration = phaselock.inner.config.next_view_timeout;
-    let (int_mul, int_div) = phaselock.inner.config.timeout_ratio;
-
-    let mut state = RoundRunnerState {
-        view: match phaselock.inner.storage.get_newest_qc().await {
-            Ok(Some(qc)) => qc.view_number,
-            Ok(None) => 0,
-            Err(e) => {
-                error!(?e, "Could not load the newest QC from the storage. Assuming there are no QC in the system.");
-                0
-            }
-        },
-        int_duration: default_interrupt_duration,
-    };
-
-    // PhaseLock background handler loop
-    while !*shut_down.read().await {
-        select! {
-            msg = from_main.recv_async() => {
-                // Received message from the main thread
-                match msg {
-                    Err(RecvError::Disconnected) => {
-                        error!("Round runner can't receive events any more, `shut_down` should've notified us of this");
-                        return;
-                    }
-                    Ok(ToRoundRunner::NewViewNumber(new_view)) => {
-                        info!(new_view, "Round runner received a new view number");
-                        state.view = new_view;
-                    }
-                    Ok(ToRoundRunner::GetState(responder)) => {
-                        if let Err(e) = responder.send(state.clone()) {
-                            warn!(?e, "Could not respond state");
-                        }
-                    }
-                }
-            }
-            _ = round_runner_trigger(pause.clone(), run_once.clone(), shut_down.clone()).fuse() => {
-                if *shut_down.read().await {
-                    break;
-                }
-                // Received a signal to start a round
-
-                // Send the next view
-                let next_view_res = phaselock.next_view(state.view + 1).await;
-                // If we fail to send the next view, broadcast the error and pause
-                if let Err(e) = next_view_res {
-                    if !phaselock
-                        .send_event(Event {
-                            view_number: state.view,
-                            stage: e.get_stage().unwrap_or(Stage::None),
-
-                            event: EventType::Error { error: Arc::new(e) },
-                        })
-                        .await
-                    {
-                        error!("All event streams closed! Shutting down.");
-                        break;
-                    }
-                    *pause.write().await = true;
-                    continue;
-                }
-                // Increment the view counter
-                state.view += 1;
-                // run the next block, with a timeout
-                let t = Duration::from_millis(state.int_duration);
-                debug!("run_round: Waiting for {:?}", t);
-                let round_res = async_std::future::timeout(t, phaselock.run_round(state.view)).await;
-                debug!(?round_res);
-                match round_res {
-                    // If it succeded, simply reset the timeout
-                    Ok(Ok(x)) => {
-                        state.int_duration = default_interrupt_duration;
-                        // Check if we completed the same view we started
-                        if x != state.view {
-                            info!(?x, ?state, "Round short circuited");
-                            state.view = x;
-                        }
-                    }
-                    // If it errored, broadcast the error, reset the timeout, and continue
-                    Ok(Err(e)) => {
-                        if !phaselock
-                            .send_event(Event {
-                                view_number: state.view,
-                                stage: e.get_stage().unwrap_or(Stage::None),
-                                event: EventType::Error { error: Arc::new(e) },
-                            })
-                            .await
-                        {
-                            error!("All event streams closed! Shutting down.");
-                            break;
-                        }
-                        continue;
-                    }
-                    // if we timed out, log it, send the event, and increase the timeout
-                    Err(_) => {
-                        warn!("Round timed out");
-                        if !phaselock
-                            .send_event(Event {
-                                view_number: state.view,
-                                stage: Stage::None,
-                                event: EventType::ViewTimeout {
-                                    view_number: state.view,
-                                },
-                            })
-                            .await
-                        {
-                            error!("All event streams closed! Shutting down.");
-                            break;
-                        }
-                        state.int_duration = (state.int_duration * int_mul) / int_div;
-                    }
-                }
-            }
-        }
-    }
-    debug!("round_runner_task exited");
-=======
->>>>>>> 8552727b
 }