//! Provides a number of tasks that run continuously on a [`HotShot`]

use crate::async_spawn;
use crate::{
    DACertificate, HotShotSequencingConsensusApi, QuorumCertificate,
    SequencingQuorumEx, SystemContext, ViewRunner,
};
use async_compatibility_layer::{
    art::{async_sleep, async_spawn_local, async_timeout},
    channel::{UnboundedReceiver, UnboundedSender},
};
use async_lock::RwLock;
use async_std::stream::Filter;
use futures::FutureExt;
use hotshot_consensus::SequencingConsensusApi;
use hotshot_task::{
    boxed_sync,
    event_stream::ChannelStream,
    task::{
        FilterEvent, HandleEvent, HandleMessage, HotShotTaskCompleted, HotShotTaskTypes, PassType,
        TaskErr, TS,
    },
    task_impls::{HSTWithEvent, TaskBuilder},
    task_launcher::TaskRunner,
    GeneratedStream, Merge,
};
use hotshot_task_impls::view_sync::ViewSyncTaskState;
use hotshot_task_impls::view_sync::ViewSyncTaskStateTypes;
use hotshot_task_impls::{
    consensus::{
        consensus_event_filter, ConsensusTaskError, ConsensusTaskTypes,
        SequencingConsensusTaskState,
    },
    da::{DATaskState, DATaskTypes},
    events::SequencingHotShotEvent,
    network::{NetworkTaskState, NetworkTaskTypes},
};
use hotshot_types::certificate::ViewSyncCertificate;
use hotshot_types::data::QuorumProposal;
use hotshot_types::message::{Message, Messages, SequencingMessage};
use hotshot_types::traits::election::{ConsensusExchange, Membership};
use hotshot_types::traits::node_implementation::ViewSyncEx;
use hotshot_types::vote::ViewSyncData;
use hotshot_types::{
    constants::LOOK_AHEAD,
    data::{ProposalType, SequencingLeaf, ViewNumber},
    traits::{
        consensus_type::sequencing_consensus::SequencingConsensus,
        election::SignedCertificate,
        network::{CommunicationChannel, TransmitType},
        node_implementation::{
            CommitteeEx, ExchangesType, NodeImplementation, NodeType, SequencingExchangesType,
        },
        signature_key::EncodedSignature,
        state::ConsensusTime,
    },
    vote::VoteType,
};
use snafu::Snafu;
use std::{
    collections::HashMap,
    marker::PhantomData,
    sync::{
        atomic::{AtomicBool, Ordering},
        Arc,
    },
    time::Duration,
};
use nll::nll_todo::nll_todo;
use tracing::{error, info};

#[cfg(feature = "async-std-executor")]
use async_std::task::{yield_now, JoinHandle};
#[cfg(feature = "tokio-executor")]
use tokio::task::{yield_now, JoinHandle};
#[cfg(not(any(feature = "async-std-executor", feature = "tokio-executor")))]
std::compile_error! {"Either feature \"async-std-executor\" or feature \"tokio-executor\" must be enabled for this crate."}

/// A handle with senders to send events to the background runners.
#[derive(Default)]
pub struct TaskHandle<TYPES: NodeType> {
    /// Inner struct of the [`TaskHandle`]. This is `None` by default but should be initialized
    /// early on in the [`SystemContext`] struct. It should be safe to `unwrap` this.
    pub(crate) inner: RwLock<Option<TaskHandleInner>>,
    /// Reference to the [`NodeType`] used in this configuration
    _types: PhantomData<TYPES>,
}
impl<TYPES: NodeType> TaskHandle<TYPES> {
    /// Start the round runner. This will make it run until `pause` is called
    ///
    /// # Panics
    ///
    /// If the [`TaskHandle`] has not been properly initialized.
    pub async fn start(&self) {
        let handle = self.inner.read().await;
        if handle.is_some() {
            let handle = handle.as_ref().unwrap();
            handle.started.store(true, Ordering::Relaxed);
        }
    }

    /// Make the round runner run 1 round.
    /// Does/should not block.
    ///
    /// # Panics
    ///
    /// If the [`TaskHandle`] has not been properly initialized.
    pub async fn start_one_round(&self) {
        let handle = self.inner.read().await;
        if handle.is_some() {
            let handle = handle.as_ref().unwrap();
            if let Some(s) = &handle.run_view_channels {
                handle.started.store(true, Ordering::Relaxed);
                let _: Result<_, _> = s.send(()).await;
            } else {
                error!("Run one view channel not configured for this hotshot instance");
            }
        }
    }

    /// Wait until all underlying handles are shut down
    ///
    /// # Panics
    ///
    /// If the [`TaskHandle`] has not been properly initialized.
    pub async fn wait_shutdown(&self, send_network_lookup: UnboundedSender<Option<TYPES::Time>>) {
        let inner = self.inner.write().await.take().unwrap();

        // this shuts down the networking task
        if send_network_lookup.send(None).await.is_err() {
            error!("network lookup task already shut down!");
        }

        // shutdown_timeout == the hotshot's view timeout
        // in case the round_runner task is running for `view_timeout`
        // (exponential timeout maxed out)
        // then this needs to be slightly longer such that it ends up being checked
        let long_timeout = inner.shutdown_timeout + Duration::new(20, 0);

        for (handle, name) in [
            (
                inner.network_broadcast_task_handle,
                "network_broadcast_task_handle",
            ),
            (
                inner.network_direct_task_handle,
                "network_direct_task_handle",
            ),
            (inner.consensus_task_handle, "network_change_task_handle"),
        ] {
            assert!(
                async_timeout(long_timeout, handle).await.is_ok(),
                "{name} did not shut down within a second",
            );
        }

        if let Some(committee_network_broadcast_task_handle) =
            inner.committee_network_broadcast_task_handle
        {
            assert!(
                async_timeout(long_timeout, committee_network_broadcast_task_handle)
                    .await
                    .is_ok(),
                "committee_network_broadcast_task_handle did not shut down within a second",
            );
            if let Some(committee_network_direct_task_handle) =
                inner.committee_network_direct_task_handle
            {
                assert!(
                    async_timeout(long_timeout, committee_network_direct_task_handle)
                        .await
                        .is_ok(),
                    "committee_network_direct_task_handle did not shut down within a second",
                );
            }
        }
    }
}
/// Inner struct of the [`TaskHandle`]
pub(crate) struct TaskHandleInner {
    /// for the client to indicate "increment a view"
    /// only Some in Incremental exeuction mode
    /// otherwise None
    pub run_view_channels: Option<UnboundedSender<()>>,

    /// Join handle for `network_broadcast_task`
    pub network_broadcast_task_handle: JoinHandle<()>,

    /// Join handle for `network_direct_task`
    pub network_direct_task_handle: JoinHandle<()>,

    /// Join Handle for committee broadcast network task
    pub committee_network_broadcast_task_handle: Option<JoinHandle<()>>,

    /// Join Handle for committee direct network task
    pub committee_network_direct_task_handle: Option<JoinHandle<()>>,

    /// Join handle for `consensus_task`
    pub consensus_task_handle: JoinHandle<()>,

    /// Global to signify the `HotShot` should be started
    pub(crate) started: Arc<AtomicBool>,

    /// same as hotshot's view_timeout such that
    /// there is not an accidental race between the two
    pub(crate) shutdown_timeout: Duration,
}

/// main thread driving consensus
/// TODO `run_view` refactor: delete
pub async fn view_runner_old<TYPES: NodeType, I: NodeImplementation<TYPES>>(
    hotshot: SystemContext<TYPES::ConsensusType, TYPES, I>,
    started: Arc<AtomicBool>,
    shut_down: Arc<AtomicBool>,
    run_once: Option<UnboundedReceiver<()>>,
) where
    SystemContext<TYPES::ConsensusType, TYPES, I>: ViewRunner<TYPES, I>,
{
    while !shut_down.load(Ordering::Relaxed) && !started.load(Ordering::Relaxed) {
        yield_now().await;
    }

    while !shut_down.load(Ordering::Relaxed) && started.load(Ordering::Relaxed) {
        if let Some(ref recv) = run_once {
            let _: Result<(), _> = recv.recv().await;
        }
        let _: Result<_, _> =
            SystemContext::<TYPES::ConsensusType, TYPES, I>::run_view(hotshot.clone()).await;
    }
}

/// Task to look up a node in the future as needed
pub async fn network_lookup_task<TYPES: NodeType, I: NodeImplementation<TYPES>>(
    hotshot: SystemContext<TYPES::ConsensusType, TYPES, I>,
    shut_down: Arc<AtomicBool>,
) {
    info!("Launching network lookup task");
    let networking = hotshot.inner.exchanges.quorum_exchange().network().clone();
    let inner = hotshot.inner.clone();

    let mut completion_map: HashMap<TYPES::Time, Arc<AtomicBool>> = HashMap::default();

    while !shut_down.load(Ordering::Relaxed) {
        let lock = hotshot.inner.recv_network_lookup.lock().await;

        if let Ok(Some(cur_view)) = lock.recv().await {
            // Injecting consensus data into the networking implementation
            let _result = networking
                .inject_consensus_info((
                    (*cur_view),
                    inner.exchanges.quorum_exchange().is_leader(cur_view),
                    inner.exchanges.quorum_exchange().is_leader(cur_view + 1),
                ))
                .await;

            let view_to_lookup = cur_view + LOOK_AHEAD;

            // perform pruning
            // TODO in the future btreemap would be better
            completion_map = completion_map
                .drain()
                .filter(|(view, is_done)| {
                    if !is_done.load(Ordering::Relaxed) {
                        // we are past the view where this is useful
                        if cur_view >= *view {
                            is_done.store(true, Ordering::Relaxed);
                            return true;
                        }
                        // we aren't done
                        return false;
                    }
                    true
                })
                .collect();

            // logic to look ahead
            if !inner.exchanges.quorum_exchange().is_leader(view_to_lookup) {
                let is_done = Arc::new(AtomicBool::new(false));
                completion_map.insert(view_to_lookup, is_done.clone());
                let inner = inner.clone();
                let networking = networking.clone();
                async_spawn_local(async move {
                    info!("starting lookup for {:?}", view_to_lookup);
                    let _result = networking
                        .lookup_node(inner.exchanges.quorum_exchange().get_leader(view_to_lookup))
                        .await;
                    info!("finished lookup for {:?}", view_to_lookup);
                });
            }
        }
    }

    // shut down all child tasks
    for (_, is_done) in completion_map {
        is_done.store(true, Ordering::Relaxed);
    }
}

/// event for global event stream
#[derive(Clone, Debug)]
pub enum GlobalEvent {
    /// shut everything down
    Shutdown,
    /// dummy (TODO delete later)
    Dummy,
}
impl PassType for GlobalEvent {}

<<<<<<< HEAD
/// Consensus Task Error
#[derive(Snafu, Debug)]
pub struct ConsensusTaskError {}
impl TaskErr for ConsensusTaskError {}

/// consensus task state
#[derive(Debug)]
pub struct ConsensusTaskState {}
impl TS for ConsensusTaskState {}

/// consensus task types
pub type ConsensusTaskTypes =
    HSTWithEvent<ConsensusTaskError, GlobalEvent, ChannelStream<GlobalEvent>, ConsensusTaskState>;

/// Data Availability task error
#[derive(Snafu, Debug)]
pub struct DATaskError {}
impl TaskErr for DATaskError {}

/// Data availability task state
#[derive(Debug)]
pub struct DATaskState {}
impl TS for DATaskState {}

/// Data Availability task types
pub type DATaskTypes =
    HSTWithEvent<DATaskError, GlobalEvent, ChannelStream<GlobalEvent>, DATaskState>;
=======
// /// view sync error type
// #[derive(Snafu, Debug)]
// pub struct ViewSyncTaskError {}
// impl TaskErr for ViewSyncTaskError {}

// /// view sync task state
// #[derive(Debug)]
// pub struct ViewSyncTaskState {}
// impl TS for ViewSyncTaskState {}

// /// Types for view sync task
// pub type ViewSyncTaskTypes =
//     HSTWithEvent<ViewSyncTaskError, GlobalEvent, ChannelStream<GlobalEvent>, ViewSyncTaskState>;
>>>>>>> bd9a7c36

/// add the networking task
/// # Panics
/// Is unable to panic. This section here is just to satisfy clippy
pub async fn add_network_task<
    TYPES: NodeType<ConsensusType = SequencingConsensus, SignatureKey = EncodedSignature>,
    I: NodeImplementation<
        TYPES,
        Leaf = SequencingLeaf<TYPES>,
        ConsensusMessage = SequencingMessage<TYPES, I>,
    >,
    PROPOSAL: ProposalType<NodeType = TYPES>,
    VOTE: VoteType<TYPES>,
    MEMBERSHIP: Membership<TYPES>,
    EXCHANGE: ConsensusExchange<
            TYPES,
            Message<TYPES, I>,
            Proposal = PROPOSAL,
            Vote = VOTE,
            Membership = MEMBERSHIP,
        > + Copy
        + 'static,
>(
    task_runner: TaskRunner,
    event_stream: ChannelStream<SequencingHotShotEvent<TYPES, I>>,
    exchange: EXCHANGE,
) -> TaskRunner
where
    EXCHANGE::Networking:
        CommunicationChannel<TYPES, Message<TYPES, I>, PROPOSAL, VOTE, MEMBERSHIP>,
{
    let channel = exchange.network().clone();
    let broadcast_stream = GeneratedStream::<Messages<TYPES, I>>::new(Arc::new(move || {
        let network = channel.clone();
        let closure = async move {
            let msgs = Messages(
                network
                    .recv_msgs(TransmitType::Broadcast)
                    .await
                    .expect("Failed to receive broadcast messages"),
            );
            async_sleep(Duration::new(0, 500)).await;
            network.shut_down().await;
            msgs
        };
        boxed_sync(closure)
    }));
    let channel = exchange.network().clone();
    let direct_stream = GeneratedStream::<Messages<TYPES, I>>::new(Arc::new(move || {
        let network = channel.clone();
        let closure = async move {
            let msgs = Messages(
                network
                    .recv_msgs(TransmitType::Direct)
                    .await
                    .expect("Failed to receive direct messages"),
            );
            async_sleep(Duration::new(0, 500)).await;
            network.shut_down().await;
            msgs
        };
        boxed_sync(closure)
    }));
    let message_stream = Merge::new(broadcast_stream, direct_stream);
    let channel = exchange.network().clone();
    let network_state: NetworkTaskState<_, _, _, _, _, _> = NetworkTaskState {
        channel,
        event_stream: event_stream.clone(),
        view: ViewNumber::genesis(),
        phantom: PhantomData,
    };
    let registry = task_runner.registry.clone();
    let network_message_handler = HandleMessage(Arc::new(
        move |messages: Messages<TYPES, I>,
              mut state: NetworkTaskState<
            TYPES,
            I,
            PROPOSAL,
            VOTE,
            MEMBERSHIP,
            EXCHANGE::Networking,
        >| {
            async move {
                for message in messages.0 {
                    state.handle_message(message).await;
                }
                (None, state)
            }
            .boxed()
        },
    ));
    let network_event_handler = HandleEvent(Arc::new(
        move |event, mut state: NetworkTaskState<_, _, _, _, MEMBERSHIP, _>| {
            async move {
                let completion_status = state.handle_event(event, exchange.membership()).await;
                (completion_status, state)
            }
            .boxed()
        },
    ));
    let networking_name = "Networking Task";
    let networking_event_filter = FilterEvent(Arc::new(
        NetworkTaskState::<TYPES, I, PROPOSAL, VOTE, MEMBERSHIP, EXCHANGE::Networking>::filter,
    ));

    let networking_task_builder =
        TaskBuilder::<NetworkTaskTypes<_, _, _, _, _, _>>::new(networking_name.to_string())
            .register_message_stream(message_stream)
            .register_event_stream(event_stream.clone(), networking_event_filter)
            .await
            .register_registry(&mut registry.clone())
            .await
            .register_state(network_state)
            .register_message_handler(network_message_handler)
            .register_event_handler(network_event_handler);

    // impossible for unwraps to fail
    // we *just* registered
    let networking_task_id = networking_task_builder.get_task_id().unwrap();
    let networking_task = NetworkTaskTypes::build(networking_task_builder).launch();

    let task_runner = task_runner.add_task(
        networking_task_id,
        networking_name.to_string(),
        networking_task,
    );

    task_runner
}

/// add the consensus task
/// # Panics
/// Is unable to panic. This section here is just to satisfy clippy
pub async fn add_consensus_task<
    TYPES: NodeType<ConsensusType = SequencingConsensus, Time = ViewNumber>,
    I: NodeImplementation<
        TYPES,
        Leaf = SequencingLeaf<TYPES>,
        ConsensusMessage = SequencingMessage<TYPES, I>,
    >,
>(
    task_runner: TaskRunner,
    event_stream: ChannelStream<SequencingHotShotEvent<TYPES, I>>,
    hotshot: SystemContext<TYPES::ConsensusType, TYPES, I>,
) -> TaskRunner
where
    I::Exchanges: SequencingExchangesType<TYPES, Message<TYPES, I>>,
    SequencingQuorumEx<TYPES, I>: ConsensusExchange<
        TYPES,
        Message<TYPES, I>,
        Proposal = QuorumProposal<TYPES, SequencingLeaf<TYPES>>,
        Certificate = QuorumCertificate<TYPES, SequencingLeaf<TYPES>>,
        Commitment = SequencingLeaf<TYPES>,
    >,
    CommitteeEx<TYPES, I>: ConsensusExchange<
        TYPES,
        Message<TYPES, I>,
        Certificate = DACertificate<TYPES>,
        Commitment = TYPES::BlockType,
    >,
{
    let consensus = hotshot.get_consensus();
    let c_api: HotShotSequencingConsensusApi<TYPES, I> = HotShotSequencingConsensusApi {
        inner: hotshot.inner.clone(),
    };
    let registry = task_runner.registry.clone();
    // build the consensus task
    let consensus_state = SequencingConsensusTaskState {
        registry: registry.clone(),
        consensus,
        cur_view: ViewNumber::new(0),
        high_qc: QuorumCertificate::<TYPES, I::Leaf>::genesis(),
        quorum_exchange: c_api.inner.exchanges.quorum_exchange().clone().into(),
        api: c_api.clone(),
        committee_exchange: c_api.inner.exchanges.committee_exchange().clone().into(),
        _pd: PhantomData,
        vote_collector: None,
        timeout_task: async_spawn(async move {}),
        event_stream: event_stream.clone(),
        certs: HashMap::new(),
        current_proposal: None,
    };
    let filter = FilterEvent(Arc::new(consensus_event_filter));
    let consensus_name = "Consensus Task";
    let consensus_event_handler = HandleEvent(Arc::new(
        move |event,
              mut state: SequencingConsensusTaskState<
            TYPES,
            I,
            HotShotSequencingConsensusApi<TYPES, I>,
        >| {
            async move {
                if let SequencingHotShotEvent::Shutdown = event {
                    (Some(HotShotTaskCompleted::ShutDown), state)
                } else {
                    state.handle_event(event).await;
                    (None, state)
                }
            }
            .boxed()
        },
    ));
    let consensus_task_builder = TaskBuilder::<
        ConsensusTaskTypes<TYPES, I, HotShotSequencingConsensusApi<TYPES, I>>,
    >::new(consensus_name.to_string())
    .register_event_stream(event_stream.clone(), filter)
    .await
    .register_registry(&mut registry.clone())
    .await
    .register_state(consensus_state)
    .register_event_handler(consensus_event_handler);
    // impossible for unwrap to fail
    // we *just* registered
    let consensus_task_id = consensus_task_builder.get_task_id().unwrap();
    let consensus_task = ConsensusTaskTypes::build(consensus_task_builder).launch();

    task_runner.add_task(
        consensus_task_id,
        consensus_name.to_string(),
        consensus_task,
    )
}

/// add the Data Availability task
/// # Panics
/// Is unable to panic. This section here is just to satisfy clippy
pub async fn add_da_task<
    TYPES: NodeType<ConsensusType = SequencingConsensus, Time = ViewNumber>,
    I: NodeImplementation<
        TYPES,
        Leaf = SequencingLeaf<TYPES>,
        ConsensusMessage = SequencingMessage<TYPES, I>,
    >,
>(
    task_runner: TaskRunner,
    event_stream: ChannelStream<SequencingHotShotEvent<TYPES, I>>,
    committee_exchange: CommitteeEx<TYPES, I>,
) -> TaskRunner
where
    I::Exchanges: SequencingExchangesType<TYPES, Message<TYPES, I>>,
    CommitteeEx<TYPES, I>: ConsensusExchange<
        TYPES,
        Message<TYPES, I>,
        Certificate = DACertificate<TYPES>,
        Commitment = TYPES::BlockType,
    >,
{
    // build the da task
    let da_state = DATaskState {
        cur_view: TYPES::Time::new(0),
        high_qc: QuorumCertificate::<TYPES, I::Leaf>::genesis(),
        committee_exchange: committee_exchange.into(),
        vote_collector: (TYPES::Time::new(0), async_spawn(async move {})),
        event_stream: event_stream.clone(),
    };
    let registry = task_runner.registry.clone();
    let da_event_handler = HandleEvent(Arc::new(move |event, mut state: DATaskState<TYPES, I>| {
        async move {
            let completion_status = state.handle_event(event).await;
            (completion_status, state)
        }
        .boxed()
    }));
    let da_name = "DA Task";
    let da_event_filter = FilterEvent(Arc::new(DATaskState::<TYPES, I>::filter));

    let da_task_builder = TaskBuilder::<DATaskTypes<TYPES, I>>::new(da_name.to_string())
        .register_event_stream(event_stream.clone(), da_event_filter)
        .await
        .register_registry(&mut registry.clone())
        .await
        .register_state(da_state)
        .register_event_handler(da_event_handler);
    // impossible for unwrap to fail
    // we *just* registered
    let da_task_id = da_task_builder.get_task_id().unwrap();
    let da_task = DATaskTypes::build(da_task_builder).launch();
    task_runner.add_task(da_task_id, da_name.to_string(), da_task)
}

/// add the view sync task
/// # Panics
/// Is unable to panic. This section here is just to satisfy clippy
pub async fn add_view_sync_task<
    TYPES: NodeType<ConsensusType = SequencingConsensus>,
    I: NodeImplementation<
        TYPES,
        Leaf = SequencingLeaf<TYPES>,
        ConsensusMessage = SequencingMessage<TYPES, I>,
    >,
    A: SequencingConsensusApi<TYPES, SequencingLeaf<TYPES>, I>
        + std::fmt::Debug
        + std::clone::Clone,
>(
    task_runner: TaskRunner,
    event_stream: ChannelStream<SequencingHotShotEvent<TYPES, I>>,
) -> TaskRunner
where
    I::Exchanges: SequencingExchangesType<TYPES, Message<TYPES, I>>,
    ViewSyncEx<TYPES, I>: ConsensusExchange<
        TYPES,
        Message<TYPES, I>,
        Proposal = ViewSyncCertificate<TYPES>,
        Certificate = ViewSyncCertificate<TYPES>,
        Commitment = ViewSyncData<TYPES>,
    >,
{
    // build the view sync task
    let view_sync_state = ViewSyncTaskState {
        registry: task_runner.registry.clone(),
        event_stream: event_stream.clone(),
        filtered_event_stream: nll_todo(),
        current_view: TYPES::Time::new(0),
        next_view: TYPES::Time::new(0),
        exchange: nll_todo(),
        api: nll_todo(),
        num_timeouts_tracked: 0,
        task_map: HashMap::default(),
        view_sync_timeout: Duration::new(10, 0),
    };
    let registry = task_runner.registry.clone();
    let view_sync_event_handler = HandleEvent(Arc::new(
        move |event, mut state: ViewSyncTaskState<TYPES, I, A>| {
            async move {
                if let SequencingHotShotEvent::Shutdown = event {
                    (Some(HotShotTaskCompleted::ShutDown), state)
                } else {
                    state.handle_event(event).await;
                    (None, state)
                }
            }
            .boxed()
        },
    ));
    let view_sync_name = "ViewSync Task";
    let view_sync_event_filter = FilterEvent(Arc::new(ViewSyncTaskState::<TYPES, I, A>::filter));

    let view_sync_task_builder =
        TaskBuilder::<ViewSyncTaskStateTypes<TYPES, I, A>>::new(view_sync_name.to_string())
            .register_event_stream(event_stream.clone(), view_sync_event_filter)
            .await
            .register_registry(&mut registry.clone())
            .await
            .register_state(view_sync_state)
            .register_event_handler(view_sync_event_handler);
    // impossible for unwrap to fail
    // we *just* registered
    let view_sync_task_id = view_sync_task_builder.get_task_id().unwrap();

    let view_sync_task = ViewSyncTaskStateTypes::build(view_sync_task_builder).launch();
    task_runner.add_task(
        view_sync_task_id,
        view_sync_name.to_string(),
        view_sync_task,
    )
}<|MERGE_RESOLUTION|>--- conflicted
+++ resolved
@@ -305,50 +305,6 @@
     Dummy,
 }
 impl PassType for GlobalEvent {}
-
-<<<<<<< HEAD
-/// Consensus Task Error
-#[derive(Snafu, Debug)]
-pub struct ConsensusTaskError {}
-impl TaskErr for ConsensusTaskError {}
-
-/// consensus task state
-#[derive(Debug)]
-pub struct ConsensusTaskState {}
-impl TS for ConsensusTaskState {}
-
-/// consensus task types
-pub type ConsensusTaskTypes =
-    HSTWithEvent<ConsensusTaskError, GlobalEvent, ChannelStream<GlobalEvent>, ConsensusTaskState>;
-
-/// Data Availability task error
-#[derive(Snafu, Debug)]
-pub struct DATaskError {}
-impl TaskErr for DATaskError {}
-
-/// Data availability task state
-#[derive(Debug)]
-pub struct DATaskState {}
-impl TS for DATaskState {}
-
-/// Data Availability task types
-pub type DATaskTypes =
-    HSTWithEvent<DATaskError, GlobalEvent, ChannelStream<GlobalEvent>, DATaskState>;
-=======
-// /// view sync error type
-// #[derive(Snafu, Debug)]
-// pub struct ViewSyncTaskError {}
-// impl TaskErr for ViewSyncTaskError {}
-
-// /// view sync task state
-// #[derive(Debug)]
-// pub struct ViewSyncTaskState {}
-// impl TS for ViewSyncTaskState {}
-
-// /// Types for view sync task
-// pub type ViewSyncTaskTypes =
-//     HSTWithEvent<ViewSyncTaskError, GlobalEvent, ChannelStream<GlobalEvent>, ViewSyncTaskState>;
->>>>>>> bd9a7c36
 
 /// add the networking task
 /// # Panics
