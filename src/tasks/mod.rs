--- conflicted
+++ resolved
@@ -175,14 +175,9 @@
 }
 
 /// main thread driving consensus
-<<<<<<< HEAD
 /// TODO run_view refactor: delete
 pub async fn view_runner_old<TYPES: NodeType, I: NodeImplementation<TYPES>>(
     hotshot: HotShot<TYPES::ConsensusType, TYPES, I>,
-=======
-pub async fn view_runner<TYPES: NodeType, I: NodeImplementation<TYPES>>(
-    hotshot: SystemContext<TYPES::ConsensusType, TYPES, I>,
->>>>>>> cbb6aadd
     started: Arc<AtomicBool>,
     shut_down: Arc<AtomicBool>,
     run_once: Option<UnboundedReceiver<()>>,
