--- conflicted
+++ resolved
@@ -6,18 +6,9 @@
     HotShot, Result,
 };
 use hotshot_types::{
-<<<<<<< HEAD
     data::{Leaf, TimeType},
     error::{HotShotError, RoundTimedoutState},
-    event::EventType,
-    traits::{network::NetworkingImplementation, StateContents, storage::Storage}
-=======
-    constants::GENESIS_VIEW,
-    data::Leaf,
-    error::{HotShotError, RoundTimedoutState},
-    event::EventType,
-    traits::{network::NetworkingImplementation, storage::Storage, StateContents},
->>>>>>> fdc3d22f
+    traits::{network::NetworkingImplementation, storage::Storage, StateContents}, event::EventType,
 };
 use hotshot_utils::broadcast::{BroadcastReceiver, BroadcastSender};
 use std::sync::{
@@ -157,15 +148,10 @@
         if let Ok(anchor_leaf) = self.storage().get_anchored_view().await {
             if anchor_leaf.view_number == TimeType::genesis() {
                 let event = Event {
-<<<<<<< HEAD
                     view_number: TimeType::genesis(),
-                    event: EventType::Decide { leaf_chain: Arc::new(vec![anchor_leaf.into()]) },
-=======
-                    view_number: GENESIS_VIEW,
                     event: EventType::Decide {
                         leaf_chain: Arc::new(vec![anchor_leaf.into()]),
                     },
->>>>>>> fdc3d22f
                 };
                 if self.sender_handle.send_async(event).await.is_err() {
                     error!("Error sending genesis storage event upstream!");
