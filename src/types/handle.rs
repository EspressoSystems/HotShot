--- conflicted
+++ resolved
@@ -12,20 +12,11 @@
     traits::network::NetworkingImplementation,
 };
 use hotshot_utils::broadcast::{BroadcastReceiver, BroadcastSender};
-<<<<<<< HEAD
-
-=======
 use std::sync::{
     atomic::{AtomicBool, Ordering},
     Arc,
 };
->>>>>>> e52d0179
 use tracing::{debug, error};
-
-use std::sync::{
-    atomic::{AtomicBool, Ordering},
-    Arc,
-};
 
 /// Event streaming handle for a [`HotShot`] instance running in the background
 ///
@@ -179,7 +170,6 @@
     /// # Panics
     /// Panics if the event stream is shut down while this is running
     pub async fn collect_round_events(&mut self) -> Result<(Vec<I::State>, Vec<I::Block>)> {
-<<<<<<< HEAD
         // TODO we should probably do a view check
         // but we can do that later. It's non-obvious how to get the view number out
         // to check against
@@ -188,19 +178,6 @@
         loop {
             // unwrap is fine here since the thing hasn't been shut down
             let event = self.next_event().await.unwrap();
-=======
-        let cur_view = self
-            .get_round_runner_state()
-            .await
-            .map_err(|e| HotShotError::Misc {
-                context: e.to_string(),
-            })?
-            .view;
-
-        // drain all events from this node
-        loop {
-            let event = self.next_event().await?;
->>>>>>> e52d0179
             match event.event {
                 EventType::ViewTimeout { view_number } => {
                     error!(?event, "Round timed out!");
