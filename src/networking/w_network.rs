use async_std::{
    net::{SocketAddr, TcpListener, TcpStream, ToSocketAddrs},
    task::{sleep, spawn},
};
use async_tungstenite::{accept_async, client_async, tungstenite::protocol, WebSocketStream};
use futures::channel::oneshot;
use futures::stream::SplitSink;
use futures::{pin_mut, prelude::*, select, stream::SplitStream};
use futures_lite::future;
use futures_locks::RwLock;
use serde::{de::DeserializeOwned, Deserialize, Serialize};
use snafu::{OptionExt, ResultExt};

use std::{
    collections::HashMap,
    sync::{
        atomic::{AtomicBool, AtomicU64, Ordering},
        Arc,
    },
    time::Duration,
};

use crate::networking::{
    ExecutorError, FailedToBindListener, FailedToSerialize, NetworkError, NetworkingImplementation,
    NoSocketsError, NoSuchNode, SocketDecodeError, WError,
};
use crate::PubKey;

#[derive(Serialize, Deserialize, Clone, PartialEq, Debug)]
pub enum Command<T> {
    /// A message that was broadcast to all nodes
    Broadcast {
        inner: T,
        from: PubKey,
    },
    /// A message that was sent directly to this node
    Direct {
        inner: T,
        from: PubKey,
        to: PubKey,
    },
    /// A message identifying the sending node
    Identify {
        from: PubKey,
    },
    Ping,
    Pong,
}

struct WNetworkInner<T> {
    own_key: PubKey,
    broadcast_queue: flume::Receiver<T>,
    direct_queue: flume::Receiver<T>,
    nodes: RwLock<HashMap<PubKey, SocketAddr>>,
    outgoing_connections: RwLock<
        HashMap<SocketAddr, RwLock<SplitSink<WebSocketStream<TcpStream>, protocol::Message>>>,
    >,
}

impl<T: Clone + Serialize + DeserializeOwned + Send + std::fmt::Debug + 'static> WNetworkInner<T> {
    fn new(
        own_key: PubKey,
        node_list: impl IntoIterator<Item = (PubKey, SocketAddr)>,
        broadcast: flume::Receiver<T>,
        direct: flume::Receiver<T>,
    ) -> Self {
        Self {
            own_key,
            broadcast_queue: broadcast,
            direct_queue: direct,
            nodes: RwLock::new(node_list.into_iter().collect()),
            outgoing_connections: RwLock::new(HashMap::new()),
        }
    }

    async fn new_from_strings(
        own_key: PubKey,
        node_list: impl IntoIterator<Item = (PubKey, String)>,
        broadcast: flume::Receiver<T>,
        direct: flume::Receiver<T>,
    ) -> Result<Self, NetworkError> {
        let mut node_map = HashMap::new();
        for (k, v) in node_list {
            let addr = v
                .to_socket_addrs()
                .await
                .context(SocketDecodeError { input: v.clone() })?
                .into_iter()
                .next()
                .context(NoSocketsError { input: v.clone() })?;
            node_map.insert(k, addr);
        }
        Ok(Self {
            own_key,
            broadcast_queue: broadcast,
            direct_queue: direct,
            nodes: RwLock::new(node_map),
            outgoing_connections: RwLock::new(HashMap::new()),
        })
    }
}

#[derive(Clone)]
pub struct WNetwork<T> {
    inner: Arc<WNetworkInner<T>>,
    tasks_generated: Arc<AtomicBool>,
    port: Arc<u16>,
    /// Keepalive timer duration
    keep_alive_duration: Duration,
    /// Keepalive round trips, used for debugging
    ping_count: Arc<AtomicU64>,
    /// Keepalive round trips, used for debugging
    pong_count: Arc<AtomicU64>,
    /// Holds onto the broadcast channel
    broadcast: flume::Sender<T>,
    /// Holds onto the direct channel
    direct: flume::Sender<T>,
}

impl<T: Clone + Serialize + DeserializeOwned + Send + Sync + std::fmt::Debug + 'static>
    WNetwork<T>
{
    pub async fn connect_to(
        &self,
        key: PubKey,
        addr: impl ToSocketAddrs,
    ) -> Result<(), NetworkError> {
        let mut outgoing_connections = self.inner.outgoing_connections.write().await;
        let socket = TcpStream::connect(addr).await.context(ExecutorError)?;
        let addr = socket.peer_addr().unwrap();
        let url = format!("ws://{}", addr);
        // Bincode up an identification command
        let ident = protocol::Message::Binary(
            bincode::serialize(&Command::<T>::Identify {
                from: self.inner.own_key.clone(),
            })
            .unwrap(),
        );
        // Get the socket
        let (web_socket, _) = client_async(url, socket).await.context(WError)?;
        // split the socket
        let (mut outgoing, incoming) = web_socket.split();
        // Identify ourselves
        outgoing.feed(ident).await.context(WError)?;
        // slot the new connection into the internal map
        outgoing_connections.insert(addr, RwLock::new(outgoing));
        // Register the new inbound connection
        self.register_incoming_connection(addr, incoming).await;
        // Load into the socket map
        let mut nodes = self.inner.nodes.write().await;
        nodes.insert(key, addr);
        Ok(())
    }
    async fn send_raw_message(
        &self,
        node: &PubKey,
        message: Command<T>,
    ) -> Result<(), NetworkError> {
        // Check to see if we have the node
        println!(
            "Send raw message {}: Finding connection to node {}",
            self.inner.own_key.nonce, node.nonce
        );
        let addr = self
            .inner
            .nodes
            .read()
            .await
            .get(node)
            .cloned()
            .context(NoSuchNode)?;
        println!(
            "Send raw message {}: Found connection to node {}",
            self.inner.own_key.nonce, node.nonce
        );
        /*
        Bincode up the command
        */
        let binary = bincode::serialize(&message).context(FailedToSerialize)?;
        let w_message = protocol::Message::Binary(binary);
        // Check to see if we have a connection
        let outgoing_connections = self.inner.outgoing_connections.read().await;
        let connection_lock = outgoing_connections.get(&addr);
        if let Some(connection_lock) = connection_lock {
            let mut connection = connection_lock.write().await;
            // Use the existing connection, if one exists
            connection.feed(w_message).await.context(WError)?;
            Ok(())
        } else {
            // Drop outgoing_connections so that connect_to can do its thing to it
            std::mem::drop(outgoing_connections);
            // Open a new connection
            self.connect_to(node.clone(), addr).await?;
            // Grab the connection
            let map = self.inner.outgoing_connections.read().await;
            let connection = map.get(&addr).expect("Newly opened connection missing");
            connection
                .write()
                .await
                .feed(w_message)
                .await
                .context(WError)?;
            Ok(())
        }
    }

    pub async fn new_from_strings(
        own_key: PubKey,
        node_list: impl IntoIterator<Item = (PubKey, String)>,
        port: u16,
        keep_alive_duration: Option<Duration>,
    ) -> Result<Self, NetworkError> {
        // TODO: For now use small bounds on the flume channel to make sure that they block early.
        // Investigate proper limits.
        let (broadcast_s, broadcast_r) = flume::bounded(16);
        let (direct_s, direct_r) = flume::bounded(16);
        let inner: WNetworkInner<T> =
            WNetworkInner::new_from_strings(own_key, node_list, broadcast_r, direct_r).await?;
        let inner = Arc::new(inner);
        let tasks_generated = Arc::new(AtomicBool::new(false));
        // Default the duration to 100ms for now
        let keep_alive_duration = keep_alive_duration.unwrap_or_else(|| Duration::from_millis(100));
        let ping_count = Arc::new(AtomicU64::new(0));
        let pong_count = Arc::new(AtomicU64::new(0));
        Ok(Self {
            keep_alive_duration,
            ping_count,
            pong_count,
            inner,
            tasks_generated,
            port: Arc::new(port),
            broadcast: broadcast_s,
            direct: direct_s,
        })
    }

    /// Spawns a task to process the input from an incoming stream
    async fn register_incoming_connection(
        &self,
        addr: SocketAddr,
        stream: SplitStream<WebSocketStream<TcpStream>>,
    ) {
        let x = self.clone();
        spawn(async move {
            /*
            Utility method for creating a future to process the next value from the stream

            Return value is true if loop should be broken

            Really sorry for putting this behavior in a closure, I promise it makes wrangling
            borrowchk _much_ easier

            Moving the stream into and out of the future is effectively required, it's not directly
            possible to hold on to ownership of the stream and keep the current future for the next
            element in a local variable, as the future for the next element maintains a mutable
            reference to the stream in such a way that it becomes nearly impossible to replace the
            future directly. This approach sidesteps the issue by disposing of the mutable reference
            before returning ownership of the stream
            */
            let next_fut =
                |mut s: SplitStream<WebSocketStream<TcpStream>>|
                                    -> future::Boxed<(bool, SplitStream<WebSocketStream<TcpStream>>)> {
                    let x = x.clone();
                    async move {
                        let next = s.next().await.expect("Stream Ended").expect("Stream Error");
                        match next {
                            protocol::Message::Binary(bin) => {
                                let decoded: Command<T> = bincode::deserialize(&bin[..])
                                    .expect("Failed to deserialize incoming message");
<<<<<<< HEAD
                                //println!("Node: {:?}, Message: {:?}", x.inner.own_key.nonce, decoded);
=======
>>>>>>> 8fe932cb
                                // Branch on the type of command
                                match decoded {
                                    Command::Broadcast { inner, from: _ } => {
                                        // Add the message to our broadcast queue
                                        x.broadcast.send_async(inner).await.unwrap()
                                    }
                                    Command::Direct { inner, from: _, to } => {
                                        // make sure this is meant for us, otherwise, discard it
                                        if x.inner.own_key == to {
                                            x.direct.send_async(inner).await.unwrap()
                                        }
                                    }
                                    Command::Ping => {
                                        // Wrap up a Pong to send back
                                        // Unwrap can not fail, variant does not contain any mutexs
                                        let bin = bincode::serialize(&Command::<T>::Pong).unwrap();
                                        let message = protocol::Message::Binary(bin);
                                        // Grab the socket and send the ping
                                        let map = x.inner.outgoing_connections.read().await;
                                        let socket_lock = map.get(&addr)
                                            .expect("Received on a socket we have no record of.");
                                        let mut socket = socket_lock.write().await;
                                        socket.feed(message).await.expect("Failed to send pong");
                                    }
                                    Command::Pong => {
                                        // Increment the pong counter
                                        x.pong_count.fetch_add(1, Ordering::SeqCst);
                                    }
                                    Command::Identify{from} => {
                                        // Add the node to our node list
                                        let mut map = x.inner.nodes.write().await;
                                        map.insert(from, addr);
                                    }
                                }
                                (false, s)
                            }
                            protocol::Message::Close(_) => (true, s),
                            _ => (false, s),
                        }
                    }
                    .boxed()
                };
            // Keep alive interrupt
            let timer = sleep(x.keep_alive_duration.clone()).fuse();
            pin_mut!(timer);
            // Next item future
            let mut next = next_fut(stream).fuse();
            /*
            I apologize for this nasty loop structure

            The need to keep an application-level keep alive requires that I keep both a future for
            the next item to come in, as well as the timer, in the mind of the task doing the
            background network processing.

            This requires the use of select!, and there is no ergonomic way to loop over a select!
            statement being used in such a way that that I have yet found.
             */
            loop {
<<<<<<< HEAD
                // println!("At top of event loop {}", x.inner.own_key.nonce);
                select! {
                    _ = timer => {
                        // println!("Timer event fired {}", x.port);
=======
                select! {
                    _ = timer => {
>>>>>>> 8fe932cb
                        /*
                        Find the socket in the outgoing_connections map

                        Unwrap for the time being, its a violation of internal constraints and a
                        sign of a bug if we don't have a matching outgoing connection
                         */
                        let map = x.inner.outgoing_connections.read().await;
                        let socket_lock = map.get(&addr).unwrap();
                        let mut socket = socket_lock.write().await;
                        // Prepare the ping
                        // Cant fail to serialize, this variant doesn't contain anything
                        let bytes = bincode::serialize(&Command::<T>::Ping).unwrap();
                        let message = protocol::Message::Binary(bytes);
                        // Send the ping
                        socket.feed(message).await.expect("failed to send ping");
                        // Increment the counter
                        x.ping_count.fetch_add(1, Ordering::SeqCst);

                        // reset the timer
                        timer.set(sleep(x.keep_alive_duration.clone()).fuse());
                    },
                    (stop, stream) = next => {
<<<<<<< HEAD
                        // println!("Stream event fired {}", x.port);
=======
>>>>>>> 8fe932cb
                        if stop {
                            break;
                        }
                        // Replace the future
                        next = next_fut(stream).fuse()
                    }
                }
            }
        });
    }

    pub fn generate_task(
        &self,
        sync: oneshot::Sender<()>,
    ) -> Option<future::Boxed<Result<(), NetworkError>>> {
        // first check to see if we have generated the task before
        let generated = self
            .tasks_generated
            .compare_exchange(false, true, Ordering::SeqCst, Ordering::SeqCst)
            .unwrap_or(true);
        if generated {
            // We will only generate the tasks once, so go ahead and fault out
            None
        } else {
            let x = self.clone();
            Some(
                async move {
                    // Open up a listener
                    let listen_socket = ("0.0.0.0", *x.port)
                        .to_socket_addrs()
                        .await
                        .context(SocketDecodeError {
                            input: x.port.to_string(),
                        })?
                        .into_iter()
                        .next()
                        .context(NoSocketsError {
                            input: x.port.to_string(),
                        })?;
                    let listener = TcpListener::bind(listen_socket)
                        .await
                        .context(FailedToBindListener)?;
                    // Connection processing loop
                    let mut incoming = listener.incoming();
                    // Our port is now open, send the sync signal
                    sync.send(()).unwrap();
                    while let Some(stream) = incoming.next().await {
                        let stream = stream.expect("Failed to bind incoming connection.");
                        let addr = stream.peer_addr().unwrap();
                        // Process the stream and open up a new task to handle this connection
                        let ws_stream = accept_async(stream).await.expect("Error during handshake");
                        let (outgoing, incoming) = ws_stream.split();
                        /*
                        Register the outbound connection manually
                        */
                        let mut outgoing_connections = x.inner.outgoing_connections.write().await;
                        outgoing_connections.insert(addr, RwLock::new(outgoing));
                        // Register the inbound connection
                        x.register_incoming_connection(addr, incoming).await;
                    }
                    Ok(())
                }
                .boxed(),
            )
        }
    }
    pub async fn connection_table_size(&self) -> usize {
        self.inner.outgoing_connections.read().await.len()
    }
    pub async fn nodes_table_size(&self) -> usize {
        self.inner.nodes.read().await.len()
    }
}

impl<T: Clone + Serialize + DeserializeOwned + Send + std::fmt::Debug + Sync + 'static>
    NetworkingImplementation<T> for WNetwork<T>
{
    fn broadcast_message(&self, message: T) -> future::Boxed<Result<(), super::NetworkError>> {
        let w = self.clone();
        async move {
            // Create a command out of the message
            let m = Command::Broadcast {
                inner: message,
                from: w.inner.own_key.clone(),
            };
            // Iterate through every known node
            let node_list: Vec<_> = {
                // Use a block here to make sure we drop the lock, as send_raw_message may attempt
                // to open a new connection, via connect_to, which modifies nodes
                let nodes_lock = w.inner.nodes.read().await;
                nodes_lock.keys().cloned().collect()
            };
            for node in &node_list {
                // Hacky work around with some futures lifetime nonsense
                let m = m.clone();
                // Send the node the message
                w.send_raw_message(node, m).await?;
            }
            Ok(())
        }
        .boxed()
    }

    fn message_node(
        &self,
        message: T,
        recipient: PubKey,
    ) -> future::Boxed<Result<(), super::NetworkError>> {
        let w = self.clone();
        async move {
            // Create a command out of the message
            let m = Command::Direct {
                inner: message,
                from: w.inner.own_key.clone(),
                to: recipient.clone(),
            };
            // Attempt to send the command
            w.send_raw_message(&recipient, m).await?;
            Ok(())
        }
        .boxed()
    }

    fn broadcast_queue(&self) -> future::Boxed<Result<Vec<T>, super::NetworkError>> {
        let w = self.clone();
        async move {
            let mut output = vec![];
            if w.inner.broadcast_queue.is_empty() {
                let x = w.inner.broadcast_queue.recv_async().await.unwrap();
                output.push(x);
            }
            while let Ok(x) = w.inner.broadcast_queue.try_recv() {
                output.push(x);
            }
            Ok(output)
        }
        .boxed()
    }

    fn next_broadcast(&self) -> future::Boxed<Result<Option<T>, super::NetworkError>> {
        let w = self.clone();
        async move { Ok(Some(w.inner.broadcast_queue.recv_async().await.unwrap())) }.boxed()
    }

    fn direct_queue(&self) -> future::Boxed<Result<Vec<T>, super::NetworkError>> {
        let w = self.clone();
        async move {
            let mut output = vec![];
            if w.inner.direct_queue.is_empty() {
                let x = w.inner.direct_queue.recv_async().await.unwrap();
                output.push(x);
            }
            while let Ok(x) = w.inner.direct_queue.try_recv() {
                output.push(x);
            }
            Ok(output)
        }
        .boxed()
    }

    fn next_direct(&self) -> future::Boxed<Result<Option<T>, super::NetworkError>> {
        let w = self.clone();
        async move { Ok(Some(w.inner.direct_queue.recv_async().await.unwrap())) }.boxed()
    }

    fn known_nodes(&self) -> future::Boxed<Vec<PubKey>> {
        let w = self.clone();
        async move { w.inner.nodes.read().await.keys().cloned().collect() }.boxed()
    }

    fn obj_clone(&self) -> Box<dyn NetworkingImplementation<T> + 'static> {
        Box::new(self.clone())
    }
}

#[cfg(test)]
mod tests {
    #[derive(Clone, Serialize, Deserialize, Debug, PartialEq, Eq)]
    struct Test {
        message: u64,
    }
    use super::*;
    use async_std::task::yield_now;
    // Test both direct from SocketAddr creation and from String creation, and sanity check the
    // results against each other
    #[async_std::test]
    async fn w_network_inner_address_smoke() -> Result<(), NetworkError> {
        // Give ourselves an arbitrary pub key
        let own_key = PubKey::random(1234);
        // Make some key/address pairs
        let pub_keys: Vec<PubKey> = (0..3).map(|x| PubKey::random(x)).collect();
        let inputs = vec!["localhost:8080", "localhost:8081", "localhost:8082"];
        // Manually resolve them
        let mut inputs_sockets = vec![];
        for input in &inputs {
            let socket = input
                .to_socket_addrs()
                .await
                .context(SocketDecodeError {
                    input: input.clone(),
                })?
                .next()
                .context(NoSocketsError {
                    input: input.clone(),
                })?;
            inputs_sockets.push(socket);
        }

        // shove each set of pairs into a hashmap
        let mut input_strings = HashMap::new();
        let mut input_sockets = HashMap::new();

        for i in 0..3 {
            input_strings.insert(pub_keys[i].clone(), inputs[i].to_string());
            input_sockets.insert(pub_keys[i].clone(), inputs_sockets[i].clone());
        }

        // Get our networking implementation and don't
        let (_broadcast_s, broadcast_r) = flume::bounded(16);
        let (_direct_s, direct_r) = flume::bounded(16);
        let x: WNetworkInner<Test> =
            WNetworkInner::new(own_key.clone(), input_sockets, broadcast_r, direct_r);
        let (_broadcast_s, broadcast_r) = flume::bounded(16);
        let (_direct_s, direct_r) = flume::bounded(16);
        let y: WNetworkInner<Test> = WNetworkInner::new_from_strings(
            own_key.clone(),
            input_strings.clone(),
            broadcast_r,
            direct_r,
        )
        .await?;

        // Compare the nodes tables for equality
        assert!(x.nodes.try_unwrap().unwrap() == y.nodes.try_unwrap().unwrap());

        // Ensure that we can construct an outer WNetwork with the same strings
        let _: WNetwork<Test> =
            WNetwork::new_from_strings(own_key.clone(), input_strings.clone(), 1234, None).await?;

        Ok(())
    }

    // Ensures that the background task is generated once and only once
    #[async_std::test]
    async fn process_generates_once() {
        let node_list = HashMap::new();
        let own_key = PubKey::random(1234);
        let port = 8087;
        let y: WNetwork<Test> = WNetwork::new_from_strings(own_key.clone(), node_list, port, None)
            .await
            .expect("Creating WNetwork");

        // First call
        let (x, _sync) = oneshot::channel();
        let first = y.generate_task(x);
        assert!(first.is_some());

        // Second call
        let (x, _sync) = oneshot::channel();
        let second = y.generate_task(x);
        assert!(second.is_none());
    }

    // Tests to see if we can pass a message from node_a to node_b
    #[async_std::test]
    async fn verify_single_message() {
        let node_a_key = PubKey::random(1000);
        let node_b_key = PubKey::random(1001);
        // Construct the nodes
        println!("Constructing node a");
        let node_a: WNetwork<Test> =
            WNetwork::new_from_strings(node_a_key.clone(), vec![], 10000, None)
                .await
                .unwrap();
        println!("Constructing node b");
        let node_b: WNetwork<Test> =
            WNetwork::new_from_strings(node_b_key.clone(), vec![], 10001, None)
                .await
                .unwrap();
        // Launch the tasks
        println!("Launching node a");
        let (x, sync) = oneshot::channel();
        let node_a_task = node_a
            .generate_task(x)
            .expect("Failed to open task for node a");
        spawn(node_a_task);
        sync.await.unwrap();
        println!("Launching node b");
        let (x, sync) = oneshot::channel();
        let node_b_task = node_b
            .generate_task(x)
            .expect("Failed to open task for node b");
        spawn(node_b_task);
        sync.await.unwrap();
        // Manually connect the nodes, this test is not intended to cover the auto-connection
        println!("Connecting nodes");
        node_a
            .connect_to(node_b_key.clone(), "127.0.0.1:10001")
            .await
            .expect("Failed to connect to node");
        // Prepare a message
        let message = Test { message: 42 };
        // Send message from a to b
        println!("Messaging node b from node a");
        node_a
            .message_node(message.clone(), node_b_key.clone())
            .await
            .expect("Failed to message node b");
        // attempt to pick it back up from node b
        let mut recieved_messages = node_b.direct_queue().await.unwrap();
        while recieved_messages.is_empty() {
            yield_now().await;
            recieved_messages = node_b.direct_queue().await.unwrap();
        }
        println!("recieved: {:?}", recieved_messages);
        assert_eq!(recieved_messages[0], message);
    }

    // Bidirectinal message passing
    #[async_std::test]
    async fn verify_double_message() {
        let node_a_key = PubKey::random(1002);
        let node_b_key = PubKey::random(1003);
        // Construct the nodes
        println!("Constructing node a");
        let node_a: WNetwork<Test> =
            WNetwork::new_from_strings(node_a_key.clone(), vec![], 10002, None)
                .await
                .unwrap();
        println!("Constructing node b");
        let node_b: WNetwork<Test> =
            WNetwork::new_from_strings(node_b_key.clone(), vec![], 10003, None)
                .await
                .unwrap();
        // Launch the tasks
        println!("Launching node a");
        let (x, sync) = oneshot::channel();
        let node_a_task = node_a
            .generate_task(x)
            .expect("Failed to open task for node a");
        spawn(node_a_task);
        sync.await.unwrap();
        println!("Launching node b");
        let (x, sync) = oneshot::channel();
        let node_b_task = node_b
            .generate_task(x)
            .expect("Failed to open task for node b");
        spawn(node_b_task);
        sync.await.unwrap();
        // Manually connect the nodes, this test is not intended to cover the auto-connection
        println!("Connecting nodes");
        node_a
            .connect_to(node_b_key.clone(), "127.0.0.1:10003")
            .await
            .expect("Failed to connect to node");
        // Prepare a message
        let message = Test { message: 42 };
        // Send message from a to b
        println!("Messaging node b from node a");
        node_a
            .message_node(message.clone(), node_b_key.clone())
            .await
            .expect("Failed to message node b");
        // attempt to pick it back up from node b
        let mut recieved_messages = node_b.direct_queue().await.unwrap();
        while recieved_messages.is_empty() {
            yield_now().await;
            recieved_messages = node_b.direct_queue().await.unwrap();
        }
        println!("recieved: {:?}", recieved_messages);
        assert_eq!(recieved_messages[0], message);
        // Send message from b to a
        let message2 = Test { message: 43 };
        println!("Messaging node a from nod b");
        node_b
            .message_node(message2.clone(), node_a_key.clone())
            .await
            .expect("Failed to message node a");
        let mut recieved_messages = node_a.direct_queue().await.unwrap();
        while recieved_messages.is_empty() {
            yield_now().await;
            recieved_messages = node_a.direct_queue().await.unwrap();
        }
        assert_eq!(recieved_messages[0], message2);
    }

    // Fire off 20 messages between each node
    #[async_std::test]
    async fn twenty_messsages() {
        let node_a_key = PubKey::random(1004);
        let node_b_key = PubKey::random(1005);
        // Construct the nodes
        println!("Constructing node a");
        let node_a: WNetwork<Test> =
            WNetwork::new_from_strings(node_a_key.clone(), vec![], 10004, None)
                .await
                .unwrap();
        println!("Constructing node b");
        let node_b: WNetwork<Test> =
            WNetwork::new_from_strings(node_b_key.clone(), vec![], 10005, None)
                .await
                .unwrap();
        // Launch the tasks
        println!("Launching node a");
        let (x, sync) = oneshot::channel();
        let node_a_task = node_a
            .generate_task(x)
            .expect("Failed to open task for node a");
        spawn(node_a_task);
        sync.await.unwrap();
        println!("Launching node b");
        let (x, sync) = oneshot::channel();
        let node_b_task = node_b
            .generate_task(x)
            .expect("Failed to open task for node b");
        spawn(node_b_task);
        sync.await.unwrap();
        // Manually connect the nodes, this test is not intended to cover the auto-connection
        println!("Connecting nodes");
        node_a
            .connect_to(node_b_key.clone(), "127.0.0.1:10005")
            .await
            .expect("Failed to connect to node");
        // Fire off 20 messages
        for i in 0..20 {
            // a -> b
            let message_a = Test { message: i };
            // Send from a->b
            node_a
                .message_node(message_a.clone(), node_b_key.clone())
                .await
                .expect("Failed to message node b");
            let mut rec = node_b
                .next_direct()
                .await
                .expect("Failed to check b for pending message");
            while rec.is_none() {
                yield_now().await;
                rec = node_b
                    .next_direct()
                    .await
                    .expect("Failed to check b for pending message");
            }
            assert_eq!(rec.unwrap(), message_a);
            // Send from b->a
            let message_b = Test { message: i + 1000 };
            node_b
                .message_node(message_b.clone(), node_a_key.clone())
                .await
                .expect("Failed to message node a");
            let mut rec = node_a
                .next_direct()
                .await
                .expect("Failed to check b for pending message");
            while rec.is_none() {
                yield_now().await;
                rec = node_a
                    .next_direct()
                    .await
                    .expect("Failed to check b for pending message");
            }
            assert_eq!(rec.unwrap(), message_b);
        }
    }
}<|MERGE_RESOLUTION|>--- conflicted
+++ resolved
@@ -267,10 +267,6 @@
                             protocol::Message::Binary(bin) => {
                                 let decoded: Command<T> = bincode::deserialize(&bin[..])
                                     .expect("Failed to deserialize incoming message");
-<<<<<<< HEAD
-                                //println!("Node: {:?}, Message: {:?}", x.inner.own_key.nonce, decoded);
-=======
->>>>>>> 8fe932cb
                                 // Branch on the type of command
                                 match decoded {
                                     Command::Broadcast { inner, from: _ } => {
@@ -329,15 +325,8 @@
             statement being used in such a way that that I have yet found.
              */
             loop {
-<<<<<<< HEAD
-                // println!("At top of event loop {}", x.inner.own_key.nonce);
                 select! {
                     _ = timer => {
-                        // println!("Timer event fired {}", x.port);
-=======
-                select! {
-                    _ = timer => {
->>>>>>> 8fe932cb
                         /*
                         Find the socket in the outgoing_connections map
 
@@ -360,10 +349,6 @@
                         timer.set(sleep(x.keep_alive_duration.clone()).fuse());
                     },
                     (stop, stream) = next => {
-<<<<<<< HEAD
-                        // println!("Stream event fired {}", x.port);
-=======
->>>>>>> 8fe932cb
                         if stop {
                             break;
                         }
