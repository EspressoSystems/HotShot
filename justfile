default: run_ci

set export

original_rustflags := env_var_or_default('RUSTFLAGS', '')
original_rustdocflags := env_var_or_default('RUSTDOCFLAGS', '')

run_ci: lint build test

@tokio target *ARGS:
  echo setting executor to tokio
  export RUSTDOCFLAGS='--cfg async_executor_impl="tokio" --cfg async_channel_impl="tokio" {{original_rustdocflags}}' RUSTFLAGS='--cfg async_executor_impl="tokio" --cfg async_channel_impl="tokio" {{original_rustflags}}' && just {{target}} {{ARGS}}

@async_std target *ARGS:
  echo setting executor to async-std
  export RUST_MIN_STACK=4194304 RUSTDOCFLAGS='--cfg async_executor_impl="async-std" --cfg async_channel_impl="async-std" {{original_rustdocflags}}' RUSTFLAGS='--cfg async_executor_impl="async-std" --cfg async_channel_impl="async-std" {{original_rustflags}}' && just {{target}} {{ARGS}}

build:
  cargo build --workspace --examples --bins --tests --lib --benches --release

build_release:
  cargo build --workspace --exclude hotshot-testing --bins --examples --no-default-features --features="demo, docs, doc-images"

example *ARGS:
  cargo run --profile=release-lto --example {{ARGS}}

test:
  echo Testing
<<<<<<< HEAD
  cargo test --verbose --lib --bins --tests --benches --workspace --no-fail-fast test_memory_network_chaos -- --test-threads=1 --nocapture
=======
  cargo test --verbose --lib --bins --tests --benches --workspace --no-fail-fast -- --test-threads=1 --nocapture --skip crypto_test
>>>>>>> af41730d

test_basic: test_success test_with_failures test_network_task test_consensus_task test_da_task test_vid_task test_view_sync_task

test_crypto:
  ASYNC_STD_THREAD_COUNT=1 cargo test --lib --bins --tests --benches --workspace --no-fail-fast crypto_test -- --test-threads=1 --nocapture

test_catchup:
    echo Testing with async std executor
    ASYNC_STD_THREAD_COUNT=1 cargo test --lib --bins --tests --benches --workspace --no-fail-fast test_catchup -- --test-threads=1 --nocapture

test_success:
  echo Testing success test
  ASYNC_STD_THREAD_COUNT=1 cargo test --lib --bins --tests --benches --workspace --no-fail-fast test_success -- --test-threads=1 --nocapture

test_timeout:
  echo Testing timeout test
  ASYNC_STD_THREAD_COUNT=1 cargo test --lib --bins --tests --benches --workspace --no-fail-fast test_timeout -- --test-threads=1 --nocapture

test_combined_network:
  echo Testing combined network
  ASYNC_STD_THREAD_COUNT=1 cargo test  --lib --bins --tests --benches --workspace --no-fail-fast test_combined_network -- --test-threads=1 --nocapture

test_web_server:
  echo Testing web server
  ASYNC_STD_THREAD_COUNT=1 cargo test  --lib --bins --tests --benches --workspace --no-fail-fast web_server_network -- --test-threads=1 --nocapture

test_with_failures:
  echo Testing nodes leaving the network with async std executor
  ASYNC_STD_THREAD_COUNT=1 cargo test  --lib --bins --tests --benches --workspace --no-fail-fast test_with_failures -- --test-threads=1 --nocapture

test_network_task:
  echo Testing the DA task with async std executor
  ASYNC_STD_THREAD_COUNT=1 cargo test --lib --bins --tests --benches --workspace --no-fail-fast test_network_task -- --test-threads=1 --nocapture

test_memory_network:
  echo Testing the DA task with async std executor
  ASYNC_STD_THREAD_COUNT=1 cargo test --lib --bins --tests --benches --workspace --no-fail-fast memory_network -- --test-threads=1 --nocapture

test_consensus_task:
  echo Testing with async std executor
  ASYNC_STD_THREAD_COUNT=1 cargo test  --lib --bins --tests --benches --workspace --no-fail-fast test_consensus -- --test-threads=1 --nocapture

test_da_task:
  echo Testing the DA task with async std executor
  ASYNC_STD_THREAD_COUNT=1 cargo test --lib --bins --tests --benches --workspace --no-fail-fast test_da_task -- --test-threads=1 --nocapture

test_vid_task:
  echo Testing the VID task with async std executor
  ASYNC_STD_THREAD_COUNT=1 cargo test --lib --bins --tests --benches --workspace --no-fail-fast test_vid_task -- --test-threads=1 --nocapture

test_view_sync_task:
  echo Testing the view sync task with async std executor
  ASYNC_STD_THREAD_COUNT=1 cargo test --lib --bins --tests --benches --workspace --no-fail-fast test_view_sync_task -- --test-threads=1 --nocapture

test_pkg := "hotshot"

default_test := ""

test_name := "sequencing_libp2p_test"

run_test test=default_test:
  cargo test --verbose --release --lib --bins --tests --benches {{test}} --no-fail-fast -- --test-threads=1 --nocapture

test_pkg_all pkg=test_pkg:
  cargo test --verbose --release --lib --bins --tests --benches --package={{pkg}} --no-fail-fast -- --test-threads=1 --nocapture

list_tests_json package=test_pkg:
  RUST_LOG=none cargo test --verbose --lib --bins --tests --benches --package={{package}} --no-fail-fast -- --test-threads=1 -Zunstable-options --format json

list_examples package=test_pkg:
  cargo metadata | jq '.packages[] | select(.name == "{{package}}") | .targets[] | select(.kind  == ["example"] ) | .name'

check:
  echo Checking
  cargo check --workspace --bins --tests --examples

lint: fmt
  echo linting
  cargo clippy --workspace --bins --tests -- -D warnings

lint_release: fmt
  echo linting
  cargo clippy --workspace --exclude hotshot-testing --bins --examples --no-default-features --features="demo, docs, doc-images" -- -D warnings

fmt:
  echo Running cargo fmt
  cargo fmt

careful:
  echo Careful-ing with tokio executor
  cargo careful test --verbose --profile careful --lib --bins --tests --benches --workspace --no-fail-fast -- --test-threads=1 --nocapture

fix:
  cargo fix --allow-dirty --allow-staged --workspace --lib --bins --tests --benches

doc:
  echo Generating docs {{env_var('RUSTFLAGS')}}
  cargo doc --no-deps --workspace --document-private-items --bins --examples --lib

doc_test:
  echo Test docs
  cargo test --doc --workspace

lint_imports:
  echo Linting imports
  cargo fmt --all -- --config unstable_features=true,imports_granularity=Crate

gen_key_pair:
  echo Generating key pair from config file in config/
  cargo test --package hotshot-testing --test gen_key_pair -- tests --nocapture<|MERGE_RESOLUTION|>--- conflicted
+++ resolved
@@ -26,11 +26,7 @@
 
 test:
   echo Testing
-<<<<<<< HEAD
-  cargo test --verbose --lib --bins --tests --benches --workspace --no-fail-fast test_memory_network_chaos -- --test-threads=1 --nocapture
-=======
   cargo test --verbose --lib --bins --tests --benches --workspace --no-fail-fast -- --test-threads=1 --nocapture --skip crypto_test
->>>>>>> af41730d
 
 test_basic: test_success test_with_failures test_network_task test_consensus_task test_da_task test_vid_task test_view_sync_task
 
