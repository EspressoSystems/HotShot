--- conflicted
+++ resolved
@@ -163,12 +163,8 @@
 
 test_randomized_leader_election:
   echo Testing
-<<<<<<< HEAD
-  cargo test --features "randomized-leader-election" --verbose --lib --bins --tests --benches --workspace --no-fail-fast -- --test-threads=1 --nocapture --skip crypto_test
-=======
   cargo test --features "randomized-leader-election" --verbose --lib --bins --tests --benches --workspace --no-fail-fast -- --test-threads=1 --nocapture --skip crypto_test
 
 code_coverage:
   echo "Running code coverage"
-  cargo-llvm-cov llvm-cov --lib --bins --tests --benches --release --workspace --lcov --output-path lcov.info -- --test-threads=1
->>>>>>> 0d203313
+  cargo-llvm-cov llvm-cov --lib --bins --tests --benches --release --workspace --lcov --output-path lcov.info -- --test-threads=1