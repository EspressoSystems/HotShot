--- conflicted
+++ resolved
@@ -41,17 +41,10 @@
 example *ARGS:
   cargo run --profile=release-lto --package hotshot-examples --no-default-features --example {{ARGS}}
 
-<<<<<<< HEAD
-example_gpuvid *ARGS:
-  cargo run --features "fixed-leader-election" --profile=release-lto --example {{ARGS}}
-
-example_leader_gpuvid *ARGS:
-=======
 example_fixed_leader *ARGS:
   cargo run --features "fixed-leader-election" --profile=release-lto --example {{ARGS}}
 
 example_gpuvid_leader *ARGS:
->>>>>>> 5a137937
   cargo run --features "fixed-leader-election, gpu-vid" --profile=release-lto --example {{ARGS}}
 
 test *ARGS:
