--- conflicted
+++ resolved
@@ -99,25 +99,17 @@
                                 sleep $sleep_time
 
                                 # kill them
-<<<<<<< HEAD
                                 ecs scale --region us-east-2 hotshot hotshot_centralized 0 --timeout -1
-=======
->>>>>>> 900a36ad
                                 for pid in $(ps -ef | grep "orchestrator" | awk '{print $2}'); do kill -9 $pid; done
-                                ecs scale --region us-east-2 hotshot hotshot_centralized 0 --timeout -1
                                 # shut down brokers
                                 COMMAND_SHUTDOWN="for pid in $(ps -ef | grep "cdn-broker" | awk '{print $2}'); do kill -9 $pid; done"
                                 for pid in $(ps -ef | grep "cdn-broker" | awk '{print $2}'); do kill -9 $pid; done
                                 ssh $REMOTE_USER@$REMOTE_HOST "$COMMAND_SHUTDOWN exit"
-<<<<<<< HEAD
                                 # remove brokers from keydb
                                 # you'll need to do `echo DEL brokers | keydb-cli -a THE_PASSWORD` and set it to whatever password you set
                                 echo DEL brokers | keydb-cli
                                 # make sure you sleep at least 1 min
                                 sleep $(( $total_nodes + 60))
-=======
-                                sleep 3m
->>>>>>> 900a36ad
                             done
                         fi
                     done
