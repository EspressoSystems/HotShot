--- conflicted
+++ resolved
@@ -1,7 +1,9 @@
 //! Events that a `HotShot` instance can emit
 
+use commit::Commitment;
+
 use crate::{
-    data::{QuorumCertificate, TransactionHash, ViewNumber},
+    data::{QuorumCertificate, ViewNumber},
     error::HotShotError,
     traits::{state, BlockContents, StateContents},
 };
@@ -18,6 +20,10 @@
     /// The underlying event
     pub event: EventType<S>,
 }
+
+/// Alias for a state commitment
+pub type TransactionCommitment<STATE> =
+    Commitment<<<STATE as StateContents>::Block as BlockContents>::Transaction>;
 
 /// The type and contents of a status event emitted by a `HotShot` instance
 ///
@@ -53,13 +59,9 @@
         /// This list may be incomplete if the node is currently performing catchup.
         state: Arc<Vec<S>>,
         /// The quorum certificates that accompy this Decide
-<<<<<<< HEAD
         qcs: Arc<Vec<QuorumCertificate<S>>>,
-=======
-        qcs: Arc<Vec<QuorumCertificate<N>>>,
         /// The list of transaction sets confirmed rejected with this decision
-        rejects: Arc<Vec<Vec<TransactionHash<N>>>>,
->>>>>>> d43fa646
+        rejects: Arc<Vec<Vec<TransactionCommitment<S>>>>,
     },
     /// A new view was started by this node
     NewView {
