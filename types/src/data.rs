--- conflicted
+++ resolved
@@ -30,11 +30,6 @@
 };
 // NOTE Sishan: For signature aggregation
 use bincode::Options;
-<<<<<<< HEAD
-use hotshot_utils::bincode::bincode_opts;
-use bitvec::prelude::*;
-// use bit_vec::BitVec;
-=======
 use bit_vec::BitVec;
 use bitvec::prelude::*;
 use hotshot_primitives::quorum_certificate::{
@@ -45,7 +40,6 @@
     BLSOverBN254CurveSignatureScheme, KeyPair as QCKeyPair, VerKey,
 };
 use jf_primitives::signatures::{AggregateableSignatureSchemes, SignatureScheme};
->>>>>>> 9a24c5a3
 
 /// Type-safe wrapper around `u64` so we know the thing we're talking about is a view number.
 #[derive(
@@ -773,16 +767,6 @@
         .finalize()
 }
 
-<<<<<<< HEAD
-impl<TYPES: NodeType> Committable for ValidatingLeaf<TYPES> {
-    fn commit(&self) -> commit::Commitment<Self> {
-        let mut signatures_bytes = vec![];
-        let signatures: Option<
-        (<BLSOverBN254CurveSignatureScheme as SignatureScheme>::Signature, 
-            <BitvectorQuorumCertificate<BLSOverBN254CurveSignatureScheme> as 
-            QuorumCertificateValidation<BLSOverBN254CurveSignatureScheme>>::Proof)>  = match &self.justify_qc.signatures {
-            QCYesNoSignature::Yes(signatures, qc_pp) => {
-=======
 pub fn serialize_signature(signature: &QCYesNoSignature) -> Vec<u8> {
     let mut signatures_bytes = vec![];
     let signatures: Option<
@@ -790,7 +774,6 @@
             <BitvectorQuorumCertificate<BLSOverBN254CurveSignatureScheme> as
             QuorumCertificateValidation<BLSOverBN254CurveSignatureScheme>>::Proof)>  = match &signature {
             QCYesNoSignature::Yes(signatures) => {
->>>>>>> 9a24c5a3
                 signatures_bytes.extend("Yes".as_bytes());
                 Some(signatures.clone())
             }
@@ -855,44 +838,6 @@
             Either::Left(block) => block.commit(),
             Either::Right(commitment) => *commitment,
         };
-<<<<<<< HEAD
-        let mut signatures_bytes = vec![];
-
-        let signatures: Option<
-        (<BLSOverBN254CurveSignatureScheme as SignatureScheme>::Signature, 
-            <BitvectorQuorumCertificate<BLSOverBN254CurveSignatureScheme> as 
-            QuorumCertificateValidation<BLSOverBN254CurveSignatureScheme>>::Proof)>  = match &self.justify_qc.signatures {
-            QCYesNoSignature::Yes(signatures, qc_pp) => {
-                signatures_bytes.extend("Yes".as_bytes());
-                Some(signatures.clone())
-            }
-            QCYesNoSignature::No(signatures, qc_pp) => {
-                signatures_bytes.extend("No".as_bytes());
-                Some(signatures.clone())
-            }
-            QCYesNoSignature::Genesis() => {
-                None
-            }
-        };
-        // TODO (Keyao) this is the same for both leaf types. It's better to extract the common
-        // part.
-        if signatures != None {
-            let (sig, proof) = signatures.unwrap();
-            let proof_bytes = bincode_opts()
-                .serialize(&proof.as_bitslice())
-                .expect("This serialization shouldn't be able to fail"); 
-            signatures_bytes.extend("bitvec proof".as_bytes());
-            signatures_bytes.extend(proof_bytes.as_slice());
-            let sig_bytes = bincode_opts()
-                .serialize(&sig)
-                .expect("This serialization shouldn't be able to fail");
-            signatures_bytes.extend("aggregated signature".as_bytes());
-            signatures_bytes.extend(sig_bytes.as_slice());
-        } else {
-            signatures_bytes.extend("genesis".as_bytes());
-        }
-=======
->>>>>>> 9a24c5a3
 
         let signatures_bytes = serialize_signature(&self.justify_qc.signatures);
 
