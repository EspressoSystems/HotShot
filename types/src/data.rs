--- conflicted
+++ resolved
@@ -3,20 +3,14 @@
 //! This module provides types for representing consensus internal state, such as the [`Leaf`],
 //! `HotShot`'s version of a block, and the [`QuorumCertificate`], representing the threshold
 //! signatures fundamental to consensus.
-<<<<<<< HEAD
 use crate::{
     constants::GENESIS_VIEW,
     traits::{
         block_contents::Genesis,
         signature_key::{EncodedPublicKey, EncodedSignature},
+        storage::StoredView,
         BlockContents, StateContents,
     },
-=======
-use crate::traits::{
-    signature_key::{EncodedPublicKey, EncodedSignature},
-    storage::StoredView,
-    BlockContents, State,
->>>>>>> 3e66869d
 };
 use arbitrary::Arbitrary;
 use blake3::Hasher;
@@ -358,12 +352,8 @@
     }
 }
 
-impl<BLOCK, STATE, const N: usize> From<StoredView<BLOCK, STATE, N>> for Leaf<BLOCK, STATE, N>
-where
-    STATE: State<N>,
-    BLOCK: BlockContents<N>,
-{
-    fn from(append: StoredView<BLOCK, STATE, N>) -> Self {
+impl<STATE: StateContents> From<StoredView<STATE>> for Leaf<STATE> {
+    fn from(append: StoredView<STATE>) -> Self {
         Leaf::new(
             append.state,
             append.append.into_deltas(),
@@ -374,12 +364,8 @@
     }
 }
 
-impl<BLOCK, STATE, const N: usize> From<Leaf<BLOCK, STATE, N>> for StoredView<BLOCK, STATE, N>
-where
-    STATE: State<N>,
-    BLOCK: BlockContents<N>,
-{
-    fn from(val: Leaf<BLOCK, STATE, N>) -> Self {
+impl<STATE: StateContents> From<Leaf<STATE>> for StoredView<STATE> {
+    fn from(val: Leaf<STATE>) -> Self {
         StoredView {
             view_number: val.view_number,
             parent: val.parent,
