--- conflicted
+++ resolved
@@ -4,11 +4,7 @@
 //! `HotShot`'s version of a block, and proposals, messages upon which to reach the consensus.
 
 use crate::{
-<<<<<<< HEAD
-    certificate::{DACertificate, QuorumCertificate, ViewSyncCertificate, YesNoSignature},
-=======
-    certificate::{DACertificate, AssembledSignature, QuorumCertificate},
->>>>>>> de5e9486
+    certificate::{DACertificate, AssembledSignature, QuorumCertificate, ViewSyncCertificate},
     constants::genesis_proposer_id,
     traits::{
         consensus_type::validating_consensus::ValidatingConsensusType,
@@ -181,13 +177,11 @@
     /// the propser id
     pub proposer_id: EncodedPublicKey,
 
-<<<<<<< HEAD
     /// Data availibity certificate
     pub dac: Option<DACertificate<TYPES>>,
-=======
+
     /// the proposer's public key
     pub ver_key: VerKey,
->>>>>>> de5e9486
 }
 
 impl<TYPES: NodeType, LEAF: LeafType<NodeType = TYPES>> ProposalType
@@ -810,9 +804,9 @@
             AssembledSignature::Genesis() => {
                 None
             }
-            YesNoSignature::ViewSyncPreCommit(_)
-            | YesNoSignature::ViewSyncCommit(_)
-            | YesNoSignature::ViewSyncFinalize(_) => unimplemented!(),
+            AssembledSignature::ViewSyncPreCommit(_)
+            | AssembledSignature::ViewSyncCommit(_)
+            | AssembledSignature::ViewSyncFinalize(_) => unimplemented!(),
         };
     if signatures != None {
         let (sig, proof) = signatures
@@ -871,25 +865,8 @@
 
         let signatures_bytes = serialize_signature(&self.justify_qc.signatures);
 
-<<<<<<< HEAD
-                signatures
-            }
-            YesNoSignature::ViewSyncPreCommit(_)
-            | YesNoSignature::ViewSyncCommit(_)
-            | YesNoSignature::ViewSyncFinalize(_) => unimplemented!(),
-        };
-        for (k, v) in signatures {
-            signatures_bytes.extend(&k.0);
-            signatures_bytes.extend(&v.0 .0);
-            signatures_bytes.extend(&v.1.as_bytes());
-            signatures_bytes.extend::<&[u8]>(v.2.commit().as_ref());
-        }
-        commit::RawCommitmentBuilder::new("Leaf Comm")
-            .u64_field("view_number", *self.view_number)
-=======
         commit::RawCommitmentBuilder::new("leaf commitment")
             .u64_field("view number", *self.view_number)
->>>>>>> de5e9486
             .u64_field("height", self.height)
             .field("parent Leaf commitment", self.parent_commitment)
             .field("block commitment", block_commitment)
