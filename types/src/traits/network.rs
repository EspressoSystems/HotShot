//! Network access compatibility
//!
//! Contains types and traits used by `HotShot` to abstract over network access

#[cfg(feature = "async-std-executor")]
use async_std::future::TimeoutError;
use libp2p_networking::network::NetworkNodeHandleError;
#[cfg(feature = "tokio-executor")]
use tokio::time::error::Elapsed as TimeoutError;
#[cfg(not(any(feature = "async-std-executor", feature = "tokio-executor")))]
std::compile_error! {"Either feature \"async-std-executor\" or feature \"tokio-executor\" must be enabled for this crate."}

use super::{election::Election, node_implementation::NodeType, signature_key::SignatureKey};
use crate::{
    data::{LeafType, ProposalType},
    message::Message,
};
use async_trait::async_trait;
use serde::{Deserialize, Serialize};
use snafu::Snafu;
use std::{collections::BTreeSet, time::Duration};

impl From<NetworkNodeHandleError> for NetworkError {
    fn from(error: NetworkNodeHandleError) -> Self {
        match error {
            NetworkNodeHandleError::SerializationError { source } => {
                NetworkError::FailedToSerialize { source }
            }
            NetworkNodeHandleError::DeserializationError { source } => {
                NetworkError::FailedToDeserialize { source }
            }
            NetworkNodeHandleError::TimeoutError { source } => NetworkError::Timeout { source },
            NetworkNodeHandleError::Killed => NetworkError::ShutDown,
            source => NetworkError::Libp2p { source },
        }
    }
}

/// for any errors we decide to add to memory network
#[derive(Debug, Snafu)]
#[snafu(visibility(pub))]
pub enum MemoryNetworkError {
    /// stub
    Stub,
}

/// Centralized server specific errors
#[derive(Debug, Snafu)]
#[snafu(visibility(pub))]
pub enum CentralizedServerNetworkError {
    /// The centralized server could not find a specific message.
    NoMessagesInQueue,
}

/// the type of transmission
#[derive(Debug, Clone, Copy, Serialize, Deserialize)]
pub enum TransmitType {
    /// directly transmit
    Direct,
    /// broadcast the message to all
    Broadcast,
}

/// Error type for networking
#[derive(Debug, Snafu)]
#[snafu(visibility(pub))]
pub enum NetworkError {
    /// Libp2p specific errors
    Libp2p {
        /// source of error
        source: NetworkNodeHandleError,
    },
    /// memory network specific errors
    MemoryNetwork {
        /// source of error
        source: MemoryNetworkError,
    },
    /// Centralized server specific errors
    CentralizedServer {
        /// source of error
        source: CentralizedServerNetworkError,
    },
    /// unimplemented functionality
    UnimplementedFeature,
    /// Could not deliver a message to a specified recipient
    CouldNotDeliver,
    /// Attempted to deliver a message to an unknown node
    NoSuchNode,
    /// Failed to serialize a network message
    FailedToSerialize {
        /// Originating bincode error
        source: bincode::Error,
    },
    /// Failed to deserealize a network message
    FailedToDeserialize {
        /// originating bincode error
        source: bincode::Error,
    },
    /// A timeout occurred
    Timeout {
        /// Source of error
        source: TimeoutError,
    },
    /// Error sending output to consumer of NetworkingImplementation
    /// TODO this should have more information
    ChannelSend,
    /// The underlying connection has been shut down
    ShutDown,
    /// unable to cancel a request, the request has already been cancelled
    UnableToCancel,
}

/// API for interacting directly with a consensus committee
/// intended to be implemented for both DA and for validating consensus committees
#[async_trait]
pub trait CommunicationChannel<
    TYPES: NodeType,
    LEAF: LeafType<NodeType = TYPES>,
    PROPOSAL: ProposalType<NodeType = TYPES>,
    ELECTION: Election<TYPES>,
>: Clone + Send + Sync + 'static
{
    /// Returns true when node is successfully initialized
    /// into the network
    /// Blocks until node is ready
    async fn ready(&self) -> bool;

    /// Shut down this network. Afterwards this network should no longer be used.
    ///
    /// This should also cause other functions to immediately return with a [`NetworkError`]
    async fn shut_down(&self) -> ();

    /// broadcast message to those listening on the communication channel
    /// blocking
    async fn broadcast_message(
        &self,
        message: Message<TYPES, LEAF, PROPOSAL>,
        election: &ELECTION,
    ) -> Result<(), NetworkError>;

    /// Sends a direct message to a specific node
    /// blocking
    async fn direct_message(
        &self,
        message: Message<TYPES, LEAF, PROPOSAL>,
        recipient: TYPES::SignatureKey,
    ) -> Result<(), NetworkError>;

    /// Moves out the entire queue of received messages of 'transmit_type`
    ///
    /// Will unwrap the underlying `NetworkMessage`
    /// blocking
    async fn recv_msgs(
        &self,
        transmit_type: TransmitType,
    ) -> Result<Vec<Message<TYPES, LEAF, PROPOSAL>>, NetworkError>;

    /// look up a node
    /// blocking
    async fn lookup_node(&self, pk: TYPES::SignatureKey) -> Result<(), NetworkError>;
}

/// common traits we would like olur network messages to implement
pub trait NetworkMsg:
    Serialize + for<'a> Deserialize<'a> + Clone + std::fmt::Debug + Sync + Send + 'static
{
}

/// represents a networking implmentration
/// exposes low level API for interacting with a network
/// intended to be implemented for libp2p, the centralized server,
/// and memory network
#[async_trait]
pub trait ConnectedNetwork<M: NetworkMsg, K: SignatureKey + 'static>:
    Clone + Send + Sync + 'static
{
    /// Blocks until the network is successfully initialized
    /// then returns true
    async fn ready(&self) -> bool;

    /// Blocks until the network is shut down
    /// then returns true
    async fn shut_down(&self);

    /// broadcast message to some subset of nodes
    /// blocking
    async fn broadcast_message(
        &self,
        message: M,
        recipients: BTreeSet<K>,
    ) -> Result<(), NetworkError>;

    /// Sends a direct message to a specific node
    /// blocking
    async fn direct_message(&self, message: M, recipient: K) -> Result<(), NetworkError>;

<<<<<<< HEAD
    /// notifies the network of the next leader
    /// so it can prepare. Does not block
    async fn notify_of_subsequent_leader(
        &self,
        pk: TYPES::SignatureKey,
        cancelled: Arc<AtomicBool>,
    );

    /// inject view number to background polling for centralized web server
    async fn inject_view_number(&self, view_number: TYPES::Time);
=======
    /// Moves out the entire queue of received messages of 'transmit_type`
    ///
    /// Will unwrap the underlying `NetworkMessage`
    /// blocking
    async fn recv_msgs(&self, transmit_type: TransmitType) -> Result<Vec<M>, NetworkError>;

    /// look up a node
    /// blocking
    async fn lookup_node(&self, pk: K) -> Result<(), NetworkError>;
>>>>>>> 72aff085
}

/// Describes additional functionality needed by the test network implementation
pub trait TestableNetworkingImplementation<
    TYPES: NodeType,
    LEAF: LeafType<NodeType = TYPES>,
    PROPOSAL: ProposalType<NodeType = TYPES>,
    ELECTION: Election<TYPES>,
>: CommunicationChannel<TYPES, LEAF, PROPOSAL, ELECTION>
{
    /// generates a network given an expected node count
    fn generator(
        expected_node_count: usize,
        num_bootstrap: usize,
    ) -> Box<dyn Fn(u64) -> Self + 'static>;

    /// Get the number of messages in-flight.
    ///
    /// Some implementations will not be able to tell how many messages there are in-flight. These implementations should return `None`.
    fn in_flight_message_count(&self) -> Option<usize>;
}

/// Changes that can occur in the network
#[derive(Debug)]
pub enum NetworkChange<P: SignatureKey> {
    /// A node is connected
    NodeConnected(P),

    /// A node is disconnected
    NodeDisconnected(P),
}

/// interface describing how reliable the network is
pub trait NetworkReliability: std::fmt::Debug + Sync + std::marker::Send {
    /// Sample from bernoulli distribution to decide whether
    /// or not to keep a packet
    /// # Panics
    ///
    /// Panics if `self.keep_numerator > self.keep_denominator`
    ///
    fn sample_keep(&self) -> bool;
    /// sample from uniform distribution to decide whether
    /// or not to keep a packet
    fn sample_delay(&self) -> Duration;
}<|MERGE_RESOLUTION|>--- conflicted
+++ resolved
@@ -158,9 +158,12 @@
     /// look up a node
     /// blocking
     async fn lookup_node(&self, pk: TYPES::SignatureKey) -> Result<(), NetworkError>;
-}
-
-/// common traits we would like olur network messages to implement
+
+    ///inject view number into the networking task
+    async fn inject_view_number(&self, _view_number: TYPES::Time);
+}
+
+/// common traits we would like our network messages to implement
 pub trait NetworkMsg:
     Serialize + for<'a> Deserialize<'a> + Clone + std::fmt::Debug + Sync + Send + 'static
 {
@@ -194,18 +197,6 @@
     /// blocking
     async fn direct_message(&self, message: M, recipient: K) -> Result<(), NetworkError>;
 
-<<<<<<< HEAD
-    /// notifies the network of the next leader
-    /// so it can prepare. Does not block
-    async fn notify_of_subsequent_leader(
-        &self,
-        pk: TYPES::SignatureKey,
-        cancelled: Arc<AtomicBool>,
-    );
-
-    /// inject view number to background polling for centralized web server
-    async fn inject_view_number(&self, view_number: TYPES::Time);
-=======
     /// Moves out the entire queue of received messages of 'transmit_type`
     ///
     /// Will unwrap the underlying `NetworkMessage`
@@ -215,7 +206,11 @@
     /// look up a node
     /// blocking
     async fn lookup_node(&self, pk: K) -> Result<(), NetworkError>;
->>>>>>> 72aff085
+
+    ///inject view number into networking task
+    /// construct endpoint in commchannel and inject in networking trait
+    async fn inject_view_number(&self, _view_number: TYPES::Time);
+        
 }
 
 /// Describes additional functionality needed by the test network implementation
