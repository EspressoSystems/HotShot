--- conflicted
+++ resolved
@@ -294,10 +294,7 @@
         let leaf_commitment = qc.leaf_commitment();
 
         if leaf_commitment != commit {
-<<<<<<< HEAD
-=======
             error!("Leaf commitment does not equal parent commitment");
->>>>>>> f81aefac
             return false;
         }
 
