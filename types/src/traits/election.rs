//! The election trait, used to decide which node is the leader and determine if a vote is valid.

use super::{state::ConsensusTime, StateContents};
use crate::{
    data::{Leaf, ViewNumber},
    traits::signature_key::SignatureKey,
};
use commit::Commitment;
<<<<<<< HEAD
use serde::{de::DeserializeOwned, Serialize};
=======

use crate::{traits::signature_key::SignatureKey, data::ViewNumber};

use super::{State, state::ConsensusTime};
>>>>>>> f0c4826d

/// Describes how `HotShot` chooses committees and leaders
pub trait Election<P: SignatureKey, T: ConsensusTime>: Send + Sync {
    /// Data structure describing the currently valid states
    type StakeTable: Send + Sync;
    /// The state type this election implementation is bound to
    type StateType: State;
    /// A membership proof
    type VoteToken: Serialize + DeserializeOwned;
    /// A type stated, validated membership proof
    type ValidatedVoteToken;

    /// Returns the table from the current committed state
    fn get_stake_table(&self, state: &Self::StateType) -> Self::StakeTable;

    /// Returns leader for the current view number, given the current stake table
    fn get_leader(&self, view_number: ViewNumber) -> P;

    /// Validates a vote token and returns the number of seats that it has
    ///
    /// Salt: Hash of the leaf that is being proposed
    fn get_votes(
        &self,
        view_number: ViewNumber,
        pub_key: P,
        token: Self::VoteToken,
<<<<<<< HEAD
        next_state: Commitment<Leaf<Self::State>>,
=======
        next_state: Commitment<Self::StateType>,
>>>>>>> f0c4826d
    ) -> Option<Self::ValidatedVoteToken>;

    /// Returns the number of votes the validated vote token has
    fn get_vote_count(&self, token: &Self::ValidatedVoteToken) -> u64;

    /// Attempts to generate a vote token for self
    ///
    /// Returns `None` if the number of seats would be zero
    fn make_vote_token(
        &self,
        view_number: ViewNumber,
        private_key: &<P as SignatureKey>::PrivateKey,
<<<<<<< HEAD
        next_state: Commitment<Leaf<Self::State>>,
=======
        next_state: Commitment<Self::StateType>,
>>>>>>> f0c4826d
    ) -> Option<Self::VoteToken>;

    // checks fee table validity, adds it to the block, this gets called by the leader when proposing the block
    // fn attach_proposed_fee_table(&self, b: &mut Block, fees: Vec<(ReceiverKey,u64)>) -> Result<()>

    // checks fee table validity, adds it to the block, this gets called by the leader when proposing the block
    // fn attach_proposed_fee_table(&self, b: &mut Block, fees: Vec<(ReceiverKey,u64)>) -> Result<()>
}<|MERGE_RESOLUTION|>--- conflicted
+++ resolved
@@ -1,19 +1,12 @@
 //! The election trait, used to decide which node is the leader and determine if a vote is valid.
 
-use super::{state::ConsensusTime, StateContents};
+use super::{state::ConsensusTime, State};
 use crate::{
     data::{Leaf, ViewNumber},
     traits::signature_key::SignatureKey,
 };
 use commit::Commitment;
-<<<<<<< HEAD
 use serde::{de::DeserializeOwned, Serialize};
-=======
-
-use crate::{traits::signature_key::SignatureKey, data::ViewNumber};
-
-use super::{State, state::ConsensusTime};
->>>>>>> f0c4826d
 
 /// Describes how `HotShot` chooses committees and leaders
 pub trait Election<P: SignatureKey, T: ConsensusTime>: Send + Sync {
@@ -40,11 +33,7 @@
         view_number: ViewNumber,
         pub_key: P,
         token: Self::VoteToken,
-<<<<<<< HEAD
-        next_state: Commitment<Leaf<Self::State>>,
-=======
-        next_state: Commitment<Self::StateType>,
->>>>>>> f0c4826d
+        next_state: Commitment<Leaf<Self::StateType>>,
     ) -> Option<Self::ValidatedVoteToken>;
 
     /// Returns the number of votes the validated vote token has
@@ -57,11 +46,7 @@
         &self,
         view_number: ViewNumber,
         private_key: &<P as SignatureKey>::PrivateKey,
-<<<<<<< HEAD
-        next_state: Commitment<Leaf<Self::State>>,
-=======
-        next_state: Commitment<Self::StateType>,
->>>>>>> f0c4826d
+        next_state: Commitment<Leaf<Self::StateType>>,
     ) -> Option<Self::VoteToken>;
 
     // checks fee table validity, adds it to the block, this gets called by the leader when proposing the block
