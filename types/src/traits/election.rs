--- conflicted
+++ resolved
@@ -4,20 +4,7 @@
 
 use super::node_implementation::NodeType;
 use super::signature_key::{EncodedPublicKey, EncodedSignature};
-<<<<<<< HEAD
-use crate::{
-    certificate::VoteMetaData,
-    data::LeafType,
-    traits::{
-        election::Checked::{Inval, Unchecked, Valid},
-        signature_key::SignatureKey,
-        state::ConsensusTime,
-    },
-    vote::{Accumulator, VoteAccumulator},
-};
-=======
 use crate::{data::LeafType, traits::signature_key::SignatureKey};
->>>>>>> 41fcdb21
 use bincode::Options;
 use commit::{Commitment, Committable};
 use either::Either;
@@ -137,134 +124,6 @@
 pub trait Membership<TYPES: NodeType>: Clone + Eq + PartialEq + Send + Sync + 'static {
     type StakeTable: Send + Sync;
 
-<<<<<<< HEAD
-    /// certificate for quorum on consenus
-    type QuorumCertificate: SignedCertificate<TYPES::SignatureKey, TYPES::Time, TYPES::VoteTokenType, Self::LeafType>
-        + Clone
-        + Debug
-        + Eq
-        + Hash
-        + PartialEq;
-
-    /// certificate for data availability
-    type DACertificate: SignedCertificate<TYPES::SignatureKey, TYPES::Time, TYPES::VoteTokenType, TYPES::BlockType>
-        + Clone
-        + Debug
-        + Eq
-        + PartialEq;
-
-    type LeafType: LeafType<NodeType = TYPES, QuorumCertificate = Self::QuorumCertificate>;
-
-    /// Validate a DAC by checking its votes.
-    fn is_valid_dac(
-        &self,
-        dac: &<Self::LeafType as LeafType>::DACertificate,
-        block_commitment: Commitment<TYPES::BlockType>,
-    ) -> bool {
-        let stake = dac
-            .signatures()
-            .iter()
-            .filter(|signature| {
-                self.is_valid_vote(
-                    signature.0,
-                    &signature.1 .0,
-                    VoteData::DA(block_commitment),
-                    dac.view_number(),
-                    Unchecked(signature.1 .1.clone()),
-                )
-            })
-            .fold(0, |acc, x| (acc + u64::from(x.1 .1.vote_count())));
-
-        stake >= u64::from(self.threshold())
-    }
-
-    /// Validate a QC by checking its votes.
-    fn is_valid_qc(&self, qc: &<Self::LeafType as LeafType>::QuorumCertificate) -> bool {
-        if qc.is_genesis() && qc.view_number() == TYPES::Time::genesis() {
-            return true;
-        }
-        let leaf_commitment = qc.leaf_commitment();
-
-        let stake = qc
-            .signatures()
-            .iter()
-            .filter(|signature| {
-                self.is_valid_vote(
-                    signature.0,
-                    &signature.1 .0,
-                    VoteData::Yes(leaf_commitment),
-                    qc.view_number(),
-                    Unchecked(signature.1 .1.clone()),
-                )
-            })
-            .fold(0, |acc, x| (acc + u64::from(x.1 .1.vote_count())));
-
-        stake >= u64::from(self.threshold())
-    }
-
-    /// Validate a vote by checking its signature and token.
-    fn is_valid_vote(
-        &self,
-        encoded_key: &EncodedPublicKey,
-        encoded_signature: &EncodedSignature,
-        data: VoteData<TYPES, Self::LeafType>,
-        view_number: TYPES::Time,
-        vote_token: Checked<TYPES::VoteTokenType>,
-    ) -> bool {
-        let mut is_valid_vote_token = false;
-        let mut is_valid_signature = false;
-        if let Some(key) = <TYPES::SignatureKey as SignatureKey>::from_bytes(encoded_key) {
-            is_valid_signature = key.validate(encoded_signature, &data.as_bytes());
-            let valid_vote_token = self.validate_vote_token(view_number, key, vote_token);
-            is_valid_vote_token = match valid_vote_token {
-                Err(_) => {
-                    error!("Vote token was invalid");
-                    false
-                }
-                Ok(Valid(_)) => true,
-                Ok(Inval(_) | Unchecked(_)) => false,
-            };
-        }
-        is_valid_signature && is_valid_vote_token
-    }
-
-    fn accumulate_vote<C: Committable, Cert>(
-        &self,
-        vota_meta: VoteMetaData<TYPES, C, TYPES::VoteTokenType, TYPES::Time, Self::LeafType>,
-        accumulator: VoteAccumulator<TYPES, C>,
-    ) -> Either<VoteAccumulator<TYPES, C>, Cert>
-    where
-        Cert: SignedCertificate<TYPES::SignatureKey, TYPES::Time, TYPES::VoteTokenType, C>,
-    {
-        if !self.is_valid_vote(
-            &vota_meta.encoded_key,
-            &vota_meta.encoded_signature,
-            vota_meta.data,
-            vota_meta.view_number,
-            // Ignoring deserialization errors below since we are getting rid of it soon
-            Unchecked(vota_meta.vote_token.clone()),
-        ) {
-            return Either::Left(accumulator);
-        }
-
-        match accumulator.append((
-            vota_meta.commitment,
-            (
-                vota_meta.encoded_key.clone(),
-                (vota_meta.encoded_signature.clone(), vota_meta.vote_token),
-            ),
-        )) {
-            Either::Left(accumulator) => Either::Left(accumulator),
-            Either::Right(signatures) => Either::Right(Cert::from_signatures_and_commitment(
-                vota_meta.view_number,
-                signatures,
-                vota_meta.commitment,
-            )),
-        }
-    }
-
-=======
->>>>>>> 41fcdb21
     /// generate a default election configuration
     fn default_election_config(num_nodes: u64) -> TYPES::ElectionConfigType;
 
