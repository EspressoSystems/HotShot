--- conflicted
+++ resolved
@@ -5,15 +5,9 @@
 
 use super::node_implementation::{NodeImplementation, NodeType};
 use super::signature_key::{EncodedPublicKey, EncodedSignature};
-<<<<<<< HEAD
-use crate::certificate::ViewSyncCertificate;
-use crate::certificate::VoteMetaData;
-use crate::certificate::{DACertificate, QuorumCertificate, YesNoSignature};
-=======
 use crate::certificate::{ViewSyncCertificate, AssembledSignature};
 use crate::certificate::VoteMetaData;
 use crate::certificate::{DACertificate, QuorumCertificate};
->>>>>>> 0b701c17
 use crate::data::DAProposal;
 use crate::data::ProposalType;
 
@@ -26,7 +20,7 @@
     consensus_type::sequencing_consensus::SequencingConsensus, node_implementation::ExchangesType,
     state::ConsensusTime,
 };
-use crate::vote::{ViewSyncData, self};
+use crate::vote::{ViewSyncData};
 use crate::vote::ViewSyncVote;
 use crate::vote::VoteAccumulator;
 use crate::vote::{Accumulator, DAVote, QuorumVote, TimeoutVote, VoteType, YesOrNoVote};
@@ -36,12 +30,8 @@
 use derivative::Derivative;
 use either::Either;
 use hotshot_utils::bincode::bincode_opts;
-<<<<<<< HEAD
-use jf_primitives::aead::KeyPair;
-=======
->>>>>>> 0b701c17
 use serde::Deserialize;
-use serde::{de::DeserializeOwned, Serialize};
+use serde::Serialize;
 use snafu::Snafu;
 use core::panic;
 use std::collections::BTreeSet;
@@ -90,11 +80,7 @@
     No(Commitment<COMMITTABLE>),
     /// Vote to time out and proceed to the next view.
     Timeout(Commitment<COMMITTABLE>),
-<<<<<<< HEAD
     /// Vote to pre-commit the view sync.
-=======
-    /// Vote for ViewSync
->>>>>>> 0b701c17
     ViewSyncPreCommit(Commitment<COMMITTABLE>),
     /// Vote to commit the view sync.
     ViewSyncCommit(Commitment<COMMITTABLE>),
@@ -373,36 +359,6 @@
                     &qc,
                 )
             }
-<<<<<<< HEAD
-
-            YesNoSignature::No(raw_signatures) => {
-                let mut yes_votes = 0;
-                let mut no_votes = 0;
-                for signature in &raw_signatures {
-                    if self.is_valid_vote(
-                        signature.0,
-                        &signature.1 .0,
-                        signature.1 .1.clone(),
-                        qc.view_number(),
-                        Checked::Unchecked(signature.1 .2.clone()),
-                    ) {
-                        if matches!(signature.1 .1, VoteData::Yes(thing) if thing == leaf_commitment)
-                        {
-                            yes_votes += u64::from(signature.1 .2.vote_count());
-                        } else if matches!(signature.1 .1, VoteData::No(thing) if thing == leaf_commitment)
-                        {
-                            no_votes += u64::from(signature.1 .2.vote_count());
-                        }
-                    }
-                }
-
-                if no_votes > 0 {
-                    error!("Too many no votes");
-                }
-
-                no_votes >= u64::from(self.failure_threshold())
-                    && yes_votes + no_votes >= u64::from(self.success_threshold())
-=======
             AssembledSignature::Yes(qc) => {
                 let real_commit = VoteData::Yes(leaf_commitment).commit();
                 let real_qc_pp = <TYPES::SignatureKey as SignatureKey>::get_public_parameter(
@@ -434,7 +390,6 @@
             | AssembledSignature::ViewSyncCommit(_)
             | AssembledSignature::ViewSyncFinalize(_) => {
                 panic!("QC should not be ViewSync type here");
->>>>>>> 0b701c17
             }
         }
     }
@@ -1085,17 +1040,10 @@
         commitment: Commitment<ViewSyncData<TYPES>>,
     ) -> (EncodedPublicKey, EncodedSignature);
 
-<<<<<<< HEAD
     /// Validate a certificate.
     fn is_valid_view_sync_cert(&self, certificate: Self::Certificate, round: TYPES::Time) -> bool;
 
     /// Sign a certificate.
-=======
-    /// Check whether a view sync certificate is valid
-    fn is_valid_view_sync_cert(&self, certificate: Self::Certificate, round: TYPES::Time) -> bool;
-
-    /// Signs a view sync certificate
->>>>>>> 0b701c17
     fn sign_certificate_proposal(&self, certificate: Self::Certificate) -> EncodedSignature;
 }
 
@@ -1257,61 +1205,8 @@
 
     
     fn is_valid_view_sync_cert(&self, certificate: Self::Certificate, round: TYPES::Time) -> bool {
-<<<<<<< HEAD
-        let (certificate_internal, threshold, data_commit) = match certificate {
-            ViewSyncCertificate::PreCommit(certificate_internal) => {
-                let commit = ViewSyncData::<TYPES> {
-                    relay: self
-                        .get_leader(round + certificate_internal.relay)
-                        .to_bytes(),
-                    round,
-                }
-                .commit();
-                (certificate_internal, self.failure_threshold(), commit)
-            }
-            ViewSyncCertificate::Commit(certificate_internal)
-            | ViewSyncCertificate::Finalize(certificate_internal) => {
-                let commit = ViewSyncData::<TYPES> {
-                    relay: self
-                        .get_leader(round + certificate_internal.relay)
-                        .to_bytes(),
-                    round,
-                }
-                .commit();
-                (certificate_internal, self.success_threshold(), commit)
-            }
-        };
-
-        let votes = match certificate_internal.signatures {
-            YesNoSignature::ViewSyncCommit(raw_signatures)
-            | YesNoSignature::ViewSyncPreCommit(raw_signatures)
-            | YesNoSignature::ViewSyncFinalize(raw_signatures) => raw_signatures
-                .iter()
-                .filter(|signature| {
-                    self.is_valid_vote(
-                        signature.0,
-                        &signature.1 .0,
-                        signature.1 .1.clone(),
-                        certificate_internal.round,
-                        Checked::Unchecked(signature.1 .2.clone()),
-                    ) && (
-                        matches!(signature.1 .1, VoteData::ViewSyncPreCommit(commit) if commit == data_commit)
-                        || matches!(signature.1 .1, VoteData::ViewSyncCommit(commit) if commit == data_commit)
-                        || matches!(signature.1 .1, VoteData::ViewSyncFinalize(commit) if commit == data_commit)
-                    )
-                })
-                .fold(0, |acc, x| (acc + u64::from(x.1 .2.vote_count()))),
-            _ => unimplemented!(),
-        };
-
-        votes >= threshold.into()
-    }
-
-    fn sign_certificate_proposal(&self, certificate: Self::Certificate) -> EncodedSignature {
-        TYPES::SignatureKey::sign(&self.private_key, certificate.commit().as_ref())
-=======
         // Sishan NOTE TODO: would be better to test this, looks like this func is never called.
-        let (certificate_internal, threshold, vote_data) = match certificate.clone() {
+        let (certificate_internal, _threshold, vote_data) = match certificate.clone() {
             ViewSyncCertificate::PreCommit(certificate_internal) => {
                 let vote_data = 
                     ViewSyncData::<TYPES> {
@@ -1390,7 +1285,6 @@
             &certificate.commit().as_ref()
         );
         signature
->>>>>>> 0b701c17
     }
 }
 
