//! The election trait, used to decide which node is the leader and determine if a vote is valid.

use super::node_implementation::{NodeImplementation, NodeType};
use super::signature_key::{EncodedPublicKey, EncodedSignature};
use crate::certificate::ViewSyncCertificate;
use crate::certificate::VoteMetaData;
<<<<<<< HEAD
use crate::certificate::{DACertificate, QuorumCertificate};
use crate::data::DAProposal;
use crate::data::ProposalType;
use crate::message::{
    CommitteeConsensusMessage, GeneralConsensusMessage, Message, SequencingMessage,
};
use crate::traits::network::CommunicationChannel;
use crate::traits::network::NetworkMsg;
use crate::traits::{
    consensus_type::sequencing_consensus::SequencingConsensus,
    node_implementation::{ExchangesType, SequencingExchangesType},
    state::ConsensusTime,
};
=======
use crate::certificate::{DACertificate, QuorumCertificate, YesNoSignature};
use crate::data::DAProposal;
use crate::data::ProposalType;
use crate::message::ConsensusMessage;
use crate::message::Message;
use crate::traits::network::CommunicationChannel;
use crate::traits::network::NetworkMsg;
use crate::traits::state::ConsensusTime;
use crate::vote::ViewSyncData;
use crate::vote::ViewSyncVote;
>>>>>>> 82cf03cc
use crate::vote::VoteAccumulator;
use crate::vote::{Accumulator, DAVote, QuorumVote, TimeoutVote, VoteType, YesOrNoVote};
use crate::{
    data::{LeafType, SequencingLeaf},
    traits::signature_key::SignatureKey,
};
use bincode::Options;
use commit::{Commitment, Committable};
use derivative::Derivative;
use either::Either;
use hotshot_utils::bincode::bincode_opts;
use jf_primitives::aead::KeyPair;
use serde::Deserialize;
use serde::{de::DeserializeOwned, Serialize};
use snafu::Snafu;
use std::collections::BTreeSet;
use std::fmt::Debug;
use std::hash::Hash;
use std::marker::PhantomData;
use std::num::NonZeroU64;
use tracing::error;

/// Error for election problems
#[derive(Snafu, Debug)]
pub enum ElectionError {
    /// stub error to be filled in
    StubError,
    /// Math error doing something
    /// NOTE: it would be better to make Election polymorphic over
    /// the election error and then have specific math errors
    MathError,
}

/// For items that will always have the same validity outcome on a successful check,
/// allows for the case of "not yet possible to check" where the check might be
/// attempted again at a later point in time, but saves on repeated checking when
/// the outcome is already knowable.
///
/// This would be a useful general utility.
pub enum Checked<T> {
    /// This item has been checked, and is valid
    Valid(T),
    /// This item has been checked, and is not valid
    Inval(T),
    /// This item has not been checked
    Unchecked(T),
}

/// Data to vote on for different types of votes.
#[derive(Serialize, Deserialize, Clone, Debug, PartialEq, Eq, Hash)]
#[serde(bound(deserialize = ""))]
pub enum VoteData<COMMITTABLE: Committable + Serialize + Clone> {
    /// Vote to provide availability for a block.
    DA(Commitment<COMMITTABLE>),
    /// Vote to append a leaf to the log.
    Yes(Commitment<COMMITTABLE>),
    /// Vote to reject a leaf from the log.
    No(Commitment<COMMITTABLE>),
    /// Vote to time out and proceed to the next view.
    Timeout(Commitment<COMMITTABLE>),
    /// Vote to synch the network on a particular view
    ViewSync(ViewSyncVoteData<COMMITTABLE>),
}

/// Data which `ViewSyncVotes` are signed over
#[derive(Serialize, Deserialize, Clone, Debug, PartialEq, Eq, Hash)]
#[serde(bound(deserialize = ""))]
pub enum ViewSyncVoteData<COMMITTABLE: Committable + Serialize + Clone> {
    /// A precommit vote
    PreCommit(Commitment<COMMITTABLE>),
    /// A commit vote
    Commit(Commitment<COMMITTABLE>),
    /// A finalize vote
    Finalize(Commitment<COMMITTABLE>),
}

impl<COMMITTABLE: Committable + Serialize + Clone> VoteData<COMMITTABLE> {
    #[must_use]
    /// Convert vote data into bytes.
    ///
    /// # Panics
    /// Panics if the serialization fails.
    pub fn as_bytes(&self) -> Vec<u8> {
        bincode_opts().serialize(&self).unwrap()
    }
}

/// Proof of this entity's right to vote, and of the weight of those votes
pub trait VoteToken:
    Clone
    + Debug
    + Send
    + Sync
    + serde::Serialize
    + for<'de> serde::Deserialize<'de>
    + PartialEq
    + Hash
    + Committable
{
    // type StakeTable;
    // type KeyPair: SignatureKey;
    // type ConsensusTime: ConsensusTime;

    /// the count, which validation will confirm
    fn vote_count(&self) -> NonZeroU64;
}

/// election config
pub trait ElectionConfig:
    Default + Clone + Serialize + DeserializeOwned + Sync + Send + core::fmt::Debug
{
}

/// A certificate of some property which has been signed by a quroum of nodes.
pub trait SignedCertificate<SIGNATURE: SignatureKey, TIME, TOKEN, COMMITTABLE>
where
    Self: Send + Sync + Clone + Serialize + for<'a> Deserialize<'a>,
    COMMITTABLE: Committable + Serialize + Clone,
    TOKEN: VoteToken,
{
    /// Build a QC from the threshold signature and commitment
    fn from_signatures_and_commitment(
        view_number: TIME,
        signatures: YesNoSignature<COMMITTABLE, TOKEN>,
        commit: Commitment<COMMITTABLE>,
    ) -> Self;

    /// Get the view number.
    fn view_number(&self) -> TIME;

    /// Get signatures.
    fn signatures(&self) -> YesNoSignature<COMMITTABLE, TOKEN>;

    // TODO (da) the following functions should be refactored into a QC-specific trait.

    /// Get the leaf commitment.
    fn leaf_commitment(&self) -> Commitment<COMMITTABLE>;

    /// Set the leaf commitment.
    fn set_leaf_commitment(&mut self, commitment: Commitment<COMMITTABLE>);

    /// Get whether the certificate is for the genesis block.
    fn is_genesis(&self) -> bool;

    /// To be used only for generating the genesis quorum certificate; will fail if used anywhere else
    fn genesis() -> Self;
}

/// A protocol for determining membership in and participating in a ccommittee.
pub trait Membership<TYPES: NodeType>: Clone + Eq + PartialEq + Send + Sync + 'static {
    /// Data used to determine the weight (voting power) of participants.
    type StakeTable: Send + Sync;

    /// generate a default election configuration
    fn default_election_config(num_nodes: u64) -> TYPES::ElectionConfigType;

    /// create an election
    /// TODO may want to move this to a testableelection trait
    fn create_election(keys: Vec<TYPES::SignatureKey>, config: TYPES::ElectionConfigType) -> Self;

    /// Returns the table from the current committed state
    fn get_stake_table(
        &self,
        view_number: TYPES::Time,
        state: &TYPES::StateType,
    ) -> Self::StakeTable;

    /// The leader of the committee for view `view_number`.
    fn get_leader(&self, view_number: TYPES::Time) -> TYPES::SignatureKey;

    /// The members of the committee for view `view_number`.
    fn get_committee(&self, view_number: TYPES::Time) -> BTreeSet<TYPES::SignatureKey>;

    /// Attempts to generate a vote token for self
    ///
    /// Returns `None` if the number of seats would be zero
    /// # Errors
    /// TODO tbd
    fn make_vote_token(
        &self,
        view_number: TYPES::Time,
        priv_key: &<TYPES::SignatureKey as SignatureKey>::PrivateKey,
    ) -> Result<Option<TYPES::VoteTokenType>, ElectionError>;

    /// Checks the claims of a received vote token
    ///
    /// # Errors
    /// TODO tbd
    fn validate_vote_token(
        &self,
        view_number: TYPES::Time,
        pub_key: TYPES::SignatureKey,
        token: Checked<TYPES::VoteTokenType>,
    ) -> Result<Checked<TYPES::VoteTokenType>, ElectionError>;

    /// Returns the threshold for a specific `Membership` implementation
    fn success_threshold(&self) -> NonZeroU64;

    /// Returns the threshold for a specific `Membership` implementation
    fn failure_threshold(&self) -> NonZeroU64;
}

/// Protocol for exchanging proposals and votes to make decisions in a distributed network.
///
/// An instance of [`ConsensusExchange`] represents the state of one participant in the protocol,
/// allowing them to vote and query information about the overall state of the protocol (such as
/// membership and leader status).
pub trait ConsensusExchange<TYPES: NodeType, M: NetworkMsg>: Send + Sync {
    /// A proposal for participants to vote on.
    type Proposal: ProposalType<NodeType = TYPES>;
    /// A vote on a [`Proposal`](Self::Proposal).
    type Vote: VoteType<TYPES>;
    /// A [`SignedCertificate`] attesting to a decision taken by the committee.
    type Certificate: SignedCertificate<TYPES::SignatureKey, TYPES::Time, TYPES::VoteTokenType, Self::Commitment>
        + Hash
        + Eq;
    /// The committee eligible to make decisions.
    type Membership: Membership<TYPES>;
    /// Network used by [`Membership`](Self::Membership) to communicate.
    type Networking: CommunicationChannel<TYPES, M, Self::Proposal, Self::Vote, Self::Membership>;
    /// Commitments to items which are the subject of proposals and decisions.
    type Commitment: Committable + Serialize + Clone;

    /// Join a [`ConsensusExchange`] with the given identity (`pk` and `sk`).
    fn create(
        keys: Vec<TYPES::SignatureKey>,
        config: TYPES::ElectionConfigType,
        network: Self::Networking,
        pk: TYPES::SignatureKey,
        sk: <TYPES::SignatureKey as SignatureKey>::PrivateKey,
        ek: jf_primitives::aead::KeyPair,
    ) -> Self;

    /// The network being used by this exchange.
    fn network(&self) -> &Self::Networking;

    /// The leader of the [`Membership`](Self::Membership) at time `view_number`.
    fn get_leader(&self, view_number: TYPES::Time) -> TYPES::SignatureKey {
        self.membership().get_leader(view_number)
    }

    /// Whether this participant is leader at time `view_number`.
    fn is_leader(&self, view_number: TYPES::Time) -> bool {
        &self.get_leader(view_number) == self.public_key()
    }

    /// Threshold required to approve a [`Proposal`](Self::Proposal).
    fn success_threshold(&self) -> NonZeroU64 {
        self.membership().success_threshold()
    }

    /// Threshold required to know a success threshold will not be reached
    fn failure_threshold(&self) -> NonZeroU64 {
        self.membership().failure_threshold()
    }

    /// Attempts to generate a vote token for participation at time `view_number`.
    ///
    /// # Errors
    /// When unable to make a vote token because not part of the committee
    fn make_vote_token(
        &self,
        view_number: TYPES::Time,
    ) -> std::result::Result<std::option::Option<TYPES::VoteTokenType>, ElectionError> {
        self.membership()
            .make_vote_token(view_number, self.private_key())
    }

    /// The contents of a vote on `commit`.
    fn vote_data(&self, commit: Commitment<Self::Commitment>) -> VoteData<Self::Commitment>;

    /// Validate a QC.
    fn is_valid_cert(&self, qc: &Self::Certificate, commit: Commitment<Self::Commitment>) -> bool {
        if qc.is_genesis() && qc.view_number() == TYPES::Time::genesis() {
            return true;
        }
        let leaf_commitment = qc.leaf_commitment();

        if leaf_commitment != commit {
            return false;
        }
        // TODO ED Write a test to check this fails if leaf_commitment != what commit was signed over
        match qc.signatures() {
            YesNoSignature::Yes(raw_signatures) => {
                let yes_votes = raw_signatures
                    .iter()
                    .filter(|signature| {
                        self.is_valid_vote(
                            signature.0,
                            &signature.1 .0,
                            signature.1 .1.clone(),
                            qc.view_number(),
                            Checked::Unchecked(signature.1 .2.clone()),
                        ) && (matches!(signature.1 .1, VoteData::Yes(commit) if commit == leaf_commitment) || matches!(signature.1 .1, VoteData::DA(commit) if commit == leaf_commitment))
                    })
                    .fold(0, |acc, x| (acc + u64::from(x.1 .2.vote_count())));

                yes_votes >= u64::from(self.success_threshold())
            }

            YesNoSignature::No(raw_signatures) => {
                let mut yes_votes = 0;
                let mut no_votes = 0;
                for signature in &raw_signatures {
                    if self.is_valid_vote(
                        signature.0,
                        &signature.1 .0,
                        signature.1 .1.clone(),
                        qc.view_number(),
                        Checked::Unchecked(signature.1 .2.clone()),
                    ) {
                        if matches!(signature.1 .1, VoteData::Yes(thing) if thing == leaf_commitment)
                        {
                            yes_votes += u64::from(signature.1 .2.vote_count());
                        } else if matches!(signature.1 .1, VoteData::Yes(thing) if thing == leaf_commitment)
                        {
                            no_votes += u64::from(signature.1 .2.vote_count());
                        }
                    }
                }

                no_votes >= u64::from(self.failure_threshold())
                    && yes_votes + no_votes >= u64::from(self.success_threshold())
            }
        }
    }

    /// Validate a vote by checking its signature and token.
    fn is_valid_vote(
        &self,
        encoded_key: &EncodedPublicKey,
        encoded_signature: &EncodedSignature,
        data: VoteData<Self::Commitment>,
        view_number: TYPES::Time,
        vote_token: Checked<TYPES::VoteTokenType>,
    ) -> bool {
        let mut is_valid_vote_token = false;
        let mut is_valid_signature = false;
        if let Some(key) = <TYPES::SignatureKey as SignatureKey>::from_bytes(encoded_key) {
            is_valid_signature = key.validate(encoded_signature, &data.as_bytes());
            let valid_vote_token =
                self.membership()
                    .validate_vote_token(view_number, key, vote_token);
            is_valid_vote_token = match valid_vote_token {
                Err(_) => {
                    error!("Vote token was invalid");
                    false
                }
                Ok(Checked::Valid(_)) => true,
                Ok(Checked::Inval(_) | Checked::Unchecked(_)) => false,
            };
        }
        is_valid_signature && is_valid_vote_token
    }

    #[doc(hidden)]
    fn accumulate_internal(
        &self,
        vota_meta: VoteMetaData<Self::Commitment, TYPES::VoteTokenType, TYPES::Time>,
        accumulator: VoteAccumulator<TYPES::VoteTokenType, Self::Commitment>,
    ) -> Either<VoteAccumulator<TYPES::VoteTokenType, Self::Commitment>, Self::Certificate> {
        if !self.is_valid_vote(
            &vota_meta.encoded_key,
            &vota_meta.encoded_signature,
            vota_meta.data.clone(),
            vota_meta.view_number,
            // Ignoring deserialization errors below since we are getting rid of it soon
            Checked::Unchecked(vota_meta.vote_token.clone()),
        ) {
            return Either::Left(accumulator);
        }

        match accumulator.append((
            vota_meta.commitment,
            (
                vota_meta.encoded_key.clone(),
                (
                    vota_meta.encoded_signature.clone(),
                    vota_meta.data,
                    vota_meta.vote_token,
                ),
            ),
        )) {
            Either::Left(accumulator) => Either::Left(accumulator),
            Either::Right(signatures) => {
                Either::Right(Self::Certificate::from_signatures_and_commitment(
                    vota_meta.view_number,
                    signatures,
                    vota_meta.commitment,
                ))
            }
        }
    }

    /// Add a vote to the accumulating signature.  Return The certificate if the vote
    /// brings us over the threshould, Else return the accumulator.
    #[allow(clippy::too_many_arguments)]
    fn accumulate_vote(
        &self,
        encoded_key: &EncodedPublicKey,
        encoded_signature: &EncodedSignature,
        leaf_commitment: Commitment<Self::Commitment>,
        vote_data: VoteData<Self::Commitment>,
        vote_token: TYPES::VoteTokenType,
        view_number: TYPES::Time,
        accumlator: VoteAccumulator<TYPES::VoteTokenType, Self::Commitment>,
    ) -> Either<VoteAccumulator<TYPES::VoteTokenType, Self::Commitment>, Self::Certificate>;

    /// The committee which votes on proposals.
    fn membership(&self) -> &Self::Membership;

    /// This participant's public key.
    fn public_key(&self) -> &TYPES::SignatureKey;

    /// This participant's private key.
    fn private_key(&self) -> &<TYPES::SignatureKey as SignatureKey>::PrivateKey;
}

/// A [`ConsensusExchange`] where participants vote to provide availability for blobs of data.
<<<<<<< HEAD
pub trait CommitteeExchangeType<TYPES: NodeType<ConsensusType = SequencingConsensus>, M: NetworkMsg>:
    ConsensusExchange<TYPES, SequencingLeaf<TYPES>, M>
=======
pub trait CommitteeExchangeType<TYPES: NodeType, LEAF: LeafType<NodeType = TYPES>, M: NetworkMsg>:
    ConsensusExchange<TYPES, M>
>>>>>>> 82cf03cc
{
    /// Sign a DA proposal.
    fn sign_da_proposal(&self, block_commitment: &Commitment<TYPES::BlockType>)
        -> EncodedSignature;

    /// Sign a vote on DA proposal.
    ///
    /// The block commitment and the type of the vote (DA) are signed, which is the minimum amount
    /// of information necessary for checking that this node voted on that block.
    fn sign_da_vote(
        &self,
        block_commitment: Commitment<TYPES::BlockType>,
    ) -> (EncodedPublicKey, EncodedSignature);

    /// Create a message with a vote on DA proposal.
    fn create_da_message<
        I: NodeImplementation<TYPES, ConsensusMessage = SequencingMessage<TYPES, I>>,
    >(
        &self,
        justify_qc_commitment: Commitment<QuorumCertificate<TYPES, I::Leaf>>,
        block_commitment: Commitment<TYPES::BlockType>,
        current_view: TYPES::Time,
        vote_token: TYPES::VoteTokenType,
    ) -> CommitteeConsensusMessage<TYPES, I>
    where
<<<<<<< HEAD
        I::Exchanges: SequencingExchangesType<TYPES, Message<TYPES, I>>;
=======
        I::CommitteeExchange:
            ConsensusExchange<TYPES, Message<TYPES, I>, Vote = DAVote<TYPES, I::Leaf>>;
>>>>>>> 82cf03cc
}

/// Standard implementation of [`CommitteeExchangeType`] utilizing a DA committee.
#[derive(Derivative)]
#[derivative(Clone, Debug)]
pub struct CommitteeExchange<
    TYPES: NodeType<ConsensusType = SequencingConsensus>,
    MEMBERSHIP: Membership<TYPES>,
    NETWORK: CommunicationChannel<
        TYPES,
        M,
        DAProposal<TYPES>,
        DAVote<TYPES, SequencingLeaf<TYPES>>,
        MEMBERSHIP,
    >,
    M: NetworkMsg,
> {
    /// The network being used by this exchange.
    network: NETWORK,
    /// The committee which votes on proposals.
    membership: MEMBERSHIP,
    /// This participant's public key.
    public_key: TYPES::SignatureKey,
    /// This participant's private key.
    #[derivative(Debug = "ignore")]
    private_key: <TYPES::SignatureKey as SignatureKey>::PrivateKey,
    /// This participant's encryption key.
    _encryption_key: jf_primitives::aead::KeyPair,
    #[doc(hidden)]
    _pd: PhantomData<(TYPES, MEMBERSHIP, M)>,
}

impl<
        TYPES: NodeType<ConsensusType = SequencingConsensus>,
        MEMBERSHIP: Membership<TYPES>,
        NETWORK: CommunicationChannel<
            TYPES,
            M,
            DAProposal<TYPES>,
            DAVote<TYPES, SequencingLeaf<TYPES>>,
            MEMBERSHIP,
        >,
        M: NetworkMsg,
    > CommitteeExchangeType<TYPES, M> for CommitteeExchange<TYPES, MEMBERSHIP, NETWORK, M>
{
    /// Sign a DA proposal.
    fn sign_da_proposal(
        &self,
        block_commitment: &Commitment<TYPES::BlockType>,
    ) -> EncodedSignature {
        let signature = TYPES::SignatureKey::sign(&self.private_key, block_commitment.as_ref());
        signature
    }
    /// Sign a vote on DA proposal.
    ///
    /// The block commitment and the type of the vote (DA) are signed, which is the minimum amount
    /// of information necessary for checking that this node voted on that block.
    fn sign_da_vote(
        &self,
        block_commitment: Commitment<TYPES::BlockType>,
    ) -> (EncodedPublicKey, EncodedSignature) {
        let signature = TYPES::SignatureKey::sign(
            &self.private_key,
<<<<<<< HEAD
            &VoteData::<TYPES, SequencingLeaf<TYPES>>::DA(block_commitment).as_bytes(),
=======
            &VoteData::<TYPES::BlockType>::DA(block_commitment).as_bytes(),
>>>>>>> 82cf03cc
        );
        (self.public_key.to_bytes(), signature)
    }
    /// Create a message with a vote on DA proposal.
    fn create_da_message<
        I: NodeImplementation<TYPES, ConsensusMessage = SequencingMessage<TYPES, I>>,
    >(
        &self,
        justify_qc_commitment: Commitment<QuorumCertificate<TYPES, I::Leaf>>,
        block_commitment: Commitment<TYPES::BlockType>,
        current_view: TYPES::Time,
        vote_token: TYPES::VoteTokenType,
    ) -> CommitteeConsensusMessage<TYPES, I>
    where
<<<<<<< HEAD
        I::Exchanges: SequencingExchangesType<TYPES, Message<TYPES, I>>,
=======
        I::CommitteeExchange:
            ConsensusExchange<TYPES, Message<TYPES, I>, Vote = DAVote<TYPES, I::Leaf>>,
>>>>>>> 82cf03cc
    {
        let signature = self.sign_da_vote(block_commitment);
        CommitteeConsensusMessage::<TYPES, I>::DAVote(DAVote {
            justify_qc_commitment,
            signature,
            block_commitment,
            current_view,
            vote_token,
            vote_data: VoteData::DA(block_commitment),
        })
    }
}

impl<
        TYPES: NodeType<ConsensusType = SequencingConsensus>,
        MEMBERSHIP: Membership<TYPES>,
        NETWORK: CommunicationChannel<
            TYPES,
            M,
            DAProposal<TYPES>,
            DAVote<TYPES, SequencingLeaf<TYPES>>,
            MEMBERSHIP,
        >,
        M: NetworkMsg,
<<<<<<< HEAD
    > ConsensusExchange<TYPES, SequencingLeaf<TYPES>, M>
    for CommitteeExchange<TYPES, MEMBERSHIP, NETWORK, M>
=======
    > ConsensusExchange<TYPES, M> for CommitteeExchange<TYPES, LEAF, MEMBERSHIP, NETWORK, M>
>>>>>>> 82cf03cc
{
    type Proposal = DAProposal<TYPES>;
    type Vote = DAVote<TYPES, SequencingLeaf<TYPES>>;
    type Certificate = DACertificate<TYPES>;
    type Membership = MEMBERSHIP;
    type Networking = NETWORK;
    type Commitment = TYPES::BlockType;

    fn create(
        keys: Vec<TYPES::SignatureKey>,
        config: TYPES::ElectionConfigType,
        network: Self::Networking,
        pk: TYPES::SignatureKey,
        sk: <TYPES::SignatureKey as SignatureKey>::PrivateKey,
        ek: jf_primitives::aead::KeyPair,
    ) -> Self {
        let membership =
<<<<<<< HEAD
            <Self as ConsensusExchange<TYPES, SequencingLeaf<TYPES>, M>>::Membership::create_election(keys, config);
=======
            <Self as ConsensusExchange<TYPES, M>>::Membership::create_election(keys, config);
>>>>>>> 82cf03cc
        Self {
            network,
            membership,
            public_key: pk,
            private_key: sk,
            _encryption_key: ek,
            _pd: PhantomData,
        }
    }
    fn network(&self) -> &NETWORK {
        &self.network
    }
    fn make_vote_token(
        &self,
        view_number: TYPES::Time,
    ) -> std::result::Result<std::option::Option<TYPES::VoteTokenType>, ElectionError> {
        self.membership
            .make_vote_token(view_number, &self.private_key)
    }

<<<<<<< HEAD
    fn vote_data(
        &self,
        commit: Commitment<Self::Commitment>,
    ) -> VoteData<TYPES, SequencingLeaf<TYPES>> {
=======
    fn vote_data(&self, commit: Commitment<Self::Commitment>) -> VoteData<Self::Commitment> {
>>>>>>> 82cf03cc
        VoteData::DA(commit)
    }

    /// Add a vote to the accumulating signature.  Return The certificate if the vote
    /// brings us over the threshould, Else return the accumulator.
    fn accumulate_vote(
        &self,
        encoded_key: &EncodedPublicKey,
        encoded_signature: &EncodedSignature,
        leaf_commitment: Commitment<Self::Commitment>,
        vote_data: VoteData<Self::Commitment>,
        vote_token: TYPES::VoteTokenType,
        view_number: TYPES::Time,
        accumlator: VoteAccumulator<TYPES::VoteTokenType, Self::Commitment>,
    ) -> Either<VoteAccumulator<TYPES::VoteTokenType, Self::Commitment>, Self::Certificate> {
        let meta = VoteMetaData {
            encoded_key: encoded_key.clone(),
            encoded_signature: encoded_signature.clone(),
            commitment: leaf_commitment,
            data: vote_data,
            vote_token,
            view_number,
        };
        self.accumulate_internal(meta, accumlator)
    }
    fn membership(&self) -> &Self::Membership {
        &self.membership
    }
    fn public_key(&self) -> &TYPES::SignatureKey {
        &self.public_key
    }
    fn private_key(&self) -> &<<TYPES as NodeType>::SignatureKey as SignatureKey>::PrivateKey {
        &self.private_key
    }
}

/// A [`ConsensusExchange`] where participants vote to append items to a log.
pub trait QuorumExchangeType<TYPES: NodeType, LEAF: LeafType<NodeType = TYPES>, M: NetworkMsg>:
    ConsensusExchange<TYPES, M>
{
    /// Create a message with a positive vote on validating or commitment proposal.
    fn create_yes_message<I: NodeImplementation<TYPES, Leaf = LEAF>>(
        &self,
        justify_qc_commitment: Commitment<Self::Certificate>,
        leaf_commitment: Commitment<LEAF>,
        current_view: TYPES::Time,
        vote_token: TYPES::VoteTokenType,
    ) -> GeneralConsensusMessage<TYPES, I>
    where
<<<<<<< HEAD
        <Self as ConsensusExchange<TYPES, LEAF, M>>::Certificate: commit::Committable,
        I::Exchanges: ExchangesType<TYPES::ConsensusType, TYPES, LEAF, Message<TYPES, I>>;

=======
        <Self as ConsensusExchange<TYPES, M>>::Certificate: commit::Committable,
        I::QuorumExchange:
            ConsensusExchange<TYPES, Message<TYPES, I>, Vote = QuorumVote<TYPES, LEAF>>;
>>>>>>> 82cf03cc
    /// Sign a validating or commitment proposal.
    fn sign_validating_or_commitment_proposal<I: NodeImplementation<TYPES>>(
        &self,
        leaf_commitment: &Commitment<LEAF>,
    ) -> EncodedSignature;

    /// Sign a positive vote on validating or commitment proposal.
    ///
    /// The leaf commitment and the type of the vote (yes) are signed, which is the minimum amount
    /// of information necessary for any user of the subsequently constructed QC to check that this
    /// node voted `Yes` on that leaf. The leaf is expected to be reconstructed based on other
    /// information in the yes vote.
    fn sign_yes_vote(
        &self,
        leaf_commitment: Commitment<LEAF>,
    ) -> (EncodedPublicKey, EncodedSignature);

    /// Sign a neagtive vote on validating or commitment proposal.
    ///
    /// The leaf commitment and the type of the vote (no) are signed, which is the minimum amount
    /// of information necessary for any user of the subsequently constructed QC to check that this
    /// node voted `No` on that leaf.
    fn sign_no_vote(
        &self,
        leaf_commitment: Commitment<LEAF>,
    ) -> (EncodedPublicKey, EncodedSignature);

    /// Sign a timeout vote.
    ///
    /// We only sign the view number, which is the minimum amount of information necessary for
    /// checking that this node timed out on that view.
    ///
    /// This also allows for the high QC included with the vote to be spoofed in a MITM scenario,
    /// but it is outside our threat model.
    fn sign_timeout_vote(&self, view_number: TYPES::Time) -> (EncodedPublicKey, EncodedSignature);

    /// Create a message with a negative vote on validating or commitment proposal.
    fn create_no_message<I: NodeImplementation<TYPES, Leaf = LEAF>>(
        &self,
        justify_qc_commitment: Commitment<QuorumCertificate<TYPES, LEAF>>,
        leaf_commitment: Commitment<LEAF>,
        current_view: TYPES::Time,
        vote_token: TYPES::VoteTokenType,
    ) -> GeneralConsensusMessage<TYPES, I>
    where
<<<<<<< HEAD
        I::Exchanges: ExchangesType<TYPES::ConsensusType, TYPES, I::Leaf, Message<TYPES, I>>;
=======
        I::QuorumExchange:
            ConsensusExchange<TYPES, Message<TYPES, I>, Vote = QuorumVote<TYPES, LEAF>>;
>>>>>>> 82cf03cc

    /// Create a message with a timeout vote on validating or commitment proposal.
    fn create_timeout_message<I: NodeImplementation<TYPES, Leaf = LEAF>>(
        &self,
        justify_qc: QuorumCertificate<TYPES, LEAF>,
        current_view: TYPES::Time,
        vote_token: TYPES::VoteTokenType,
    ) -> GeneralConsensusMessage<TYPES, I>
    where
<<<<<<< HEAD
        I::Exchanges: ExchangesType<TYPES::ConsensusType, TYPES, I::Leaf, Message<TYPES, I>>;
=======
        I::QuorumExchange:
            ConsensusExchange<TYPES, Message<TYPES, I>, Vote = QuorumVote<TYPES, LEAF>>;
>>>>>>> 82cf03cc
}

/// Standard implementation of [`QuroumExchangeType`] based on Hot Stuff consensus.
#[derive(Derivative)]
#[derivative(Clone, Debug)]
pub struct QuorumExchange<
    TYPES: NodeType,
    LEAF: LeafType<NodeType = TYPES>,
    PROPOSAL: ProposalType<NodeType = TYPES>,
    MEMBERSHIP: Membership<TYPES>,
    NETWORK: CommunicationChannel<TYPES, M, PROPOSAL, QuorumVote<TYPES, LEAF>, MEMBERSHIP>,
    M: NetworkMsg,
> {
    /// The network being used by this exchange.
    network: NETWORK,
    /// The committee which votes on proposals.
    membership: MEMBERSHIP,
    /// This participant's public key.
    public_key: TYPES::SignatureKey,
    /// This participant's private key.
    #[derivative(Debug = "ignore")]
    private_key: <TYPES::SignatureKey as SignatureKey>::PrivateKey,
    /// This participant's encryption key
    _encryption_key: KeyPair,
    #[doc(hidden)]
    _pd: PhantomData<(LEAF, PROPOSAL, MEMBERSHIP, M)>,
}

impl<
        TYPES: NodeType,
        LEAF: LeafType<NodeType = TYPES>,
        MEMBERSHIP: Membership<TYPES>,
        PROPOSAL: ProposalType<NodeType = TYPES>,
        NETWORK: CommunicationChannel<TYPES, M, PROPOSAL, QuorumVote<TYPES, LEAF>, MEMBERSHIP>,
        M: NetworkMsg,
    > QuorumExchangeType<TYPES, LEAF, M>
    for QuorumExchange<TYPES, LEAF, PROPOSAL, MEMBERSHIP, NETWORK, M>
{
    /// Create a message with a positive vote on validating or commitment proposal.
    fn create_yes_message<I: NodeImplementation<TYPES, Leaf = LEAF>>(
        &self,
        justify_qc_commitment: Commitment<QuorumCertificate<TYPES, LEAF>>,
        leaf_commitment: Commitment<LEAF>,
        current_view: TYPES::Time,
        vote_token: TYPES::VoteTokenType,
    ) -> GeneralConsensusMessage<TYPES, I>
    where
<<<<<<< HEAD
        I::Exchanges: ExchangesType<TYPES::ConsensusType, TYPES, LEAF, Message<TYPES, I>>,
=======
        I::QuorumExchange:
            ConsensusExchange<TYPES, Message<TYPES, I>, Vote = QuorumVote<TYPES, LEAF>>,
>>>>>>> 82cf03cc
    {
        let signature = self.sign_yes_vote(leaf_commitment);
        GeneralConsensusMessage::<TYPES, I>::Vote(QuorumVote::Yes(YesOrNoVote {
            justify_qc_commitment,
            signature,
            leaf_commitment,
            current_view,
            vote_token,
            vote_data: VoteData::Yes(leaf_commitment),
        }))
    }
    /// Sign a validating or commitment proposal.
    fn sign_validating_or_commitment_proposal<I: NodeImplementation<TYPES>>(
        &self,
        leaf_commitment: &Commitment<LEAF>,
    ) -> EncodedSignature {
        let signature = TYPES::SignatureKey::sign(&self.private_key, leaf_commitment.as_ref());
        signature
    }

    /// Sign a positive vote on validating or commitment proposal.
    ///
    /// The leaf commitment and the type of the vote (yes) are signed, which is the minimum amount
    /// of information necessary for any user of the subsequently constructed QC to check that this
    /// node voted `Yes` on that leaf. The leaf is expected to be reconstructed based on other
    /// information in the yes vote.
    fn sign_yes_vote(
        &self,
        leaf_commitment: Commitment<LEAF>,
    ) -> (EncodedPublicKey, EncodedSignature) {
        let signature = TYPES::SignatureKey::sign(
            &self.private_key,
            &VoteData::<LEAF>::Yes(leaf_commitment).as_bytes(),
        );
        (self.public_key.to_bytes(), signature)
    }

    /// Sign a neagtive vote on validating or commitment proposal.
    ///
    /// The leaf commitment and the type of the vote (no) are signed, which is the minimum amount
    /// of information necessary for any user of the subsequently constructed QC to check that this
    /// node voted `No` on that leaf.
    fn sign_no_vote(
        &self,
        leaf_commitment: Commitment<LEAF>,
    ) -> (EncodedPublicKey, EncodedSignature) {
        let signature = TYPES::SignatureKey::sign(
            &self.private_key,
            &VoteData::<LEAF>::No(leaf_commitment).as_bytes(),
        );
        (self.public_key.to_bytes(), signature)
    }

    /// Sign a timeout vote.
    ///
    /// We only sign the view number, which is the minimum amount of information necessary for
    /// checking that this node timed out on that view.
    ///
    /// This also allows for the high QC included with the vote to be spoofed in a MITM scenario,
    /// but it is outside our threat model.
    fn sign_timeout_vote(&self, view_number: TYPES::Time) -> (EncodedPublicKey, EncodedSignature) {
        let signature = TYPES::SignatureKey::sign(
            &self.private_key,
            &VoteData::<TYPES::Time>::Timeout(view_number.commit()).as_bytes(),
        );
        (self.public_key.to_bytes(), signature)
    }
    /// Create a message with a negative vote on validating or commitment proposal.
    fn create_no_message<I: NodeImplementation<TYPES, Leaf = LEAF>>(
        &self,
        justify_qc_commitment: Commitment<QuorumCertificate<TYPES, LEAF>>,
        leaf_commitment: Commitment<LEAF>,
        current_view: TYPES::Time,
        vote_token: TYPES::VoteTokenType,
    ) -> GeneralConsensusMessage<TYPES, I>
    where
<<<<<<< HEAD
        I::Exchanges: ExchangesType<TYPES::ConsensusType, TYPES, LEAF, Message<TYPES, I>>,
=======
        I::QuorumExchange:
            ConsensusExchange<TYPES, Message<TYPES, I>, Vote = QuorumVote<TYPES, LEAF>>,
>>>>>>> 82cf03cc
    {
        let signature = self.sign_no_vote(leaf_commitment);
        GeneralConsensusMessage::<TYPES, I>::Vote(QuorumVote::No(YesOrNoVote {
            justify_qc_commitment,
            signature,
            leaf_commitment,
            current_view,
            vote_token,
            vote_data: VoteData::No(leaf_commitment),
        }))
    }

    /// Create a message with a timeout vote on validating or commitment proposal.
    fn create_timeout_message<I: NodeImplementation<TYPES, Leaf = LEAF>>(
        &self,
        justify_qc: QuorumCertificate<TYPES, LEAF>,
        current_view: TYPES::Time,
        vote_token: TYPES::VoteTokenType,
    ) -> GeneralConsensusMessage<TYPES, I>
    where
<<<<<<< HEAD
        I::Exchanges: ExchangesType<TYPES::ConsensusType, TYPES, I::Leaf, Message<TYPES, I>>,
=======
        I::QuorumExchange:
            ConsensusExchange<TYPES, Message<TYPES, I>, Vote = QuorumVote<TYPES, LEAF>>,
>>>>>>> 82cf03cc
    {
        let signature = self.sign_timeout_vote(current_view);
        GeneralConsensusMessage::<TYPES, I>::Vote(QuorumVote::Timeout(TimeoutVote {
            justify_qc,
            signature,
            current_view,
            vote_token,
            vote_data: VoteData::Timeout(current_view.commit()),
        }))
    }
}

impl<
        TYPES: NodeType,
        LEAF: LeafType<NodeType = TYPES>,
        PROPOSAL: ProposalType<NodeType = TYPES>,
        MEMBERSHIP: Membership<TYPES>,
        NETWORK: CommunicationChannel<TYPES, M, PROPOSAL, QuorumVote<TYPES, LEAF>, MEMBERSHIP>,
        M: NetworkMsg,
    > ConsensusExchange<TYPES, M>
    for QuorumExchange<TYPES, LEAF, PROPOSAL, MEMBERSHIP, NETWORK, M>
{
    type Proposal = PROPOSAL;
    type Vote = QuorumVote<TYPES, LEAF>;
    type Certificate = QuorumCertificate<TYPES, LEAF>;
    type Membership = MEMBERSHIP;
    type Networking = NETWORK;
    type Commitment = LEAF;

    fn create(
        keys: Vec<TYPES::SignatureKey>,
        config: TYPES::ElectionConfigType,
        network: Self::Networking,
        pk: TYPES::SignatureKey,
        sk: <TYPES::SignatureKey as SignatureKey>::PrivateKey,
        ek: jf_primitives::aead::KeyPair,
    ) -> Self {
        let membership =
            <Self as ConsensusExchange<TYPES, M>>::Membership::create_election(keys, config);
        Self {
            network,
            membership,
            public_key: pk,
            private_key: sk,
            _encryption_key: ek,
            _pd: PhantomData,
        }
    }

    fn network(&self) -> &NETWORK {
        &self.network
    }

    fn vote_data(&self, commit: Commitment<Self::Commitment>) -> VoteData<Self::Commitment> {
        VoteData::Yes(commit)
    }

    /// Add a vote to the accumulating signature.  Return The certificate if the vote
    /// brings us over the threshould, Else return the accumulator.
    fn accumulate_vote(
        &self,
        encoded_key: &EncodedPublicKey,
        encoded_signature: &EncodedSignature,
        leaf_commitment: Commitment<LEAF>,
        vote_data: VoteData<Self::Commitment>,
        vote_token: TYPES::VoteTokenType,
        view_number: TYPES::Time,
        accumlator: VoteAccumulator<TYPES::VoteTokenType, LEAF>,
    ) -> Either<VoteAccumulator<TYPES::VoteTokenType, LEAF>, Self::Certificate> {
        let meta = VoteMetaData {
            encoded_key: encoded_key.clone(),
            encoded_signature: encoded_signature.clone(),
            commitment: leaf_commitment,
            data: vote_data,
            vote_token,
            view_number,
        };
        self.accumulate_internal(meta, accumlator)
    }
    fn membership(&self) -> &Self::Membership {
        &self.membership
    }
    fn public_key(&self) -> &TYPES::SignatureKey {
        &self.public_key
    }
    fn private_key(&self) -> &<<TYPES as NodeType>::SignatureKey as SignatureKey>::PrivateKey {
        &self.private_key
    }
}

/// A [`ConsensusExchange`] where participants synchronize which view the network should be in.
pub trait ViewSyncExchangeType<TYPES: NodeType, M: NetworkMsg>:
    ConsensusExchange<TYPES, M>
{
    /// Creates a precommit vote
    fn create_precommit_message<I: NodeImplementation<TYPES>>(&self) -> ConsensusMessage<TYPES, I>;

    /// Signs a precommit vote
    fn sign_precommit_message(&self) -> (EncodedPublicKey, EncodedSignature);

    /// Creates a commit vote
    fn create_commit_message<I: NodeImplementation<TYPES>>(&self) -> ConsensusMessage<TYPES, I>;

    /// Signs a commit vote
    fn sign_commit_message(&self) -> (EncodedPublicKey, EncodedSignature);

    /// Creates a finalize vote
    fn create_finalize_message<I: NodeImplementation<TYPES>>(&self) -> ConsensusMessage<TYPES, I>;

    /// Sings a finalize vote
    fn sign_finalize_message(&self) -> (EncodedPublicKey, EncodedSignature);
}

/// Standard implementation of [`ViewSyncExchangeType`] based on Hot Stuff consensus.
pub struct ViewSyncExchange<
    TYPES: NodeType,
    PROPOSAL: ProposalType<NodeType = TYPES>,
    MEMBERSHIP: Membership<TYPES>,
    NETWORK: CommunicationChannel<TYPES, M, PROPOSAL, ViewSyncVote<TYPES>, MEMBERSHIP>,
    M: NetworkMsg,
> {
    /// The network being used by this exchange.
    network: NETWORK,
    /// The committee which votes on proposals.
    membership: MEMBERSHIP,
    /// This participant's public key.
    public_key: TYPES::SignatureKey,
    /// This participant's private key.
    private_key: <TYPES::SignatureKey as SignatureKey>::PrivateKey,
    /// This participant's encryption key.
    _encryption_key: jf_primitives::aead::KeyPair,
    #[doc(hidden)]
    _pd: PhantomData<(PROPOSAL, MEMBERSHIP, M)>,
}

impl<
        TYPES: NodeType,
        MEMBERSHIP: Membership<TYPES>,
        PROPOSAL: ProposalType<NodeType = TYPES>,
        NETWORK: CommunicationChannel<TYPES, M, PROPOSAL, ViewSyncVote<TYPES>, MEMBERSHIP>,
        M: NetworkMsg,
    > ViewSyncExchangeType<TYPES, M> for ViewSyncExchange<TYPES, PROPOSAL, MEMBERSHIP, NETWORK, M>
{
    fn create_precommit_message<I: NodeImplementation<TYPES>>(&self) -> ConsensusMessage<TYPES, I> {
        todo!()
    }

    fn sign_precommit_message(&self) -> (EncodedPublicKey, EncodedSignature) {
        todo!()
    }

    fn create_commit_message<I: NodeImplementation<TYPES>>(&self) -> ConsensusMessage<TYPES, I> {
        todo!()
    }

    fn sign_commit_message(&self) -> (EncodedPublicKey, EncodedSignature) {
        todo!()
    }

    fn create_finalize_message<I: NodeImplementation<TYPES>>(&self) -> ConsensusMessage<TYPES, I> {
        todo!()
    }

    fn sign_finalize_message(&self) -> (EncodedPublicKey, EncodedSignature) {
        todo!()
    }
}

impl<
        TYPES: NodeType,
        PROPOSAL: ProposalType<NodeType = TYPES>,
        MEMBERSHIP: Membership<TYPES>,
        NETWORK: CommunicationChannel<TYPES, M, PROPOSAL, ViewSyncVote<TYPES>, MEMBERSHIP>,
        M: NetworkMsg,
    > ConsensusExchange<TYPES, M> for ViewSyncExchange<TYPES, PROPOSAL, MEMBERSHIP, NETWORK, M>
{
    type Proposal = PROPOSAL;
    type Vote = ViewSyncVote<TYPES>;
    type Certificate = ViewSyncCertificate<TYPES>;
    type Membership = MEMBERSHIP;
    type Networking = NETWORK;
    type Commitment = ViewSyncData<TYPES>;

    fn create(
        keys: Vec<TYPES::SignatureKey>,
        config: TYPES::ElectionConfigType,
        network: Self::Networking,
        pk: TYPES::SignatureKey,
        sk: <TYPES::SignatureKey as SignatureKey>::PrivateKey,
        ek: jf_primitives::aead::KeyPair,
    ) -> Self {
        let membership =
            <Self as ConsensusExchange<TYPES, M>>::Membership::create_election(keys, config);
        Self {
            network,
            membership,
            public_key: pk,
            private_key: sk,
            _encryption_key: ek,
            _pd: PhantomData,
        }
    }

    fn network(&self) -> &NETWORK {
        &self.network
    }

    fn vote_data(&self, _commit: Commitment<Self::Commitment>) -> VoteData<Self::Commitment> {
        todo!()
    }

    fn accumulate_vote(
        &self,
        encoded_key: &EncodedPublicKey,
        encoded_signature: &EncodedSignature,
        leaf_commitment: Commitment<ViewSyncData<TYPES>>,
        vote_data: VoteData<Self::Commitment>,
        vote_token: TYPES::VoteTokenType,
        view_number: TYPES::Time,
        accumlator: VoteAccumulator<TYPES::VoteTokenType, ViewSyncData<TYPES>>,
    ) -> Either<VoteAccumulator<TYPES::VoteTokenType, ViewSyncData<TYPES>>, Self::Certificate> {
        let meta = VoteMetaData {
            encoded_key: encoded_key.clone(),
            encoded_signature: encoded_signature.clone(),
            commitment: leaf_commitment,
            data: vote_data,
            vote_token,
            view_number,
        };
        self.accumulate_internal(meta, accumlator)
    }

    fn membership(&self) -> &Self::Membership {
        &self.membership
    }
    fn public_key(&self) -> &TYPES::SignatureKey {
        &self.public_key
    }
    fn private_key(&self) -> &<<TYPES as NodeType>::SignatureKey as SignatureKey>::PrivateKey {
        &self.private_key
    }
}

/// Testable implementation of a [`Membership`]. Will expose a method to generate a vote token used for testing.
pub trait TestableElection<TYPES: NodeType>: Membership<TYPES> {
    /// Generate a vote token used for testing.
    fn generate_test_vote_token() -> TYPES::VoteTokenType;
}<|MERGE_RESOLUTION|>--- conflicted
+++ resolved
@@ -4,12 +4,11 @@
 use super::signature_key::{EncodedPublicKey, EncodedSignature};
 use crate::certificate::ViewSyncCertificate;
 use crate::certificate::VoteMetaData;
-<<<<<<< HEAD
-use crate::certificate::{DACertificate, QuorumCertificate};
+use crate::certificate::{DACertificate, QuorumCertificate,YesNoSignature};
 use crate::data::DAProposal;
 use crate::data::ProposalType;
 use crate::message::{
-    CommitteeConsensusMessage, GeneralConsensusMessage, Message, SequencingMessage,
+    CommitteeConsensusMessage, GeneralConsensusMessage, Message, SequencingMessage,ConsensusMessage
 };
 use crate::traits::network::CommunicationChannel;
 use crate::traits::network::NetworkMsg;
@@ -18,18 +17,8 @@
     node_implementation::{ExchangesType, SequencingExchangesType},
     state::ConsensusTime,
 };
-=======
-use crate::certificate::{DACertificate, QuorumCertificate, YesNoSignature};
-use crate::data::DAProposal;
-use crate::data::ProposalType;
-use crate::message::ConsensusMessage;
-use crate::message::Message;
-use crate::traits::network::CommunicationChannel;
-use crate::traits::network::NetworkMsg;
-use crate::traits::state::ConsensusTime;
 use crate::vote::ViewSyncData;
 use crate::vote::ViewSyncVote;
->>>>>>> 82cf03cc
 use crate::vote::VoteAccumulator;
 use crate::vote::{Accumulator, DAVote, QuorumVote, TimeoutVote, VoteType, YesOrNoVote};
 use crate::{
@@ -449,13 +438,8 @@
 }
 
 /// A [`ConsensusExchange`] where participants vote to provide availability for blobs of data.
-<<<<<<< HEAD
 pub trait CommitteeExchangeType<TYPES: NodeType<ConsensusType = SequencingConsensus>, M: NetworkMsg>:
     ConsensusExchange<TYPES, SequencingLeaf<TYPES>, M>
-=======
-pub trait CommitteeExchangeType<TYPES: NodeType, LEAF: LeafType<NodeType = TYPES>, M: NetworkMsg>:
-    ConsensusExchange<TYPES, M>
->>>>>>> 82cf03cc
 {
     /// Sign a DA proposal.
     fn sign_da_proposal(&self, block_commitment: &Commitment<TYPES::BlockType>)
@@ -481,12 +465,7 @@
         vote_token: TYPES::VoteTokenType,
     ) -> CommitteeConsensusMessage<TYPES, I>
     where
-<<<<<<< HEAD
         I::Exchanges: SequencingExchangesType<TYPES, Message<TYPES, I>>;
-=======
-        I::CommitteeExchange:
-            ConsensusExchange<TYPES, Message<TYPES, I>, Vote = DAVote<TYPES, I::Leaf>>;
->>>>>>> 82cf03cc
 }
 
 /// Standard implementation of [`CommitteeExchangeType`] utilizing a DA committee.
@@ -550,11 +529,7 @@
     ) -> (EncodedPublicKey, EncodedSignature) {
         let signature = TYPES::SignatureKey::sign(
             &self.private_key,
-<<<<<<< HEAD
-            &VoteData::<TYPES, SequencingLeaf<TYPES>>::DA(block_commitment).as_bytes(),
-=======
             &VoteData::<TYPES::BlockType>::DA(block_commitment).as_bytes(),
->>>>>>> 82cf03cc
         );
         (self.public_key.to_bytes(), signature)
     }
@@ -569,12 +544,7 @@
         vote_token: TYPES::VoteTokenType,
     ) -> CommitteeConsensusMessage<TYPES, I>
     where
-<<<<<<< HEAD
         I::Exchanges: SequencingExchangesType<TYPES, Message<TYPES, I>>,
-=======
-        I::CommitteeExchange:
-            ConsensusExchange<TYPES, Message<TYPES, I>, Vote = DAVote<TYPES, I::Leaf>>,
->>>>>>> 82cf03cc
     {
         let signature = self.sign_da_vote(block_commitment);
         CommitteeConsensusMessage::<TYPES, I>::DAVote(DAVote {
@@ -599,12 +569,8 @@
             MEMBERSHIP,
         >,
         M: NetworkMsg,
-<<<<<<< HEAD
-    > ConsensusExchange<TYPES, SequencingLeaf<TYPES>, M>
+    > ConsensusExchange<TYPES, M>
     for CommitteeExchange<TYPES, MEMBERSHIP, NETWORK, M>
-=======
-    > ConsensusExchange<TYPES, M> for CommitteeExchange<TYPES, LEAF, MEMBERSHIP, NETWORK, M>
->>>>>>> 82cf03cc
 {
     type Proposal = DAProposal<TYPES>;
     type Vote = DAVote<TYPES, SequencingLeaf<TYPES>>;
@@ -622,11 +588,7 @@
         ek: jf_primitives::aead::KeyPair,
     ) -> Self {
         let membership =
-<<<<<<< HEAD
-            <Self as ConsensusExchange<TYPES, SequencingLeaf<TYPES>, M>>::Membership::create_election(keys, config);
-=======
             <Self as ConsensusExchange<TYPES, M>>::Membership::create_election(keys, config);
->>>>>>> 82cf03cc
         Self {
             network,
             membership,
@@ -647,14 +609,7 @@
             .make_vote_token(view_number, &self.private_key)
     }
 
-<<<<<<< HEAD
-    fn vote_data(
-        &self,
-        commit: Commitment<Self::Commitment>,
-    ) -> VoteData<TYPES, SequencingLeaf<TYPES>> {
-=======
     fn vote_data(&self, commit: Commitment<Self::Commitment>) -> VoteData<Self::Commitment> {
->>>>>>> 82cf03cc
         VoteData::DA(commit)
     }
 
@@ -704,15 +659,9 @@
         vote_token: TYPES::VoteTokenType,
     ) -> GeneralConsensusMessage<TYPES, I>
     where
-<<<<<<< HEAD
-        <Self as ConsensusExchange<TYPES, LEAF, M>>::Certificate: commit::Committable,
+        <Self as ConsensusExchange<TYPES, M>>::Certificate: commit::Committable,
         I::Exchanges: ExchangesType<TYPES::ConsensusType, TYPES, LEAF, Message<TYPES, I>>;
 
-=======
-        <Self as ConsensusExchange<TYPES, M>>::Certificate: commit::Committable,
-        I::QuorumExchange:
-            ConsensusExchange<TYPES, Message<TYPES, I>, Vote = QuorumVote<TYPES, LEAF>>;
->>>>>>> 82cf03cc
     /// Sign a validating or commitment proposal.
     fn sign_validating_or_commitment_proposal<I: NodeImplementation<TYPES>>(
         &self,
@@ -758,12 +707,7 @@
         vote_token: TYPES::VoteTokenType,
     ) -> GeneralConsensusMessage<TYPES, I>
     where
-<<<<<<< HEAD
         I::Exchanges: ExchangesType<TYPES::ConsensusType, TYPES, I::Leaf, Message<TYPES, I>>;
-=======
-        I::QuorumExchange:
-            ConsensusExchange<TYPES, Message<TYPES, I>, Vote = QuorumVote<TYPES, LEAF>>;
->>>>>>> 82cf03cc
 
     /// Create a message with a timeout vote on validating or commitment proposal.
     fn create_timeout_message<I: NodeImplementation<TYPES, Leaf = LEAF>>(
@@ -773,12 +717,7 @@
         vote_token: TYPES::VoteTokenType,
     ) -> GeneralConsensusMessage<TYPES, I>
     where
-<<<<<<< HEAD
         I::Exchanges: ExchangesType<TYPES::ConsensusType, TYPES, I::Leaf, Message<TYPES, I>>;
-=======
-        I::QuorumExchange:
-            ConsensusExchange<TYPES, Message<TYPES, I>, Vote = QuorumVote<TYPES, LEAF>>;
->>>>>>> 82cf03cc
 }
 
 /// Standard implementation of [`QuroumExchangeType`] based on Hot Stuff consensus.
@@ -826,12 +765,7 @@
         vote_token: TYPES::VoteTokenType,
     ) -> GeneralConsensusMessage<TYPES, I>
     where
-<<<<<<< HEAD
         I::Exchanges: ExchangesType<TYPES::ConsensusType, TYPES, LEAF, Message<TYPES, I>>,
-=======
-        I::QuorumExchange:
-            ConsensusExchange<TYPES, Message<TYPES, I>, Vote = QuorumVote<TYPES, LEAF>>,
->>>>>>> 82cf03cc
     {
         let signature = self.sign_yes_vote(leaf_commitment);
         GeneralConsensusMessage::<TYPES, I>::Vote(QuorumVote::Yes(YesOrNoVote {
@@ -908,12 +842,7 @@
         vote_token: TYPES::VoteTokenType,
     ) -> GeneralConsensusMessage<TYPES, I>
     where
-<<<<<<< HEAD
         I::Exchanges: ExchangesType<TYPES::ConsensusType, TYPES, LEAF, Message<TYPES, I>>,
-=======
-        I::QuorumExchange:
-            ConsensusExchange<TYPES, Message<TYPES, I>, Vote = QuorumVote<TYPES, LEAF>>,
->>>>>>> 82cf03cc
     {
         let signature = self.sign_no_vote(leaf_commitment);
         GeneralConsensusMessage::<TYPES, I>::Vote(QuorumVote::No(YesOrNoVote {
@@ -934,12 +863,7 @@
         vote_token: TYPES::VoteTokenType,
     ) -> GeneralConsensusMessage<TYPES, I>
     where
-<<<<<<< HEAD
         I::Exchanges: ExchangesType<TYPES::ConsensusType, TYPES, I::Leaf, Message<TYPES, I>>,
-=======
-        I::QuorumExchange:
-            ConsensusExchange<TYPES, Message<TYPES, I>, Vote = QuorumVote<TYPES, LEAF>>,
->>>>>>> 82cf03cc
     {
         let signature = self.sign_timeout_vote(current_view);
         GeneralConsensusMessage::<TYPES, I>::Vote(QuorumVote::Timeout(TimeoutVote {
