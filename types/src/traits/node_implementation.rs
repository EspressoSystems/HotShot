//! Composite trait for node behavior
//!
//! This module defines the [`NodeImplementation`] trait, which is a composite trait used for
//! describing the overall behavior of a node, as a composition of implementations of the node trait.

use async_trait::async_trait;
use serde::Deserialize;

use super::{
    block_contents::Transaction,
    election::{ConsensusExchange, ElectionConfig, VoteToken},
    network::{
        CommunicationChannel, TestableChannelImplementation, TestableNetworkingImplementation,
    },
    signature_key::TestableSignatureKey,
    state::{ConsensusTime, ConsensusType, TestableBlock, TestableState},
    storage::{StorageError, StorageState, TestableStorage},
    State,
};
use crate::{
    data::LeafType,
    traits::{signature_key::SignatureKey, storage::Storage, Block},
};
use crate::{data::TestableLeaf, message::Message};
use commit::Committable;

use std::fmt::Debug;
use std::hash::Hash;
use std::sync::Arc;

/// Node implementation aggregate trait
///
/// This trait exists to collect multiple behavior implementations into one type, to allow
/// `HotShot` to avoid annoying numbers of type arguments and type patching.
///
/// It is recommended you implement this trait on a zero sized type, as `HotShot`does not actually
/// store or keep a reference to any value implementing this trait.

pub trait NodeImplementation<TYPES: NodeType>: Send + Sync + Debug + Clone + 'static {
    // type Message: NetworkMsg;

    /// Leaf type for this consensus implementation
    type Leaf: LeafType<NodeType = TYPES>;

    /// Storage type for this consensus implementation
    type Storage: Storage<TYPES, Self::Leaf> + Clone;

    /// Protocol for exchanging consensus proposals and votes.
    type QuorumExchange: ConsensusExchange<TYPES, Message<TYPES, Self>>;

    /// Protocol for exchanging data availability proposals and votes.
    type CommitteeExchange: ConsensusExchange<TYPES, Message<TYPES, Self>>;
}

/// extra functions required on a node implementation to be usable by hotshot-testing
#[allow(clippy::type_complexity)]
#[async_trait]
pub trait TestableNodeImplementation<TYPES: NodeType>: NodeImplementation<TYPES> {
    /// generates a network given an expected node count
    fn network_generator(
        expected_node_count: usize,
        num_bootstrap_nodes: usize,
    ) -> Box<dyn Fn(u64) -> NetworkType<TYPES, Self> + 'static>;
    /// generates a committee communication channel given the network
    fn committee_generator() -> Box<
        dyn Fn(
                Arc<NetworkType<TYPES, Self>>,
            ) -> <Self::CommitteeExchange as ConsensusExchange<
                TYPES,
                Message<TYPES, Self>,
            >>::Networking
            + 'static,
    >;

    /// generates a quorum communication channel given the network
    fn quorum_generator() -> Box<
        dyn Fn(
                Arc<NetworkType<TYPES, Self>>,
            ) -> <Self::QuorumExchange as ConsensusExchange<
                TYPES,
                Message<TYPES, Self>,
            >>::Networking
            + 'static,
    >;

    /// Get the number of messages in-flight from quorum exchange.
    ///
    /// Some implementations will not be able to tell how many messages there are in-flight. These implementations should return `None`.
<<<<<<< HEAD
    fn quorum_in_flight_message_count(
        network: &<Self::QuorumExchange as ConsensusExchange<
            TYPES,
            Message<TYPES, Self>,
        >>::Networking,
    ) -> Option<usize>;
=======
    // fn quorum_in_flight_message_count(
    //     network: &<Self::QuorumExchange as ConsensusExchange<
    //         TYPES,
    //         Self::Leaf,
    //         Message<TYPES, Self>,
    //     >>::Networking,
    // ) -> Option<usize>;
>>>>>>> 1da7a87d

    /// Get the number of messages in-flight from committee exchange.
    ///
    /// Some implementations will not be able to tell how many messages there are in-flight. These implementations should return `None`.
<<<<<<< HEAD
    fn committee_in_flight_message_count(
        network: &<Self::CommitteeExchange as ConsensusExchange<
            TYPES,
            Message<TYPES, Self>,
        >>::Networking,
    ) -> Option<usize>;
=======
    // fn committee_in_flight_message_count(
    //     network: &<Self::CommitteeExchange as ConsensusExchange<
    //         TYPES,
    //         Self::Leaf,
    //         Message<TYPES, Self>,
    //     >>::Networking,
    // ) -> Option<usize>;
>>>>>>> 1da7a87d

    /// Creates random transaction if possible
    /// otherwise panics
    /// `padding` is the bytes of padding to add to the transaction
    fn state_create_random_transaction(
        state: Option<&TYPES::StateType>,
        rng: &mut dyn rand::RngCore,
        padding: u64,
    ) -> <TYPES::BlockType as Block>::Transaction;

    /// Creates random transaction if possible
    /// otherwise panics
    /// `padding` is the bytes of padding to add to the transaction
    fn leaf_create_random_transaction(
        leaf: &Self::Leaf,
        rng: &mut dyn rand::RngCore,
        padding: u64,
    ) -> <TYPES::BlockType as Block>::Transaction;

    /// generate a genesis block
    fn block_genesis() -> TYPES::BlockType;

    /// the number of transactions in a block
    fn txn_count(block: &TYPES::BlockType) -> u64;

    /// Create ephemeral storage
    /// Will be deleted/lost immediately after storage is dropped
    /// # Errors
    /// Errors if it is not possible to construct temporary storage.
    fn construct_tmp_storage() -> Result<Self::Storage, StorageError>;

    /// Return the full internal state. This is useful for debugging.
    async fn get_full_state(storage: &Self::Storage) -> StorageState<TYPES, Self::Leaf>;

    /// The private key of the node `id` in a test.
    fn generate_test_key(id: u64) -> <TYPES::SignatureKey as SignatureKey>::PrivateKey;
}

#[async_trait]
impl<TYPES: NodeType, I: NodeImplementation<TYPES>> TestableNodeImplementation<TYPES> for I
where
<<<<<<< HEAD
    <I::CommitteeExchange as ConsensusExchange<TYPES, Message<TYPES, I>>>::Networking:
        TestableNetworkingImplementation<
            TYPES,
            Message<TYPES, I>,
            <I::CommitteeExchange as ConsensusExchange<TYPES, Message<TYPES, I>>>::Proposal,
            <I::CommitteeExchange as ConsensusExchange<TYPES, Message<TYPES, I>>>::Vote,
            <I::CommitteeExchange as ConsensusExchange<TYPES, Message<TYPES, I>>>::Membership,
        >,
    <I::QuorumExchange as ConsensusExchange<TYPES, Message<TYPES, I>>>::Networking:
        TestableNetworkingImplementation<
            TYPES,
            Message<TYPES, I>,
            <I::QuorumExchange as ConsensusExchange<TYPES, Message<TYPES, I>>>::Proposal,
            <I::QuorumExchange as ConsensusExchange<TYPES, Message<TYPES, I>>>::Vote,
            <I::QuorumExchange as ConsensusExchange<TYPES, Message<TYPES, I>>>::Membership,
        >,
    TYPES::StateType: TestableState,
    TYPES::BlockType: TestableBlock,
    I::Storage: TestableStorage<TYPES, I::Leaf>,
    TYPES::SignatureKey: TestableSignatureKey,
    I::Leaf: TestableLeaf<NodeType = TYPES>,
    // <I::QuorumExchange as ConsensusExchange<TYPES, Message<TYPES, I>>>::Membership : TestableElection<TYPES>,
    // <I::CommitteeExchange as ConsensusExchange<TYPES, Message<TYPES, I>>>::Membership : TestableElection<TYPES>,
{
    fn committee_generator(
        expected_node_count: usize,
        num_bootstrap: usize,
        network_id: usize,
    ) -> Box<
        dyn Fn(
                u64,
            )
                -> <I::CommitteeExchange as ConsensusExchange<TYPES, Message<TYPES, I>>>::Networking
            + 'static,
    > {
        <<I::CommitteeExchange as ConsensusExchange<TYPES, Message<TYPES, I>>>::Networking as TestableNetworkingImplementation<_, _, _, _, _>>::generator(expected_node_count, num_bootstrap, network_id)
    }

    fn quorum_generator(
        expected_node_count: usize,
        num_bootstrap: usize,
        network_id: usize,
    ) -> Box<
        dyn Fn(
                u64,
            )
                -> <I::QuorumExchange as ConsensusExchange<TYPES, Message<TYPES, I>>>::Networking
            + 'static,
    > {
        <<I::QuorumExchange as ConsensusExchange<TYPES, Message<TYPES, I>>>::Networking as TestableNetworkingImplementation<_, _, _, _, _>>::generator(expected_node_count, num_bootstrap, network_id)
    }

    fn quorum_in_flight_message_count(
        network: &<I::QuorumExchange as ConsensusExchange<TYPES, Message<TYPES, I>>>::Networking,
    ) -> Option<usize> {
        <<I::QuorumExchange as ConsensusExchange<TYPES, Message<TYPES, I>>>::Networking as TestableNetworkingImplementation<_, _, _, _, _>>::in_flight_message_count(network)
    }

    fn committee_in_flight_message_count(
        network: &<I::CommitteeExchange as ConsensusExchange<TYPES, Message<TYPES, I>>>::Networking,
    ) -> Option<usize> {
        <<I::CommitteeExchange as ConsensusExchange<TYPES, Message<TYPES, I>>>::Networking as TestableNetworkingImplementation<_, _, _, _, _>>::in_flight_message_count(network)
    }
=======
    <I::CommitteeExchange as ConsensusExchange<TYPES, I::Leaf, Message<TYPES, I>>>::Networking :
    TestableChannelImplementation<
        TYPES,
        Message<TYPES, I>,
        <I::CommitteeExchange as ConsensusExchange<TYPES, I::Leaf, Message<TYPES, I>>>::Proposal,
        <I::CommitteeExchange as ConsensusExchange<TYPES, I::Leaf, Message<TYPES, I>>>::Vote,
        <I::CommitteeExchange as ConsensusExchange<TYPES, I::Leaf, Message<TYPES, I>>>::Membership,
        NetworkType<TYPES, I>,
    >,
    <I::QuorumExchange as ConsensusExchange<TYPES, I::Leaf, Message<TYPES, I>>>::Networking :
    TestableChannelImplementation<
        TYPES,
        Message<TYPES, I>,
        <I::QuorumExchange as ConsensusExchange<TYPES, I::Leaf, Message<TYPES, I>>>::Proposal,
        <I::QuorumExchange as ConsensusExchange<TYPES, I::Leaf, Message<TYPES, I>>>::Vote,
        <I::QuorumExchange as ConsensusExchange<TYPES, I::Leaf, Message<TYPES, I>>>::Membership,
        NetworkType<TYPES, I>,
    >,
    NetworkType<TYPES, I> : TestableNetworkingImplementation<TYPES, Message<TYPES, I>>,
    TYPES::StateType : TestableState,
    TYPES::BlockType : TestableBlock,
    I::Storage : TestableStorage<TYPES, I::Leaf>,
    TYPES::SignatureKey : TestableSignatureKey,
    I::Leaf : TestableLeaf<NodeType = TYPES>,
// <I::QuorumExchange as ConsensusExchange<TYPES, I::Leaf, Message<TYPES, I>>>::Membership : TestableElection<TYPES>,
// <I::CommitteeExchange as ConsensusExchange<TYPES, I::Leaf, Message<TYPES, I>>>::Membership : TestableElection<TYPES>,
{
    fn network_generator(expected_node_count: usize, num_bootstrap_nodes: usize) -> Box<dyn Fn(u64) -> NetworkType<TYPES, I> + 'static> {
        <NetworkType<TYPES, I> as TestableNetworkingImplementation<_, _>>::generator(
        expected_node_count,
        num_bootstrap_nodes,
        1,
    )
    }
    fn committee_generator () -> Box<dyn Fn(Arc<NetworkType<TYPES, I>>) -> <I::CommitteeExchange as ConsensusExchange<TYPES, I::Leaf, Message<TYPES, I>>>::Networking + 'static> {
        <<I::CommitteeExchange as ConsensusExchange<TYPES, I::Leaf, Message<TYPES, I>>>::Networking as TestableChannelImplementation<_, _, _, _, _, _>>::generate_network()
    }

    fn quorum_generator() -> Box<dyn Fn(Arc<NetworkType<TYPES, I>>) -> <I::QuorumExchange as ConsensusExchange<TYPES, I::Leaf, Message<TYPES, I>>>::Networking + 'static> {
        <<I::QuorumExchange as ConsensusExchange<TYPES, I::Leaf, Message<TYPES, I>>>::Networking as TestableChannelImplementation<_, _, _, _, _, _>>::generate_network()
    }

    // fn quorum_in_flight_message_count(network: &<I::QuorumExchange as ConsensusExchange<TYPES, I::Leaf, Message<TYPES, I>>>::Networking) -> Option<usize> {
    //     <<I::QuorumExchange as ConsensusExchange<TYPES, I::Leaf, Message<TYPES, I>>>::Networking as TestableChannelImplementation<_, _, _, _, _>>::in_flight_message_count(network)
    // }

    // fn committee_in_flight_message_count(network: &<I::CommitteeExchange as ConsensusExchange<TYPES, I::Leaf, Message<TYPES, I>>>::Networking) -> Option<usize> {
    //     <<I::CommitteeExchange as ConsensusExchange<TYPES, I::Leaf, Message<TYPES, I>>>::Networking as TestableChannelImplementation<_, _, _, _, _>>::in_flight_message_count(network)
    // }
>>>>>>> 1da7a87d

    fn state_create_random_transaction(
        state: Option<&TYPES::StateType>,
        rng: &mut dyn rand::RngCore,
        padding: u64,
    ) -> <TYPES::BlockType as Block>::Transaction {
        <TYPES::StateType as TestableState>::create_random_transaction(state, rng, padding)
    }

    fn leaf_create_random_transaction(
        leaf: &Self::Leaf,
        rng: &mut dyn rand::RngCore,
        padding: u64,
    ) -> <TYPES::BlockType as Block>::Transaction {
        <Self::Leaf as TestableLeaf>::create_random_transaction(leaf, rng, padding)
    }

    fn block_genesis() -> TYPES::BlockType {
        <TYPES::BlockType as TestableBlock>::genesis()
    }

    fn txn_count(block: &TYPES::BlockType) -> u64 {
        <TYPES::BlockType as TestableBlock>::txn_count(block)
    }

    fn construct_tmp_storage() -> Result<Self::Storage, StorageError> {
        <I::Storage as TestableStorage<TYPES, I::Leaf>>::construct_tmp_storage()
    }

    async fn get_full_state(storage: &Self::Storage) -> StorageState<TYPES, Self::Leaf> {
        <I::Storage as TestableStorage<TYPES, I::Leaf>>::get_full_state(storage).await
    }

    fn generate_test_key(id: u64) -> <TYPES::SignatureKey as SignatureKey>::PrivateKey {
        <TYPES::SignatureKey as TestableSignatureKey>::generate_test_key(id)
    }
}

/// A proposal to append a new leaf to the log which is output by consensus.
pub type QuorumProposal<TYPES, I> =
    <<I as NodeImplementation<TYPES>>::QuorumExchange as ConsensusExchange<
        TYPES,
        Message<TYPES, I>,
    >>::Proposal;

/// A proposal to provide data availability for a new leaf.
pub type CommitteeProposal<TYPES, I> =
    <<I as NodeImplementation<TYPES>>::CommitteeExchange as ConsensusExchange<
        TYPES,
        Message<TYPES, I>,
    >>::Proposal;

/// A vote on a [`QuorumProposal`].
pub type QuorumVoteType<TYPES, I> =
    <<I as NodeImplementation<TYPES>>::QuorumExchange as ConsensusExchange<
        TYPES,
        Message<TYPES, I>,
    >>::Vote;

/// A vote on a [`ComitteeProposal`].
pub type CommitteeVote<TYPES, I> =
    <<I as NodeImplementation<TYPES>>::CommitteeExchange as ConsensusExchange<
        TYPES,
        Message<TYPES, I>,
    >>::Vote;

/// Networking implementation used to communicate [`QuorumProposal`] and [`QuorumVote`].
pub type QuorumNetwork<TYPES, I> =
    <<I as NodeImplementation<TYPES>>::QuorumExchange as ConsensusExchange<
        TYPES,
        Message<TYPES, I>,
    >>::Networking;

/// Networking implementation used to communicate [`CommitteeProposal`] and [`CommitteeVote`].
pub type CommitteeNetwork<TYPES, I> =
    <<I as NodeImplementation<TYPES>>::CommitteeExchange as ConsensusExchange<
        TYPES,
        Message<TYPES, I>,
    >>::Networking;

/// Protocol for determining membership in a consensus committee.
pub type QuorumMembership<TYPES, I> =
    <<I as NodeImplementation<TYPES>>::QuorumExchange as ConsensusExchange<
        TYPES,
        Message<TYPES, I>,
    >>::Membership;

/// Protocol for determining membership in a data availability committee.
pub type CommitteeMembership<TYPES, I> =
    <<I as NodeImplementation<TYPES>>::CommitteeExchange as ConsensusExchange<
        TYPES,
        Message<TYPES, I>,
    >>::Membership;
// TODO remove this really ugly type once we have `ConsensusExchanges` impl and can use that to do all generation
/// Type for the underlying `ConnectedNetwork` that will be shared (for now) b/t Communication Channels
pub type NetworkType<TYPES, I> =
    <<<I as NodeImplementation<TYPES>>::QuorumExchange as ConsensusExchange<
        TYPES,
        <I as NodeImplementation<TYPES>>::Leaf,
        Message<TYPES, I>,
    >>::Networking as CommunicationChannel<
        TYPES,
        Message<TYPES, I>,
        <<I as NodeImplementation<TYPES>>::QuorumExchange as ConsensusExchange<
            TYPES,
            <I as NodeImplementation<TYPES>>::Leaf,
            Message<TYPES, I>,
        >>::Proposal,
        <<I as NodeImplementation<TYPES>>::QuorumExchange as ConsensusExchange<
            TYPES,
            <I as NodeImplementation<TYPES>>::Leaf,
            Message<TYPES, I>,
        >>::Vote,
        <<I as NodeImplementation<TYPES>>::QuorumExchange as ConsensusExchange<
            TYPES,
            <I as NodeImplementation<TYPES>>::Leaf,
            Message<TYPES, I>,
        >>::Membership,
    >>::NETWORK;
/// Trait with all the type definitions that are used in the current hotshot setup.
pub trait NodeType:
    Clone
    + Copy
    + Debug
    + Hash
    + PartialEq
    + Eq
    + PartialOrd
    + Ord
    + Default
    + serde::Serialize
    + for<'de> Deserialize<'de>
    + Send
    + Sync
    + 'static
{
    /// the type of consensus (seuqencing or validating)
    type ConsensusType: ConsensusType;
    /// The time type that this hotshot setup is using.
    ///
    /// This should be the same `Time` that `StateType::Time` is using.
    type Time: ConsensusTime + Committable;
    /// The block type that this hotshot setup is using.
    ///
    /// This should be the same block that `StateType::BlockType` is using.
    type BlockType: Block<Transaction = Self::Transaction>;
    /// The signature key that this hotshot setup is using.
    type SignatureKey: SignatureKey;
    /// The vote token that this hotshot setup is using.
    type VoteTokenType: VoteToken;
    /// The transaction type that this hotshot setup is using.
    ///
    /// This should be equal to `Block::Transaction`
    type Transaction: Transaction;
    /// The election config type that this hotshot setup is using.
    type ElectionConfigType: ElectionConfig;

    /// The state type that this hotshot setup is using.
    type StateType: State<BlockType = Self::BlockType, Time = Self::Time>;
}<|MERGE_RESOLUTION|>--- conflicted
+++ resolved
@@ -86,42 +86,23 @@
     /// Get the number of messages in-flight from quorum exchange.
     ///
     /// Some implementations will not be able to tell how many messages there are in-flight. These implementations should return `None`.
-<<<<<<< HEAD
     fn quorum_in_flight_message_count(
         network: &<Self::QuorumExchange as ConsensusExchange<
             TYPES,
             Message<TYPES, Self>,
         >>::Networking,
     ) -> Option<usize>;
-=======
-    // fn quorum_in_flight_message_count(
-    //     network: &<Self::QuorumExchange as ConsensusExchange<
-    //         TYPES,
-    //         Self::Leaf,
-    //         Message<TYPES, Self>,
-    //     >>::Networking,
-    // ) -> Option<usize>;
->>>>>>> 1da7a87d
+
 
     /// Get the number of messages in-flight from committee exchange.
     ///
     /// Some implementations will not be able to tell how many messages there are in-flight. These implementations should return `None`.
-<<<<<<< HEAD
     fn committee_in_flight_message_count(
         network: &<Self::CommitteeExchange as ConsensusExchange<
             TYPES,
             Message<TYPES, Self>,
         >>::Networking,
     ) -> Option<usize>;
-=======
-    // fn committee_in_flight_message_count(
-    //     network: &<Self::CommitteeExchange as ConsensusExchange<
-    //         TYPES,
-    //         Self::Leaf,
-    //         Message<TYPES, Self>,
-    //     >>::Networking,
-    // ) -> Option<usize>;
->>>>>>> 1da7a87d
 
     /// Creates random transaction if possible
     /// otherwise panics
@@ -163,7 +144,6 @@
 #[async_trait]
 impl<TYPES: NodeType, I: NodeImplementation<TYPES>> TestableNodeImplementation<TYPES> for I
 where
-<<<<<<< HEAD
     <I::CommitteeExchange as ConsensusExchange<TYPES, Message<TYPES, I>>>::Networking:
         TestableNetworkingImplementation<
             TYPES,
@@ -227,57 +207,6 @@
     ) -> Option<usize> {
         <<I::CommitteeExchange as ConsensusExchange<TYPES, Message<TYPES, I>>>::Networking as TestableNetworkingImplementation<_, _, _, _, _>>::in_flight_message_count(network)
     }
-=======
-    <I::CommitteeExchange as ConsensusExchange<TYPES, I::Leaf, Message<TYPES, I>>>::Networking :
-    TestableChannelImplementation<
-        TYPES,
-        Message<TYPES, I>,
-        <I::CommitteeExchange as ConsensusExchange<TYPES, I::Leaf, Message<TYPES, I>>>::Proposal,
-        <I::CommitteeExchange as ConsensusExchange<TYPES, I::Leaf, Message<TYPES, I>>>::Vote,
-        <I::CommitteeExchange as ConsensusExchange<TYPES, I::Leaf, Message<TYPES, I>>>::Membership,
-        NetworkType<TYPES, I>,
-    >,
-    <I::QuorumExchange as ConsensusExchange<TYPES, I::Leaf, Message<TYPES, I>>>::Networking :
-    TestableChannelImplementation<
-        TYPES,
-        Message<TYPES, I>,
-        <I::QuorumExchange as ConsensusExchange<TYPES, I::Leaf, Message<TYPES, I>>>::Proposal,
-        <I::QuorumExchange as ConsensusExchange<TYPES, I::Leaf, Message<TYPES, I>>>::Vote,
-        <I::QuorumExchange as ConsensusExchange<TYPES, I::Leaf, Message<TYPES, I>>>::Membership,
-        NetworkType<TYPES, I>,
-    >,
-    NetworkType<TYPES, I> : TestableNetworkingImplementation<TYPES, Message<TYPES, I>>,
-    TYPES::StateType : TestableState,
-    TYPES::BlockType : TestableBlock,
-    I::Storage : TestableStorage<TYPES, I::Leaf>,
-    TYPES::SignatureKey : TestableSignatureKey,
-    I::Leaf : TestableLeaf<NodeType = TYPES>,
-// <I::QuorumExchange as ConsensusExchange<TYPES, I::Leaf, Message<TYPES, I>>>::Membership : TestableElection<TYPES>,
-// <I::CommitteeExchange as ConsensusExchange<TYPES, I::Leaf, Message<TYPES, I>>>::Membership : TestableElection<TYPES>,
-{
-    fn network_generator(expected_node_count: usize, num_bootstrap_nodes: usize) -> Box<dyn Fn(u64) -> NetworkType<TYPES, I> + 'static> {
-        <NetworkType<TYPES, I> as TestableNetworkingImplementation<_, _>>::generator(
-        expected_node_count,
-        num_bootstrap_nodes,
-        1,
-    )
-    }
-    fn committee_generator () -> Box<dyn Fn(Arc<NetworkType<TYPES, I>>) -> <I::CommitteeExchange as ConsensusExchange<TYPES, I::Leaf, Message<TYPES, I>>>::Networking + 'static> {
-        <<I::CommitteeExchange as ConsensusExchange<TYPES, I::Leaf, Message<TYPES, I>>>::Networking as TestableChannelImplementation<_, _, _, _, _, _>>::generate_network()
-    }
-
-    fn quorum_generator() -> Box<dyn Fn(Arc<NetworkType<TYPES, I>>) -> <I::QuorumExchange as ConsensusExchange<TYPES, I::Leaf, Message<TYPES, I>>>::Networking + 'static> {
-        <<I::QuorumExchange as ConsensusExchange<TYPES, I::Leaf, Message<TYPES, I>>>::Networking as TestableChannelImplementation<_, _, _, _, _, _>>::generate_network()
-    }
-
-    // fn quorum_in_flight_message_count(network: &<I::QuorumExchange as ConsensusExchange<TYPES, I::Leaf, Message<TYPES, I>>>::Networking) -> Option<usize> {
-    //     <<I::QuorumExchange as ConsensusExchange<TYPES, I::Leaf, Message<TYPES, I>>>::Networking as TestableChannelImplementation<_, _, _, _, _>>::in_flight_message_count(network)
-    // }
-
-    // fn committee_in_flight_message_count(network: &<I::CommitteeExchange as ConsensusExchange<TYPES, I::Leaf, Message<TYPES, I>>>::Networking) -> Option<usize> {
-    //     <<I::CommitteeExchange as ConsensusExchange<TYPES, I::Leaf, Message<TYPES, I>>>::Networking as TestableChannelImplementation<_, _, _, _, _>>::in_flight_message_count(network)
-    // }
->>>>>>> 1da7a87d
 
     fn state_create_random_transaction(
         state: Option<&TYPES::StateType>,
