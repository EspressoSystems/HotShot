--- conflicted
+++ resolved
@@ -7,13 +7,8 @@
     message::{ConsensusMessage, DataMessage, Message, MessageKind},
     traits::{
         election::Election, network::NetworkingImplementation, signature_key::SignatureKey,
-<<<<<<< HEAD
-        stateful_handler::StatefulHandler, storage::Storage, BlockContents,
+        storage::Storage, BlockContents,
     }, data::TimeType,
-=======
-        storage::Storage, BlockContents,
-    },
->>>>>>> fdc3d22f
 };
 use std::fmt::Debug;
 
@@ -34,16 +29,6 @@
     /// Networking type for this consensus implementation
     type Networking: NetworkingImplementation<Message<Self::State, Self::SignatureKey>, Self::SignatureKey>
         + Clone;
-<<<<<<< HEAD
-    /// Stateful call back handler for this consensus implementation
-    type StatefulHandler: StatefulHandler<
-        Block = <Self::State as StateContents>::Block,
-        State = Self::State,
-    >;
-=======
-    /// The election algorithm
-    type Election: Election<Self::SignatureKey, State = Self::State>;
->>>>>>> fdc3d22f
     /// The signature key type for this implementation
     type SignatureKey: SignatureKey;
     /// Election
