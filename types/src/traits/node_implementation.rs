//! Composite trait for node behavior
//!
//! This module defines the [`NodeImplementation`] trait, which is a composite trait used for
//! describing the overall behavior of a node, as a composition of implementations of the node trait.
#![allow(clippy::missing_docs_in_private_items)]
#![allow(missing_docs)]

use serde::{Deserialize, Serialize};

use super::{
    block_contents::Transaction,
    election::{ElectionConfig, Membership, VoteToken},
    network::{CommunicationChannel, TestableNetworkingImplementation},
    signature_key::TestableSignatureKey,
    state::{ConsensusTime, ConsensusType, TestableBlock, TestableState},
    storage::TestableStorage,
    State,
};
use crate::{
    data::{LeafType, ProposalType},
<<<<<<< HEAD
    traits::{
        election::Election,
        signature_key::{EncodedPublicKey, EncodedSignature, SignatureKey},
        storage::Storage,
        Block,
    },
    vote::{Accumulator, VoteType},
=======
    message::VoteType,
    traits::{signature_key::SignatureKey, storage::Storage, Block},
>>>>>>> 41fcdb21
};
use commit::Commitment;
use std::collections::BTreeMap;
use std::fmt::Debug;
use std::hash::Hash;

/// Node implementation aggregate trait
///
/// This trait exists to collect multiple behavior implementations into one type, to allow
/// `HotShot` to avoid annoying numbers of type arguments and type patching.
///
/// It is recommended you implement this trait on a zero sized type, as `HotShot`does not actually
/// store or keep a reference to any value implementing this trait.
pub trait NodeImplementation<TYPES: NodeType>: Send + Sync + Debug + Clone + 'static {
    type Leaf: LeafType<NodeType = TYPES>;

    /// Storage type for this consensus implementation
    type Storage: Storage<TYPES, Self::Leaf> + Clone;

    /// Membership
    /// Time is generic here to allow multiple implementations of membership trait for difference
    /// consensus protocols
    type Membership: Membership<TYPES> + Debug;

    type Proposal: ProposalType<NodeType = TYPES>;

    type Vote: VoteType<TYPES>;

    // TODO (da) after adding `ConsensusExchange`, we will have one accumulator, for either DA or
    // quorum vote, in each `ConsensusExchange`.
    type DAVoteAccumulator: Accumulator<
        (
            Commitment<TYPES::BlockType>,
            (EncodedPublicKey, (EncodedSignature, TYPES::VoteTokenType)),
        ),
        BTreeMap<EncodedPublicKey, (EncodedSignature, TYPES::VoteTokenType)>,
    >;
    type QuorumVoteAccumulator: Accumulator<
        (
            Commitment<Self::Leaf>,
            (EncodedPublicKey, (EncodedSignature, TYPES::VoteTokenType)),
        ),
        BTreeMap<EncodedPublicKey, (EncodedSignature, TYPES::VoteTokenType)>,
    >;

    /// Networking type for this consensus implementation
    type Networking: CommunicationChannel<TYPES, Self::Proposal, Self::Vote, Self::Membership>;
}

/// Trait with all the type definitions that are used in the current hotshot setup.
pub trait NodeType:
    Clone
    + Copy
    + Debug
    + Hash
    + PartialEq
    + Eq
    + PartialOrd
    + Ord
    + Default
    + serde::Serialize
    + for<'de> Deserialize<'de>
    + Send
    + Sync
    + 'static
{
    /// the type of consensus (seuqencing or validating)
    type ConsensusType: ConsensusType;
    /// The time type that this hotshot setup is using.
    ///
    /// This should be the same `Time` that `StateType::Time` is using.
    type Time: ConsensusTime;
    /// The block type that this hotshot setup is using.
    ///
    /// This should be the same block that `StateType::BlockType` is using.
    type BlockType: Block<Transaction = Self::Transaction>;
    /// The signature key that this hotshot setup is using.
    type SignatureKey: SignatureKey;
    /// The vote token that this hotshot setup is using.
    type VoteTokenType: VoteToken;
    /// The transaction type that this hotshot setup is using.
    ///
    /// This should be equal to `Block::Transaction`
    type Transaction: Transaction;
    /// The election config type that this hotshot setup is using.
    type ElectionConfigType: ElectionConfig;

    /// The state type that this hotshot setup is using.
    type StateType: State<
        BlockType = Self::BlockType,
        Time = Self::Time,
        ConsensusType = Self::ConsensusType,
    >;

    type ApplicationMetadataType: ApplicationMetadata + Eq + PartialEq + Send + Sync;
}

/// application specific metadata
pub trait ApplicationMetadata
where
    Self: Debug + Clone + Serialize + for<'a> Deserialize<'a>,
{
}

/// testable node implmeentation trait
pub trait TestableNodeImplementation<TYPES: NodeType>: NodeImplementation<TYPES>
where
    TYPES::BlockType: TestableBlock,
    TYPES::StateType: TestableState<BlockType = TYPES::BlockType, Time = TYPES::Time>,
    TYPES::SignatureKey: TestableSignatureKey,
    <Self as NodeImplementation<TYPES>>::Networking: TestableNetworkingImplementation<
        TYPES,
        <Self as NodeImplementation<TYPES>>::Proposal,
        <Self as NodeImplementation<TYPES>>::Vote,
        <Self as NodeImplementation<TYPES>>::Membership,
    >,
    <Self as NodeImplementation<TYPES>>::Storage:
        TestableStorage<TYPES, <Self as NodeImplementation<TYPES>>::Leaf>,
{
}<|MERGE_RESOLUTION|>--- conflicted
+++ resolved
@@ -18,18 +18,12 @@
 };
 use crate::{
     data::{LeafType, ProposalType},
-<<<<<<< HEAD
     traits::{
-        election::Election,
         signature_key::{EncodedPublicKey, EncodedSignature, SignatureKey},
         storage::Storage,
         Block,
     },
     vote::{Accumulator, VoteType},
-=======
-    message::VoteType,
-    traits::{signature_key::SignatureKey, storage::Storage, Block},
->>>>>>> 41fcdb21
 };
 use commit::Commitment;
 use std::collections::BTreeMap;
