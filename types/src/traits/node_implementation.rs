--- conflicted
+++ resolved
@@ -48,25 +48,19 @@
 ///
 /// ```ignore
 /// Message<
-///     I::Block,
-///     <I::Block as BlockContents<N>>::Transaction,
 ///     I::State,
-///     N,
+///     I::SignatureKey
 /// >
 /// ```
 ///
 /// with
 ///
 /// ```ignore
-/// <I as TypeMap<N>>::Message
+/// <I as TypeMap>::Message
 /// ```
-<<<<<<< HEAD
 pub trait TypeMap {
-=======
-pub trait TypeMap<const N: usize> {
     /// Type alias for the [`Message`] enum.
     type Message;
->>>>>>> 3e66869d
     /// Type alias for the [`MessageKind`] enum.
     type MessageKind;
     /// Type alias for the [`ConsensusMessage`] enum.
@@ -77,21 +71,10 @@
     type Transaction;
 }
 
-<<<<<<< HEAD
 impl<I: NodeImplementation> TypeMap for I {
+    type Message = Message<I::State, I::SignatureKey>;
     type MessageKind = MessageKind<I::State>;
     type ConsensusMessage = ConsensusMessage<I::State>;
     type DataMessage = DataMessage<I::State>;
     type Transaction = <<I::State as StateContents>::Block as BlockContents>::Transaction;
-=======
-impl<I, const N: usize> TypeMap<N> for I
-where
-    I: NodeImplementation<N>,
-{
-    type Message = Message<I::Block, <I as TypeMap<N>>::Transaction, I::State, I::SignatureKey, N>;
-    type MessageKind = MessageKind<I::Block, <I as TypeMap<N>>::Transaction, I::State, N>;
-    type ConsensusMessage = ConsensusMessage<I::Block, I::State, N>;
-    type DataMessage = DataMessage<I::Block, <I as TypeMap<N>>::Transaction, I::State, N>;
-    type Transaction = <I::Block as BlockContents<N>>::Transaction;
->>>>>>> 3e66869d
 }