--- conflicted
+++ resolved
@@ -199,7 +199,6 @@
 pub trait TestableExchange<TYPES: NodeType, LEAF: LeafType<NodeType = TYPES>, MESSAGE: NetworkMsg>:
     ExchangesType<TYPES, LEAF, MESSAGE>
 {
-<<<<<<< HEAD
     /// generate communication channels
     #[allow(clippy::type_complexity)]
     fn gen_comm_channels(
@@ -215,97 +214,6 @@
                 <Self::ViewSyncExchange as ConsensusExchange<TYPES, MESSAGE>>::Networking,
             ) + 'static,
     >;
-=======
-    /// Protocol for exchanging data availability proposals and votes.
-    type CommitteeExchange: CommitteeExchangeType<TYPES, MESSAGE> + Clone + Debug;
-
-    /// Get the committee exchange.
-    fn committee_exchange(&self) -> &Self::CommitteeExchange;
-}
-
-/// Implements [`ValidatingExchangesType`].
-#[derive(Clone, Debug)]
-pub struct ValidatingExchanges<
-    TYPES: NodeType<ConsensusType = ValidatingConsensus>,
-    MESSAGE: NetworkMsg,
-    QUORUMEXCHANGE: QuorumExchangeType<TYPES, ValidatingLeaf<TYPES>, MESSAGE>,
-    VIEWSYNCEXCHANGE: ViewSyncExchangeType<TYPES, MESSAGE>,
-> {
-    /// Quorum exchange.
-    quorum_exchange: QUORUMEXCHANGE,
-
-    /// View sync exchange.
-    view_sync_exchange: VIEWSYNCEXCHANGE,
-
-    /// Phantom data.
-    _phantom: PhantomData<(TYPES, MESSAGE)>,
-}
-
-impl<TYPES, MESSAGE, QUORUMEXCHANGE, VIEWSYNCEXCHANGE> ValidatingExchangesType<TYPES, MESSAGE>
-    for ValidatingExchanges<TYPES, MESSAGE, QUORUMEXCHANGE, VIEWSYNCEXCHANGE>
-where
-    TYPES: NodeType<ConsensusType = ValidatingConsensus>,
-    MESSAGE: NetworkMsg,
-    QUORUMEXCHANGE: QuorumExchangeType<TYPES, ValidatingLeaf<TYPES>, MESSAGE> + Clone + Debug,
-    VIEWSYNCEXCHANGE: ViewSyncExchangeType<TYPES, MESSAGE> + Clone + Debug,
-{
-}
-
-#[async_trait]
-impl<TYPES, MESSAGE, QUORUMEXCHANGE, VIEWSYNCEXCHANGE>
-    ExchangesType<ValidatingConsensus, TYPES, ValidatingLeaf<TYPES>, MESSAGE>
-    for ValidatingExchanges<TYPES, MESSAGE, QUORUMEXCHANGE, VIEWSYNCEXCHANGE>
-where
-    TYPES: NodeType<ConsensusType = ValidatingConsensus>,
-    MESSAGE: NetworkMsg,
-    QUORUMEXCHANGE: QuorumExchangeType<TYPES, ValidatingLeaf<TYPES>, MESSAGE> + Clone + Debug,
-    VIEWSYNCEXCHANGE: ViewSyncExchangeType<TYPES, MESSAGE> + Clone + Debug,
-{
-    type QuorumExchange = QUORUMEXCHANGE;
-    type ViewSyncExchange = VIEWSYNCEXCHANGE;
-    type Networks = (QUORUMEXCHANGE::Networking, VIEWSYNCEXCHANGE::Networking, ());
-    type ElectionConfigs = (TYPES::ElectionConfigType, ());
-
-    fn create(
-        entries: Vec<<TYPES::SignatureKey as SignatureKey>::StakeTableEntry>,
-        keys: Vec<TYPES::SignatureKey>,
-        configs: Self::ElectionConfigs,
-        networks: Self::Networks,
-        pk: TYPES::SignatureKey,
-        entry: <TYPES::SignatureKey as SignatureKey>::StakeTableEntry,
-        sk: <TYPES::SignatureKey as SignatureKey>::PrivateKey,
-    ) -> Self {
-        Self {
-            quorum_exchange: QUORUMEXCHANGE::create(
-                entries.clone(),
-                keys.clone(),
-                configs.0.clone(),
-                networks.0,
-                pk.clone(),
-                entry.clone(),
-                sk.clone(),
-            ),
-            view_sync_exchange: VIEWSYNCEXCHANGE::create(entries, keys, configs.0, networks.1, pk, entry, sk),
-            _phantom: PhantomData,
-        }
-    }
-
-    fn quorum_exchange(&self) -> &Self::QuorumExchange {
-        &self.quorum_exchange
-    }
-
-    fn view_sync_exchange(&self) -> &Self::ViewSyncExchange {
-        &self.view_sync_exchange
-    }
-
-    async fn wait_for_networks_ready(&self) {
-        self.quorum_exchange.network().wait_for_ready().await;
-    }
-
-    async fn shut_down_networks(&self) {
-        self.quorum_exchange.network().shut_down().await;
-    }
->>>>>>> 9cfbc915
 }
 
 /// Implementes [`SequencingExchangesType`].
@@ -381,11 +289,8 @@
             entry.clone(),
             sk.clone(),
         );
-<<<<<<< HEAD
-        let committee_exchange = COMMITTEEEXCHANGE::create(keys, configs.1, networks.1, pk, sk, ek);
-=======
-        let committee_exchange = COMMITTEEEXCHANGE::create(entries, keys, configs.1, networks.2, pk, entry, sk);
->>>>>>> 9cfbc915
+        let committee_exchange =
+            COMMITTEEEXCHANGE::create(entries, keys, configs.1, networks.1, pk, entry, sk);
 
         Self {
             quorum_exchange,
@@ -486,120 +391,11 @@
 
     /// Return the full internal state. This is useful for debugging.
     async fn get_full_state(storage: &Self::Storage) -> StorageState<TYPES, Self::Leaf>;
-
 }
 
 #[async_trait]
 impl<
-<<<<<<< HEAD
         TYPES: NodeType,
-=======
-        TYPES: NodeType<ConsensusType = ValidatingConsensus>,
-        I: NodeImplementation<TYPES, ConsensusMessage = ValidatingMessage<TYPES, Self>>,
-    > TestableNodeImplementation<ValidatingConsensus, TYPES> for I
-where
-    <I as NodeImplementation<TYPES>>::Exchanges: ValidatingExchangesType<TYPES, Message<TYPES, I>>,
-    QuorumNetwork<TYPES, I>: TestableNetworkingImplementation<TYPES, Message<TYPES, I>>,
-    QuorumCommChannel<TYPES, I>: TestableChannelImplementation<
-        TYPES,
-        Message<TYPES, I>,
-        QuorumProposalType<TYPES, I>,
-        QuorumVoteType<TYPES, I>,
-        QuorumMembership<TYPES, I>,
-        QuorumNetwork<TYPES, I>,
-    >,
-    ViewSyncCommChannel<TYPES, I>: TestableChannelImplementation<
-        TYPES,
-        Message<TYPES, I>,
-        ViewSyncProposalType<TYPES, I>,
-        ViewSyncVoteType<TYPES, I>,
-        ViewSyncMembership<TYPES, I>,
-        QuorumNetwork<TYPES, I>,
-    >,
-    TYPES::StateType: TestableState,
-    TYPES::BlockType: TestableBlock,
-    I::Storage: TestableStorage<TYPES, I::Leaf>,
-    I::Leaf: TestableLeaf<NodeType = TYPES>,
-{
-    type CommitteeCommChannel = ();
-    type CommitteeNetwork = ();
-    type CommitteeElectionConfig = ();
-
-    type ViewSyncCommChannel = ViewSyncCommChannel<TYPES, I>;
-    type ViewSyncNetwork = ViewSyncNetwork<TYPES, I>;
-
-    fn network_generator(
-        expected_node_count: usize,
-        num_bootstrap: usize,
-        da_committee_size: usize,
-        is_da: bool,
-    ) -> Box<dyn Fn(u64) -> QuorumNetwork<TYPES, I> + 'static> {
-        <QuorumNetwork<TYPES, I> as TestableNetworkingImplementation<_, _>>::generator(
-            expected_node_count,
-            num_bootstrap,
-            1,
-            da_committee_size,
-            is_da,
-        )
-    }
-
-    fn committee_election_config_generator(
-    ) -> Box<dyn Fn(u64) -> Self::CommitteeElectionConfig + 'static> {
-        Box::new(|_| ())
-    }
-
-    fn quorum_comm_channel_generator(
-    ) -> Box<dyn Fn(Arc<QuorumNetwork<TYPES, I>>) -> QuorumCommChannel<TYPES, Self> + 'static> {
-        < QuorumCommChannel::<TYPES, Self> as TestableChannelImplementation<_, _, _, _, _, _>>::generate_network()
-    }
-
-    fn committee_comm_channel_generator(
-    ) -> Box<dyn Fn(Arc<QuorumNetwork<TYPES, Self>>) -> Self::CommitteeCommChannel + 'static> {
-        Box::new(|_| ())
-    }
-
-    fn view_sync_comm_channel_generator(
-    ) -> Box<dyn Fn(Arc<QuorumNetwork<TYPES, I>>) -> Self::ViewSyncCommChannel + 'static> {
-        < ViewSyncCommChannel<TYPES, I> as TestableChannelImplementation<_, _, _, _, _, _>>::generate_network()
-    }
-
-    fn state_create_random_transaction(
-        state: Option<&TYPES::StateType>,
-        rng: &mut dyn rand::RngCore,
-        padding: u64,
-    ) -> <TYPES::BlockType as Block>::Transaction {
-        <TYPES::StateType as TestableState>::create_random_transaction(state, rng, padding)
-    }
-
-    fn leaf_create_random_transaction(
-        leaf: &Self::Leaf,
-        rng: &mut dyn rand::RngCore,
-        padding: u64,
-    ) -> <TYPES::BlockType as Block>::Transaction {
-        <Self::Leaf as TestableLeaf>::create_random_transaction(leaf, rng, padding)
-    }
-
-    fn block_genesis() -> TYPES::BlockType {
-        <TYPES::BlockType as TestableBlock>::genesis()
-    }
-
-    fn txn_count(block: &TYPES::BlockType) -> u64 {
-        <TYPES::BlockType as TestableBlock>::txn_count(block)
-    }
-
-    fn construct_tmp_storage() -> Result<Self::Storage, StorageError> {
-        <I::Storage as TestableStorage<TYPES, I::Leaf>>::construct_tmp_storage()
-    }
-
-    async fn get_full_state(storage: &Self::Storage) -> StorageState<TYPES, Self::Leaf> {
-        <I::Storage as TestableStorage<TYPES, I::Leaf>>::get_full_state(storage).await
-    }
-}
-
-#[async_trait]
-impl<
-        TYPES: NodeType<ConsensusType = SequencingConsensus>,
->>>>>>> 9cfbc915
         I: NodeImplementation<TYPES, ConsensusMessage = SequencingMessage<TYPES, Self>>,
     > TestableNodeImplementation<TYPES> for I
 where
