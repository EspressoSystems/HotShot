[package]
authors = ["Espresso Systems <hello@espressosys.com>"]
description = "Types and traits for the HotShot consesus module"
edition = "2021"
name = "hotshot-types"
readme = "../README.md"
version = "0.1.0"

# See more keys and their definitions at https://doc.rust-lang.org/cargo/reference/manifest.html
[features]

full-ci = ["demo", "async-std-executor", "channel-async-std"]
tokio-ci = ["demo", "tokio-executor", "channel-tokio"]
profiling = ["async-compatibility-layer/profiling"]
async-std-executor = [
    "dep:async-std",
    "async-compatibility-layer/async-std-executor",
    "libp2p-networking/async-std-executor",
]
tokio-executor = [
    "dep:tokio",
    "async-compatibility-layer/tokio-executor",
    "libp2p-networking/tokio-executor",
]
demo = ["ed25519-compact"]
channel-flume = [
    "async-compatibility-layer/channel-flume",
    "libp2p-networking/channel-flume",
]
channel-tokio = [
    "async-compatibility-layer/channel-tokio",
    "libp2p-networking/channel-tokio",
]
channel-async-std = [
    "async-compatibility-layer/channel-async-std",
    "libp2p-networking/channel-async-std",
]

[dependencies]
arbitrary = { version = "1.3", features = ["derive"] }
async-compatibility-layer = { git = "https://github.com/EspressoSystems/async-compatibility-layer.git", tag = "1.2.0", default-features = false, features = [ "logging-utils" ] }
async-lock = "2.7"
async-std = { version = "1.12.0", optional = true, features = ["unstable"] }
async-trait = "0.1.68"
ark-serialize = { version = "0.3", features = ["derive"] }
ark-std = "0.4"
bincode = "1.3.3"
blake3 = "1.4.0"
commit = { git = "https://github.com/EspressoSystems/commit", tag = "0.2.2" }
custom_debug = "0.5"
derivative = "2.2.0"
ed25519-compact = { version = "2.0.4", optional = true }
either = { version = "1.8.1", features = [ "serde" ] }
espresso-systems-common = { git = "https://github.com/espressosystems/espresso-systems-common", tag = "0.4.1" }
futures = "0.3.28"
hex_fmt = "0.3.0"
hotshot-utils = { path = "../utils" }
jf-primitives = { git = "https://github.com/EspressoSystems/jellyfish", tag = "0.1.2-patch.1", features = [
  "std",
] }
nll = { git = "https://github.com/EspressoSystems/nll.git" }
libp2p-networking = { path = "../libp2p-networking", version = "0.1.0", default-features = false }
rand = "0.8.5"
<<<<<<< HEAD
serde = { version = "1.0.163", features = ["derive"] }
=======
serde = { version = "1.0.164", features = ["derive"] }
>>>>>>> 8fda6e25
snafu = "0.7.4"
tagged-base64 = { git = "https://github.com/EspressoSystems/tagged-base64", tag = "0.2.4" }
time = "0.3.22"
tokio = { version = "1", optional = true, features = [
    "fs",
    "io-util",
    "io-std",
    "macros",
    "net",
    "parking_lot",
    "process",
    "rt",
    "rt-multi-thread",
    "signal",
    "sync",
    "time",
    "tracing",
] }
tracing = "0.1.37"

[dev-dependencies]
serde_json = "1.0.96"<|MERGE_RESOLUTION|>--- conflicted
+++ resolved
@@ -61,11 +61,7 @@
 nll = { git = "https://github.com/EspressoSystems/nll.git" }
 libp2p-networking = { path = "../libp2p-networking", version = "0.1.0", default-features = false }
 rand = "0.8.5"
-<<<<<<< HEAD
-serde = { version = "1.0.163", features = ["derive"] }
-=======
 serde = { version = "1.0.164", features = ["derive"] }
->>>>>>> 8fda6e25
 snafu = "0.7.4"
 tagged-base64 = { git = "https://github.com/EspressoSystems/tagged-base64", tag = "0.2.4" }
 time = "0.3.22"
