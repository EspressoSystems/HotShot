--- conflicted
+++ resolved
@@ -114,25 +114,6 @@
                             continue;
                         }
                         let parent = self.parent_leaf().await?;
-<<<<<<< HEAD
-                        let Left(parent_state) = &parent.state
-                        else {
-                            warn!("Don't have last state on parent leaf");
-                            return None;
-                        };
-                        // TODO (da) We probably don't need this check here or replace with "structural validate"
-                        if parent_state.validate_block(&p.data.deltas, &self.cur_view) {
-                            warn!("Invalid block.");
-                            return None;
-                        }
-                        let Ok(state) = parent_state.append(&p.data.deltas, &self.cur_view)
-                        else {
-                            warn!("Failed to append state in high qc for proposal.");
-                            return None;
-                        };
-
-=======
->>>>>>> 9a24d38a
                         let leaf = DALeaf {
                             view_number: self.cur_view,
                             height: parent.height + 1,
@@ -218,12 +199,7 @@
 
         let maybe_leaf = self.find_valid_msg(view_leader_key).await;
 
-<<<<<<< HEAD
-        let Some(leaf) = maybe_leaf
-        else {
-=======
         let Some(leaf) = maybe_leaf else {
->>>>>>> 9a24d38a
             // We either timed out or for some reason could not accept a proposal.
             return;
         };
