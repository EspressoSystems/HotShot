//! Contains the [`DALeader`], [`ConsensusLeader`] and [`ConsensusNextLeader`] structs used for the
//! leader steps in the consensus algorithm with DA committee, i.e. in the sequencing consensus.

use crate::{CommitmentMap, Consensus, SequencingConsensusApi};
use async_compatibility_layer::channel::UnboundedReceiver;
use async_compatibility_layer::{
    art::async_timeout,
    async_primitives::subscribable_rwlock::{ReadView, SubscribableRwLock},
};
use async_lock::{Mutex, RwLock};
use commit::Commitment;
use commit::Committable;
use either::Either;
use either::{Left, Right};
use hotshot_types::message::Message;
use hotshot_types::traits::election::CommitteeExchangeType;
use hotshot_types::traits::election::ConsensusExchange;
use hotshot_types::traits::election::QuorumExchangeType;
use hotshot_types::traits::node_implementation::{
    NodeImplementation, QuorumProposalType, QuorumVoteType, SequencingExchangesType,
};
use hotshot_types::{
    certificate::{DACertificate, QuorumCertificate},
    data::{CommitmentProposal, DAProposal, SequencingLeaf},
    message::{
        CommitteeConsensusMessage, GeneralConsensusMessage, InternalTrigger,
        ProcessedCommitteeConsensusMessage, ProcessedGeneralConsensusMessage,
        ProcessedSequencingMessage, Proposal, SequencingMessage,
    },
    traits::{
        consensus_type::sequencing_consensus::SequencingConsensus,
        election::SignedCertificate,
        node_implementation::{CommitteeEx, NodeType, SequencingQuorumEx},
        signature_key::SignatureKey,
        Block,
    },
    vote::{QuorumVote, VoteAccumulator},
};
use std::collections::HashMap;
use std::marker::PhantomData;
use std::num::NonZeroU64;
use std::{collections::HashSet, sync::Arc, time::Instant};
use tracing::{error, info, instrument, warn};
/// This view's DA committee leader
#[derive(Debug, Clone)]
pub struct DALeader<
    A: SequencingConsensusApi<TYPES, SequencingLeaf<TYPES>, I>,
    TYPES: NodeType<ConsensusType = SequencingConsensus>,
    I: NodeImplementation<
        TYPES,
        Leaf = SequencingLeaf<TYPES>,
        ConsensusMessage = SequencingMessage<TYPES, I>,
    >,
> where
    I::Exchanges: SequencingExchangesType<TYPES, Message<TYPES, I>>,
{
    /// id of node
    pub id: u64,
    /// Reference to consensus. Leader will require a read lock on this.
    pub consensus: Arc<RwLock<Consensus<TYPES, SequencingLeaf<TYPES>>>>,
    /// The `high_qc` per spec
    pub high_qc: QuorumCertificate<TYPES, SequencingLeaf<TYPES>>,
    /// The view number we're running on
    pub cur_view: TYPES::Time,
    /// Lock over the transactions list
    pub transactions: Arc<SubscribableRwLock<CommitmentMap<TYPES::Transaction>>>,
    /// Limited access to the consensus protocol
    pub api: A,

    /// the committee exchange
    pub committee_exchange: Arc<CommitteeEx<TYPES, I>>,
    /// the quorum exchange
    pub quorum_exchange: Arc<SequencingQuorumEx<TYPES, I>>,
    /// channel through which the leader collects votes
    #[allow(clippy::type_complexity)]
    pub vote_collection_chan: Arc<Mutex<UnboundedReceiver<ProcessedSequencingMessage<TYPES, I>>>>,
    /// needed to typecheck
    pub _pd: PhantomData<I>,
}
impl<
        A: SequencingConsensusApi<TYPES, SequencingLeaf<TYPES>, I>,
        TYPES: NodeType<ConsensusType = SequencingConsensus>,
        I: NodeImplementation<
            TYPES,
            Leaf = SequencingLeaf<TYPES>,
            ConsensusMessage = SequencingMessage<TYPES, I>,
        >,
    > DALeader<A, TYPES, I>
where
    I::Exchanges: SequencingExchangesType<TYPES, Message<TYPES, I>>,
    CommitteeEx<TYPES, I>: ConsensusExchange<
        TYPES,
<<<<<<< HEAD
        SequencingLeaf<TYPES>,
=======
>>>>>>> 82cf03cc
        Message<TYPES, I>,
        Certificate = DACertificate<TYPES>,
        Commitment = TYPES::BlockType,
    >,
<<<<<<< HEAD
=======
    I::CommitteeExchange: ConsensusExchange<
            TYPES,
            Message<TYPES, I>,
            Proposal = DAProposal<TYPES>,
            Vote = DAVote<TYPES, I::Leaf>,
            Certificate = DACertificate<TYPES>,
            Commitment = TYPES::BlockType,
        > + CommitteeExchangeType<TYPES, I::Leaf, Message<TYPES, I>>,
>>>>>>> 82cf03cc
{
    /// Accumulate votes for a proposal and return either the cert or None if the threshold was not reached in time
    async fn wait_for_votes(
        &self,
        cur_view: TYPES::Time,
        threshold: NonZeroU64,
        block_commitment: Commitment<<TYPES as NodeType>::BlockType>,
    ) -> Option<DACertificate<TYPES>> {
        let lock = self.vote_collection_chan.lock().await;
        let mut accumulator = VoteAccumulator {
            total_vote_outcomes: HashMap::new(),
            yes_vote_outcomes: HashMap::new(),
            no_vote_outcomes: HashMap::new(),
            // TODO ED Revisit this once Yes/No votes are in place for DA
            success_threshold: threshold,
            failure_threshold: threshold,
        };

        while let Ok(msg) = lock.recv().await {
            if Into::<SequencingMessage<_, _>>::into(msg.clone()).view_number() != cur_view {
                continue;
            }
            match msg {
                Left(general_message) => match general_message {
                    ProcessedGeneralConsensusMessage::Vote(_vote, _sender) => {
                        warn!("The leader received an unexpext Quorum Vote!");
                        continue;
                    }
                    ProcessedGeneralConsensusMessage::InternalTrigger(trigger) => match trigger {
                        InternalTrigger::Timeout(_) => {
                            self.api.send_next_leader_timeout(self.cur_view).await;
                            break;
                        }
                    },
                    ProcessedGeneralConsensusMessage::Proposal(_p, _sender) => {
                        warn!("The next leader has received an unexpected proposal!");
                    }
<<<<<<< HEAD
                },
                Right(committee_message) => match committee_message {
                    ProcessedCommitteeConsensusMessage::DAVote(vote, sender) => {
                        if vote.signature.0
                            != <TYPES::SignatureKey as SignatureKey>::to_bytes(&sender)
                        {
                            continue;
=======
                    match self.committee_exchange.accumulate_vote(
                        &vote.signature.0,
                        &vote.signature.1,
                        vote.block_commitment,
                        vote.vote_data,
                        vote.vote_token.clone(),
                        self.cur_view,
                        accumulator,
                    ) {
                        Either::Left(acc) => {
                            accumulator = acc;
>>>>>>> 82cf03cc
                        }
                        if vote.block_commitment != block_commitment {
                            continue;
                        }
                        match self.committee_exchange.accumulate_vote(
                            &vote.signature.0,
                            &vote.signature.1,
                            vote.block_commitment,
                            vote.vote_token.clone(),
                            self.cur_view,
                            accumulator,
                        ) {
                            Either::Left(acc) => {
                                accumulator = acc;
                            }
                            Either::Right(qc) => {
                                return Some(qc);
                            }
                        }
                    }
                    ProcessedCommitteeConsensusMessage::DAProposal(_p, _sender) => {
                        warn!("The next leader has received an unexpected proposal!");
                    }
                },
<<<<<<< HEAD
=======
                ProcessedConsensusMessage::Proposal(_p, _sender) => {
                    warn!("The next leader has received an unexpected proposal!");
                }
                ProcessedConsensusMessage::DAProposal(_p, _sender) => {
                    warn!("The next leader has received an unexpected proposal!");
                }
                ProcessedConsensusMessage::ViewSync(_) => todo!(),
>>>>>>> 82cf03cc
            }
        }
        None
    }
    /// Returns the parent leaf of the proposal we are building
    async fn parent_leaf(&self) -> Option<SequencingLeaf<TYPES>> {
        let parent_view_number = &self.high_qc.view_number();
        let consensus = self.consensus.read().await;
        let Some(parent_view) = consensus.state_map.get(parent_view_number) else {
            warn!("Couldn't find high QC parent in state map.");
            return None;
        };
        let Some(leaf) = parent_view.get_leaf_commitment() else {
            warn!(
                ?parent_view_number,
                ?parent_view,
                "Parent of high QC points to a view without a proposal"
            );
            return None;
        };
        let Some(leaf) = consensus.saved_leaves.get(&leaf) else {
            warn!("Failed to find high QC parent.");
            return None;
        };
        Some(leaf.clone())
    }
    /// return None if we can't get transactions
    async fn wait_for_transactions(&self) -> Option<Vec<TYPES::Transaction>> {
        let task_start_time = Instant::now();

        let parent_leaf = self.parent_leaf().await?;
        let previous_used_txns = match parent_leaf.deltas {
            Either::Left(block) => block.contained_transactions(),
            Either::Right(_commitment) => HashSet::new(),
        };
        let receiver = self.transactions.subscribe().await;

        while task_start_time.elapsed() < self.api.propose_max_round_time() {
            let txns = self.transactions.cloned().await;
            let unclaimed_txns: Vec<_> = txns
                .iter()
                .filter(|(txn_hash, _txn)| !previous_used_txns.contains(txn_hash))
                .collect();

            let time_past = task_start_time.elapsed();
            if unclaimed_txns.len() < self.api.min_transactions()
                && (time_past < self.api.propose_max_round_time())
            {
                let duration = self.api.propose_max_round_time() - time_past;
                let result = async_timeout(duration, receiver.recv()).await;
                match result {
                    Err(_) => {
                        // Fall through below to updating new block
                        info!("propose_max_round_time passed, sending transactions we have so far");
                    }
                    Ok(Err(e)) => {
                        // Something unprecedented is wrong, and `transactions` has been dropped
                        error!("Channel receiver error for SubscribableRwLock {:?}", e);
                        return None;
                    }
                    Ok(Ok(_)) => continue,
                }
            }
            let mut txns = vec![];
            for (_hash, txn) in unclaimed_txns {
                txns.push(txn.clone());
            }
            return Some(txns);
        }
        None
    }
    /// Run one view of the DA leader task
    #[instrument(skip(self), fields(id = self.id, view = *self.cur_view), name = "Sequencing DALeader Task", level = "error")]
    pub async fn run_view(
        self,
    ) -> Option<(
        DACertificate<TYPES>,
        TYPES::BlockType,
        SequencingLeaf<TYPES>,
    )> {
        // Prepare the DA Proposal
        let Some(parent_leaf) = self.parent_leaf().await else {
             warn!("Couldn't find high QC parent in state map.");
             return None;
         };

        let mut block = TYPES::BlockType::new();
        let txns = self.wait_for_transactions().await?;

        for txn in txns {
            if let Ok(new_block) = block.add_transaction_raw(&txn) {
                block = new_block;
                continue;
            }
        }
        let block_commitment = block.commit();

        let consensus = self.consensus.read().await;
        let signature = self.committee_exchange.sign_da_proposal(&block.commit());
        let data: DAProposal<TYPES> = DAProposal {
            deltas: block.clone(),
            view_number: self.cur_view,
        };
        let message =
            SequencingMessage::<TYPES, I>(Right(CommitteeConsensusMessage::DAProposal(Proposal {
                data,
                signature,
            })));
        // Brodcast DA proposal
        if let Err(e) = self.api.send_da_broadcast(message.clone()).await {
            consensus.metrics.failed_to_send_messages.add(1);
            warn!(?message, ?e, "Could not broadcast leader proposal");
        } else {
            consensus.metrics.outgoing_broadcast_messages.add(1);
        }

        // Drop the lock on the consensus.
        drop(consensus);

        // Wait for DA votes or Timeout
        if let Some(cert) = self
            .wait_for_votes(
                self.cur_view,
                self.committee_exchange.success_threshold(),
                block_commitment,
            )
            .await
        {
            return Some((cert, block, parent_leaf));
        }
        None
    }
}

/// Implemenation of the consensus leader for a DA/Sequencing consensus.  Handles sending out a proposal to the entire network
/// For now this step happens after the `DALeader` completes it's proposal and collects enough votes.
pub struct ConsensusLeader<
    A: SequencingConsensusApi<TYPES, SequencingLeaf<TYPES>, I>,
    TYPES: NodeType<ConsensusType = SequencingConsensus>,
    I: NodeImplementation<
        TYPES,
        Leaf = SequencingLeaf<TYPES>,
        ConsensusMessage = SequencingMessage<TYPES, I>,
    >,
> where
    I::Exchanges: SequencingExchangesType<TYPES, Message<TYPES, I>>,
{
    /// id of node
    pub id: u64,
    /// Reference to consensus. Leader will require a read lock on this.
    pub consensus: Arc<RwLock<Consensus<TYPES, SequencingLeaf<TYPES>>>>,
    /// The `high_qc` per spec
    pub high_qc: QuorumCertificate<TYPES, SequencingLeaf<TYPES>>,
    /// The view number we're running on
    pub cur_view: TYPES::Time,
    /// The Certificate generated for the transactions commited to in the proposal the leader will build
    pub cert: DACertificate<TYPES>,
    /// The block corresponding to the DA cert
    pub block: TYPES::BlockType,
    /// Leaf this proposal will chain from
    pub parent: SequencingLeaf<TYPES>,
    /// Limited access to the consensus protocol
    pub api: A,

    /// the quorum exchange
    pub quorum_exchange: Arc<SequencingQuorumEx<TYPES, I>>,

    /// needed to tyep check
    pub _pd: PhantomData<I>,
}
impl<
        A: SequencingConsensusApi<TYPES, SequencingLeaf<TYPES>, I>,
        TYPES: NodeType<ConsensusType = SequencingConsensus>,
        I: NodeImplementation<
            TYPES,
            Leaf = SequencingLeaf<TYPES>,
            ConsensusMessage = SequencingMessage<TYPES, I>,
        >,
    > ConsensusLeader<A, TYPES, I>
where
<<<<<<< HEAD
    I::Exchanges: SequencingExchangesType<TYPES, Message<TYPES, I>>,
    SequencingQuorumEx<TYPES, I>: ConsensusExchange<
        TYPES,
        SequencingLeaf<TYPES>,
        Message<TYPES, I>,
        Proposal = CommitmentProposal<TYPES, SequencingLeaf<TYPES>>,
    >,
=======
    I::QuorumExchange: ConsensusExchange<
            TYPES,
            Message<TYPES, I>,
            Proposal = CommitmentProposal<TYPES, I::Leaf>,
            // Vote = QuorumVote<TYPES, I::Leaf>,
        > + QuorumExchangeType<TYPES, I::Leaf, Message<TYPES, I>>,
    I::CommitteeExchange: ConsensusExchange<
            TYPES,
            Message<TYPES, I>,
            // Proposal = DAProposal<TYPES>,
            // Vote = DAVote<TYPES, I::Leaf>,
            // Certificate = DACertificate<TYPES>,
        > + CommitteeExchangeType<TYPES, I::Leaf, Message<TYPES, I>>,
>>>>>>> 82cf03cc
{
    /// Run one view of the DA leader task
    #[instrument(skip(self), fields(id = self.id, view = *self.cur_view), name = "Sequencing DALeader Task", level = "error")]
    pub async fn run_view(self) -> QuorumCertificate<TYPES, SequencingLeaf<TYPES>> {
        let block_commitment = self.block.commit();
        let leaf = SequencingLeaf {
            view_number: self.cur_view,
            height: self.parent.height + 1,
            justify_qc: self.high_qc.clone(),
            parent_commitment: self.parent.commit(),
            // Use the block commitment rather than the block, so that the replica can construct
            // the same leaf with the commitment.
            deltas: Right(block_commitment),
            rejected: vec![],
            timestamp: time::OffsetDateTime::now_utc().unix_timestamp_nanos(),
            proposer_id: self.api.public_key().to_bytes(),
        };
        let signature = self
            .quorum_exchange
            .sign_validating_or_commitment_proposal::<I>(&leaf.commit());
        // TODO: DA cert is sent as part of the proposal here, we should split this out so we don't have to wait for it.
        let proposal = CommitmentProposal {
            block_commitment,
            view_number: leaf.view_number,
            height: leaf.height,
            justify_qc: self.high_qc.clone(),
            dac: self.cert,
            proposer_id: leaf.proposer_id,
        };

        let message =
            SequencingMessage::<TYPES, I>(Left(GeneralConsensusMessage::Proposal(Proposal {
                data: proposal,
                signature,
            })));
        if let Err(e) = self
            .api
            .send_broadcast_message::<QuorumProposalType<TYPES, I>, QuorumVoteType<TYPES, I>>(
                message.clone(),
            )
            .await
        {
            warn!(?message, ?e, "Could not broadcast leader proposal");
        }
        self.high_qc
    }
}

/// Implenting the next leader.  Collect votes on the previous leaders proposal and return the QC
pub struct ConsensusNextLeader<
    A: SequencingConsensusApi<TYPES, SequencingLeaf<TYPES>, I>,
    TYPES: NodeType<ConsensusType = SequencingConsensus>,
    I: NodeImplementation<
        TYPES,
        Leaf = SequencingLeaf<TYPES>,
        ConsensusMessage = SequencingMessage<TYPES, I>,
    >,
> where
    I::Exchanges: SequencingExchangesType<TYPES, Message<TYPES, I>>,
{
    /// id of node
    pub id: u64,
    /// Reference to consensus. Leader will require a read lock on this.
    pub consensus: Arc<RwLock<Consensus<TYPES, SequencingLeaf<TYPES>>>>,
    /// The view number we're running on
    pub cur_view: TYPES::Time,
    /// Limited access to the consensus protocol
    pub api: A,
    /// generic_qc before starting this
    pub generic_qc: QuorumCertificate<TYPES, SequencingLeaf<TYPES>>,
    /// channel through which the leader collects votes
    #[allow(clippy::type_complexity)]
    pub vote_collection_chan: Arc<Mutex<UnboundedReceiver<ProcessedSequencingMessage<TYPES, I>>>>,

    /// the quorum exchnage
    pub quorum_exchange: Arc<SequencingQuorumEx<TYPES, I>>,

    /// needed to type check
    pub _pd: PhantomData<I>,
}

impl<
        A: SequencingConsensusApi<TYPES, SequencingLeaf<TYPES>, I>,
        TYPES: NodeType<ConsensusType = SequencingConsensus>,
        I: NodeImplementation<
            TYPES,
            Leaf = SequencingLeaf<TYPES>,
            ConsensusMessage = SequencingMessage<TYPES, I>,
        >,
    > ConsensusNextLeader<A, TYPES, I>
where
<<<<<<< HEAD
    I::Exchanges: SequencingExchangesType<TYPES, Message<TYPES, I>>,
    SequencingQuorumEx<TYPES, I>: ConsensusExchange<
        TYPES,
        SequencingLeaf<TYPES>,
        Message<TYPES, I>,
        Certificate = QuorumCertificate<TYPES, SequencingLeaf<TYPES>>,
        Commitment = SequencingLeaf<TYPES>,
    >,
=======
    I::QuorumExchange: ConsensusExchange<
            TYPES,
            Message<TYPES, I>,
            Proposal = CommitmentProposal<TYPES, I::Leaf>,
            Certificate = QuorumCertificate<TYPES, I::Leaf>,
            Vote = QuorumVote<TYPES, I::Leaf>,
            Commitment = SequencingLeaf<TYPES>,
        > + QuorumExchangeType<TYPES, I::Leaf, Message<TYPES, I>>,
>>>>>>> 82cf03cc
{
    /// Run one view of the next leader, collect votes and build a QC for the last views `CommitmentProposal`
    /// # Panics
    /// While we are unwrapping, this function can logically never panic
    /// unless there is a bug in std
    pub async fn run_view(self) -> QuorumCertificate<TYPES, SequencingLeaf<TYPES>> {
        let mut qcs = HashSet::<QuorumCertificate<TYPES, SequencingLeaf<TYPES>>>::new();
        qcs.insert(self.generic_qc.clone());

        let mut accumulator = VoteAccumulator {
            total_vote_outcomes: HashMap::new(),
            yes_vote_outcomes: HashMap::new(),
            no_vote_outcomes: HashMap::new(),
            success_threshold: self.quorum_exchange.success_threshold(),
            failure_threshold: self.quorum_exchange.failure_threshold(),
        };

        let lock = self.vote_collection_chan.lock().await;
        while let Ok(msg) = lock.recv().await {
            // If the message is for a different view number, skip it.
            if Into::<SequencingMessage<_, _>>::into(msg.clone()).view_number() != self.cur_view {
                continue;
            }
            match msg {
<<<<<<< HEAD
                Left(general_message) => match general_message {
                    ProcessedGeneralConsensusMessage::Vote(vote_message, sender) => {
                        match vote_message {
                            QuorumVote::Yes(vote) => {
                                if vote.signature.0
                                    != <TYPES::SignatureKey as SignatureKey>::to_bytes(&sender)
                                {
                                    continue;
                                }

                                match self.quorum_exchange.accumulate_vote(
                                    &vote.signature.0,
                                    &vote.signature.1,
                                    vote.leaf_commitment,
                                    vote.vote_token.clone(),
                                    self.cur_view,
                                    accumulator,
                                ) {
                                    Either::Left(acc) => {
                                        accumulator = acc;
                                    }
                                    Either::Right(qc) => {
                                        return qc;
                                    }
                                }
=======
                ProcessedConsensusMessage::Vote(vote_message, sender) => match vote_message {
                    QuorumVote::Yes(vote) | QuorumVote::No(vote) => {
                        if vote.signature.0
                            != <TYPES::SignatureKey as SignatureKey>::to_bytes(&sender)
                        {
                            continue;
                        }

                        match self.quorum_exchange.accumulate_vote(
                            &vote.signature.0,
                            &vote.signature.1,
                            vote.leaf_commitment,
                            vote.vote_data,
                            vote.vote_token.clone(),
                            self.cur_view,
                            accumulator,
                        ) {
                            Either::Left(acc) => {
                                accumulator = acc;
>>>>>>> 82cf03cc
                            }
                            QuorumVote::Timeout(vote) => {
                                qcs.insert(vote.justify_qc);
                            }
                            QuorumVote::No(_) => {
                                warn!("The next leader has received an unexpected vote!");
                            }
                        }
                    }
<<<<<<< HEAD
                    ProcessedGeneralConsensusMessage::InternalTrigger(trigger) => match trigger {
                        InternalTrigger::Timeout(_) => {
                            self.api.send_next_leader_timeout(self.cur_view).await;
                            break;
                        }
                    },
                    ProcessedGeneralConsensusMessage::Proposal(_p, _sender) => {
                        warn!("The next leader has received an unexpected proposal!");
=======
                    QuorumVote::Timeout(vote) => {
                        qcs.insert(vote.justify_qc);
>>>>>>> 82cf03cc
                    }
                },
                Right(committee_message) => match committee_message {
                    ProcessedCommitteeConsensusMessage::DAProposal(_p, _sender) => {
                        warn!("The next leader has received an unexpected proposal!");
                    }
                    ProcessedCommitteeConsensusMessage::DAVote(_, _sender) => {
                        warn!("The next leader has received an unexpected DA vote!");
                    }
                },
<<<<<<< HEAD
=======
                ProcessedConsensusMessage::Proposal(_p, _sender) => {
                    warn!("The next leader has received an unexpected proposal!");
                }
                ProcessedConsensusMessage::DAProposal(_p, _sender) => {
                    warn!("The next leader has received an unexpected proposal!");
                }
                ProcessedConsensusMessage::DAVote(_, _sender) => {
                    warn!("The next leader has received an unexpected DA vote!");
                }
                ProcessedConsensusMessage::ViewSync(_) => todo!(),
>>>>>>> 82cf03cc
            }
        }
        qcs.into_iter().max_by_key(|qc| qc.view_number).unwrap()
    }
}<|MERGE_RESOLUTION|>--- conflicted
+++ resolved
@@ -90,25 +90,10 @@
     I::Exchanges: SequencingExchangesType<TYPES, Message<TYPES, I>>,
     CommitteeEx<TYPES, I>: ConsensusExchange<
         TYPES,
-<<<<<<< HEAD
-        SequencingLeaf<TYPES>,
-=======
->>>>>>> 82cf03cc
         Message<TYPES, I>,
         Certificate = DACertificate<TYPES>,
         Commitment = TYPES::BlockType,
     >,
-<<<<<<< HEAD
-=======
-    I::CommitteeExchange: ConsensusExchange<
-            TYPES,
-            Message<TYPES, I>,
-            Proposal = DAProposal<TYPES>,
-            Vote = DAVote<TYPES, I::Leaf>,
-            Certificate = DACertificate<TYPES>,
-            Commitment = TYPES::BlockType,
-        > + CommitteeExchangeType<TYPES, I::Leaf, Message<TYPES, I>>,
->>>>>>> 82cf03cc
 {
     /// Accumulate votes for a proposal and return either the cert or None if the threshold was not reached in time
     async fn wait_for_votes(
@@ -146,7 +131,7 @@
                     ProcessedGeneralConsensusMessage::Proposal(_p, _sender) => {
                         warn!("The next leader has received an unexpected proposal!");
                     }
-<<<<<<< HEAD
+                    ProcessedGeneralConsensusMessage::ViewSync(_) => todo!(),
                 },
                 Right(committee_message) => match committee_message {
                     ProcessedCommitteeConsensusMessage::DAVote(vote, sender) => {
@@ -154,19 +139,6 @@
                             != <TYPES::SignatureKey as SignatureKey>::to_bytes(&sender)
                         {
                             continue;
-=======
-                    match self.committee_exchange.accumulate_vote(
-                        &vote.signature.0,
-                        &vote.signature.1,
-                        vote.block_commitment,
-                        vote.vote_data,
-                        vote.vote_token.clone(),
-                        self.cur_view,
-                        accumulator,
-                    ) {
-                        Either::Left(acc) => {
-                            accumulator = acc;
->>>>>>> 82cf03cc
                         }
                         if vote.block_commitment != block_commitment {
                             continue;
@@ -175,6 +147,7 @@
                             &vote.signature.0,
                             &vote.signature.1,
                             vote.block_commitment,
+                            vote.vote_data,
                             vote.vote_token.clone(),
                             self.cur_view,
                             accumulator,
@@ -191,16 +164,6 @@
                         warn!("The next leader has received an unexpected proposal!");
                     }
                 },
-<<<<<<< HEAD
-=======
-                ProcessedConsensusMessage::Proposal(_p, _sender) => {
-                    warn!("The next leader has received an unexpected proposal!");
-                }
-                ProcessedConsensusMessage::DAProposal(_p, _sender) => {
-                    warn!("The next leader has received an unexpected proposal!");
-                }
-                ProcessedConsensusMessage::ViewSync(_) => todo!(),
->>>>>>> 82cf03cc
             }
         }
         None
@@ -381,29 +344,12 @@
         >,
     > ConsensusLeader<A, TYPES, I>
 where
-<<<<<<< HEAD
     I::Exchanges: SequencingExchangesType<TYPES, Message<TYPES, I>>,
     SequencingQuorumEx<TYPES, I>: ConsensusExchange<
         TYPES,
-        SequencingLeaf<TYPES>,
         Message<TYPES, I>,
         Proposal = CommitmentProposal<TYPES, SequencingLeaf<TYPES>>,
     >,
-=======
-    I::QuorumExchange: ConsensusExchange<
-            TYPES,
-            Message<TYPES, I>,
-            Proposal = CommitmentProposal<TYPES, I::Leaf>,
-            // Vote = QuorumVote<TYPES, I::Leaf>,
-        > + QuorumExchangeType<TYPES, I::Leaf, Message<TYPES, I>>,
-    I::CommitteeExchange: ConsensusExchange<
-            TYPES,
-            Message<TYPES, I>,
-            // Proposal = DAProposal<TYPES>,
-            // Vote = DAVote<TYPES, I::Leaf>,
-            // Certificate = DACertificate<TYPES>,
-        > + CommitteeExchangeType<TYPES, I::Leaf, Message<TYPES, I>>,
->>>>>>> 82cf03cc
 {
     /// Run one view of the DA leader task
     #[instrument(skip(self), fields(id = self.id, view = *self.cur_view), name = "Sequencing DALeader Task", level = "error")]
@@ -495,25 +441,13 @@
         >,
     > ConsensusNextLeader<A, TYPES, I>
 where
-<<<<<<< HEAD
     I::Exchanges: SequencingExchangesType<TYPES, Message<TYPES, I>>,
     SequencingQuorumEx<TYPES, I>: ConsensusExchange<
         TYPES,
-        SequencingLeaf<TYPES>,
         Message<TYPES, I>,
         Certificate = QuorumCertificate<TYPES, SequencingLeaf<TYPES>>,
         Commitment = SequencingLeaf<TYPES>,
     >,
-=======
-    I::QuorumExchange: ConsensusExchange<
-            TYPES,
-            Message<TYPES, I>,
-            Proposal = CommitmentProposal<TYPES, I::Leaf>,
-            Certificate = QuorumCertificate<TYPES, I::Leaf>,
-            Vote = QuorumVote<TYPES, I::Leaf>,
-            Commitment = SequencingLeaf<TYPES>,
-        > + QuorumExchangeType<TYPES, I::Leaf, Message<TYPES, I>>,
->>>>>>> 82cf03cc
 {
     /// Run one view of the next leader, collect votes and build a QC for the last views `CommitmentProposal`
     /// # Panics
@@ -538,7 +472,6 @@
                 continue;
             }
             match msg {
-<<<<<<< HEAD
                 Left(general_message) => match general_message {
                     ProcessedGeneralConsensusMessage::Vote(vote_message, sender) => {
                         match vote_message {
@@ -553,6 +486,7 @@
                                     &vote.signature.0,
                                     &vote.signature.1,
                                     vote.leaf_commitment,
+                                    vote.vote_data,
                                     vote.vote_token.clone(),
                                     self.cur_view,
                                     accumulator,
@@ -564,27 +498,6 @@
                                         return qc;
                                     }
                                 }
-=======
-                ProcessedConsensusMessage::Vote(vote_message, sender) => match vote_message {
-                    QuorumVote::Yes(vote) | QuorumVote::No(vote) => {
-                        if vote.signature.0
-                            != <TYPES::SignatureKey as SignatureKey>::to_bytes(&sender)
-                        {
-                            continue;
-                        }
-
-                        match self.quorum_exchange.accumulate_vote(
-                            &vote.signature.0,
-                            &vote.signature.1,
-                            vote.leaf_commitment,
-                            vote.vote_data,
-                            vote.vote_token.clone(),
-                            self.cur_view,
-                            accumulator,
-                        ) {
-                            Either::Left(acc) => {
-                                accumulator = acc;
->>>>>>> 82cf03cc
                             }
                             QuorumVote::Timeout(vote) => {
                                 qcs.insert(vote.justify_qc);
@@ -594,7 +507,6 @@
                             }
                         }
                     }
-<<<<<<< HEAD
                     ProcessedGeneralConsensusMessage::InternalTrigger(trigger) => match trigger {
                         InternalTrigger::Timeout(_) => {
                             self.api.send_next_leader_timeout(self.cur_view).await;
@@ -603,11 +515,8 @@
                     },
                     ProcessedGeneralConsensusMessage::Proposal(_p, _sender) => {
                         warn!("The next leader has received an unexpected proposal!");
-=======
-                    QuorumVote::Timeout(vote) => {
-                        qcs.insert(vote.justify_qc);
->>>>>>> 82cf03cc
-                    }
+                    },
+                    ProcessedGeneralConsensusMessage::ViewSync(_) => todo!(),
                 },
                 Right(committee_message) => match committee_message {
                     ProcessedCommitteeConsensusMessage::DAProposal(_p, _sender) => {
@@ -617,19 +526,6 @@
                         warn!("The next leader has received an unexpected DA vote!");
                     }
                 },
-<<<<<<< HEAD
-=======
-                ProcessedConsensusMessage::Proposal(_p, _sender) => {
-                    warn!("The next leader has received an unexpected proposal!");
-                }
-                ProcessedConsensusMessage::DAProposal(_p, _sender) => {
-                    warn!("The next leader has received an unexpected proposal!");
-                }
-                ProcessedConsensusMessage::DAVote(_, _sender) => {
-                    warn!("The next leader has received an unexpected DA vote!");
-                }
-                ProcessedConsensusMessage::ViewSync(_) => todo!(),
->>>>>>> 82cf03cc
             }
         }
         qcs.into_iter().max_by_key(|qc| qc.view_number).unwrap()
