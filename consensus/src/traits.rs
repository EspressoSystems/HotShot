--- conflicted
+++ resolved
@@ -19,20 +19,6 @@
 use std::collections::BTreeMap;
 use std::num::NonZeroU64;
 use std::{num::NonZeroUsize, sync::Arc, time::Duration};
-<<<<<<< HEAD
-=======
-/// type synonym for singature map
-pub(crate) type Signatures<I> = BTreeMap<
-    EncodedPublicKey,
-    (
-        EncodedSignature,
-        <<I as NodeImplementation>::Election as Election<
-            <I as NodeImplementation>::SignatureKey,
-            ViewNumber,
-        >>::VoteTokenType,
-    ),
->;
->>>>>>> ada5d878
 
 // FIXME these should be nonzero u64s
 /// The API that [`HotStuff`] needs to talk to the system. This should be implemented in the `hotshot` crate and passed to all functions on `HotStuff`.
