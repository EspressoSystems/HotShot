--- conflicted
+++ resolved
@@ -4,12 +4,7 @@
 use commit::Commitment;
 use hotshot_types::{
     data::{Leaf, QuorumCertificate, ViewNumber},
-<<<<<<< HEAD
-    event::{Event, EventType, TransactionCommitment},
-=======
-    error::HotShotError,
     event::{Event, EventType},
->>>>>>> efc6ccc3
     traits::{
         network::NetworkError,
         node_implementation::{NodeImplementation, TypeMap},
