--- conflicted
+++ resolved
@@ -40,7 +40,7 @@
 /// convenience type alias
 type ValidMsgResult<'a, I> = (
     RwLockUpgradableReadGuard<'a, Consensus<I>>,
-    std::result::Result<Leaf<<I as NodeImplementation>::State>, ()>,
+    std::result::Result<Leaf<<I as NodeImplementation>::StateType>, ()>,
 );
 
 impl<A: ConsensusApi<I>, I: NodeImplementation> Replica<A, I> {
@@ -51,15 +51,8 @@
         &self,
         view_leader_key: <I as NodeImplementation>::SignatureKey,
         consensus: RwLockUpgradableReadGuard<'a, Consensus<I>>,
-<<<<<<< HEAD
-    ) -> (
-        RwLockUpgradableReadGuard<'a, Consensus<I>>,
-        std::result::Result<Leaf<I::StateType>, ()>,
-    ) {
-=======
     ) -> ValidMsgResult<'a, I>
         {
->>>>>>> eb09b48b
         let lock = self.proposal_collection_chan.lock().await;
         let leaf = loop {
             let msg = lock.recv().await;
