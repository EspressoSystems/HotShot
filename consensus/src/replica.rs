//! Contains the [`Replica`] struct used for the replica step in the hotstuff consensus algorithm.

use crate::{
    utils::{Terminator, View, ViewInner},
    Consensus, ConsensusApi,
};
use async_compatibility_layer::channel::UnboundedReceiver;
use async_lock::{Mutex, RwLock, RwLockUpgradableReadGuard, RwLockWriteGuard};
use bincode::Options;
use commit::Committable;
use hotshot_types::{
    certificate::QuorumCertificate,
    data::{ValidatingLeaf, ValidatingProposal},
    message::{ConsensusMessage, ProcessedConsensusMessage, TimeoutVote, Vote, YesOrNoVote},
    traits::{
        election::Election, node_implementation::NodeType, signature_key::SignatureKey,
        state::ValidatingConsensus, Block, State,
    },
};
use hotshot_utils::bincode::bincode_opts;
use std::ops::Bound::{Excluded, Included};
use std::{collections::HashSet, sync::Arc};
use tracing::{error, info, instrument, warn};
/// This view's replica
#[derive(Debug, Clone)]
pub struct Replica<
    A: ConsensusApi<TYPES, ValidatingLeaf<TYPES>, ValidatingProposal<TYPES, ELECTION>>,
    TYPES: NodeType<ConsensusType = ValidatingConsensus>,
    ELECTION: Election<
        TYPES,
        LeafType = ValidatingLeaf<TYPES>,
        QuorumCertificate = QuorumCertificate<TYPES, ValidatingLeaf<TYPES>>,
    >,
> {
    /// id of node
    pub id: u64,
    /// Reference to consensus. Replica will require a write lock on this.
    pub consensus: Arc<RwLock<Consensus<TYPES, ValidatingLeaf<TYPES>>>>,
    /// channel for accepting leader proposals and timeouts messages
    #[allow(clippy::type_complexity)]
    pub proposal_collection_chan: Arc<
        Mutex<
            UnboundedReceiver<
                ProcessedConsensusMessage<
                    TYPES,
                    ValidatingLeaf<TYPES>,
                    ValidatingProposal<TYPES, ELECTION>,
                >,
            >,
        >,
    >,
    /// view number this view is executing in
    pub cur_view: TYPES::Time,
    /// genericQC from the pseudocode
    pub high_qc: ELECTION::QuorumCertificate,
    /// hotshot consensus api
    pub api: A,
}

impl<
        A: ConsensusApi<TYPES, ValidatingLeaf<TYPES>, ValidatingProposal<TYPES, ELECTION>>,
        TYPES: NodeType<ConsensusType = ValidatingConsensus>,
        ELECTION: Election<
            TYPES,
            LeafType = ValidatingLeaf<TYPES>,
            QuorumCertificate = QuorumCertificate<TYPES, ValidatingLeaf<TYPES>>,
        >,
    > Replica<A, TYPES, ELECTION>
{
    /// portion of the replica task that spins until a valid QC can be signed or
    /// timeout is hit.
    #[instrument(skip_all, fields(id = self.id, view = *self.cur_view), name = "Replica Task", level = "error")]
    #[allow(clippy::type_complexity)]
    async fn find_valid_msg<'a>(
        &self,
        view_leader_key: TYPES::SignatureKey,
        consensus: RwLockUpgradableReadGuard<'a, Consensus<TYPES, ValidatingLeaf<TYPES>>>,
    ) -> (
        RwLockUpgradableReadGuard<'a, Consensus<TYPES, ValidatingLeaf<TYPES>>>,
        Option<ValidatingLeaf<TYPES>>,
    ) {
        let lock = self.proposal_collection_chan.lock().await;
        let mut invalid_qcs = 0;
        let leaf = loop {
            let msg = lock.recv().await;
            info!("recv-ed message {:?}", msg.clone());
            if let Ok(msg) = msg {
                // stale/newer view messages should never reach this specific task's receive channel
                if Into::<ConsensusMessage<_, _, _>>::into(msg.clone()).view_number()
                    != self.cur_view
                {
                    continue;
                }
                match msg {
                    ProcessedConsensusMessage::Proposal(p, sender) => {
                        if view_leader_key != sender {
                            continue;
                        }
<<<<<<< HEAD

                        let Some(parent) = consensus.saved_leaves.get(&p.leaf.parent_commitment)
                        else {
=======
                        let parent = if let Some(parent) =
                            consensus.saved_leaves.get(&p.data.parent_commitment)
                        {
                            parent
                        } else {
>>>>>>> 7b4bc919
                            warn!("Proposal's parent missing from storage");
                            continue;
                        };

                        let justify_qc = p.data.justify_qc;

                        // go no further if the parent view number does not
                        // match the justify_qc. We can't accept this
                        if parent.view_number != justify_qc.view_number {
                            warn!(
                                "Inconsistency in recv-ed proposal. The parent's view number, {:?} did not match the justify_qc view number, {:?}",
                                parent.view_number, justify_qc.view_number
                            );
                            continue;
                        }

                        // check that the chain height is correct
                        if p.data.height != parent.height + 1 {
                            warn!(
                                "Incorrect height in recv-ed proposal. The parent's height, {}, did not follow from the proposal's height, {}",
                                parent.height, p.data.height
                            );
                            continue;
                        }

                        // check that the justify_qc is valid
                        if !self.api.is_valid_qc(&justify_qc) {
                            invalid_qcs += 1;
                            warn!("Invalid justify_qc in proposal! Skipping proposal.");
                            continue;
                        }

                        // check that we can indeed create the state
                        let leaf = if let Ok(state) =
                            parent.state.append(&p.data.deltas, &self.cur_view)
                        {
                            // check the commitment
                            if state.commit() != p.data.state_commitment {
                                warn!("Rejected proposal! After applying deltas to parent state, resulting commitment did not match proposal's");
                                continue;
                            }
                            ValidatingLeaf::new(
                                state,
                                p.data.deltas,
                                p.data.parent_commitment,
                                justify_qc.clone(),
                                self.cur_view,
                                p.data.height,
                                Vec::new(),
                                time::OffsetDateTime::now_utc().unix_timestamp_nanos(),
                                p.data.proposer_id,
                            )
                        } else {
                            warn!("State of proposal didn't match parent + deltas");
                            continue;
                        };

                        if !view_leader_key.validate(&p.signature, leaf.commit().as_ref()) {
                            warn!(?p.signature, "Could not verify proposal.");
                            continue;
                        }

                        let liveness_check = justify_qc.view_number > consensus.locked_view;

                        // check if proposal extends from the locked leaf
                        let outcome = consensus.visit_leaf_ancestors(
                            parent.view_number,
                            Terminator::Inclusive(consensus.locked_view),
                            false,
                            |leaf| {
                                // if leaf view no == locked view no then we're done, report success by
                                // returning true
                                leaf.view_number != consensus.locked_view
                            },
                        );

                        let safety_check = outcome.is_ok();

                        if let Err(e) = outcome {
                            self.api.send_view_error(self.cur_view, Arc::new(e)).await;
                        }

                        // NOTE safenode check is here
                        // if !safenode, continue
                        // if !(safety_check || liveness_check)
                        // if !safety_check && !liveness_check
                        if !safety_check && !liveness_check {
                            warn!("Failed safety check and liveness check");
                            continue;
                        }

                        let leaf_commitment = leaf.commit();
                        let vote_token = self.api.make_vote_token(self.cur_view);

                        match vote_token {
                            Err(e) => {
                                error!(
                                    "Failed to generate vote token for {:?} {:?}",
                                    self.cur_view, e
                                );
                            }
                            Ok(None) => {
                                info!("We were not chosen for committee on {:?}", self.cur_view);
                            }
                            Ok(Some(vote_token)) => {
                                info!("We were chosen for committee on {:?}", self.cur_view);
                                let signature = self.api.sign_yes_vote(leaf_commitment);

                                // Generate and send vote
                                let vote = ConsensusMessage::<
                                    TYPES,
                                    ValidatingLeaf<TYPES>,
                                    ValidatingProposal<TYPES, ELECTION>,
                                >::Vote(Vote::Yes(
                                    YesOrNoVote {
                                        justify_qc_commitment: leaf.justify_qc.commit(),
                                        signature,
                                        leaf_commitment,
                                        current_view: self.cur_view,
                                        vote_token,
                                    },
                                ));

                                let next_leader = self.api.get_leader(self.cur_view + 1).await;

                                info!("Sending vote to next leader {:?}", vote);

                                if self
                                    .api
                                    .send_direct_message(next_leader, vote)
                                    .await
                                    .is_err()
                                {
                                    consensus.metrics.failed_to_send_messages.add(1);
                                    warn!("Failed to send vote to next leader");
                                } else {
                                    consensus.metrics.outgoing_direct_messages.add(1);
                                }
                            }
                        }
                        break leaf;
                    }
                    ProcessedConsensusMessage::NextViewInterrupt(_view_number) => {
                        let next_leader = self.api.get_leader(self.cur_view + 1).await;

                        consensus.metrics.number_of_timeouts.add(1);

                        let signature = self.api.sign_timeout_vote(self.cur_view);
                        let vote_token = self.api.make_vote_token(self.cur_view);

                        match vote_token {
                            Err(e) => {
                                error!(
                                    "Failed to generate vote token for {:?} {:?}",
                                    self.cur_view, e
                                );
                            }
                            Ok(None) => {
                                info!("We were not chosen for committee on {:?}", self.cur_view);
                            }
                            Ok(Some(vote_token)) => {
                                let timed_out_msg =
                                    ConsensusMessage::Vote(Vote::Timeout(TimeoutVote {
                                        justify_qc: self.high_qc.clone(),
                                        signature,
                                        current_view: self.cur_view,
                                        vote_token,
                                    }));
                                warn!(
                                    "Timed out! Sending timeout to next leader {:?}",
                                    timed_out_msg
                                );

                                // send timedout message to the next leader
                                if let Err(e) = self
                                    .api
                                    .send_direct_message(next_leader.clone(), timed_out_msg)
                                    .await
                                {
                                    consensus.metrics.failed_to_send_messages.add(1);
                                    warn!(
                                        ?next_leader,
                                        ?e,
                                        "Could not send time out message to next_leader"
                                    );
                                } else {
                                    consensus.metrics.outgoing_direct_messages.add(1);
                                }

                                // exits from entire function
                                self.api.send_replica_timeout(self.cur_view).await;
                            }
                        }
                        return (consensus, None);
                    }
                    ProcessedConsensusMessage::Vote(_, _) => {
                        // should only be for leader, never replica
                        warn!("Replica receieved a vote message. This is not what the replica expects. Skipping.");
                        continue;
                    }
                }
            }
            // fall through logic if we did not receive successfully from channel
            warn!("Replica did not receive successfully from channel. Terminating Replica.");
            let mut consensus = RwLockUpgradableReadGuard::upgrade(consensus).await;
            consensus.invalid_qc += invalid_qcs;
            self.api.send_replica_timeout(self.cur_view).await;
            return (RwLockWriteGuard::downgrade_to_upgradable(consensus), None);
        };
        let mut consensus = RwLockUpgradableReadGuard::upgrade(consensus).await;
        consensus.invalid_qc += invalid_qcs;
        (
            RwLockWriteGuard::downgrade_to_upgradable(consensus),
            Some(leaf),
        )
    }

    /// run one view of replica
    /// returns the `high_qc`
    #[instrument(skip(self), fields(id = self.id, view = *self.cur_view), name = "Replica Task", level = "error")]
    pub async fn run_view(self) -> ELECTION::QuorumCertificate {
        info!("Replica task started!");
        let consensus = self.consensus.upgradable_read().await;
        let view_leader_key = self.api.get_leader(self.cur_view).await;

        let (consensus, maybe_leaf) = self.find_valid_msg(view_leader_key, consensus).await;

        let Some(leaf) = maybe_leaf else {
             // we either timed out or for some reason
             // could not accept a proposal
             return self.high_qc;
         };

        let mut new_anchor_view = consensus.last_decided_view;
        let mut new_locked_view = consensus.locked_view;
        let mut last_view_number_visited = self.cur_view;
        let mut new_commit_reached: bool = false;
        let mut new_decide_reached = false;
        let mut new_decide_qc = None;
        let mut leaf_views = Vec::new();
        let mut included_txns = HashSet::new();
        let old_anchor_view = consensus.last_decided_view;
        let parent_view = leaf.justify_qc.view_number;
        let mut current_chain_length = 0usize;
        if parent_view + 1 == self.cur_view {
            current_chain_length += 1;
            if let Err(e) = consensus.visit_leaf_ancestors(
                parent_view,
                Terminator::Exclusive(old_anchor_view),
                true,
                |leaf| {
                    if !new_decide_reached {
                        if last_view_number_visited == leaf.view_number + 1 {
                            last_view_number_visited = leaf.view_number;
                            current_chain_length += 1;
                            if current_chain_length == 2 {
                                new_locked_view = leaf.view_number;
                                new_commit_reached = true;
                                // The next leaf in the chain, if there is one, is decided, so this
                                // leaf's justify_qc would become the QC for the decided chain.
                                new_decide_qc = Some(leaf.justify_qc.clone());
                            } else if current_chain_length == 3 {
                                new_anchor_view = leaf.view_number;
                                new_decide_reached = true;
                            }
                        } else {
                            // nothing more to do here... we don't have a new chain extension
                            return false;
                        }
                    }
                    // starting from the first iteration with a three chain, e.g. right after the else if case nested in the if case above
                    if new_decide_reached {
                        leaf_views.push(leaf.clone());
                        let txns = leaf.deltas.contained_transactions();
                        for txn in txns {
                            included_txns.insert(txn);
                        }
                    }
                    true
                },
            ) {
                self.api.send_view_error(self.cur_view, Arc::new(e)).await;
            }
        }
        let high_qc = leaf.justify_qc.clone();

        let included_txns_set: HashSet<_> = if new_decide_reached {
            included_txns
        } else {
            HashSet::new()
        };

        // promote lock here
        let mut consensus = RwLockUpgradableReadGuard::upgrade(consensus).await;
        consensus.state_map.insert(
            self.cur_view,
            View {
                view_inner: ViewInner::Leaf {
                    leaf: leaf.commit(),
                },
            },
        );

        consensus.metrics.number_of_views_since_last_commit.set(
            consensus
                .state_map
                .range((
                    Excluded(consensus.last_decided_view),
                    Included(self.cur_view),
                ))
                .count(),
        );

        consensus.saved_leaves.insert(leaf.commit(), leaf.clone());
        if new_commit_reached {
            consensus.locked_view = new_locked_view;
        }
        #[allow(clippy::cast_precision_loss)]
        if new_decide_reached {
            let num_views_since_last_anchor =
                (*self.cur_view - *consensus.last_decided_view) as f64;
            let views_seen = consensus
                .state_map
                .range((
                    Excluded(consensus.last_decided_view),
                    Included(self.cur_view),
                ))
                .count();
            // A count of all veiws we saw that aren't in the current chain (so won't be commited)
            consensus
                .metrics
                .discarded_views_per_decide_event
                .add_point((views_seen - current_chain_length) as f64);
            // An empty view is one we didn't see a leaf for but we moved past that view number
            consensus
                .metrics
                .empty_views_per_decide_event
                .add_point(num_views_since_last_anchor - views_seen as f64);
            consensus
                .metrics
                .number_of_views_per_decide_event
                .add_point(num_views_since_last_anchor);
            consensus
                .metrics
                .invalid_qc_views
                .add_point(consensus.invalid_qc as f64);

            let mut included_txn_size = 0;
            consensus
                .transactions
                .modify(|txns| {
                    *txns = txns
                        .drain()
                        .filter(|(txn_hash, txn)| {
                            #[allow(clippy::cast_possible_wrap)]
                            if included_txns_set.contains(txn_hash) {
                                included_txn_size +=
                                    bincode_opts().serialized_size(txn).unwrap_or_default() as i64;
                                false
                            } else {
                                true
                            }
                        })
                        .collect();
                })
                .await;
            consensus
                .metrics
                .outstanding_transactions
                .update(-(included_txns_set.len() as i64));
            consensus
                .metrics
                .outstanding_transactions_memory_size
                .update(-included_txn_size);

            consensus
                .metrics
                .rejected_transactions
                .add(leaf.rejected.len());

            let decide_sent = self.api.send_decide(
                consensus.last_decided_view,
                leaf_views,
                new_decide_qc.unwrap(),
            );
            let old_anchor_view = consensus.last_decided_view;
            consensus
                .collect_garbage(old_anchor_view, new_anchor_view)
                .await;
            consensus.last_decided_view = new_anchor_view;
            consensus.invalid_qc = 0;

            // We're only storing the last QC. We could store more but we're realistically only going to retrieve the last one.
            if let Err(e) = self.api.store_leaf(old_anchor_view, leaf).await {
                error!("Could not insert new anchor into the storage API: {:?}", e);
            }

            decide_sent.await;
        }
        high_qc
    }
}<|MERGE_RESOLUTION|>--- conflicted
+++ resolved
@@ -96,17 +96,9 @@
                         if view_leader_key != sender {
                             continue;
                         }
-<<<<<<< HEAD
-
-                        let Some(parent) = consensus.saved_leaves.get(&p.leaf.parent_commitment)
+
+                        let Some(parent) = consensus.saved_leaves.get(&p.data.parent_commitment)
                         else {
-=======
-                        let parent = if let Some(parent) =
-                            consensus.saved_leaves.get(&p.data.parent_commitment)
-                        {
-                            parent
-                        } else {
->>>>>>> 7b4bc919
                             warn!("Proposal's parent missing from storage");
                             continue;
                         };
