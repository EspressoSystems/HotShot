--- conflicted
+++ resolved
@@ -5,10 +5,6 @@
     Consensus, ConsensusApi,
 };
 use async_lock::{Mutex, RwLock, RwLockUpgradableReadGuard};
-<<<<<<< HEAD
-=======
-use bincode::Options;
->>>>>>> 7884fd82
 use commit::Committable;
 use hotshot_types::{
     data::{Leaf, QuorumCertificate},
@@ -146,11 +142,7 @@
 
                         let leaf_commitment = leaf.commit();
                         let vote_token =
-<<<<<<< HEAD
                             self.api.generate_vote_token(self.cur_view, leaf_commitment);
-=======
-                            election.make_vote_token(self.cur_view, self.api.private_key());
->>>>>>> 7884fd82
 
                         match vote_token {
                             Err(e) => {
@@ -167,27 +159,13 @@
                                 let signature = self.api.sign_vote(&leaf_commitment, self.cur_view);
 
                                 // Generate and send vote
-<<<<<<< HEAD
                                 let vote = ConsensusMessage::<TYPES>::Vote(Vote {
                                     block_commitment: leaf.deltas.commit(),
-                                    justify_qc: leaf.justify_qc.clone(),
+                                    justify_qc_commitment: leaf.justify_qc.commit(),
                                     signature,
                                     leaf_commitment,
                                     time: self.cur_view,
                                     vote_token,
-=======
-                                let vote = ConsensusMessage::<I::StateType>::Vote(Vote {
-                                    block_commitment:
-                                        <<I::StateType as State>::BlockType as Committable>::commit(
-                                            &leaf.deltas,
-                                        ),
-                                    justify_qc_commitment: leaf.justify_qc.commit(),
-                                    signature,
-                                    leaf_commitment,
-                                    current_view: self.cur_view,
-                                    // Going to ignore serialization errors below since we are getting rid of this soon
-                                    vote_token: bincode_opts().serialize(&vote_token).unwrap(),
->>>>>>> 7884fd82
                                 });
 
                                 let next_leader = self.api.get_leader(self.cur_view + 1).await;
