//! Contains the [`Leader`] struct used for the leader step in the hotstuff consensus algorithm.

use crate::{utils::ViewInner, CommitmentMap, Consensus, ConsensusApi};
use async_lock::RwLock;
use commit::Committable;
use hotshot_types::{
    data::{Leaf, ProposalLeaf, QuorumCertificate},
    message::{ConsensusMessage, Proposal},
<<<<<<< HEAD
    traits::{node_implementation::NodeTypes, signature_key::SignatureKey, Block, State},
=======
    traits::{node_implementation::NodeImplementation, signature_key::SignatureKey, Block, State},
>>>>>>> 7884fd82
};
use hotshot_utils::{
    art::{async_sleep, async_timeout},
    subscribable_rwlock::{ReadView, SubscribableRwLock},
};
use std::{collections::HashSet, sync::Arc, time::Instant};
use tracing::{error, info, instrument, warn};

/// This view's Leader
#[derive(Debug, Clone)]
pub struct Leader<A: ConsensusApi<TYPES>, TYPES: NodeTypes> {
    /// id of node
    pub id: u64,
    /// Reference to consensus. Leader will require a read lock on this.
    pub consensus: Arc<RwLock<Consensus<TYPES>>>,
    /// The `high_qc` per spec
    pub high_qc: QuorumCertificate<TYPES>,
    /// The view number we're running on
    pub cur_view: TYPES::Time,
    /// Lock over the transactions list
    pub transactions: Arc<SubscribableRwLock<CommitmentMap<TYPES::Transaction>>>,
    /// Limited access to the consensus protocol
    pub api: A,
}

impl<A: ConsensusApi<TYPES>, TYPES: NodeTypes> Leader<A, TYPES> {
    /// Run one view of the leader task
    #[instrument(skip(self), fields(id = self.id, view = *self.cur_view), name = "Leader Task", level = "error")]
    pub async fn run_view(self) -> QuorumCertificate<TYPES> {
        let pk = self.api.public_key();
        error!("Leader task started!");

        let task_start_time = Instant::now();
        let parent_view_number = &self.high_qc.time;
        let consensus = self.consensus.read().await;
        let mut reached_decided = false;

        let parent_leaf = if let Some(parent_view) = consensus.state_map.get(parent_view_number) {
            match &parent_view.view_inner {
                ViewInner::Leaf { leaf } => {
                    if let Some(leaf) = consensus.saved_leaves.get(leaf) {
                        if leaf.time == consensus.last_decided_view {
                            reached_decided = true;
                        }
                        leaf
                    } else {
                        warn!("Failed to find high QC parent.");
                        return self.high_qc;
                    }
                }
                // can happen if future api is whacked
                ViewInner::Failed => {
                    warn!("Parent of high QC points to a failed QC");
                    return self.high_qc;
                }
            }
        } else {
            warn!("Couldn't find high QC parent in state map.");
            return self.high_qc;
        };

        let original_parent_hash = parent_leaf.commit();
        let starting_state = &parent_leaf.state;

        let mut previous_used_txns_vec = parent_leaf.deltas.contained_transactions();

        let mut next_parent_hash = original_parent_hash;

        if !reached_decided {
            while let Some(next_parent_leaf) = consensus.saved_leaves.get(&next_parent_hash) {
                if next_parent_leaf.time <= consensus.last_decided_view {
                    break;
                }
                let next_parent_txns = next_parent_leaf.deltas.contained_transactions();
                for next_parent_txn in next_parent_txns {
                    previous_used_txns_vec.insert(next_parent_txn);
                }
                next_parent_hash = next_parent_leaf.parent_commitment;
            }
            // TODO do some sort of sanity check on the view number that it matches decided
        }

        let previous_used_txns = previous_used_txns_vec.into_iter().collect::<HashSet<_>>();

        let passed_time = task_start_time - Instant::now();
        async_sleep(self.api.propose_min_round_time() - passed_time).await;

        let receiver = self.transactions.subscribe().await;
        let mut block = starting_state.next_block();

        // Wait until we have min_transactions for the block or we hit propose_max_round_time
        while (Instant::now() - task_start_time) < self.api.propose_max_round_time() {
            let txns = self.transactions.cloned().await;
            let unclaimed_txns: Vec<_> = txns
                .iter()
                .filter(|(txn_hash, _txn)| !previous_used_txns.contains(txn_hash))
                .collect();

            let time_past = Instant::now() - task_start_time;
            if unclaimed_txns.len() < self.api.min_transactions()
                && (time_past < self.api.propose_max_round_time())
            {
                let duration = self.api.propose_max_round_time() - time_past;
                let result = async_timeout(duration, receiver.recv()).await;
                match result {
                    Err(_) => {
                        // Fall through below to updating new block
                        info!("propose_max_round_time passed, sending transactions we have so far");
                    }
                    Ok(Err(e)) => {
                        // Something unprecedented is wrong, and `transactions` has been dropped
                        error!("Channel receiver error for SubscribableRwLock {:?}", e);
                        return self.high_qc;
                    }
                    Ok(Ok(_)) => continue,
                }
            }

            // Add unclaimed transactions to the new block
            for (_txn_hash, txn) in &unclaimed_txns {
                let new_block_check = block.add_transaction_raw(txn);
                if let Ok(new_block) = new_block_check {
                    if starting_state.validate_block(&new_block, &self.cur_view) {
                        block = new_block;
                        continue;
                    }
                }
            }
            break;
        }

        if let Ok(new_state) = starting_state.append(&block, &self.cur_view) {
            let leaf = Leaf {
                time: self.cur_view,
                justify_qc: self.high_qc.clone(),
                parent_commitment: original_parent_hash,
                deltas: block,
                state: new_state,
                rejected: Vec::new(),
                timestamp: time::OffsetDateTime::now_utc().unix_timestamp_nanos(),
                proposer_id: pk.to_bytes(),
            };
            let signature = self.api.sign_proposal(&leaf.commit(), self.cur_view);
            let leaf: ProposalLeaf<TYPES> = leaf.into();
            let message = ConsensusMessage::Proposal(Proposal { leaf, signature });
            info!("Sending out proposal {:?}", message);

            if let Err(e) = self.api.send_broadcast_message(message.clone()).await {
                warn!(?message, ?e, "Could not broadcast leader proposal");
            }
        } else {
            error!("Could not append state in high qc for proposal. Failed to send out proposal.");
        }

        self.high_qc.clone()
    }
}<|MERGE_RESOLUTION|>--- conflicted
+++ resolved
@@ -6,11 +6,7 @@
 use hotshot_types::{
     data::{Leaf, ProposalLeaf, QuorumCertificate},
     message::{ConsensusMessage, Proposal},
-<<<<<<< HEAD
     traits::{node_implementation::NodeTypes, signature_key::SignatureKey, Block, State},
-=======
-    traits::{node_implementation::NodeImplementation, signature_key::SignatureKey, Block, State},
->>>>>>> 7884fd82
 };
 use hotshot_utils::{
     art::{async_sleep, async_timeout},
@@ -102,14 +98,14 @@
         let mut block = starting_state.next_block();
 
         // Wait until we have min_transactions for the block or we hit propose_max_round_time
-        while (Instant::now() - task_start_time) < self.api.propose_max_round_time() {
+        while task_start_time.elapsed() < self.api.propose_max_round_time() {
             let txns = self.transactions.cloned().await;
             let unclaimed_txns: Vec<_> = txns
                 .iter()
                 .filter(|(txn_hash, _txn)| !previous_used_txns.contains(txn_hash))
                 .collect();
 
-            let time_past = Instant::now() - task_start_time;
+            let time_past = task_start_time.elapsed();
             if unclaimed_txns.len() < self.api.min_transactions()
                 && (time_past < self.api.propose_max_round_time())
             {
