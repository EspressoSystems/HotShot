--- conflicted
+++ resolved
@@ -796,13 +796,8 @@
             last_decided_view: GENESIS_VIEW,
             state_map: BTreeMap::default(),
             saved_leaves: HashMap::default(),
-<<<<<<< HEAD
             locked_view: ViewNumber::genesis(),
             high_qc: QuorumCertificate::genesis(),
-=======
-            locked_view: GENESIS_VIEW,
-            high_qc: <QuorumCertificate<I::State> as Genesis>::genesis(),
->>>>>>> 557a8e06
         }
     }
 }
