//! The consensus layer for hotshot. This currently implements the hotstuff paper: <https://arxiv.org/abs/1803.05069>
//!
//! To use this library, you should:
//! - Implement [`ConsensusApi`]
//! - Create a new instance of [`Consensus`]
//! - whenever a message arrives, call [`Consensus::add_consensus_message`]
//! - whenever a transaction arrives, call [`Consensus::add_transaction`]
//!

#![warn(
    clippy::all,
    clippy::pedantic,
    rust_2018_idioms,
    missing_docs,
    clippy::missing_docs_in_private_items,
    clippy::panic
)]
#![allow(clippy::module_name_repetitions, clippy::unused_async)]

mod traits;
pub use traits::ConsensusApi;

use async_lock::{RwLock, RwLockUpgradableReadGuard};
use commit::{Commitment, Committable};
use flume::{Receiver, Sender};
use hotshot_types::{
    data::{Leaf, ProposalLeaf, QuorumCertificate, TxnCommitment, ViewNumber},
    error::{HotShotError, RoundTimedoutState},
    message::{ConsensusMessage, Proposal, TimedOut, Vote},
    traits::{
        node_implementation::{NodeImplementation, TypeMap},
        signature_key::{EncodedPublicKey, EncodedSignature, SignatureKey},
        storage::{Storage, StoredView},
        BlockContents, StateContents,
    },
};

<<<<<<< HEAD
use hotshot_utils::{
    art::{async_sleep, async_timeout},
    subscribable_rwlock::{ReadView, SubscribableRwLock},
};
=======
use hotshot_utils::{art::{async_sleep, async_timeout}, subscribable_rwlock::{ReadView, SubscribableRwLock}};
>>>>>>> d01b1464
use std::sync::Arc;
use std::time::Instant;
use std::{
    collections::{BTreeMap, HashMap, HashSet},
    ops::Deref,
};
use tracing::{error, info, instrument, warn};

/// A view's state
#[derive(Debug)]
pub enum ViewInner<STATE: StateContents> {
    /// Undecided view
    Leaf {
        /// Proposed leaf
        leaf: Commitment<Leaf<STATE>>,
    },
    /// Leaf has failed
    Failed,
}

impl<STATE: StateContents> ViewInner<STATE> {
    /// return the underlying leaf hash if it exists
    #[must_use]
    // TODO rename to commitment
    pub fn get_leaf_commitment(&self) -> Option<&Commitment<Leaf<STATE>>> {
        if let Self::Leaf { leaf } = self {
            Some(leaf)
        } else {
            None
        }
    }
}

impl<STATE: StateContents> Deref for View<STATE> {
    type Target = ViewInner<STATE>;

    fn deref(&self) -> &Self::Target {
        &self.view_inner
    }
}

/// struct containing messages for a view to send to replica
#[derive(Clone)]
pub struct ViewQueue<I: NodeImplementation> {
    /// to send networking events to Replica
    pub sender_chan: Sender<ConsensusMessage<I::State>>,

    /// to recv networking events for Replica
    pub receiver_chan: Receiver<ConsensusMessage<I::State>>,
}

impl<I: NodeImplementation> Default for ViewQueue<I> {
    /// create new view queue
    fn default() -> Self {
        let (s, r) = flume::unbounded();
        ViewQueue {
            sender_chan: s,
            receiver_chan: r,
        }
    }
}

/// metadata for sending information to replica (and in the future, the leader)
pub struct SendToTasks<I: NodeImplementation> {
    /// the current view number
    /// this should always be in sync with `Consensus`
    pub cur_view: ViewNumber,

    /// a map from view number to ViewQueue
    /// one of (replica|next leader)'s' task for view i will be listening on the channel in here
    pub channel_map: BTreeMap<ViewNumber, ViewQueue<I>>,
}

impl<I: NodeImplementation> SendToTasks<I> {
    /// create new sendtosasks
    #[must_use]
    pub fn new(view_num: ViewNumber) -> Self {
        SendToTasks {
            cur_view: view_num,
            channel_map: BTreeMap::default(),
        }
    }
}

/// This exists so we can perform state transitions mutably
#[derive(Debug)]
pub struct View<STATE: StateContents> {
    /// The view data. Wrapped in a struct so we can mutate
    pub view_inner: ViewInner<STATE>,
}

/// The result used in this crate
pub type Result<T = ()> = std::result::Result<T, HotShotError>;

/// A reference to the consensus algorithm
///
/// This will contain the state of all rounds.
#[derive(Debug)]
pub struct Consensus<I: NodeImplementation> {
    /// The phases that are currently loaded in memory
    // TODO(https://github.com/EspressoSystems/hotshot/issues/153): Allow this to be loaded from `Storage`?
    pub state_map: BTreeMap<ViewNumber, View<I::State>>,

    /// cur_view from pseudocode
    pub cur_view: ViewNumber,

    /// last view had a successful decide event
    pub last_decided_view: ViewNumber,

    /// A list of undecided transactions
    pub transactions: TransactionStorage<I>,

    /// Map of leaf hash -> leaf
    /// - contains undecided leaves
    /// - includes the MOST RECENT decided leaf
    pub saved_leaves: HashMap<Commitment<Leaf<I::State>>, Leaf<I::State>>,

    /// The `locked_qc` view number
    pub locked_view: ViewNumber,

    /// the highqc per spec
    pub high_qc: QuorumCertificate<I::State>,
}

/// This view's replica
#[derive(Debug, Clone)]
pub struct Replica<A: ConsensusApi<I>, I: NodeImplementation> {
    /// id of node
    pub id: u64,
    /// Reference to consensus. Replica will require a write lock on this.
    pub consensus: Arc<RwLock<Consensus<I>>>,
    /// channel for accepting leader proposals and timeouts messages
    pub proposal_collection_chan: Receiver<ConsensusMessage<I::State>>,
    /// view number this view is executing in
    pub cur_view: ViewNumber,
    /// genericQC from the pseudocode
    pub high_qc: QuorumCertificate<I::State>,
    /// hotshot consensus api
    pub api: A,
}

impl<A: ConsensusApi<I>, I: NodeImplementation> Replica<A, I> {
    /// portion of the replica task that spins until a valid QC can be signed or
    /// timeout is hit.
    #[instrument(skip_all, fields(id = self.id, view = *self.cur_view), name = "Replica Task", level = "error")]
    async fn find_valid_msg<'a>(
        &self,
        view_leader_key: <I as NodeImplementation>::SignatureKey,
        consensus: RwLockUpgradableReadGuard<'a, Consensus<I>>,
    ) -> (
        RwLockUpgradableReadGuard<'a, Consensus<I>>,
        std::result::Result<Leaf<I::State>, ()>,
    ) {
        let leaf = loop {
            let msg = self.proposal_collection_chan.recv_async().await;
            info!("recv-ed message {:?}", msg.clone());
            if let Ok(msg) = msg {
                // stale/newer view messages should never reach this specific task's receive channel
                if msg.view_number() != self.cur_view {
                    continue;
                }
                match msg {
                    ConsensusMessage::Proposal(p) => {
                        let parent = if let Some(parent) =
                            consensus.saved_leaves.get(&p.leaf.parent_commitment)
                        {
                            parent
                        } else {
                            warn!("Proposal's parent missing from storage");
                            continue;
                        };

                        let justify_qc = p.leaf.justify_qc;

                        // go no further if the parent view number does not
                        // match the justify_qc. We can't accept this
                        if parent.view_number != justify_qc.view_number {
                            warn!(
                                "Inconsistency in recv-ed proposal. The parent's view number, {:?} did not match the justify_qc view number, {:?}",
                                parent.view_number, justify_qc.view_number
                            );
                            return (consensus, Err(()));
                        }

                        // check that we can indeed create the state
                        let leaf = if let Ok(state) =
                            parent.state.append(&p.leaf.deltas, &self.cur_view)
                        {
                            // check the commitment
                            if state.commit() != p.leaf.state_commitment {
                                warn!("Rejected proposal! After applying deltas to parent state, resulting commitment did not match proposal's");
                                continue;
                            }
                            Leaf::new(
                                state,
                                p.leaf.deltas,
                                p.leaf.parent_commitment,
                                justify_qc.clone(),
                                self.cur_view,
                                Vec::new(),
                                time::OffsetDateTime::now_utc().unix_timestamp_nanos(),
                                p.leaf.proposer_id,
                            )
                        } else {
                            warn!("State of proposal didn't match parent + deltas");
                            continue;
                        };

                        if !view_leader_key.validate(&p.signature, leaf.commit().as_ref()) {
                            warn!(?p.signature, "Could not verify proposal.");
                            continue;
                        }

                        // TODO change to locked_view + 2 after VRF integration
                        let liveness_check = justify_qc.view_number > consensus.locked_view;

                        // check if proposal extends from the locked leaf
                        let outcome = consensus.visit_leaf_ancestors(
                            parent.view_number,
                            Terminator::Inclusive(consensus.locked_view),
                            false,
                            |leaf| {
                                // if leaf view no == locked view no then we're done, report success by
                                // returning true
                                leaf.view_number != consensus.locked_view
                            },
                        );

                        let safety_check = outcome.is_ok();

                        if let Err(e) = outcome {
                            self.api.send_view_error(self.cur_view, Arc::new(e)).await;
                        }

                        // NOTE safenode check is here
                        // if !safenode, continue
                        // if !(safety_check || liveness_check)
                        // if !safety_check && !liveness_check
                        if !safety_check && !liveness_check {
                            continue;
                        }

                        let leaf_commitment = leaf.commit();
                        let signature = self.api.sign_vote(&leaf_commitment, self.cur_view);

                        let vote = ConsensusMessage::<I::State>::Vote(Vote {
                            block_commitment:
                                <<I::State as StateContents>::Block as Committable>::commit(
                                    &leaf.deltas,
                                ),
                            justify_qc: leaf.justify_qc.clone(),
                            signature,
                            leaf_commitment,
                            current_view: self.cur_view,
                        });

                        // send out vote

                        let next_leader = self.api.get_leader(self.cur_view + 1).await;

                        info!("Sending vote to next leader {:?}", vote);

                        if self
                            .api
                            .send_direct_message(next_leader, vote)
                            .await
                            .is_err()
                        {
                            warn!("Failed to send vote to next leader");
                        }

                        break leaf;
                    }
                    ConsensusMessage::NextViewInterrupt(_view_number) => {
                        let next_leader = self.api.get_leader(self.cur_view + 1).await;

                        let timed_out_msg = ConsensusMessage::TimedOut(TimedOut {
                            current_view: self.cur_view,
                            justify_qc: self.high_qc.clone(),
                        });
                        warn!(
                            "Timed out! Sending timeout to next leader {:?}",
                            timed_out_msg
                        );

                        // send timedout message to the next leader
                        let _result = self
                            .api
                            .send_direct_message(next_leader, timed_out_msg)
                            .await
                            .is_err();

                        // exits from entire function
                        self.api.send_replica_timeout(self.cur_view).await;

                        return (consensus, Err(()));
                    }
                    ConsensusMessage::Vote(_) | ConsensusMessage::TimedOut(_) => {
                        // should only be for leader, never replica
                        warn!("Replica receieved a vote or timed out message. This is not what the replica expects. Skipping.");
                        continue;
                    }
                }
            }
            // fall through logic if we did not receive successfully from channel
            warn!("Replica did not receive successfully from channel. Terminating Replica.");
            self.api.send_replica_timeout(self.cur_view).await;
            return (consensus, Err(()));
        };
        (consensus, Ok(leaf))
    }

    /// run one view of replica
    /// returns the `high_qc`
    #[instrument(skip(self), fields(id = self.id, view = *self.cur_view), name = "Replica Task", level = "error")]
    pub async fn run_view(self) -> QuorumCertificate<I::State> {
        info!("Replica task started!");
        let consensus = self.consensus.upgradable_read().await;
        let view_leader_key = self.api.get_leader(self.cur_view).await;

        let (consensus, maybe_leaf) = self.find_valid_msg(view_leader_key, consensus).await;

        if maybe_leaf.is_err() {
            // we either timed out or for some reason
            // could not accept a proposal
            return self.high_qc;
        }

        let leaf = maybe_leaf.unwrap();
        let mut new_anchor_view = consensus.last_decided_view;
        let mut new_locked_view = consensus.locked_view;
        let mut last_view_number_visited = self.cur_view;
        let mut new_commit_reached: bool = false;
        let mut new_decide_reached = false;
        let mut leaf_views = Vec::new();
        let mut included_txns = HashSet::new();
        let old_anchor_view = consensus.last_decided_view;
        let parent_view = leaf.justify_qc.view_number;
        if parent_view + 1 == self.cur_view {
            let mut current_chain_length = 1usize;
            if let Err(e) = consensus.visit_leaf_ancestors(
                parent_view,
                Terminator::Exclusive(old_anchor_view),
                true,
                |leaf| {
                    if !new_decide_reached {
                        if last_view_number_visited == leaf.view_number + 1 {
                            last_view_number_visited = leaf.view_number;
                            current_chain_length += 1;
                            if current_chain_length == 2 {
                                new_locked_view = leaf.view_number;
                                new_commit_reached = true;
                            } else if current_chain_length == 3 {
                                new_anchor_view = leaf.view_number;
                                new_decide_reached = true;
                            }
                        } else {
                            // nothing more to do here... we don't have a new chain extension
                            return false;
                        }
                    }
                    // starting from the first iteration with a three chain, e.g. right after the else if case nested in the if case above
                    if new_decide_reached {
                        leaf_views.push(leaf.clone());
                        let txns = leaf.deltas.contained_transactions();
                        for txn in txns {
                            included_txns.insert(txn);
                        }
                    }
                    true
                },
            ) {
                self.api.send_view_error(self.cur_view, Arc::new(e)).await;
            }
        }
        let high_qc = leaf.justify_qc.clone();

        let included_txns_set: HashSet<_> = if new_decide_reached {
            included_txns
        } else {
            HashSet::new()
        };

        // promote lock here
        let mut consensus = RwLockUpgradableReadGuard::upgrade(consensus).await;
        consensus.state_map.insert(
            self.cur_view,
            View {
                view_inner: ViewInner::Leaf {
                    leaf: leaf.commit(),
                },
            },
        );
        consensus.saved_leaves.insert(leaf.commit(), leaf.clone());
        if new_commit_reached {
            consensus.locked_view = new_locked_view;
        }
        if new_decide_reached {
            {
                let drain_txs = |txns: &mut TransactionHashMap<I>| {
                    *txns = txns
<<<<<<< HEAD
                        .drain()
                        .filter(|(txn_hash, _txn)| !included_txns_set.contains(txn_hash))
                        .collect();
=======
                    .drain()
                    .filter(|(txn_hash, _txn)| !included_txns_set.contains(txn_hash))
                    .collect();
>>>>>>> d01b1464
                };
                consensus.transactions.modify(drain_txs);
            }

            let decide_sent = self
                .api
                .send_decide(consensus.last_decided_view, leaf_views);
            let old_anchor_view = consensus.last_decided_view;
            consensus
                .collect_garbage(old_anchor_view, new_anchor_view)
                .await;
            consensus.last_decided_view = new_anchor_view;

            // We're only storing the last QC. We could store more but we're realistically only going to retrieve the last one.
            let storage = self.api.storage();
            // TODO(https://github.com/EspressoSystems/HotShot/issues/411): store the rejected transactions in this view
            let view_to_insert = StoredView::from(leaf);
            if let Err(e) = storage.append_single_view(view_to_insert).await {
                error!("Could not insert new anchor into the storage API: {:?}", e);
            }
            if let Err(e) = storage.cleanup_storage_up_to_view(old_anchor_view).await {
                error!(
                    "Could not clean up storage to view {:?}: {:?}",
                    old_anchor_view, e
                );
            }
            if let Err(e) = storage.commit().await {
                error!("Could not commit storage: {:?}", e);
            }
            decide_sent.await;
        }
        high_qc
    }
}

/// This view's Leader
#[derive(Debug, Clone)]
pub struct Leader<A: ConsensusApi<I>, I: NodeImplementation> {
    /// id of node
    pub id: u64,
    /// Reference to consensus. Leader will require a read lock on this.
    pub consensus: Arc<RwLock<Consensus<I>>>,
    /// The `high_qc` per spec
    pub high_qc: QuorumCertificate<I::State>,
    /// The view number we're running on
    pub cur_view: ViewNumber,
    /// Lock over the transactions list
    pub transactions: TransactionStorage<I>,
    /// Limited access to the consensus protocol
    pub api: A,
}

impl<A: ConsensusApi<I>, I: NodeImplementation> Leader<A, I> {
    /// TODO have this consume self instead of taking a mutable reference. We never use self again.
    #[instrument(skip(self), fields(id = self.id, view = *self.cur_view), name = "Leader Task", level = "error")]
    pub async fn run_view(self) -> QuorumCertificate<I::State> {
        let pk = self.api.public_key();
        info!("Leader task started!");

        let task_start_time = Instant::now();
        let parent_view_number = self.high_qc.view_number;
        let consensus = self.consensus.read().await;
        let mut reached_decided = false;

        let parent_leaf = if let Some(parent_view) = consensus.state_map.get(&parent_view_number) {
            match &parent_view.view_inner {
                ViewInner::Leaf { leaf } => {
                    if let Some(leaf) = consensus.saved_leaves.get(leaf) {
                        if leaf.view_number == consensus.last_decided_view {
                            reached_decided = true;
                        }
                        leaf
                    } else {
                        warn!("Failed to find high QC parent.");
                        return self.high_qc;
                    }
                }
                // can happen if future api is whacked
                ViewInner::Failed => {
                    warn!("Parent of high QC points to a failed QC");
                    return self.high_qc;
                }
            }
        } else {
            warn!("Couldn't find high QC parent in state map.");
            return self.high_qc;
        };

        let original_parent_hash = parent_leaf.commit();
        let starting_state = &parent_leaf.state;

        let mut previous_used_txns_vec = parent_leaf.deltas.contained_transactions();

        let mut next_parent_hash = original_parent_hash;

        if !reached_decided {
            while let Some(next_parent_leaf) = consensus.saved_leaves.get(&next_parent_hash) {
                if next_parent_leaf.view_number <= consensus.last_decided_view {
                    break;
                }
                let next_parent_txns = next_parent_leaf.deltas.contained_transactions();
                for next_parent_txn in next_parent_txns {
                    previous_used_txns_vec.insert(next_parent_txn);
                }
                next_parent_hash = next_parent_leaf.parent_commitment;
            }
            // TODO do some sort of sanity check on the view number that it matches decided
        }

        let previous_used_txns = previous_used_txns_vec
            .into_iter()
            .collect::<HashSet<TxnCommitment<I::State>>>();

        let passed_time = task_start_time - Instant::now();
        async_sleep(self.api.propose_min_round_time() - passed_time).await;

        let receiver = self.transactions.subscribe().await;
        let mut block = starting_state.next_block();

        // Wait until we have min_transactions for the block or we hit propose_max_round_time
        while (Instant::now() - task_start_time) < self.api.propose_max_round_time() {
            let txns = self.transactions.cloned();
            let unclaimed_txns: Vec<_> = txns
                .iter()
                .filter(|(txn_hash, _txn)| !previous_used_txns.contains(txn_hash))
                .collect();
<<<<<<< HEAD

            let time_past = Instant::now() - task_start_time;
            if unclaimed_txns.len() < self.api.min_transactions()
                && (time_past < self.api.propose_max_round_time())
            {
                let duration = self.api.propose_max_round_time() - time_past;
=======
            if unclaimed_txns.len() < self.api.min_transactions() {
                let duration =
                    self.api.propose_max_round_time() - (Instant::now() - task_start_time);
>>>>>>> d01b1464
                async_timeout(duration, receiver.recv_async()).await.ok();
                continue;
            }

            for (_txn_hash, txn) in &unclaimed_txns {
                let new_block_check = block.add_transaction_raw(txn);
                if let Ok(new_block) = new_block_check {
<<<<<<< HEAD
                    if starting_state.validate_block(&new_block, &self.cur_view) {
=======
                    if starting_state.validate_block(&new_block) {
>>>>>>> d01b1464
                        block = new_block;
                    }
                }
            }
            break;
        }

        if let Ok(new_state) = starting_state.append(&block, &self.cur_view) {
            let leaf = Leaf {
                view_number: self.cur_view,
                justify_qc: self.high_qc.clone(),
                parent_commitment: original_parent_hash,
                deltas: block,
                state: new_state,
                rejected: Vec::new(),
                timestamp: time::OffsetDateTime::now_utc().unix_timestamp_nanos(),
                proposer_id: pk.to_bytes(),
            };
            let signature = self.api.sign_proposal(&leaf.commit(), self.cur_view);
            let leaf: ProposalLeaf<I::State> = leaf.into();
            let message = ConsensusMessage::Proposal(Proposal { leaf, signature });
            info!("Sending out proposal {:?}", message);

            let _ = self.api.send_broadcast_message(message).await.is_err();
        } else {
            error!("Could not append state in high qc for proposal. Failed to send out proposal.");
        }

        self.high_qc.clone()
    }
}

/// The next view's leader
#[derive(Debug, Clone)]
pub struct NextLeader<A: ConsensusApi<I>, I: NodeImplementation> {
    /// id of node
    pub id: u64,
    /// generic_qc before starting this
    pub generic_qc: QuorumCertificate<I::State>,
    /// channel through which the leader collects votes
    pub vote_collection_chan: Receiver<ConsensusMessage<I::State>>,
    /// The view number we're running on
    pub cur_view: ViewNumber,
    /// Limited access to the consensus protocol
    pub api: A,
}

/// type alias for a less ugly mapping of signatures
pub type Signatures = BTreeMap<EncodedPublicKey, EncodedSignature>;

impl<A: ConsensusApi<I>, I: NodeImplementation> NextLeader<A, I> {
    /// Run one view of the next leader task
    /// # Panics
    /// While we are unwrapping, this function can logically never panic
    /// unless there is a bug in std
    #[instrument(skip(self), fields(id = self.id, view = *self.cur_view), name = "Next Leader Task", level = "error")]
    pub async fn run_view(self) -> QuorumCertificate<I::State> {
        info!("Next Leader task started!");
        let mut qcs = HashSet::<QuorumCertificate<I::State>>::new();
        qcs.insert(self.generic_qc.clone());

        #[allow(clippy::type_complexity)]
        let mut vote_outcomes: HashMap<
            Commitment<Leaf<I::State>>,
            (Commitment<<I::State as StateContents>::Block>, Signatures),
        > = HashMap::new();
        // NOTE will need to refactor this during VRF integration
        let threshold = self.api.threshold();

        while let Ok(msg) = self.vote_collection_chan.recv_async().await {
            info!("recv-ed message {:?}", msg.clone());
            if msg.view_number() != self.cur_view {
                continue;
            }
            match msg {
                ConsensusMessage::TimedOut(t) => {
                    qcs.insert(t.justify_qc);
                }
                ConsensusMessage::Vote(vote) => {
                    // if the signature on the vote is invalid,
                    // assume it's sent by byzantine node
                    // and ignore
                    if !self.api.is_valid_signature(
                        &vote.signature.0,
                        &vote.signature.1,
                        vote.leaf_commitment,
                    ) {
                        continue;
                    }

                    qcs.insert(vote.justify_qc);

                    match vote_outcomes.entry(vote.leaf_commitment) {
                        std::collections::hash_map::Entry::Occupied(mut o) => {
                            let (bh, map) = o.get_mut();
                            if *bh != vote.block_commitment {
                                warn!("Mismatch between commitments in received votes. This is probably an error without byzantine nodes.");
                            }
                            map.insert(vote.signature.0.clone(), vote.signature.1.clone());
                        }
                        std::collections::hash_map::Entry::Vacant(location) => {
                            let mut map = BTreeMap::new();
                            map.insert(vote.signature.0, vote.signature.1);
                            location.insert((vote.block_commitment, map));
                        }
                    }

                    // unwraps here are fine since we *just* inserted the key
                    let (_, valid_signatures) = vote_outcomes.get(&vote.leaf_commitment).unwrap();

                    if valid_signatures.len() >= threshold.into() {
                        let (block_commitment, valid_signatures) =
                            vote_outcomes.remove(&vote.leaf_commitment).unwrap();
                        // construct QC
                        let qc = QuorumCertificate {
                            block_commitment,
                            leaf_commitment: vote.leaf_commitment,
                            view_number: self.cur_view,
                            signatures: valid_signatures,
                            genesis: false,
                        };
                        return qc;
                    }
                }
                ConsensusMessage::NextViewInterrupt(_view_number) => {
                    self.api.send_next_leader_timeout(self.cur_view).await;
                    break;
                }
                ConsensusMessage::Proposal(_p) => {
                    warn!("The next leader has received an unexpected proposal!");
                }
            }
        }

        qcs.into_iter().max_by_key(|qc| qc.view_number).unwrap()
    }
}

impl<I: NodeImplementation> Consensus<I> {
    /// increment the current view
    /// NOTE may need to do gc here
    pub fn increment_view(&mut self) -> ViewNumber {
        self.cur_view += 1;
        self.cur_view
    }

    /// gather information from the parent chain of leafs
    /// # Errors
    /// If the leaf or its ancestors are not found in storage
    pub fn visit_leaf_ancestors<F>(
        &self,
        start_from: ViewNumber,
        terminator: Terminator,
        ok_when_finished: bool,
        mut f: F,
    ) -> Result<()>
    where
        F: FnMut(&Leaf<I::State>) -> bool,
    {
        let mut next_leaf = if let Some(view) = self.state_map.get(&start_from) {
            *view
                .get_leaf_commitment()
                .ok_or_else(|| HotShotError::InvalidState {
                    context: format!(
                        "Visited failed view {:?} leaf. Expected successfuil leaf",
                        start_from
                    ),
                })?
        } else {
            return Err(HotShotError::InvalidState {
                context: format!("View {:?} leaf does not exist in state map ", start_from),
            });
        };

        while let Some(leaf) = self.saved_leaves.get(&next_leaf) {
            if let Terminator::Exclusive(stop_before) = terminator {
                if stop_before == leaf.view_number {
                    if ok_when_finished {
                        return Ok(());
                    }
                    break;
                }
            }
            next_leaf = leaf.parent_commitment;
            if !f(leaf) {
                return Ok(());
            }
            if let Terminator::Inclusive(stop_after) = terminator {
                if stop_after == leaf.view_number {
                    if ok_when_finished {
                        return Ok(());
                    }
                    break;
                }
            }
        }
        Err(HotShotError::LeafNotFound {})
    }

    /// garbage collects based on state change
    /// right now, this removes from both the `saved_leaves`
    /// and `state_map` fields of `Consensus`
    pub async fn collect_garbage(
        &mut self,
        old_anchor_view: ViewNumber,
        new_anchor_view: ViewNumber,
    ) {
        // state check
        let anchor_entry = self
            .state_map
            .iter()
            .next()
            .expect("INCONSISTENT STATE: anchor leaf not in state map!");
        if *anchor_entry.0 != old_anchor_view {
            error!(
                "Something about GC has failed. Older leaf exists than the previous anchor leaf."
            );
        }
        // perform gc
        self.state_map
            .range(old_anchor_view..new_anchor_view)
            .filter_map(|(_view_number, view)| view.get_leaf_commitment())
            .for_each(|leaf| {
                let _removed = self.saved_leaves.remove(leaf);
            });
        self.state_map = self.state_map.split_off(&new_anchor_view);
    }
}

/// A struct containing information about a finished round.
#[derive(Debug, Clone)]
pub struct RoundFinishedEvent {
    /// The round that finished
    pub view_number: ViewNumber,
    /// The state that this round finished as
    pub state: RoundFinishedEventState,
}

/// Contains the possible outcomes of a round.
///
/// The only successfully outcome is `Success`. More variants may be added to this enum but they will all be error states.
#[derive(Debug, Clone)]
#[non_exhaustive]
pub enum RoundFinishedEventState {
    /// The round finished successfully
    Success,
    /// The round got interrupted
    Interrupted(RoundTimedoutState),
}

impl<I: NodeImplementation> Default for Consensus<I> {
    fn default() -> Self {
        Self {
            transactions: Arc::default(),
            cur_view: ViewNumber::genesis(),
            last_decided_view: ViewNumber::genesis(),
            state_map: BTreeMap::default(),
            saved_leaves: HashMap::default(),
            locked_view: ViewNumber::genesis(),
            high_qc: QuorumCertificate::genesis(),
        }
    }
}

/// Locked wrapper around `TransactionHashMap`
pub type TransactionStorage<I> = Arc<SubscribableRwLock<TransactionHashMap<I>>>;

/// Map that stores transactions
pub type TransactionHashMap<I> = HashMap<
    Commitment<
        <<<I as NodeImplementation>::State as StateContents>::Block as BlockContents>::Transaction,
    >,
    <I as TypeMap>::Transaction,
>;

impl<I: NodeImplementation> Consensus<I> {
    /// return a clone of the internal storage of unclaimed transactions
    #[must_use]
    pub fn get_transactions(&self) -> TransactionStorage<I> {
        self.transactions.clone()
    }

    /// Gets the last decided state
    /// # Panics
    /// if the last decided view's state does not exist in the state map
    /// this should never happen.
    #[must_use]
    pub fn get_decided_leaf(&self) -> Leaf<I::State> {
        let decided_view_num = self.last_decided_view;
        let view = self.state_map.get(&decided_view_num).unwrap();
        let leaf = view
            .get_leaf_commitment()
            .expect("Decided state not found! Consensus internally inconsistent");
        self.saved_leaves.get(leaf).unwrap().clone()
    }
}

/// Whether or not to stop inclusively or exclusively when walking
#[derive(Copy, Clone, Debug)]
pub enum Terminator {
    /// Stop right before this view number
    Exclusive(ViewNumber),
    /// Stop including this view number
    Inclusive(ViewNumber),
}<|MERGE_RESOLUTION|>--- conflicted
+++ resolved
@@ -35,14 +35,10 @@
     },
 };
 
-<<<<<<< HEAD
 use hotshot_utils::{
     art::{async_sleep, async_timeout},
     subscribable_rwlock::{ReadView, SubscribableRwLock},
 };
-=======
-use hotshot_utils::{art::{async_sleep, async_timeout}, subscribable_rwlock::{ReadView, SubscribableRwLock}};
->>>>>>> d01b1464
 use std::sync::Arc;
 use std::time::Instant;
 use std::{
@@ -444,15 +440,9 @@
             {
                 let drain_txs = |txns: &mut TransactionHashMap<I>| {
                     *txns = txns
-<<<<<<< HEAD
                         .drain()
                         .filter(|(txn_hash, _txn)| !included_txns_set.contains(txn_hash))
                         .collect();
-=======
-                    .drain()
-                    .filter(|(txn_hash, _txn)| !included_txns_set.contains(txn_hash))
-                    .collect();
->>>>>>> d01b1464
                 };
                 consensus.transactions.modify(drain_txs);
             }
@@ -579,30 +569,21 @@
                 .iter()
                 .filter(|(txn_hash, _txn)| !previous_used_txns.contains(txn_hash))
                 .collect();
-<<<<<<< HEAD
 
             let time_past = Instant::now() - task_start_time;
             if unclaimed_txns.len() < self.api.min_transactions()
                 && (time_past < self.api.propose_max_round_time())
             {
                 let duration = self.api.propose_max_round_time() - time_past;
-=======
-            if unclaimed_txns.len() < self.api.min_transactions() {
-                let duration =
-                    self.api.propose_max_round_time() - (Instant::now() - task_start_time);
->>>>>>> d01b1464
                 async_timeout(duration, receiver.recv_async()).await.ok();
                 continue;
             }
 
+            // Add unclaimed transactions to the new block
             for (_txn_hash, txn) in &unclaimed_txns {
                 let new_block_check = block.add_transaction_raw(txn);
                 if let Ok(new_block) = new_block_check {
-<<<<<<< HEAD
                     if starting_state.validate_block(&new_block, &self.cur_view) {
-=======
-                    if starting_state.validate_block(&new_block) {
->>>>>>> d01b1464
                         block = new_block;
                     }
                 }
