--- conflicted
+++ resolved
@@ -3,32 +3,15 @@
 use crate::ConsensusApi;
 use async_lock::Mutex;
 use hotshot_types::traits::election::Checked::Unchecked;
-<<<<<<< HEAD
+use hotshot_types::traits::election::VoteToken;
 use hotshot_types::traits::node_implementation::NodeTypes;
 use hotshot_types::{data::QuorumCertificate, message::ConsensusMessage};
 use hotshot_utils::channel::UnboundedReceiver;
-=======
-use hotshot_types::traits::election::{Election, VoteToken};
-use hotshot_types::{
-    data::{Leaf, QuorumCertificate, ViewNumber},
-    message::ConsensusMessage,
-    traits::{
-        node_implementation::NodeImplementation,
-        signature_key::{EncodedPublicKey, EncodedSignature},
-        State,
-    },
-};
-use hotshot_utils::{bincode::bincode_opts, channel::UnboundedReceiver};
->>>>>>> 7884fd82
 use std::{
     collections::{BTreeMap, HashMap, HashSet},
     sync::Arc,
 };
-<<<<<<< HEAD
-use tracing::{info, instrument, warn};
-=======
 use tracing::{error, instrument, warn};
->>>>>>> 7884fd82
 
 /// The next view's leader
 #[derive(Debug, Clone)]
@@ -51,30 +34,13 @@
     /// While we are unwrapping, this function can logically never panic
     /// unless there is a bug in std
     #[instrument(skip(self), fields(id = self.id, view = *self.cur_view), name = "Next Leader Task", level = "error")]
-<<<<<<< HEAD
     pub async fn run_view(self) -> QuorumCertificate<TYPES> {
-        info!("Next Leader task started!");
+        error!("Next Leader task started!");
         let mut qcs = HashSet::<QuorumCertificate<TYPES>>::new();
         qcs.insert(self.generic_qc.clone());
 
         let mut vote_outcomes = HashMap::new();
-        // TODO will need to refactor this during VRF integration
-=======
-    pub async fn run_view(self) -> QuorumCertificate<I::StateType> {
-        error!("Next Leader task started!");
-        let mut qcs = HashSet::<QuorumCertificate<I::StateType>>::new();
-        qcs.insert(self.generic_qc.clone());
 
-        #[allow(clippy::type_complexity)]
-        let mut vote_outcomes: HashMap<
-            Commitment<Leaf<I::StateType>>,
-            (
-                Commitment<<I::StateType as State>::BlockType>,
-                BTreeMap<EncodedPublicKey, (EncodedSignature, Vec<u8>)>,
-            ),
-        > = HashMap::new();
-
->>>>>>> 7884fd82
         let threshold = self.api.threshold();
         let mut stake_casted = 0;
 
@@ -91,27 +57,14 @@
                     // if the signature on the vote is invalid,
                     // assume it's sent by byzantine node
                     // and ignore
-<<<<<<< HEAD
-=======
 
-                    // TODO ed - ignoring serialization errors since we are changing this type in the future
-                    let vote_token: <<I as NodeImplementation>::Election as Election<
-                        <I as NodeImplementation>::SignatureKey,
-                        ViewNumber,
-                    >>::VoteTokenType = bincode_opts().deserialize(&vote.vote_token).unwrap();
-
->>>>>>> 7884fd82
                     if !self.api.is_valid_signature(
                         &vote.signature.0,
                         &vote.signature.1,
                         vote.leaf_commitment,
                         vote.time,
                         // Ignoring deserialization errors below since we are getting rid of it soon
-<<<<<<< HEAD
                         Unchecked(vote.vote_token.clone()),
-=======
-                        Unchecked(vote_token.clone()),
->>>>>>> 7884fd82
                     ) {
                         continue;
                     }
@@ -123,22 +76,11 @@
                         .or_insert_with(|| (vote.block_commitment, BTreeMap::new()));
                     map.insert(
                         vote.signature.0.clone(),
-                        (vote.signature.1.clone(), vote.vote_token),
+                        (vote.signature.1.clone(), vote.vote_token.clone()),
                     );
-<<<<<<< HEAD
-                    let valid_signatures = map.clone();
 
-                    // TODO ed - current validated_stake rechecks that all votes are valid, which isn't necessary here
-                    let stake_casted = self.api.validated_stake(
-                        vote.leaf_commitment,
-                        self.cur_view,
-                        valid_signatures,
-                    );
-=======
+                    stake_casted += u64::from(vote.vote_token.vote_count());
 
-                    stake_casted += u64::from(vote_token.vote_count());
-
->>>>>>> 7884fd82
                     if stake_casted >= u64::from(threshold) {
                         let (block_commitment, valid_signatures) =
                             vote_outcomes.remove(&vote.leaf_commitment).unwrap();
@@ -163,11 +105,7 @@
                 }
             }
         }
-<<<<<<< HEAD
 
         qcs.into_iter().max_by_key(|qc| qc.time).unwrap()
-=======
-        qcs.into_iter().max_by_key(|qc| qc.view_number).unwrap()
->>>>>>> 7884fd82
     }
 }