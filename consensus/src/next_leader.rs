--- conflicted
+++ resolved
@@ -1,9 +1,5 @@
 //! Contains the [`NextLeader`] struct used for the next leader step in the hotstuff consensus algorithm.
 
-<<<<<<< HEAD
-=======
-use crate::traits::Signatures;
->>>>>>> f600e86b
 use crate::ConsensusApi;
 use async_lock::Mutex;
 use bincode::Options;
@@ -24,11 +20,7 @@
     collections::{BTreeMap, HashMap, HashSet},
     sync::Arc,
 };
-<<<<<<< HEAD
 use tracing::{instrument, warn, error};
-=======
-use tracing::{info, instrument, warn};
->>>>>>> f600e86b
 
 /// The next view's leader
 #[derive(Debug, Clone)]
@@ -105,21 +97,9 @@
                         vote.signature.0.clone(),
                         (vote.signature.1.clone(), vote.vote_token),
                     );
-<<<<<<< HEAD
 
                     stake_casted += u64::from(vote_token.vote_count());
-=======
-                    let valid_signatures = map;
 
-                    // TODO ed - this is repeated code from validate_qc, but should clean itself up once we implement I for Vote
-                    let mut signature_map: Signatures<I> = BTreeMap::new();
-                    // TODO ed - there is a better way to do this, but it should be gone once I is impled for Vote
-                    for signature in valid_signatures.clone() {
-                        let decoded_vote_token =
-                            bincode_opts().deserialize(&signature.1 .1).unwrap();
-                        signature_map.insert(signature.0, (signature.1 .0, decoded_vote_token));
-                    }
->>>>>>> f600e86b
 
                     if stake_casted >= u64::from(threshold) {
                         let (block_commitment, valid_signatures) =
