//! Contains the [`NextLeader`] struct used for the next leader step in the hotstuff consensus algorithm.

use crate::ConsensusApi;
use async_lock::Mutex;
use hotshot_types::traits::election::Checked::Unchecked;
use hotshot_types::traits::node_implementation::NodeTypes;
use hotshot_types::{data::QuorumCertificate, message::ConsensusMessage};
use hotshot_utils::channel::UnboundedReceiver;
use std::{
    collections::{BTreeMap, HashMap, HashSet},
    sync::Arc,
};
use tracing::{info, instrument, warn};

/// The next view's leader
#[derive(Debug, Clone)]
pub struct NextLeader<A: ConsensusApi<TYPES>, TYPES: NodeTypes> {
    /// id of node
    pub id: u64,
    /// generic_qc before starting this
    pub generic_qc: QuorumCertificate<TYPES>,
    /// channel through which the leader collects votes
    pub vote_collection_chan: Arc<Mutex<UnboundedReceiver<ConsensusMessage<TYPES>>>>,
    /// The view number we're running on
    pub cur_view: TYPES::Time,
    /// Limited access to the consensus protocol
    pub api: A,
}

impl<A: ConsensusApi<TYPES>, TYPES: NodeTypes> NextLeader<A, TYPES> {
    /// Run one view of the next leader task
    /// # Panics
    /// While we are unwrapping, this function can logically never panic
    /// unless there is a bug in std
    #[instrument(skip(self), fields(id = self.id, view = *self.cur_view), name = "Next Leader Task", level = "error")]
    pub async fn run_view(self) -> QuorumCertificate<TYPES> {
        info!("Next Leader task started!");
        let mut qcs = HashSet::<QuorumCertificate<TYPES>>::new();
        qcs.insert(self.generic_qc.clone());

        let mut vote_outcomes = HashMap::new();
        // TODO will need to refactor this during VRF integration
        let threshold = self.api.threshold();

        let lock = self.vote_collection_chan.lock().await;
        while let Ok(msg) = lock.recv().await {
            if msg.time() != self.cur_view {
                continue;
            }
            match msg {
                ConsensusMessage::TimedOut(t) => {
                    qcs.insert(t.justify_qc);
                }
                ConsensusMessage::Vote(vote) => {
                    // if the signature on the vote is invalid,
                    // assume it's sent by byzantine node
                    // and ignore
                    if !self.api.is_valid_signature(
                        &vote.signature.0,
                        &vote.signature.1,
                        vote.leaf_commitment,
                        vote.time,
                        // Ignoring deserialization errors below since we are getting rid of it soon
                        Unchecked(vote.vote_token.clone()),
                    ) {
                        continue;
                    }

                    qcs.insert(vote.justify_qc);

                    let (_bh, map) = vote_outcomes
                        .entry(vote.leaf_commitment)
                        .or_insert_with(|| (vote.block_commitment, BTreeMap::new()));
                    map.insert(
                        vote.signature.0.clone(),
                        (vote.signature.1.clone(), vote.vote_token),
                    );
                    let valid_signatures = map.clone();

                    // TODO ed - current validated_stake rechecks that all votes are valid, which isn't necessary here
                    let stake_casted = self.api.validated_stake(
                        vote.leaf_commitment,
                        self.cur_view,
                        valid_signatures,
                    );
<<<<<<< HEAD
                    let stake_casted: usize = stake.try_into().unwrap();
                    if stake_casted >= threshold.into() {
=======
                    if stake_casted >= u64::from(threshold) {
>>>>>>> ada5d878
                        let (block_commitment, valid_signatures) =
                            vote_outcomes.remove(&vote.leaf_commitment).unwrap();
                        // construct QC
                        let qc = QuorumCertificate {
                            block_commitment,
                            leaf_commitment: vote.leaf_commitment,
                            time: self.cur_view,
                            signatures: valid_signatures,
                            genesis: false,
                        };
                        return qc;
                    }
                }
                ConsensusMessage::NextViewInterrupt(_view_number) => {
                    self.api.send_next_leader_timeout(self.cur_view).await;
                    break;
                }
                ConsensusMessage::Proposal(_p) => {
                    warn!("The next leader has received an unexpected proposal!");
                }
            }
        }

        qcs.into_iter().max_by_key(|qc| qc.time).unwrap()
    }
}<|MERGE_RESOLUTION|>--- conflicted
+++ resolved
@@ -83,12 +83,7 @@
                         self.cur_view,
                         valid_signatures,
                     );
-<<<<<<< HEAD
-                    let stake_casted: usize = stake.try_into().unwrap();
-                    if stake_casted >= threshold.into() {
-=======
                     if stake_casted >= u64::from(threshold) {
->>>>>>> ada5d878
                         let (block_commitment, valid_signatures) =
                             vote_outcomes.remove(&vote.leaf_commitment).unwrap();
                         // construct QC
