use super::Outcome;
use crate::{phase::UpdateCtx, ConsensusApi, Result};
use hotshot_types::{
    data::{QuorumCertificate, Stage},
    error::HotShotError,
    message::{PreCommit, PreCommitVote, Prepare, PrepareVote, Vote},
    traits::{node_implementation::NodeImplementation, BlockContents},
};
use tracing::{debug, warn};

/// a precommit leader
#[derive(Debug)]
pub(crate) struct PreCommitLeader<I: NodeImplementation<N>, const N: usize> {
    /// The prepare block that was proposed or voted on last stage.
    prepare: Prepare<I::Block, I::State, N>,
    /// The vote that we might have casted ourselves last stage.
    vote: Option<PrepareVote<N>>,
    /// The QC that this round started with
    starting_qc: QuorumCertificate<N>,
}

impl<I: NodeImplementation<N>, const N: usize> PreCommitLeader<I, N> {
    /// Create a new leader
    pub(super) fn new(
        starting_qc: QuorumCertificate<N>,
        prepare: Prepare<I::Block, I::State, N>,
        vote: Option<PrepareVote<N>>,
    ) -> Self {
        Self {
            prepare,
            vote,
            starting_qc,
        }
    }

    /// Update this leader. This will:
    /// - Get all [`PrepareVote`] messages directed at the given [`Prepare`]
    /// - Once enough votes have been received:
    ///   - Combine the signatures
    ///   - Crate a new [`PreCommit`]
    ///   - Optionally create a vote
    ///
    /// # Errors
    ///
    /// This will return an error if:
    /// - the signatures could not be combined
    /// - A vote could not be signed
    #[tracing::instrument]
    pub(super) async fn update<A: ConsensusApi<I, N>>(
        &mut self,
        ctx: &UpdateCtx<'_, I, A, N>,
    ) -> Result<Option<Outcome<N>>> {
        // Collect all votes that target this `leaf_hash`
        let new_leaf_hash = self.prepare.leaf.hash();
        let valid_votes: Vec<PrepareVote<N>> = ctx
            .prepare_vote_messages()
            // make sure to append our own vote if we have one
            .chain(self.vote.iter())
            .filter(|vote| vote.leaf_hash == new_leaf_hash)
            .cloned()
            .collect();
<<<<<<< HEAD
<<<<<<< HEAD

=======
    
>>>>>>> 7d91144 (Leaders now verify signatures before including them in a QC)
=======

>>>>>>> 8ee7e2fb
        if valid_votes.len() >= ctx.api.threshold().get() {
            let prepare = self.prepare.clone();
            let outcome = self.create_commit(ctx, prepare, valid_votes).await?;
            Ok(Some(outcome))
        } else {
            Ok(None)
        }
    }

    /// Create a commit from the given [`Prepare`] and [`PrepareVote`]s
    ///
    /// # Errors
    ///
    /// Errors are described in the documentation of `update`
    async fn create_commit<A: ConsensusApi<I, N>>(
        &mut self,
        ctx: &UpdateCtx<'_, I, A, N>,
        prepare: Prepare<I::Block, I::State, N>,
        votes: Vec<PrepareVote<N>>,
    ) -> Result<Outcome<N>> {
        let block_hash = prepare.leaf.item.hash();
        let leaf_hash = prepare.leaf.hash();
        let current_view = ctx.view_number;

        let locked_qc = ctx.get_newest_qc().await?.unwrap();
        if !crate::utils::validate_against_locked_qc(
            ctx.api,
            &locked_qc,
            &prepare.leaf,
            &prepare.high_qc,
        )
        .await
        {
            warn!(
                ?prepare,
                ?locked_qc,
                "Incoming prepare is not valid against locked QC"
            );
            return Err(HotShotError::InvalidState {
                context: "Incoming prepare is not valid against locked QC".to_string(),
            });
        }

        let verify_hash = ctx
            .api
            .create_verify_hash(&leaf_hash, Stage::Prepare, current_view);
        let signatures = votes.into_iter().map(|vote| vote.0.signature).collect();
        let valid_signatures = ctx.api.get_valid_signatures(signatures, verify_hash)?;

        let qc = QuorumCertificate {
            block_hash,
            leaf_hash,
            view_number: current_view,
            stage: Stage::PreCommit,
            signatures: valid_signatures,
            genesis: false,
        };
        debug!(?qc, "commit qc generated");
        let pre_commit = PreCommit {
            leaf_hash,
            qc,
            current_view,
        };

        let vote = if ctx.api.leader_acts_as_replica() {
            // Make a pre commit vote and send it to the next leader
            let signature = ctx
                .api
                .sign_vote(&leaf_hash, Stage::PreCommit, current_view);
            Some(PreCommitVote(Vote {
                signature,
                leaf_hash,
                current_view,
            }))
        } else {
            None
        };

        Ok(Outcome {
            pre_commit,
            vote,
            starting_qc: self.starting_qc.clone(),
        })
    }
}<|MERGE_RESOLUTION|>--- conflicted
+++ resolved
@@ -59,15 +59,6 @@
             .filter(|vote| vote.leaf_hash == new_leaf_hash)
             .cloned()
             .collect();
-<<<<<<< HEAD
-<<<<<<< HEAD
-
-=======
-    
->>>>>>> 7d91144 (Leaders now verify signatures before including them in a QC)
-=======
-
->>>>>>> 8ee7e2fb
         if valid_votes.len() >= ctx.api.threshold().get() {
             let prepare = self.prepare.clone();
             let outcome = self.create_commit(ctx, prepare, valid_votes).await?;
