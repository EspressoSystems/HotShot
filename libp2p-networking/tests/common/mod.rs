use async_std::{prelude::FutureExt, task::sleep};
use flume::RecvError;
use futures::{future::join_all, Future};
<<<<<<< HEAD
use hotshot_utils::test_util::{setup_backtrace, setup_logging};
use libp2p::{Multiaddr, PeerId};
=======
use libp2p::{identity::Keypair, Multiaddr, PeerId};
>>>>>>> be24a468
use libp2p_networking::network::{
    network_node_handle_error::NodeConfigSnafu, spawn_handler, NetworkEvent,
    NetworkNodeConfigBuilder, NetworkNodeHandle, NetworkNodeHandleError, NetworkNodeType,
};
use snafu::{ResultExt, Snafu};
use std::{
<<<<<<< HEAD
    collections::HashMap, fmt::Debug, fmt::Write, num::NonZeroUsize, sync::Arc, time::Duration,
};
use tracing::{info, instrument, warn};
=======
    collections::{HashMap, HashSet},
    fmt::Debug,
    num::NonZeroUsize,
    str::FromStr,
    sync::Arc,
    time::Duration,
};
use tracing::{error, info, instrument, warn};
>>>>>>> be24a468

/// General function to spin up testing infra
/// perform tests by calling `run_test`
/// then cleans up tests
/// # Panics
/// Panics if unable to:
/// - Initialize logging
/// - Initialize network nodes
/// - Kill network nodes
/// - A test assertion fails
pub async fn test_bed<S: 'static + Send + Default + Debug, F, FutF, G: Clone, FutG>(
    run_test: F,
    client_handler: G,
    num_nodes: usize,
    num_of_bootstrap: usize,
    timeout: Duration,
) where
    FutF: Future<Output = ()>,
    FutG: Future<Output = Result<(), NetworkNodeHandleError>> + 'static + Send + Sync,
    F: FnOnce(Vec<Arc<NetworkNodeHandle<S>>>, Duration) -> FutF,
    G: Fn(NetworkEvent, Arc<NetworkNodeHandle<S>>) -> FutG + 'static + Send + Sync,
{
    setup_logging();
    setup_backtrace();

    // NOTE we want this to panic if we can't spin up the swarms.
    // that amounts to a failed test.
    let handles: Vec<Arc<NetworkNodeHandle<S>>> =
        spin_up_swarms(num_nodes, timeout, num_of_bootstrap)
            .await
            .unwrap();
    for handle in &handles {
        spawn_handler(handle.clone(), client_handler.clone()).await;
    }

    run_test(handles.clone(), timeout).await;

    // cleanup
    for handle in handles {
        handle.shutdown().await.unwrap();
    }
}

fn gen_peerid_map<S>(handles: &[Arc<NetworkNodeHandle<S>>]) -> HashMap<PeerId, usize> {
    let mut r_val = HashMap::new();
    for handle in handles {
        r_val.insert(handle.peer_id(), handle.id());
    }
    r_val
}

/// print the connections for each handle in `handles`
/// useful for debugging
pub async fn print_connections<S>(handles: &[Arc<NetworkNodeHandle<S>>]) {
    let m = gen_peerid_map(handles);
    warn!("PRINTING CONNECTION STATES");
    for handle in handles.iter() {
        warn!(
            "peer {}, connected to {:?}",
            handle.id(),
            handle
                .connected_pids()
                .await
                .unwrap()
                .iter()
                .map(|pid| m.get(pid).unwrap())
                .collect::<Vec<_>>()
        );
    }
}

<<<<<<< HEAD
#[allow(dead_code)]
pub async fn check_connection_state<S>(handles: &[Arc<NetworkNodeHandle<S>>]) {
    let mut err_msg = "".to_string();
    for (i, handle) in handles.iter().enumerate() {
        let state = handle.connection_state().await;
        if state.known_peers.len() < handle.config().min_num_peers
            && handle.config().node_type != NetworkNodeType::Bootstrap
        {
            let _ = write!(
                &mut err_msg,
                "\nhad {} known peers for {}-th handle",
                state.known_peers.len(),
                i
            );
        }
        if state.connected_peers.len() < handle.config().min_num_peers {
            let _ = write!(
                &mut err_msg,
                "\nhad {} connected peers for {}-th handle",
                state.connected_peers.len(),
                i
            );
        }
    }
    if !err_msg.is_empty() {
        panic!("{}", err_msg);
    }
}

=======
>>>>>>> be24a468
/// Spins up `num_of_nodes` nodes, connects them to each other
/// and waits for connections to propagate to all nodes.
#[instrument]
pub async fn spin_up_swarms<S: std::fmt::Debug + Default>(
    num_of_nodes: usize,
    timeout_len: Duration,
    num_bootstrap: usize,
) -> Result<Vec<Arc<NetworkNodeHandle<S>>>, TestError<S>> {
    let mut handles = Vec::new();
    let mut bootstrap_addrs = Vec::<(PeerId, Multiaddr)>::new();
    let mut connecting_futs = Vec::new();
    // should never panic unless num_nodes is 0
    let replication_factor = NonZeroUsize::new(num_of_nodes).unwrap();

    for i in 0..num_bootstrap {
        let mut config = NetworkNodeConfigBuilder::default();
        let identity = Keypair::generate_ed25519();
        // let start_port = 5000;
        // NOTE use this if testing locally and want human readable ports
        // as opposed to random ports. These are harder to track
        // especially since the "listener"/inbound connection sees a different
        // port
        // let addr = Multiaddr::from_str(&format!("/ip4/127.0.0.1/tcp/", start_port + i)).unwrap();

        let addr = Multiaddr::from_str("/ip4/127.0.0.1/tcp/0").unwrap();
        config
            .identity(identity)
            .replication_factor(replication_factor)
            .node_type(NetworkNodeType::Bootstrap)
            .bound_addr(Some(addr))
            .to_connect_addrs(HashSet::new());
        let node = Arc::new(
            NetworkNodeHandle::new(
                config
                    .build()
                    .context(NodeConfigSnafu)
                    .context(HandleSnafu)?,
                i,
            )
            .await
            .context(HandleSnafu)?,
        );
        let addr = node.listen_addr();
        error!("listen addr for {} is {:?}", i, addr);
        bootstrap_addrs.push((node.peer_id(), addr));
        connecting_futs.push(
            NetworkNodeHandle::wait_to_connect(node.clone(), 4, node.recv_network(), i)
                .timeout(timeout_len),
        );
        handles.push(node);
    }

    for j in 0..(num_of_nodes - num_bootstrap) {
        let addr = Multiaddr::from_str("/ip4/127.0.0.1/tcp/0").unwrap();
        // NOTE use this if testing locally and want human readable ports
        // let addr = Multiaddr::from_str(&format!(
        //     "/ip4/127.0.0.1/tcp/{}",
        //     start_port + num_bootstrap + j
        // )).unwrap();
        let regular_node_config = NetworkNodeConfigBuilder::default()
            .node_type(NetworkNodeType::Regular)
            .replication_factor(replication_factor)
            .bound_addr(Some(addr.clone()))
            .to_connect_addrs(HashSet::default())
            .build()
            .context(NodeConfigSnafu)
            .context(HandleSnafu)?;
        let node = Arc::new(
            NetworkNodeHandle::new(regular_node_config.clone(), j + num_bootstrap)
                .await
                .context(HandleSnafu)?,
        );
        connecting_futs.push(
            NetworkNodeHandle::wait_to_connect(
                node.clone(),
                // connected to 4 nodes to be "ready"
                4,
                node.recv_network(),
                num_bootstrap + j,
            )
            .timeout(timeout_len),
        );

        handles.push(node);
    }
    error!("BSADDRS ARE: {:?}", bootstrap_addrs);

    info!(
        "known nodes: {:?}",
        bootstrap_addrs
            .iter()
            .map(|(a, b)| (Some(*a), b.clone()))
            .collect::<Vec<_>>()
    );

    for (_idx, handle) in handles[0..num_of_nodes].iter().enumerate() {
        let to_share = bootstrap_addrs.clone();
        handle
            .add_known_peers(
                to_share
                    .iter()
                    .map(|(a, b)| (Some(*a), b.clone()))
                    .collect::<Vec<_>>(),
            )
            .await
            .context(HandleSnafu)?;
    }

    let res = join_all(connecting_futs.into_iter()).await;
    let mut failing_nodes = Vec::new();
    for (idx, a_node) in res.iter().enumerate() {
        match a_node {
            Ok(Err(_)) | Err(_) => failing_nodes.push(idx),
            Ok(Ok(_)) => (),
        }
    }
    if !failing_nodes.is_empty() {
        return Err(TestError::SpinupTimeout { failing_nodes });
    }

    for handle in &handles {
        handle
            .subscribe("global".to_string())
            .await
            .context(HandleSnafu)?;
    }

    sleep(Duration::from_secs(5)).await;

    Ok(handles)
}

#[derive(Debug, Snafu)]
#[snafu(visibility(pub))]
pub enum TestError<S: Debug> {
    #[snafu(display("Channel error {source:?}"))]
    Recv {
        source: RecvError,
    },
    #[snafu(display(
        "Timeout while running direct message round. Timed out when {requester} dmed {requestee}"
    ))]
    DirectTimeout {
        requester: usize,
        requestee: usize,
    },
    #[snafu(display("Timeout while running gossip round. Timed out on {failing:?}."))]
    GossipTimeout {
        failing: Vec<usize>,
    },
    #[snafu(display(
        "Inconsistent state while running test. Expected {expected:?}, got {actual:?} on node {id}"
    ))]
    State {
        id: usize,
        expected: S,
        actual: S,
    },
    #[snafu(display("Handler error while running test. {source:?}"))]
    Handle {
        source: NetworkNodeHandleError,
    },
    #[snafu(display("Failed to spin up nodes. Hit timeout instead. {failing_nodes:?}"))]
    SpinupTimeout {
        failing_nodes: Vec<usize>,
    },
    DHTTimeout,
}<|MERGE_RESOLUTION|>--- conflicted
+++ resolved
@@ -1,23 +1,14 @@
 use async_std::{prelude::FutureExt, task::sleep};
 use flume::RecvError;
 use futures::{future::join_all, Future};
-<<<<<<< HEAD
 use hotshot_utils::test_util::{setup_backtrace, setup_logging};
-use libp2p::{Multiaddr, PeerId};
-=======
 use libp2p::{identity::Keypair, Multiaddr, PeerId};
->>>>>>> be24a468
 use libp2p_networking::network::{
     network_node_handle_error::NodeConfigSnafu, spawn_handler, NetworkEvent,
     NetworkNodeConfigBuilder, NetworkNodeHandle, NetworkNodeHandleError, NetworkNodeType,
 };
 use snafu::{ResultExt, Snafu};
 use std::{
-<<<<<<< HEAD
-    collections::HashMap, fmt::Debug, fmt::Write, num::NonZeroUsize, sync::Arc, time::Duration,
-};
-use tracing::{info, instrument, warn};
-=======
     collections::{HashMap, HashSet},
     fmt::Debug,
     num::NonZeroUsize,
@@ -26,7 +17,6 @@
     time::Duration,
 };
 use tracing::{error, info, instrument, warn};
->>>>>>> be24a468
 
 /// General function to spin up testing infra
 /// perform tests by calling `run_test`
@@ -98,38 +88,6 @@
     }
 }
 
-<<<<<<< HEAD
-#[allow(dead_code)]
-pub async fn check_connection_state<S>(handles: &[Arc<NetworkNodeHandle<S>>]) {
-    let mut err_msg = "".to_string();
-    for (i, handle) in handles.iter().enumerate() {
-        let state = handle.connection_state().await;
-        if state.known_peers.len() < handle.config().min_num_peers
-            && handle.config().node_type != NetworkNodeType::Bootstrap
-        {
-            let _ = write!(
-                &mut err_msg,
-                "\nhad {} known peers for {}-th handle",
-                state.known_peers.len(),
-                i
-            );
-        }
-        if state.connected_peers.len() < handle.config().min_num_peers {
-            let _ = write!(
-                &mut err_msg,
-                "\nhad {} connected peers for {}-th handle",
-                state.connected_peers.len(),
-                i
-            );
-        }
-    }
-    if !err_msg.is_empty() {
-        panic!("{}", err_msg);
-    }
-}
-
-=======
->>>>>>> be24a468
 /// Spins up `num_of_nodes` nodes, connects them to each other
 /// and waits for connections to propagate to all nodes.
 #[instrument]
