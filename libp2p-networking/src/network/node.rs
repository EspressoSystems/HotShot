--- conflicted
+++ resolved
@@ -25,7 +25,6 @@
 use async_std::task::{sleep, spawn};
 use flume::{unbounded, Receiver, Sender};
 use futures::{select, FutureExt, StreamExt};
-use hotshot_utils::subscribable_rwlock::SubscribableRwLock;
 use libp2p::{
     core::{either::EitherError, muxing::StreamMuxerBox, transport::Boxed},
     gossipsub::{
@@ -39,12 +38,7 @@
     swarm::{ConnectionHandlerUpgrErr, SwarmBuilder, SwarmEvent},
     Multiaddr, PeerId, Swarm,
 };
-<<<<<<< HEAD
-use rand::{seq::IteratorRandom, thread_rng};
-=======
-
 use rand::{prelude::SliceRandom, thread_rng};
->>>>>>> be24a468
 use snafu::ResultExt;
 use std::{
     collections::{HashMap, HashSet},
@@ -119,7 +113,7 @@
                     }
                 }
                 None => {
-                    // <https://github.com/EspressoSystems/phaselock/issues/290>
+                    // <https://github.com/EspressoSystems/hotshot/issues/290>
                     // TODO actually implement this part
                     // if we don't know the peerid, dial to find out what the peerid is
                 }
@@ -206,7 +200,7 @@
             // - Build a gossipsub network behavior
             let gossipsub: Gossipsub = Gossipsub::new(
                 // TODO do we even need this?
-                // <https://github.com/EspressoSystems/phaselock/issues/42>
+                // <https://github.com/EspressoSystems/hotshot/issues/42>
                 // if messages are signed at the the consensus level AND the network
                 // level (noise), this feels redundant.
                 MessageAuthenticity::Signed(identity.clone()),
@@ -218,16 +212,9 @@
             //   node connection information
             //   E.g. this will answer the question: how are other nodes
             //   seeing the peer from behind a NAT
-<<<<<<< HEAD
-            let identify = Identify::new(IdentifyConfig::new(
-                "HotShot validation gossip 0.1".to_string(),
-                identity.public(),
-            ));
-=======
             let identify_cfg =
                 IdentifyConfig::new("HotShot/identify/1.0".to_string(), identity.public());
             let identify = Identify::new(identify_cfg);
->>>>>>> be24a468
 
             // - Build DHT needed for peer discovery
             let mut kconfig = KademliaConfig::default();
@@ -491,7 +478,7 @@
                     select! {
                         // TODO move this out of th eevent loop and into the handle_client_requests
                         // event loop?
-                        // <https://github.com/EspressoSystems/phaselock/issues/291>
+                        // <https://github.com/EspressoSystems/hotshot/issues/291>
                         _ = sleep(lowest_increment).fuse() => {
                             time_since_print_num_connections += lowest_increment;
                             if time_since_print_num_connections > print_num_connections_thres {
