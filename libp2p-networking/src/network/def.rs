use crate::network::NetworkEvent;

use futures::channel::oneshot::Sender;
use hotshot_utils::subscribable_rwlock::{ReadView, SubscribableRwLock};
use libp2p::{
    gossipsub::IdentTopic as Topic,
    identify::{Identify, IdentifyEvent, IdentifyInfo},
    request_response::ResponseChannel,
    swarm::{
        NetworkBehaviour, NetworkBehaviourAction, NetworkBehaviourEventProcess, PollParameters,
    },
    Multiaddr, NetworkBehaviour, PeerId,
};
<<<<<<< HEAD
use rand::{prelude::IteratorRandom, thread_rng};
=======

>>>>>>> be24a468
use std::{
    collections::HashSet,
    num::NonZeroUsize,
    task::{Context, Poll},
};
use tracing::{debug, info};

use super::behaviours::{
    dht::{DHTBehaviour, DHTEvent, KadPutQuery},
    direct_message::{DMBehaviour, DMEvent, DMRequest},
    direct_message_codec::DirectMessageResponse,
    exponential_backoff::ExponentialBackoff,
    gossip::{GossipBehaviour, GossipEvent},
};

pub(crate) const NUM_REPLICATED_TO_TRUST: usize = 2;

/// Overarching network behaviour performing:
/// - network topology discovoery
/// - direct messaging
/// - p2p broadcast
/// - connection management
#[derive(NetworkBehaviour, custom_debug::Debug)]
#[behaviour(out_event = "NetworkEvent", poll_method = "poll", event_process = true)]
pub struct NetworkDef {
    /// purpose: broadcasting messages to many peers
    /// NOTE gossipsub works ONLY for sharing messsages right now
    /// in the future it may be able to do peer discovery and routing
    /// <https://github.com/libp2p/rust-libp2p/issues/2398>
    #[debug(skip)]
    gossipsub: GossipBehaviour,

    /// purpose: peer routing
    /// purpose: storing pub key <-> peer id bijection
    #[debug(skip)]
    pub dht: DHTBehaviour,

    /// purpose: identifying the addresses from an outside POV
    #[debug(skip)]
    identify: Identify,

    /// purpose: directly messaging peer
    #[debug(skip)]
    pub request_response: DMBehaviour,

    /// set of events to send to behaviour on poll
    #[behaviour(ignore)]
    #[debug(skip)]
    client_event_queue: Vec<NetworkEvent>,

    /// Addresses to connect to at init
    /// DEPRECATED to be removed
    /// <https://github.com/EspressoSystems/phaselock/issues/289>
    #[behaviour(ignore)]
    pub to_connect_addrs: HashSet<Multiaddr>,
}

impl NetworkDef {
    /// Create a new instance of a `NetworkDef`
    pub fn new(
        gossipsub: GossipBehaviour,
        dht: DHTBehaviour,
        identify: Identify,
        request_response: DMBehaviour,
        to_connect_addrs: HashSet<Multiaddr>,
    ) -> NetworkDef {
        Self {
            gossipsub,
            dht,
            identify,
            request_response,
            client_event_queue: Vec::new(),
            to_connect_addrs,
        }
    }

    fn poll(
        &mut self,
        _cx: &mut Context<'_>,
        _: &mut impl PollParameters,
    ) -> Poll<NetworkBehaviourAction<NetworkEvent, <Self as NetworkBehaviour>::ConnectionHandler>>
    {
        // push events that must be relayed back to client onto queue
        // to be consumed by client event handler
        if !self.client_event_queue.is_empty() {
            return Poll::Ready(NetworkBehaviourAction::GenerateEvent(
                self.client_event_queue.remove(0),
            ));
        }

        Poll::Pending
    }
}

/// Address functions
impl NetworkDef {
    /// Add an address
    pub fn add_address(&mut self, peer_id: &PeerId, address: Multiaddr) {
        // NOTE to get this address to play nice with the other
        // behaviours using the DHT for ouring
        // we only need to add this address to the DHT since it
        // is always enabled. If it were not always enabled,
        // we would need to manually add the address to
        // the direct message behaviour
        self.dht.add_address(peer_id, address);
    }
}

/// Gossip functions
impl NetworkDef {
    /// Publish a given gossip
    pub fn publish_gossip(&mut self, topic: Topic, contents: Vec<u8>) {
        self.gossipsub.publish_gossip(topic, contents);
    }

    /// Subscribe to a given topic
    pub fn subscribe_gossip(&mut self, t: &str) {
        self.gossipsub.subscribe_gossip(t);
    }

    /// Unsubscribe from a given topic
    pub fn unsubscribe_gossip(&mut self, t: &str) {
        self.gossipsub.unsubscribe_gossip(t);
    }
}

/// DHT functions
impl NetworkDef {
    /// Publish a key/value to the kv store.
    /// Once replicated upon all nodes, the caller is notified over
    /// `chan`. If there is an error, a [`super::error::DHTError`] is
    /// sent instead.
    pub fn put_record(&mut self, query: KadPutQuery) {
        self.dht.put_record(query);
    }

    /// Retrieve a value for a key from the DHT.
    /// Value (serialized) is sent over `chan`, and if a value is not found,
    /// a [`super::error::DHTError`] is sent instead.
    pub fn get_record(&mut self, key: Vec<u8>, chan: Sender<Vec<u8>>, factor: NonZeroUsize) {
        self.dht
            .get_record(key, chan, factor, ExponentialBackoff::default());
    }
}

/// Request/response functions
impl NetworkDef {
    /// Add a direct request for a given peer
    pub fn add_direct_request(&mut self, peer_id: PeerId, data: Vec<u8>) {
        let request = DMRequest {
            peer_id,
            data,
            backoff: ExponentialBackoff::default(),
        };
        self.request_response.add_direct_request(request);
    }

    /// Add a direct response for a channel
    pub fn add_direct_response(
        &mut self,
        chan: ResponseChannel<DirectMessageResponse>,
        msg: Vec<u8>,
    ) {
        self.request_response.add_direct_response(chan, msg);
    }
}

impl NetworkBehaviourEventProcess<GossipEvent> for NetworkDef {
    fn inject_event(&mut self, event: GossipEvent) {
        match event {
            GossipEvent::GossipMsg(data, topic) => {
                self.client_event_queue
                    .push(NetworkEvent::GossipMsg(data, topic));
            }
        }
    }
}

impl NetworkBehaviourEventProcess<DHTEvent> for NetworkDef {
    fn inject_event(&mut self, event: DHTEvent) {
        match event {
            DHTEvent::IsBootstrapped => {
                self.client_event_queue.push(NetworkEvent::IsBootstrapped);
            }
        }
    }
}

impl NetworkBehaviourEventProcess<IdentifyEvent> for NetworkDef {
    fn inject_event(&mut self, event: IdentifyEvent) {
        // NOTE feed identified peers into kademlia's routing table for peer discovery.
        if let IdentifyEvent::Received {
            peer_id,
            info:
                IdentifyInfo {
                    listen_addrs,
                    protocols: _,
                    public_key: _,
                    protocol_version: _,
                    agent_version: _,
                    observed_addr,
                },
        } = event
        {
            // NOTE in practice, we will want to NOT include this. E.g. only DNS/non localhost IPs
            // NOTE I manually checked and peer_id corresponds to listen_addrs.
            // NOTE Once we've tested on DNS addresses, this should be swapped out to play nicely
            // with autonat
            info!(
                "local peer {:?} IDENTIFY ADDRS LISTEN: {:?} for peer {:?}, ADDRS OBSERVED: {:?} ",
                self.dht.peer_id, peer_id, listen_addrs, observed_addr
            );
            // into hashset to delete duplicates (I checked: there are duplicates)
            for addr in listen_addrs.iter().collect::<HashSet<_>>() {
                self.dht.add_address(&peer_id, addr.clone());
            }
        }
    }
}

impl NetworkBehaviourEventProcess<DMEvent> for NetworkDef {
    fn inject_event(&mut self, event: DMEvent) {
        let out_event = match event {
            DMEvent::DirectRequest(data, pid, chan) => NetworkEvent::DirectRequest(data, pid, chan),
            DMEvent::DirectResponse(data, pid) => NetworkEvent::DirectResponse(data, pid),
        };

        self.client_event_queue.push(out_event);
    }
}<|MERGE_RESOLUTION|>--- conflicted
+++ resolved
@@ -1,7 +1,6 @@
 use crate::network::NetworkEvent;
 
 use futures::channel::oneshot::Sender;
-use hotshot_utils::subscribable_rwlock::{ReadView, SubscribableRwLock};
 use libp2p::{
     gossipsub::IdentTopic as Topic,
     identify::{Identify, IdentifyEvent, IdentifyInfo},
@@ -11,11 +10,6 @@
     },
     Multiaddr, NetworkBehaviour, PeerId,
 };
-<<<<<<< HEAD
-use rand::{prelude::IteratorRandom, thread_rng};
-=======
-
->>>>>>> be24a468
 use std::{
     collections::HashSet,
     num::NonZeroUsize,
@@ -68,7 +62,7 @@
 
     /// Addresses to connect to at init
     /// DEPRECATED to be removed
-    /// <https://github.com/EspressoSystems/phaselock/issues/289>
+    /// <https://github.com/EspressoSystems/hotshot/issues/289>
     #[behaviour(ignore)]
     pub to_connect_addrs: HashSet<Multiaddr>,
 }
