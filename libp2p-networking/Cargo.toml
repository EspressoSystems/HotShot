--- conflicted
+++ resolved
@@ -93,13 +93,8 @@
 parking_lot = "0.12.0"
 rand = "0.8.5"
 serde = { version = "1.0.145", features = ["derive"] }
-<<<<<<< HEAD
-serde_json = "1.0.85"
+serde_json = "1.0.86"
 snafu = "0.7.2"
-=======
-serde_json = "1.0.86"
-snafu = "0.7.0"
->>>>>>> 2771607a
 tokio = { version = "1", optional = true, features = [
     "fs",
     "io-util",
