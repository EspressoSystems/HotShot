--- conflicted
+++ resolved
@@ -33,14 +33,10 @@
 custom_debug = "0.5"
 phaselock-utils = { path = "../phaselock-utils", version = "0.1.0", features = ["logging-utils"] }
 phaselock-types = { path = "../phaselock-types", version = "0.1.0"}
-<<<<<<< HEAD
 either = { version = "1.6.1" }
 prometheus-client = "0.16.0"
 hyper = { version="0.14", features = ["server", "tcp", "http1"] }
 
-=======
-either = { version = "1.7.0" }
->>>>>>> 38a7adeb
 
 # Feature dependencies
 
