[package]
name = "hotshot-centralized-server-bin"
version = "0.1.1"
edition = "2021"

[dependencies]
async-std = { version = "1.12.0", features = ["attributes"] }
clap = { version = "3.2.19", features = ["derive", "env"] }
hotshot-types = { path = "../../types" }
hotshot = { path = "../../" }
hotshot-centralized-server = { path = "../" }
hotshot-utils = { path = "../../utils" }
<<<<<<< HEAD
commit = { git = "https://github.com/EspressoSystems/commit", tag = "0.1.0" }
=======
toml = "0.5.9"
tracing = "0.1.36"
>>>>>>> 7b9ed320

[dev-dependencies]
bincode = "1.3.3"
flume = "0.10.14"
serde = { version = "1.0.143", features = ["derive"] }<|MERGE_RESOLUTION|>--- conflicted
+++ resolved
@@ -10,12 +10,9 @@
 hotshot = { path = "../../" }
 hotshot-centralized-server = { path = "../" }
 hotshot-utils = { path = "../../utils" }
-<<<<<<< HEAD
 commit = { git = "https://github.com/EspressoSystems/commit", tag = "0.1.0" }
-=======
 toml = "0.5.9"
 tracing = "0.1.36"
->>>>>>> 7b9ed320
 
 [dev-dependencies]
 bincode = "1.3.3"
