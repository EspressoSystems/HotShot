--- conflicted
+++ resolved
@@ -12,10 +12,6 @@
 flume = "0.10.14"
 futures = "0.3.24"
 hotshot-utils = { path = "../utils" }
-<<<<<<< HEAD
-tracing = "0.1.36"
-toml = "0.5.9"
-=======
 commit = { git = "https://github.com/EspressoSystems/commit", tag = "0.1.0" }
 tracing = "0.1.36"
->>>>>>> 1b3bcf0f
+toml = "0.5.9"