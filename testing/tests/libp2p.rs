--- conflicted
+++ resolved
@@ -40,15 +40,8 @@
         .build::<StaticCommitteeTestTypes, TestNodeImpl<
             StaticCommitteeTestTypes,
             ValidatingLeaf<StaticCommitteeTestTypes>,
-<<<<<<< HEAD
             ValidatingProposal<StaticCommitteeTestTypes, ValidatingLeaf<StaticCommitteeTestTypes>>,
-=======
-            ValidatingProposal<
-                StaticCommitteeTestTypes,
-                StaticCommittee<StaticCommitteeTestTypes, ValidatingLeaf<StaticCommitteeTestTypes>>,
-            >,
             QuorumVote<StaticCommitteeTestTypes, ValidatingLeaf<StaticCommitteeTestTypes>>,
->>>>>>> 70f08777
             Libp2pCommChannel<
                 StaticCommitteeTestTypes,
                 ValidatingProposal<
@@ -92,15 +85,8 @@
         .build::<StaticCommitteeTestTypes, TestNodeImpl<
             StaticCommitteeTestTypes,
             ValidatingLeaf<StaticCommitteeTestTypes>,
-<<<<<<< HEAD
             ValidatingProposal<StaticCommitteeTestTypes, ValidatingLeaf<StaticCommitteeTestTypes>>,
-=======
-            ValidatingProposal<
-                StaticCommitteeTestTypes,
-                StaticCommittee<StaticCommitteeTestTypes, ValidatingLeaf<StaticCommitteeTestTypes>>,
-            >,
             QuorumVote<StaticCommitteeTestTypes, ValidatingLeaf<StaticCommitteeTestTypes>>,
->>>>>>> 70f08777
             Libp2pCommChannel<
                 StaticCommitteeTestTypes,
                 ValidatingProposal<
