--- conflicted
+++ resolved
@@ -1,103 +1,4 @@
-<<<<<<< HEAD
-// use async_compatibility_layer::logging::shutdown_logging;
-//
-// use hotshot::traits::{
-//     election::static_committee::StaticCommittee,
-//     implementations::{MemoryStorage, WebCommChannel},
-// };
-//
-// use hotshot_testing::{
-//     test_builder::{TestBuilder, TestMetadata, TimingData},
-//     test_types::StaticCommitteeTestTypes,
-// };
-// use hotshot_types::message::Message;
-// use hotshot_types::traits::{
-//     consensus_type::validating_consensus::ValidatingConsensus,
-//     election::QuorumExchange,
-//     node_implementation::{ChannelMaps, NodeImplementation, ValidatingExchanges},
-// };
-// use hotshot_types::{
-//     data::{ValidatingLeaf, ValidatingProposal, ViewNumber},
-//     message::ValidatingMessage,
-//     vote::QuorumVote,
-// };
-// use serde::{Deserialize, Serialize};
-// use tracing::instrument;
-//
-// #[derive(Clone, Debug, Deserialize, Serialize, Hash, Eq, PartialEq)]
-// struct StaticCentralizedImp {}
-//
-// type StaticMembership =
-//     StaticCommittee<StaticCommitteeTestTypes, ValidatingLeaf<StaticCommitteeTestTypes>>;
-//
-// type StaticCommunication = WebCommChannel<
-//     ValidatingConsensus,
-//     StaticCommitteeTestTypes,
-//     StaticCentralizedImp,
-//     ValidatingProposal<StaticCommitteeTestTypes, ValidatingLeaf<StaticCommitteeTestTypes>>,
-//     QuorumVote<StaticCommitteeTestTypes, ValidatingLeaf<StaticCommitteeTestTypes>>,
-//     StaticCommittee<StaticCommitteeTestTypes, ValidatingLeaf<StaticCommitteeTestTypes>>,
-// >;
-//
-// impl NodeImplementation<StaticCommitteeTestTypes> for StaticCentralizedImp {
-//     type Storage =
-//         MemoryStorage<StaticCommitteeTestTypes, ValidatingLeaf<StaticCommitteeTestTypes>>;
-//     type Leaf = ValidatingLeaf<StaticCommitteeTestTypes>;
-//     type Exchanges = ValidatingExchanges<
-//         StaticCommitteeTestTypes,
-//         Message<StaticCommitteeTestTypes, Self>,
-//         QuorumExchange<
-//             StaticCommitteeTestTypes,
-//             ValidatingLeaf<StaticCommitteeTestTypes>,
-//             ValidatingProposal<StaticCommitteeTestTypes, ValidatingLeaf<StaticCommitteeTestTypes>>,
-//             StaticMembership,
-//             StaticCommunication,
-//             Message<StaticCommitteeTestTypes, Self>,
-//         >,
-//     >;
-//     type ConsensusMessage = ValidatingMessage<StaticCommitteeTestTypes, Self>;
-//
-//     fn new_channel_maps(
-//         start_view: ViewNumber,
-//     ) -> (
-//         ChannelMaps<StaticCommitteeTestTypes, Self>,
-//         Option<ChannelMaps<StaticCommitteeTestTypes, Self>>,
-//     ) {
-//         (ChannelMaps::new(start_view), None)
-//     }
-// }
-//
-// /// Web server network test
-// #[cfg_attr(
-//     feature = "tokio-executor",
-//     tokio::test(flavor = "multi_thread", worker_threads = 2)
-// )]
-// #[cfg_attr(feature = "async-std-executor", async_std::test)]
-// #[instrument]
-// async fn web_server_network() {
-//     let builder = TestBuilder {
-//         metadata: TestMetadata {
-//             timing_data: TimingData {
-//                 round_start_delay: 25,
-//                 next_view_timeout: 3000,
-//                 start_delay: 120000,
-//                 ..Default::default()
-//             },
-//             num_succeeds: 5,
-//             ..TestMetadata::default()
-//         },
-//         ..Default::default()
-//     };
-//
-//     builder
-//         .build::<StaticCommitteeTestTypes, StaticCentralizedImp>()
-//         .launch()
-//         .run_test()
-//         .await
-//         .unwrap();
-//     shutdown_logging();
-// }
-=======
+// Sishan NOTE TODO: whether we should comment these for easier testing
 use async_compatibility_layer::logging::shutdown_logging;
 use hotshot::demos::sdemo::SDemoState;
 use hotshot::demos::sdemo::SDemoTransaction;
@@ -278,5 +179,4 @@
         .run_test()
         .await
         .unwrap();
-}
->>>>>>> de5e9486
+}