--- conflicted
+++ resolved
@@ -4,6 +4,7 @@
     AppliedTestRunner, DetailedTestDescriptionBuilder, GeneralTestDescriptionBuilder, TestNetwork,
     TestRoundResult, TestTransaction,
 };
+use either::Right;
 use futures::{future::LocalBoxFuture, FutureExt};
 use hotshot::{
     demos::dentry::{random_leaf, DEntryBlock, DEntryState},
@@ -15,14 +16,9 @@
     data::ViewNumber,
     message::{ConsensusMessage, Proposal},
 };
-<<<<<<< HEAD
-use tracing::instrument;
-=======
+use std::time::Duration;
+use std::time::Instant;
 use tracing::{instrument, warn};
-use std::time::Instant;
-use std::time::Duration;
-use either::Right;
->>>>>>> 5d90958d
 
 const NUM_VIEWS: u64 = 100;
 const DEFAULT_NODE_ID: u64 = 0;
@@ -514,7 +510,7 @@
     description.build().execute().await.unwrap();
 }
 
-/// Tests that min/max propose time work as expected 
+/// Tests that min/max propose time work as expected
 #[cfg_attr(
     feature = "tokio-executor",
     tokio::test(flavor = "multi_thread", worker_threads = 2)
@@ -535,8 +531,8 @@
             start_nodes: 5,
             num_succeeds: num_rounds,
             failure_threshold: 0,
-            propose_min_round_time, 
-            propose_max_round_time, 
+            propose_min_round_time,
+            propose_max_round_time,
             next_view_timeout: 10000,
             txn_ids: Right(1),
             ..GeneralTestDescriptionBuilder::default()
@@ -544,11 +540,10 @@
         rounds: None,
         gen_runner: None,
     };
-    let start_time = Instant::now(); 
+    let start_time = Instant::now();
     description.build().execute().await.unwrap();
-    let duration = Instant::now() - start_time; 
-    let min_duration = num_rounds as u64 * propose_min_round_time.as_secs(); 
+    let duration = Instant::now() - start_time;
+    let min_duration = num_rounds as u64 * propose_min_round_time.as_secs();
 
     assert!(duration.as_secs() >= min_duration);
-
 }