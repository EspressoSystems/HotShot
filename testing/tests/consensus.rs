mod common;
<<<<<<< HEAD

=======
use ark_bls12_381::Parameters as Param381;
use blake3::Hasher;
>>>>>>> 7884fd82
use commit::Committable;
use common::{
    AppliedTestRunner, DetailedTestDescriptionBuilder, GeneralTestDescriptionBuilder,
    StandardNodeImplType, StaticCommitteeTestTypes, StaticNodeImplType, VrfTestTypes,
};
use either::Right;
use futures::{future::LocalBoxFuture, FutureExt};
<<<<<<< HEAD
use hotshot::{demos::dentry::random_leaf, types::Vote};
use hotshot_testing::{ConsensusRoundError, RoundResult};
=======
use hotshot::{
    demos::dentry::{random_leaf, DEntryBlock, DEntryState},
    traits::{
        election::{
            static_committee::StaticCommittee,
            vrf::{VRFPubKey, VrfImpl},
        },
        implementations::{MemoryNetwork, MemoryStorage},
    },
    types::{ed25519::Ed25519Pub, Message, Vote},
};
use hotshot_testing::{ConsensusRoundError, TestNodeImpl};
>>>>>>> 7884fd82
use hotshot_types::{
    message::{ConsensusMessage, Proposal},
    traits::{
        election::{Election, TestableElection},
        node_implementation::NodeTypes,
        signature_key::TestableSignatureKey,
        state::{ConsensusTime, TestableBlock, TestableState},
    },
};
use std::time::Duration;
use std::time::Instant;
use tracing::{instrument, warn};
<<<<<<< HEAD
=======

/// type synonym for vrf committee election
/// with in-memory network
pub type StandardNodeImplType = TestNodeImpl<
    DEntryState,
    MemoryStorage<DEntryState>,
    MemoryNetwork<
        Message<DEntryState, VRFPubKey<BLSSignatureScheme<Param381>>>,
        VRFPubKey<BLSSignatureScheme<Param381>>,
    >,
    VRFPubKey<BLSSignatureScheme<Param381>>,
    VrfImpl<DEntryState, BLSSignatureScheme<Param381>, BLSVRFScheme<Param381>, Hasher, Param381>,
>;

/// type synonym for static committee
/// with in-memory network
pub type StaticNodeImplType = TestNodeImpl<
    DEntryState,
    MemoryStorage<DEntryState>,
    MemoryNetwork<Message<DEntryState, Ed25519Pub>, Ed25519Pub>,
    Ed25519Pub,
    StaticCommittee<DEntryState>,
>;
>>>>>>> 7884fd82

const NUM_VIEWS: u64 = 100;
const DEFAULT_NODE_ID: u64 = 0;

enum QueuedMessageTense {
    Past(Option<usize>),
    Future(Option<usize>),
}

/// Returns true if `node_id` is the leader of `view_number`
async fn is_upcoming_leader<TYPES: NodeTypes, ELECTION: Election<TYPES>>(
    runner: &AppliedTestRunner<TYPES, ELECTION>,
    node_id: u64,
    view_number: TYPES::Time,
) -> bool
where
    TYPES::SignatureKey: TestableSignatureKey,
    TYPES::BlockType: TestableBlock,
    TYPES::StateType: TestableState<BlockType = TYPES::BlockType>,
{
    let handle = runner.get_handle(node_id).unwrap();
    let leader = handle.get_leader(view_number).await;
    leader == handle.get_public_key()
}

/// Builds and submits a random proposal for the specified view number
<<<<<<< HEAD
async fn submit_proposal<TYPES: NodeTypes, ELECTION: Election<TYPES>>(
    runner: &AppliedTestRunner<TYPES, ELECTION>,
    sender_node_id: u64,
    view_number: TYPES::Time,
) where
    TYPES::SignatureKey: TestableSignatureKey,
    TYPES::BlockType: TestableBlock,
    TYPES::StateType: TestableState<BlockType = TYPES::BlockType>,
{
    let handle = runner.get_handle(sender_node_id).unwrap();

    // Build proposal
    let mut leaf = random_leaf(TYPES::BlockType::genesis());
    leaf.time = view_number;
    let signature = handle.sign_proposal(&leaf.commit(), leaf.time);
=======
async fn submit_proposal(
    runner: &AppliedTestRunner,
    sender_node_id: u64,
    view_number: ViewNumber,
    rng: &mut dyn rand::RngCore,
) {
    let handle = runner.get_handle(sender_node_id).unwrap();

    // Build proposal
    let mut leaf = random_leaf(DEntryBlock::genesis(), rng);
    leaf.view_number = view_number;
    let signature = handle.sign_proposal(&leaf.commit(), leaf.view_number);
>>>>>>> 7884fd82
    let msg = ConsensusMessage::Proposal(Proposal {
        leaf: leaf.into(),
        signature,
    });

    // Send proposal
    handle.send_broadcast_consensus_message(msg.clone()).await;
}

/// Builds and submits a random vote for the specified view number from the specified node
async fn submit_vote<TYPES: NodeTypes, ELECTION: TestableElection<TYPES>>(
    runner: &AppliedTestRunner<TYPES, ELECTION>,
    sender_node_id: u64,
    view_number: TYPES::Time,
    recipient_node_id: u64,
<<<<<<< HEAD
) where
    TYPES::SignatureKey: TestableSignatureKey,
    TYPES::BlockType: TestableBlock,
    TYPES::StateType: TestableState<BlockType = TYPES::BlockType>,
{
    let handle = runner.get_handle(sender_node_id).unwrap();

    // Build vote
    let mut leaf = random_leaf(TYPES::BlockType::genesis());
    leaf.time = view_number;
    let signature = handle.sign_vote(&leaf.commit(), leaf.time);
    let msg = ConsensusMessage::Vote(Vote {
        signature,
        justify_qc: leaf.clone().justify_qc,
        time: leaf.time,
=======
    rng: &mut dyn rand::RngCore,
) {
    let handle = runner.get_handle(sender_node_id).unwrap();

    // Build vote
    let mut leaf = random_leaf(DEntryBlock::genesis(), rng);
    leaf.view_number = view_number;
    let signature = handle.sign_vote(&leaf.commit(), leaf.view_number);
    let msg = ConsensusMessage::Vote(Vote {
        signature,
        justify_qc_commitment: leaf.clone().justify_qc.commit(),
        current_view: leaf.view_number,
>>>>>>> 7884fd82
        block_commitment: leaf.deltas.commit(),
        leaf_commitment: leaf.commit(),
        // TODO placeholder below
        vote_token: ELECTION::generate_test_vote_token(),
    });

    let recipient = runner
        .get_handle(recipient_node_id)
        .unwrap()
        .get_public_key();

    // Send vote
    handle
        .send_direct_consensus_message(msg.clone(), recipient)
        .await;
}

/// Return an enum representing the state of the message queue
fn get_queue_len(is_past: bool, len: Option<usize>) -> QueuedMessageTense {
    if is_past {
        QueuedMessageTense::Past(len)
    } else {
        QueuedMessageTense::Future(len)
    }
}

/// Checks that votes are queued correctly for views 1..NUM_VIEWS
fn test_vote_queueing_post_safety_check<TYPES: NodeTypes, ELECTION: Election<TYPES>>(
    runner: &AppliedTestRunner<TYPES, ELECTION>,
    _results: RoundResult<TYPES>,
) -> LocalBoxFuture<Result<(), ConsensusRoundError>>
where
    TYPES::SignatureKey: TestableSignatureKey,
    TYPES::BlockType: TestableBlock,
    TYPES::StateType: TestableState<BlockType = TYPES::BlockType>,
{
    async move {
        let node_id = DEFAULT_NODE_ID;
        let mut result = Ok(());

        let handle = runner.get_handle(node_id).unwrap();
        let cur_view = handle.get_current_view().await;


        for i in 1..NUM_VIEWS {
            if is_upcoming_leader(runner, node_id, TYPES::Time::new(i)).await {
                let ref_view_number = TYPES::Time::new(i - 1);
                let is_past = ref_view_number < cur_view;
                let len = handle
                    .get_next_leader_receiver_channel_len(ref_view_number)
                    .await;

                let queue_state = get_queue_len(is_past, len);
                match queue_state {
                    QueuedMessageTense::Past(Some(len)) => {
                        result = Err(ConsensusRoundError::SafetyFailed {
                                                description: format!("Past view's next leader receiver channel for node {} still exists for {:?} with {} items in it.  We are currenltly in {:?}", node_id, ref_view_number, len, cur_view)});
                    }
                    QueuedMessageTense::Future(None) => {
                        result = Err(ConsensusRoundError::SafetyFailed {
                            description: format!("Next Leader did not properly queue future vote for {:?}.  We are currently in {:?}", ref_view_number, cur_view)});
                    }
                    _ => {}
                }
            }
    }
        result
    }
    .boxed_local()
}

/// For 1..NUM_VIEWS submit votes to each node in the network
fn test_vote_queueing_round_setup<TYPES: NodeTypes, ELECTION: TestableElection<TYPES>>(
    runner: &mut AppliedTestRunner<TYPES, ELECTION>,
) -> LocalBoxFuture<Vec<TYPES::Transaction>>
where
    TYPES::SignatureKey: TestableSignatureKey,
    TYPES::BlockType: TestableBlock,
    TYPES::StateType: TestableState<BlockType = TYPES::BlockType>,
{
    async move {
        let mut rng = rand::thread_rng();
        let node_id = DEFAULT_NODE_ID;
        for j in runner.ids() {
            for i in 1..NUM_VIEWS {
<<<<<<< HEAD
                if is_upcoming_leader(runner, node_id, TYPES::Time::new(i)).await {
                    submit_vote(runner, j, TYPES::Time::new(i - 1), node_id).await;
=======
                if is_upcoming_leader(runner, node_id, ViewNumber::new(i)).await {
                    submit_vote(runner, j, ViewNumber::new(i - 1), node_id, &mut rng).await;
>>>>>>> 7884fd82
                }
            }
        }
        Vec::new()
    }
    .boxed_local()
}

/// Checks views 0..NUM_VIEWS for whether proposal messages are properly queued
fn test_proposal_queueing_post_safety_check<TYPES: NodeTypes, ELECTION: Election<TYPES>>(
    runner: &AppliedTestRunner<TYPES, ELECTION>,
    _results: RoundResult<TYPES>,
) -> LocalBoxFuture<Result<(), ConsensusRoundError>>
where
    TYPES::SignatureKey: TestableSignatureKey,
    TYPES::BlockType: TestableBlock,
    TYPES::StateType: TestableState<BlockType = TYPES::BlockType>,
{
    async move {
        let node_id = DEFAULT_NODE_ID;
        let mut result = Ok(());

        for node in runner.nodes() {

            let handle = node;
            let cur_view = handle.get_current_view().await;

            for i in 0..NUM_VIEWS {
                if is_upcoming_leader(runner, node_id, TYPES::Time::new(i)).await {
                    let ref_view_number = TYPES::Time::new(i);
                    let is_past = ref_view_number < cur_view;
                    let len = handle
                        .get_replica_receiver_channel_len(ref_view_number)
                        .await;

                    let queue_state = get_queue_len(is_past, len);
                    match queue_state {
                        QueuedMessageTense::Past(Some(len)) => {
                            result = Err(ConsensusRoundError::SafetyFailed {
                                                    description: format!("Node {}'s past view's replica receiver channel still exists for {:?} with {} items in it.  We are currenltly in {:?}", node_id, ref_view_number, len, cur_view)});
                        }
                        QueuedMessageTense::Future(None) => {
                            result = Err(ConsensusRoundError::SafetyFailed {
                                description: format!("Replica did not properly queue future proposal for {:?}.  We are currently in {:?}", ref_view_number, cur_view)});
                        }
                        _ => {}
                    }
                }
            }
    }
        result
    }
    .boxed_local()
}

/// Submits proposals for 0..NUM_VIEWS rounds where `node_id` is the leader
fn test_proposal_queueing_round_setup<TYPES: NodeTypes, ELECTION: Election<TYPES>>(
    runner: &mut AppliedTestRunner<TYPES, ELECTION>,
) -> LocalBoxFuture<Vec<TYPES::Transaction>>
where
    TYPES::SignatureKey: TestableSignatureKey,
    TYPES::BlockType: TestableBlock,
    TYPES::StateType: TestableState<BlockType = TYPES::BlockType>,
{
    async move {
        let mut rng = rand::thread_rng();
        let node_id = DEFAULT_NODE_ID;

        for i in 0..NUM_VIEWS {
<<<<<<< HEAD
            if is_upcoming_leader(runner, node_id, TYPES::Time::new(i)).await {
                submit_proposal(runner, node_id, TYPES::Time::new(i)).await;
=======
            if is_upcoming_leader(runner, node_id, ViewNumber::new(i)).await {
                submit_proposal(runner, node_id, ViewNumber::new(i), &mut rng).await;
>>>>>>> 7884fd82
            }
        }

        Vec::new()
    }
    .boxed_local()
}

/// Submits proposals for views where `node_id` is not the leader, and submits multiple proposals for views where `node_id` is the leader
fn test_bad_proposal_round_setup<TYPES: NodeTypes, ELECTION: Election<TYPES>>(
    runner: &mut AppliedTestRunner<TYPES, ELECTION>,
) -> LocalBoxFuture<Vec<TYPES::Transaction>>
where
    TYPES::SignatureKey: TestableSignatureKey,
    TYPES::BlockType: TestableBlock,
    TYPES::StateType: TestableState<BlockType = TYPES::BlockType>,
{
    async move {
        let mut rng = rand::thread_rng();
        let node_id = DEFAULT_NODE_ID;
        for i in 0..NUM_VIEWS {
<<<<<<< HEAD
            if !is_upcoming_leader(runner, node_id, TYPES::Time::new(i)).await {
                submit_proposal(runner, node_id, TYPES::Time::new(i)).await;
            } else {
                submit_proposal(runner, node_id, TYPES::Time::new(i)).await;
                submit_proposal(runner, node_id, TYPES::Time::new(i)).await;
                submit_proposal(runner, node_id, TYPES::Time::new(i)).await;
=======
            if !is_upcoming_leader(runner, node_id, ViewNumber::new(i)).await {
                submit_proposal(runner, node_id, ViewNumber::new(i), &mut rng).await;
            } else {
                submit_proposal(runner, node_id, ViewNumber::new(i), &mut rng).await;
                submit_proposal(runner, node_id, ViewNumber::new(i), &mut rng).await;
                submit_proposal(runner, node_id, ViewNumber::new(i), &mut rng).await;
>>>>>>> 7884fd82
            }
        }
        Vec::new()
    }
    .boxed_local()
}

/// Checks nodes do not queue bad proposal messages
fn test_bad_proposal_post_safety_check<TYPES: NodeTypes, ELECTION: Election<TYPES>>(
    runner: &AppliedTestRunner<TYPES, ELECTION>,
    _results: RoundResult<TYPES>,
) -> LocalBoxFuture<Result<(), ConsensusRoundError>>
where
    TYPES::SignatureKey: TestableSignatureKey,
    TYPES::BlockType: TestableBlock,
    TYPES::StateType: TestableState<BlockType = TYPES::BlockType>,
{
    async move {
        let node_id = DEFAULT_NODE_ID;
        let mut result = Ok(());

        for node in runner.nodes() {

            let handle = node;
            let cur_view = handle.get_current_view().await;

            for i in 0..NUM_VIEWS {
                let is_upcoming_leader = is_upcoming_leader(runner, node_id, TYPES::Time::new(i)).await;
                let ref_view_number = TYPES::Time::new(i);
                let is_past = ref_view_number < cur_view;
                let len = handle
                    .get_replica_receiver_channel_len(ref_view_number)
                    .await;

                let queue_state = get_queue_len(is_past, len);
                match queue_state {
                    QueuedMessageTense::Past(Some(len)) => {
                        result = Err(ConsensusRoundError::SafetyFailed {
                            description: format!("Past view's replica receiver channel still exists for {:?} with {} items in it.  We are currenltly in {:?}", ref_view_number, len, cur_view)});
                    }
                    QueuedMessageTense::Future(Some(len)) => {
                        if !is_upcoming_leader && ref_view_number != cur_view {
                        result = Err(ConsensusRoundError::SafetyFailed {
                            description: format!("Replica queued invalid Proposal message that was not sent from the leader for {:?}.  We are currently in {:?}", ref_view_number, cur_view)});
                    }
                    else if len > 1 {
                        result = Err(ConsensusRoundError::SafetyFailed {
                            description: format!("Replica queued too many Proposal messages for {:?}.  We are currently in {:?}", ref_view_number, cur_view)});

                    }
                }
                    _ => {}
                }
            }
    }
        result
    }
    .boxed_local()
}

/// Submits votes to non-leaders and submits too many votes from a singular node
fn test_bad_vote_round_setup<TYPES: NodeTypes, ELECTION: TestableElection<TYPES>>(
    runner: &mut AppliedTestRunner<TYPES, ELECTION>,
) -> LocalBoxFuture<Vec<TYPES::Transaction>>
where
    TYPES::SignatureKey: TestableSignatureKey,
    TYPES::BlockType: TestableBlock,
    TYPES::StateType: TestableState<BlockType = TYPES::BlockType>,
{
    async move {
        let mut rng = rand::thread_rng();
        let node_id = DEFAULT_NODE_ID;
        for j in runner.ids() {
            for i in 1..NUM_VIEWS {
<<<<<<< HEAD
                submit_vote(runner, j, TYPES::Time::new(i - 1), node_id).await;
=======
                submit_vote(runner, j, ViewNumber::new(i - 1), node_id, &mut rng).await;
>>>>>>> 7884fd82
            }
        }
        Vec::new()
    }
    .boxed_local()
}

/// Checks that non-leaders do not queue votes, and that leaders do not queue more than 1 vote per node
fn test_bad_vote_post_safety_check<TYPES: NodeTypes, ELECTION: Election<TYPES>>(
    runner: &AppliedTestRunner<TYPES, ELECTION>,
    _results: RoundResult<TYPES>,
) -> LocalBoxFuture<Result<(), ConsensusRoundError>>
where
    TYPES::SignatureKey: TestableSignatureKey,
    TYPES::BlockType: TestableBlock,
    TYPES::StateType: TestableState<BlockType = TYPES::BlockType>,
{
    async move {
        let node_id = DEFAULT_NODE_ID;
        let mut result = Ok(());
        let handle = runner.get_handle(node_id).unwrap();
        let cur_view = handle.get_current_view().await;

        for i in 1..NUM_VIEWS {
            let is_upcoming_leader = is_upcoming_leader(runner, node_id, TYPES::Time::new(i)).await;
            let ref_view_number = TYPES::Time::new(i - 1);
            let is_past = ref_view_number < cur_view;
            let len = handle
                .get_next_leader_receiver_channel_len(ref_view_number)
                .await;

            let state = get_queue_len(is_past, len);
            match state {
                QueuedMessageTense::Past(Some(len)) => {
                    result = Err(ConsensusRoundError::SafetyFailed {
                        description: format!("Past view's next leader receiver channel still exists for {:?} with {} items in it.  We are currenltly in {:?}", ref_view_number, len, cur_view)});
                }
                QueuedMessageTense::Future(Some(len)) => {
                    if !is_upcoming_leader {
                    result = Err(ConsensusRoundError::SafetyFailed {
                        description: format!("Non-leader queued invalid vote message for {:?}.  We are currently in {:?}", ref_view_number, cur_view)                                            });
                }
                else if len > runner.ids().len() {
                    result = Err(ConsensusRoundError::SafetyFailed {
                        description: format!("Next leader queued too many vote messages for {:?}.  We are currently in {:?}", ref_view_number, cur_view)                                            });
                    // Assert here to fail the test without failed rounds
                    assert!(len <= runner.ids().len());
                }
            }
                _ => {}
            }
        }
        result
    }
    .boxed_local()
}

/// Tests that replicas receive and queue valid Proposal messages properly
#[cfg_attr(
    feature = "tokio-executor",
    tokio::test(flavor = "multi_thread", worker_threads = 2)
)]
#[cfg_attr(feature = "async-std-executor", async_std::test)]
#[instrument]
#[ignore]
async fn test_proposal_queueing() {
    let num_rounds = 10;
<<<<<<< HEAD
    let description: DetailedTestDescriptionBuilder<VrfTestTypes, StandardNodeImplType> =
=======
    let description: DetailedTestDescriptionBuilder<StandardNodeImplType> =
>>>>>>> 7884fd82
        DetailedTestDescriptionBuilder {
            general_info: GeneralTestDescriptionBuilder {
                total_nodes: 4,
                start_nodes: 4,
                num_succeeds: num_rounds,
                failure_threshold: 0,
                ..GeneralTestDescriptionBuilder::default()
            },
            rounds: None,
            gen_runner: None,
        };
    let mut test = description.build();

    for i in 0..num_rounds {
        test.rounds[i].setup_round = Some(Box::new(test_proposal_queueing_round_setup));
        test.rounds[i].safety_check_post = Some(Box::new(test_proposal_queueing_post_safety_check));
    }

    test.execute().await.unwrap();
}

/// Tests that next leaders receive and queue valid Vote messages properly
#[cfg_attr(
    feature = "tokio-executor",
    tokio::test(flavor = "multi_thread", worker_threads = 2)
)]
#[cfg_attr(feature = "async-std-executor", async_std::test)]
#[instrument]
#[ignore]
async fn test_vote_queueing() {
    let num_rounds = 10;
<<<<<<< HEAD
    let description: DetailedTestDescriptionBuilder<VrfTestTypes, StandardNodeImplType> =
=======
    let description: DetailedTestDescriptionBuilder<StandardNodeImplType> =
>>>>>>> 7884fd82
        DetailedTestDescriptionBuilder {
            general_info: GeneralTestDescriptionBuilder {
                total_nodes: 4,
                start_nodes: 4,
                num_succeeds: num_rounds,
                failure_threshold: 0,
                txn_ids: Right(1),
                ..GeneralTestDescriptionBuilder::default()
            },
            rounds: None,
            gen_runner: None,
        };
    let mut test = description.build();

    for i in 0..num_rounds {
        test.rounds[i].setup_round = Some(Box::new(test_vote_queueing_round_setup));
        test.rounds[i].safety_check_post = Some(Box::new(test_vote_queueing_post_safety_check));
    }

    test.execute().await.unwrap();
}

/// Tests that replicas handle bad Proposal messages properly
#[cfg_attr(
    feature = "tokio-executor",
    tokio::test(flavor = "multi_thread", worker_threads = 2)
)]
#[cfg_attr(feature = "async-std-executor", async_std::test)]
#[instrument]
#[ignore]
async fn test_bad_proposal() {
    let num_rounds = 10;
<<<<<<< HEAD
    let description: DetailedTestDescriptionBuilder<VrfTestTypes, StandardNodeImplType> =
=======
    let description: DetailedTestDescriptionBuilder<StandardNodeImplType> =
>>>>>>> 7884fd82
        DetailedTestDescriptionBuilder {
            general_info: GeneralTestDescriptionBuilder {
                total_nodes: 4,
                start_nodes: 4,
                num_succeeds: num_rounds,
                failure_threshold: 0,
                ..GeneralTestDescriptionBuilder::default()
            },
            rounds: None,
            gen_runner: None,
        };
    let mut test = description.build();

    for i in 0..num_rounds {
        test.rounds[i].setup_round = Some(Box::new(test_bad_proposal_round_setup));
        test.rounds[i].safety_check_post = Some(Box::new(test_bad_proposal_post_safety_check));
    }

    test.execute().await.unwrap();
}

/// Tests that next leaders handle bad Votes properly.  We allow `num_rounds` of failures because replicas will not be able to come to consensus with the bad votes we submit to them
#[cfg_attr(
    feature = "tokio-executor",
    tokio::test(flavor = "multi_thread", worker_threads = 2)
)]
#[cfg_attr(feature = "async-std-executor", async_std::test)]
#[instrument]
#[ignore]
async fn test_bad_vote() {
    let num_rounds = 10;
<<<<<<< HEAD
    let description: DetailedTestDescriptionBuilder<VrfTestTypes, StandardNodeImplType> =
=======
    let description: DetailedTestDescriptionBuilder<StandardNodeImplType> =
>>>>>>> 7884fd82
        DetailedTestDescriptionBuilder {
            general_info: GeneralTestDescriptionBuilder {
                total_nodes: 4,
                start_nodes: 4,
                num_succeeds: num_rounds,
                failure_threshold: num_rounds,
                ..GeneralTestDescriptionBuilder::default()
            },
            rounds: None,
            gen_runner: None,
        };
    let mut test = description.build();

    for i in 0..num_rounds {
        test.rounds[i].setup_round = Some(Box::new(test_bad_vote_round_setup));
        test.rounds[i].safety_check_post = Some(Box::new(test_bad_vote_post_safety_check));
    }

    test.execute().await.unwrap();
}

/// Tests a single node network, which also tests when a node is leader in consecutive views
#[cfg_attr(
    feature = "tokio-executor",
    tokio::test(flavor = "multi_thread", worker_threads = 2)
)]
#[cfg_attr(feature = "async-std-executor", async_std::test)]
#[instrument]
async fn test_single_node_network() {
    let num_rounds = 100;
<<<<<<< HEAD
    let description: DetailedTestDescriptionBuilder<StaticCommitteeTestTypes, StaticNodeImplType> =
=======
    let description: DetailedTestDescriptionBuilder<StaticNodeImplType> =
>>>>>>> 7884fd82
        DetailedTestDescriptionBuilder {
            general_info: GeneralTestDescriptionBuilder {
                total_nodes: 1,
                start_nodes: 1,
                num_succeeds: num_rounds,
                failure_threshold: 0,
                txn_ids: Right(1),
                ..GeneralTestDescriptionBuilder::default()
            },
            rounds: None,
            gen_runner: None,
        };
    description.build().execute().await.unwrap();
}

/// Tests that min propose time works as expected
#[cfg_attr(
    feature = "tokio-executor",
    tokio::test(flavor = "multi_thread", worker_threads = 2)
)]
#[cfg_attr(feature = "async-std-executor", async_std::test)]
#[instrument]
#[ignore]
async fn test_min_propose() {
    let num_rounds = 5;
    let propose_min_round_time = Duration::new(1, 0);
    let propose_max_round_time = Duration::new(5, 0);
<<<<<<< HEAD
    let description: DetailedTestDescriptionBuilder<VrfTestTypes, StandardNodeImplType> =
=======
    let description: DetailedTestDescriptionBuilder<StandardNodeImplType> =
>>>>>>> 7884fd82
        DetailedTestDescriptionBuilder {
            general_info: GeneralTestDescriptionBuilder {
                total_nodes: 5,
                start_nodes: 5,
                num_succeeds: num_rounds,
                failure_threshold: 0,
                propose_min_round_time,
                propose_max_round_time,
                next_view_timeout: 10000,
                txn_ids: Right(10),
                ..GeneralTestDescriptionBuilder::default()
            },
            rounds: None,
            gen_runner: None,
        };
    let start_time = Instant::now();
    description.build().execute().await.unwrap();
    let duration = Instant::now() - start_time;
    let min_duration = num_rounds as u128 * propose_min_round_time.as_millis();
    let max_duration = num_rounds as u128 * propose_max_round_time.as_millis();

    assert!(duration.as_millis() >= min_duration);
    // Since we are submitting transactions each round, we should never hit the max round timeout
    assert!(duration.as_millis() < max_duration);
}

/// Tests that max propose time works as expected
#[cfg_attr(
    feature = "tokio-executor",
    tokio::test(flavor = "multi_thread", worker_threads = 2)
)]
#[cfg_attr(feature = "async-std-executor", async_std::test)]
#[instrument]
#[ignore]
async fn test_max_propose() {
    let num_rounds = 5;
    let propose_min_round_time = Duration::new(0, 0);
    let propose_max_round_time = Duration::new(1, 0);
    let min_transactions: usize = 10;
<<<<<<< HEAD
    let description: DetailedTestDescriptionBuilder<VrfTestTypes, StandardNodeImplType> =
=======
    let description: DetailedTestDescriptionBuilder<StandardNodeImplType> =
>>>>>>> 7884fd82
        DetailedTestDescriptionBuilder {
            general_info: GeneralTestDescriptionBuilder {
                total_nodes: 5,
                start_nodes: 5,
                num_succeeds: num_rounds,
                failure_threshold: 0,
                propose_min_round_time,
                propose_max_round_time,
                next_view_timeout: 10000,
                min_transactions,
                txn_ids: Right(1),
                ..GeneralTestDescriptionBuilder::default()
            },
            rounds: None,
            gen_runner: None,
        };
    let start_time = Instant::now();
    description.build().execute().await.unwrap();
    let duration = Instant::now() - start_time;
    let max_duration = num_rounds as u128 * propose_max_round_time.as_millis();
    // Since we are not submitting enough transactions, we should hit the max timeout every round
    assert!(duration.as_millis() > max_duration);
}<|MERGE_RESOLUTION|>--- conflicted
+++ resolved
@@ -1,10 +1,5 @@
 mod common;
-<<<<<<< HEAD
-
-=======
-use ark_bls12_381::Parameters as Param381;
-use blake3::Hasher;
->>>>>>> 7884fd82
+
 use commit::Committable;
 use common::{
     AppliedTestRunner, DetailedTestDescriptionBuilder, GeneralTestDescriptionBuilder,
@@ -12,23 +7,8 @@
 };
 use either::Right;
 use futures::{future::LocalBoxFuture, FutureExt};
-<<<<<<< HEAD
 use hotshot::{demos::dentry::random_leaf, types::Vote};
 use hotshot_testing::{ConsensusRoundError, RoundResult};
-=======
-use hotshot::{
-    demos::dentry::{random_leaf, DEntryBlock, DEntryState},
-    traits::{
-        election::{
-            static_committee::StaticCommittee,
-            vrf::{VRFPubKey, VrfImpl},
-        },
-        implementations::{MemoryNetwork, MemoryStorage},
-    },
-    types::{ed25519::Ed25519Pub, Message, Vote},
-};
-use hotshot_testing::{ConsensusRoundError, TestNodeImpl};
->>>>>>> 7884fd82
 use hotshot_types::{
     message::{ConsensusMessage, Proposal},
     traits::{
@@ -41,32 +21,6 @@
 use std::time::Duration;
 use std::time::Instant;
 use tracing::{instrument, warn};
-<<<<<<< HEAD
-=======
-
-/// type synonym for vrf committee election
-/// with in-memory network
-pub type StandardNodeImplType = TestNodeImpl<
-    DEntryState,
-    MemoryStorage<DEntryState>,
-    MemoryNetwork<
-        Message<DEntryState, VRFPubKey<BLSSignatureScheme<Param381>>>,
-        VRFPubKey<BLSSignatureScheme<Param381>>,
-    >,
-    VRFPubKey<BLSSignatureScheme<Param381>>,
-    VrfImpl<DEntryState, BLSSignatureScheme<Param381>, BLSVRFScheme<Param381>, Hasher, Param381>,
->;
-
-/// type synonym for static committee
-/// with in-memory network
-pub type StaticNodeImplType = TestNodeImpl<
-    DEntryState,
-    MemoryStorage<DEntryState>,
-    MemoryNetwork<Message<DEntryState, Ed25519Pub>, Ed25519Pub>,
-    Ed25519Pub,
-    StaticCommittee<DEntryState>,
->;
->>>>>>> 7884fd82
 
 const NUM_VIEWS: u64 = 100;
 const DEFAULT_NODE_ID: u64 = 0;
@@ -93,7 +47,6 @@
 }
 
 /// Builds and submits a random proposal for the specified view number
-<<<<<<< HEAD
 async fn submit_proposal<TYPES: NodeTypes, ELECTION: Election<TYPES>>(
     runner: &AppliedTestRunner<TYPES, ELECTION>,
     sender_node_id: u64,
@@ -103,26 +56,13 @@
     TYPES::BlockType: TestableBlock,
     TYPES::StateType: TestableState<BlockType = TYPES::BlockType>,
 {
+    let mut rng = rand::thread_rng();
     let handle = runner.get_handle(sender_node_id).unwrap();
 
     // Build proposal
-    let mut leaf = random_leaf(TYPES::BlockType::genesis());
+    let mut leaf = random_leaf(TYPES::BlockType::genesis(), &mut rng);
     leaf.time = view_number;
     let signature = handle.sign_proposal(&leaf.commit(), leaf.time);
-=======
-async fn submit_proposal(
-    runner: &AppliedTestRunner,
-    sender_node_id: u64,
-    view_number: ViewNumber,
-    rng: &mut dyn rand::RngCore,
-) {
-    let handle = runner.get_handle(sender_node_id).unwrap();
-
-    // Build proposal
-    let mut leaf = random_leaf(DEntryBlock::genesis(), rng);
-    leaf.view_number = view_number;
-    let signature = handle.sign_proposal(&leaf.commit(), leaf.view_number);
->>>>>>> 7884fd82
     let msg = ConsensusMessage::Proposal(Proposal {
         leaf: leaf.into(),
         signature,
@@ -138,36 +78,22 @@
     sender_node_id: u64,
     view_number: TYPES::Time,
     recipient_node_id: u64,
-<<<<<<< HEAD
 ) where
     TYPES::SignatureKey: TestableSignatureKey,
     TYPES::BlockType: TestableBlock,
     TYPES::StateType: TestableState<BlockType = TYPES::BlockType>,
 {
+    let mut rng = rand::thread_rng();
     let handle = runner.get_handle(sender_node_id).unwrap();
 
     // Build vote
-    let mut leaf = random_leaf(TYPES::BlockType::genesis());
+    let mut leaf = random_leaf(TYPES::BlockType::genesis(), &mut rng);
     leaf.time = view_number;
     let signature = handle.sign_vote(&leaf.commit(), leaf.time);
     let msg = ConsensusMessage::Vote(Vote {
         signature,
-        justify_qc: leaf.clone().justify_qc,
+        justify_qc_commitment: leaf.justify_qc.commit(),
         time: leaf.time,
-=======
-    rng: &mut dyn rand::RngCore,
-) {
-    let handle = runner.get_handle(sender_node_id).unwrap();
-
-    // Build vote
-    let mut leaf = random_leaf(DEntryBlock::genesis(), rng);
-    leaf.view_number = view_number;
-    let signature = handle.sign_vote(&leaf.commit(), leaf.view_number);
-    let msg = ConsensusMessage::Vote(Vote {
-        signature,
-        justify_qc_commitment: leaf.clone().justify_qc.commit(),
-        current_view: leaf.view_number,
->>>>>>> 7884fd82
         block_commitment: leaf.deltas.commit(),
         leaf_commitment: leaf.commit(),
         // TODO placeholder below
@@ -249,17 +175,11 @@
     TYPES::StateType: TestableState<BlockType = TYPES::BlockType>,
 {
     async move {
-        let mut rng = rand::thread_rng();
         let node_id = DEFAULT_NODE_ID;
         for j in runner.ids() {
             for i in 1..NUM_VIEWS {
-<<<<<<< HEAD
                 if is_upcoming_leader(runner, node_id, TYPES::Time::new(i)).await {
                     submit_vote(runner, j, TYPES::Time::new(i - 1), node_id).await;
-=======
-                if is_upcoming_leader(runner, node_id, ViewNumber::new(i)).await {
-                    submit_vote(runner, j, ViewNumber::new(i - 1), node_id, &mut rng).await;
->>>>>>> 7884fd82
                 }
             }
         }
@@ -325,17 +245,11 @@
     TYPES::StateType: TestableState<BlockType = TYPES::BlockType>,
 {
     async move {
-        let mut rng = rand::thread_rng();
         let node_id = DEFAULT_NODE_ID;
 
         for i in 0..NUM_VIEWS {
-<<<<<<< HEAD
             if is_upcoming_leader(runner, node_id, TYPES::Time::new(i)).await {
                 submit_proposal(runner, node_id, TYPES::Time::new(i)).await;
-=======
-            if is_upcoming_leader(runner, node_id, ViewNumber::new(i)).await {
-                submit_proposal(runner, node_id, ViewNumber::new(i), &mut rng).await;
->>>>>>> 7884fd82
             }
         }
 
@@ -354,24 +268,14 @@
     TYPES::StateType: TestableState<BlockType = TYPES::BlockType>,
 {
     async move {
-        let mut rng = rand::thread_rng();
         let node_id = DEFAULT_NODE_ID;
         for i in 0..NUM_VIEWS {
-<<<<<<< HEAD
             if !is_upcoming_leader(runner, node_id, TYPES::Time::new(i)).await {
                 submit_proposal(runner, node_id, TYPES::Time::new(i)).await;
             } else {
                 submit_proposal(runner, node_id, TYPES::Time::new(i)).await;
                 submit_proposal(runner, node_id, TYPES::Time::new(i)).await;
                 submit_proposal(runner, node_id, TYPES::Time::new(i)).await;
-=======
-            if !is_upcoming_leader(runner, node_id, ViewNumber::new(i)).await {
-                submit_proposal(runner, node_id, ViewNumber::new(i), &mut rng).await;
-            } else {
-                submit_proposal(runner, node_id, ViewNumber::new(i), &mut rng).await;
-                submit_proposal(runner, node_id, ViewNumber::new(i), &mut rng).await;
-                submit_proposal(runner, node_id, ViewNumber::new(i), &mut rng).await;
->>>>>>> 7884fd82
             }
         }
         Vec::new()
@@ -442,15 +346,10 @@
     TYPES::StateType: TestableState<BlockType = TYPES::BlockType>,
 {
     async move {
-        let mut rng = rand::thread_rng();
         let node_id = DEFAULT_NODE_ID;
         for j in runner.ids() {
             for i in 1..NUM_VIEWS {
-<<<<<<< HEAD
                 submit_vote(runner, j, TYPES::Time::new(i - 1), node_id).await;
-=======
-                submit_vote(runner, j, ViewNumber::new(i - 1), node_id, &mut rng).await;
->>>>>>> 7884fd82
             }
         }
         Vec::new()
@@ -518,11 +417,7 @@
 #[ignore]
 async fn test_proposal_queueing() {
     let num_rounds = 10;
-<<<<<<< HEAD
     let description: DetailedTestDescriptionBuilder<VrfTestTypes, StandardNodeImplType> =
-=======
-    let description: DetailedTestDescriptionBuilder<StandardNodeImplType> =
->>>>>>> 7884fd82
         DetailedTestDescriptionBuilder {
             general_info: GeneralTestDescriptionBuilder {
                 total_nodes: 4,
@@ -554,11 +449,7 @@
 #[ignore]
 async fn test_vote_queueing() {
     let num_rounds = 10;
-<<<<<<< HEAD
     let description: DetailedTestDescriptionBuilder<VrfTestTypes, StandardNodeImplType> =
-=======
-    let description: DetailedTestDescriptionBuilder<StandardNodeImplType> =
->>>>>>> 7884fd82
         DetailedTestDescriptionBuilder {
             general_info: GeneralTestDescriptionBuilder {
                 total_nodes: 4,
@@ -591,11 +482,7 @@
 #[ignore]
 async fn test_bad_proposal() {
     let num_rounds = 10;
-<<<<<<< HEAD
     let description: DetailedTestDescriptionBuilder<VrfTestTypes, StandardNodeImplType> =
-=======
-    let description: DetailedTestDescriptionBuilder<StandardNodeImplType> =
->>>>>>> 7884fd82
         DetailedTestDescriptionBuilder {
             general_info: GeneralTestDescriptionBuilder {
                 total_nodes: 4,
@@ -627,11 +514,7 @@
 #[ignore]
 async fn test_bad_vote() {
     let num_rounds = 10;
-<<<<<<< HEAD
     let description: DetailedTestDescriptionBuilder<VrfTestTypes, StandardNodeImplType> =
-=======
-    let description: DetailedTestDescriptionBuilder<StandardNodeImplType> =
->>>>>>> 7884fd82
         DetailedTestDescriptionBuilder {
             general_info: GeneralTestDescriptionBuilder {
                 total_nodes: 4,
@@ -662,11 +545,7 @@
 #[instrument]
 async fn test_single_node_network() {
     let num_rounds = 100;
-<<<<<<< HEAD
     let description: DetailedTestDescriptionBuilder<StaticCommitteeTestTypes, StaticNodeImplType> =
-=======
-    let description: DetailedTestDescriptionBuilder<StaticNodeImplType> =
->>>>>>> 7884fd82
         DetailedTestDescriptionBuilder {
             general_info: GeneralTestDescriptionBuilder {
                 total_nodes: 1,
@@ -694,11 +573,7 @@
     let num_rounds = 5;
     let propose_min_round_time = Duration::new(1, 0);
     let propose_max_round_time = Duration::new(5, 0);
-<<<<<<< HEAD
     let description: DetailedTestDescriptionBuilder<VrfTestTypes, StandardNodeImplType> =
-=======
-    let description: DetailedTestDescriptionBuilder<StandardNodeImplType> =
->>>>>>> 7884fd82
         DetailedTestDescriptionBuilder {
             general_info: GeneralTestDescriptionBuilder {
                 total_nodes: 5,
@@ -738,11 +613,7 @@
     let propose_min_round_time = Duration::new(0, 0);
     let propose_max_round_time = Duration::new(1, 0);
     let min_transactions: usize = 10;
-<<<<<<< HEAD
     let description: DetailedTestDescriptionBuilder<VrfTestTypes, StandardNodeImplType> =
-=======
-    let description: DetailedTestDescriptionBuilder<StandardNodeImplType> =
->>>>>>> 7884fd82
         DetailedTestDescriptionBuilder {
             general_info: GeneralTestDescriptionBuilder {
                 total_nodes: 5,
