--- conflicted
+++ resolved
@@ -44,7 +44,7 @@
 type AppliedValidatingTestRunner<TYPES, ELECTION> = AppliedTestRunner<
     TYPES,
     ValidatingLeaf<TYPES>,
-    ValidatingProposal<TYPES, ELECTION>,
+    ValidatingProposal<TYPES, ValidatingLeaf<TYPES>>,
     QuorumVote<TYPES, ValidatingLeaf<TYPES>>,
     ELECTION,
 >;
@@ -59,16 +59,7 @@
     TYPES: NodeType<ConsensusType = ValidatingConsensus>,
     ELECTION: Membership<TYPES> + Debug,
 >(
-<<<<<<< HEAD
-    runner: &AppliedTestRunner<
-        TYPES,
-        ValidatingLeaf<TYPES>,
-        ValidatingProposal<TYPES, ValidatingLeaf<TYPES>>,
-        ELECTION,
-    >,
-=======
     runner: &AppliedValidatingTestRunner<TYPES, ELECTION>,
->>>>>>> 70f08777
     node_id: u64,
     view_number: TYPES::Time,
 ) -> bool
@@ -87,16 +78,7 @@
     TYPES: NodeType<ConsensusType = ValidatingConsensus>,
     ELECTION: Membership<TYPES> + Debug,
 >(
-<<<<<<< HEAD
-    runner: &AppliedTestRunner<
-        TYPES,
-        ValidatingLeaf<TYPES>,
-        ValidatingProposal<TYPES, ValidatingLeaf<TYPES>>,
-        ELECTION,
-    >,
-=======
     runner: &AppliedValidatingTestRunner<TYPES, ELECTION>,
->>>>>>> 70f08777
     sender_node_id: u64,
     view_number: TYPES::Time,
 ) where
@@ -126,16 +108,7 @@
     TYPES: NodeType<ConsensusType = ValidatingConsensus>,
     ELECTION: Membership<TYPES> + TestableElection<TYPES> + Debug,
 >(
-<<<<<<< HEAD
-    runner: &AppliedTestRunner<
-        TYPES,
-        ValidatingLeaf<TYPES>,
-        ValidatingProposal<TYPES, ValidatingLeaf<TYPES>>,
-        ELECTION,
-    >,
-=======
     runner: &AppliedValidatingTestRunner<TYPES, ELECTION>,
->>>>>>> 70f08777
     sender_node_id: u64,
     view_number: TYPES::Time,
     recipient_node_id: u64,
@@ -183,16 +156,7 @@
     TYPES: NodeType<ConsensusType = ValidatingConsensus>,
     ELECTION: Membership<TYPES> + Debug,
 >(
-<<<<<<< HEAD
-    runner: &AppliedTestRunner<
-        TYPES,
-        ValidatingLeaf<TYPES>,
-        ValidatingProposal<TYPES, ValidatingLeaf<TYPES>>,
-        ELECTION,
-    >,
-=======
     runner: &AppliedValidatingTestRunner<TYPES, ELECTION>,
->>>>>>> 70f08777
     _results: RoundResult<TYPES, ValidatingLeaf<TYPES>>,
 ) -> LocalBoxFuture<Result<(), ConsensusRoundError>>
 where
@@ -240,16 +204,7 @@
     TYPES: NodeType<ConsensusType = ValidatingConsensus>,
     ELECTION: Membership<TYPES> + TestableElection<TYPES> + Debug,
 >(
-<<<<<<< HEAD
-    runner: &mut AppliedTestRunner<
-        TYPES,
-        ValidatingLeaf<TYPES>,
-        ValidatingProposal<TYPES, ValidatingLeaf<TYPES>>,
-        ELECTION,
-    >,
-=======
     runner: &mut AppliedValidatingTestRunner<TYPES, ELECTION>,
->>>>>>> 70f08777
 ) -> LocalBoxFuture<Vec<TYPES::Transaction>>
 where
     TYPES::SignatureKey: TestableSignatureKey,
@@ -275,16 +230,7 @@
     TYPES: NodeType<ConsensusType = ValidatingConsensus>,
     ELECTION: Membership<TYPES> + Debug,
 >(
-<<<<<<< HEAD
-    runner: &AppliedTestRunner<
-        TYPES,
-        ValidatingLeaf<TYPES>,
-        ValidatingProposal<TYPES, ValidatingLeaf<TYPES>>,
-        ELECTION,
-    >,
-=======
     runner: &AppliedValidatingTestRunner<TYPES, ELECTION>,
->>>>>>> 70f08777
     _results: RoundResult<TYPES, ValidatingLeaf<TYPES>>,
 ) -> LocalBoxFuture<Result<(), ConsensusRoundError>>
 where
@@ -334,16 +280,7 @@
     TYPES: NodeType<ConsensusType = ValidatingConsensus>,
     ELECTION: Membership<TYPES> + Debug,
 >(
-<<<<<<< HEAD
-    runner: &mut AppliedTestRunner<
-        TYPES,
-        ValidatingLeaf<TYPES>,
-        ValidatingProposal<TYPES, ValidatingLeaf<TYPES>>,
-        ELECTION,
-    >,
-=======
     runner: &mut AppliedValidatingTestRunner<TYPES, ELECTION>,
->>>>>>> 70f08777
 ) -> LocalBoxFuture<Vec<TYPES::Transaction>>
 where
     TYPES::SignatureKey: TestableSignatureKey,
@@ -369,16 +306,7 @@
     TYPES: NodeType<ConsensusType = ValidatingConsensus>,
     ELECTION: Membership<TYPES> + Debug,
 >(
-<<<<<<< HEAD
-    runner: &mut AppliedTestRunner<
-        TYPES,
-        ValidatingLeaf<TYPES>,
-        ValidatingProposal<TYPES, ValidatingLeaf<TYPES>>,
-        ELECTION,
-    >,
-=======
     runner: &mut AppliedValidatingTestRunner<TYPES, ELECTION>,
->>>>>>> 70f08777
 ) -> LocalBoxFuture<Vec<TYPES::Transaction>>
 where
     TYPES::SignatureKey: TestableSignatureKey,
@@ -406,16 +334,7 @@
     TYPES: NodeType<ConsensusType = ValidatingConsensus>,
     ELECTION: Membership<TYPES> + Debug,
 >(
-<<<<<<< HEAD
-    runner: &AppliedTestRunner<
-        TYPES,
-        ValidatingLeaf<TYPES>,
-        ValidatingProposal<TYPES, ValidatingLeaf<TYPES>>,
-        ELECTION,
-    >,
-=======
     runner: &AppliedValidatingTestRunner<TYPES, ELECTION>,
->>>>>>> 70f08777
     _results: RoundResult<TYPES, ValidatingLeaf<TYPES>>,
 ) -> LocalBoxFuture<Result<(), ConsensusRoundError>>
 where
