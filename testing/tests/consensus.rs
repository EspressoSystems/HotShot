use async_lock::Mutex;

<<<<<<< HEAD
use commit::Committable;
use either::Right;
use futures::{
    future::{join_all, LocalBoxFuture},
    FutureExt,
};
use hotshot::{
    certificate::QuorumCertificate, demos::vdemo::random_validating_leaf,
    traits::TestableNodeImplementation, HotShot, HotShotType,
};
=======
>>>>>>> 98875c34
use hotshot_testing::{
    round::{Round, RoundCtx, RoundHook, RoundResult, RoundSafetyCheck, RoundSetup},
    round_builder::RoundSafetyCheckBuilder,
    test_builder::{TestBuilder, TestMetadata, TimingData},
    test_errors::ConsensusTestError,
    test_types::{
        AppliedTestRunner, StandardNodeImplType, StaticCommitteeTestTypes, StaticNodeImplType,
        VrfTestTypes,
    },
};

use commit::Committable;
use futures::{future::LocalBoxFuture, FutureExt};
use hotshot::{
    certificate::QuorumCertificate,
    demos::vdemo::random_validating_leaf,
    traits::{NodeImplementation, TestableNodeImplementation},
};

use hotshot_types::message::{GeneralConsensusMessage, Message};
use hotshot_types::{
    data::{LeafType, ValidatingLeaf, ValidatingProposal},
<<<<<<< HEAD
    event::EventType,
    message::{Proposal, ValidatingMessage},
=======
    message::{ConsensusMessage, Proposal},
>>>>>>> 98875c34
    traits::{
        consensus_type::validating_consensus::ValidatingConsensus,
        election::{ConsensusExchange, SignedCertificate, TestableElection},
        node_implementation::{
            NodeImplementation, NodeType, ValidatingExchangesType, ValidatingQuorumEx,
        },
        state::ConsensusTime,
    },
};

use std::sync::Arc;
use std::time::Duration;
use std::time::Instant;
use std::{iter::once, sync::atomic::AtomicU8};
use tracing::{instrument, warn};

const NUM_VIEWS: u64 = 100;
const DEFAULT_NODE_ID: u64 = 0;

type AppliedValidatingTestRunner<TYPES, I> = AppliedTestRunner<TYPES, I>;

enum QueuedMessageTense {
    Past(Option<usize>),
    Future(Option<usize>),
}

/// Returns true if `node_id` is the leader of `view_number`
async fn is_upcoming_validating_leader<
    TYPES: NodeType<ConsensusType = ValidatingConsensus>,
    I: TestableNodeImplementation<ValidatingConsensus, TYPES, Leaf = ValidatingLeaf<TYPES>>,
>(
    runner: &AppliedValidatingTestRunner<TYPES, I>,
    node_id: u64,
    view_number: TYPES::Time,
) -> bool
where
    HotShot<ValidatingConsensus, TYPES, I>: HotShotType<TYPES, I>,
{
    let handle = runner.get_handle(node_id).unwrap();
    let leader = handle.get_leader(view_number).await;
    leader == handle.get_public_key()
}

/// Builds and submits a random proposal for the specified view number
async fn submit_validating_proposal<
    TYPES: NodeType<ConsensusType = ValidatingConsensus>,
    I: TestableNodeImplementation<ValidatingConsensus, TYPES, Leaf = ValidatingLeaf<TYPES>>,
>(
    runner: &AppliedValidatingTestRunner<TYPES, I>,
    sender_node_id: u64,
    view_number: TYPES::Time,
) where
    HotShot<ValidatingConsensus, TYPES, I>: HotShotType<TYPES, I>,
    I: NodeImplementation<TYPES, ConsensusMessage = ValidatingMessage<TYPES, I>>,
    ValidatingQuorumEx<TYPES, I>: ConsensusExchange<
        TYPES,
        Message<TYPES, I>,
        Proposal = ValidatingProposal<TYPES, ValidatingLeaf<TYPES>>,
        Certificate = QuorumCertificate<TYPES, ValidatingLeaf<TYPES>>,
    >,
    <I as NodeImplementation<TYPES>>::Exchanges: ValidatingExchangesType<TYPES, Message<TYPES, I>>,
{
    let mut rng = rand::thread_rng();
    let handle = runner.get_handle(sender_node_id).unwrap();

    let genesis = <I as TestableNodeImplementation<TYPES::ConsensusType, TYPES>>::block_genesis();
    // Build proposal
    let mut leaf = random_validating_leaf::<TYPES>(genesis, &mut rng);
    leaf.view_number = view_number;
    leaf.set_height(handle.get_decided_leaf().await.get_height() + 1);
    let signature = handle.sign_validating_or_commitment_proposal(&leaf.commit());
    let msg = GeneralConsensusMessage::Proposal(Proposal {
        data: leaf.into(),
        signature,
    });

    // Send proposal
    handle
        .send_broadcast_consensus_message(ValidatingMessage(msg.clone()))
        .await;
}

/// Builds and submits a random vote for the specified view number from the specified node
async fn submit_validating_vote<
    TYPES: NodeType<ConsensusType = ValidatingConsensus>,
    I: TestableNodeImplementation<ValidatingConsensus, TYPES, Leaf = ValidatingLeaf<TYPES>>,
>(
    runner: &AppliedValidatingTestRunner<TYPES, I>,
    sender_node_id: u64,
    view_number: TYPES::Time,
    recipient_node_id: u64,
) where
    HotShot<ValidatingConsensus, TYPES, I>: HotShotType<TYPES, I>,
    I: NodeImplementation<TYPES, ConsensusMessage = ValidatingMessage<TYPES, I>>,
    ValidatingQuorumEx<TYPES, I>: ConsensusExchange<
        TYPES,
        Message<TYPES, I>,
        Certificate = QuorumCertificate<TYPES, ValidatingLeaf<TYPES>>,
    >,
    <I as NodeImplementation<TYPES>>::Exchanges: ValidatingExchangesType<TYPES, Message<TYPES, I>>,
    <ValidatingQuorumEx<TYPES, I> as ConsensusExchange<TYPES, Message<TYPES, I>>>::Membership:
        TestableElection<TYPES>,
{
    let mut rng = rand::thread_rng();
    let handle = runner.get_handle(sender_node_id).unwrap();

    // Build vote
    let mut leaf = random_validating_leaf::<TYPES>(I::block_genesis(), &mut rng);
    leaf.view_number = view_number;
    let msg = handle.create_yes_message(
        leaf.justify_qc.commit(),
        leaf.commit(),
        leaf.view_number,
        <<ValidatingQuorumEx<TYPES, I> as ConsensusExchange<
            TYPES,
            Message<TYPES, I>,
        >>::Membership as TestableElection<TYPES>>::generate_test_vote_token(),
    );

    let recipient = runner
        .get_handle(recipient_node_id)
        .unwrap()
        .get_public_key();

    // Send vote
    handle
        .send_direct_consensus_message(ValidatingMessage(msg.clone()), recipient)
        .await;
}

/// Return an enum representing the state of the message queue
fn get_queue_len(is_past: bool, len: Option<usize>) -> QueuedMessageTense {
    if is_past {
        QueuedMessageTense::Past(len)
    } else {
        QueuedMessageTense::Future(len)
    }
}

/// Checks that votes are queued correctly for views 1..NUM_VIEWS
fn test_validating_vote_queueing_post_safety_check<
    'a,
    TYPES: NodeType<ConsensusType = ValidatingConsensus>,
    I: TestableNodeImplementation<ValidatingConsensus, TYPES, Leaf = ValidatingLeaf<TYPES>>,
>(
    runner: &'a AppliedValidatingTestRunner<TYPES, I>,
    _ctx: &'a mut RoundCtx<TYPES, I>,
    _results: RoundResult<TYPES, ValidatingLeaf<TYPES>>,
) -> LocalBoxFuture<'a, Result<(), ConsensusTestError>>
where
    HotShot<ValidatingConsensus, TYPES, I>: HotShotType<TYPES, I>,
    I: NodeImplementation<TYPES, ConsensusMessage = ValidatingMessage<TYPES, I>>,
    <I as NodeImplementation<TYPES>>::Exchanges: ValidatingExchangesType<TYPES, Message<TYPES, I>>,
{
    async move {
        let node_id = DEFAULT_NODE_ID;
        let mut result = Ok(());

        let handle = runner.get_handle(node_id).unwrap();
        let cur_view = handle.get_current_view().await;


        for i in 1..NUM_VIEWS {
            if is_upcoming_validating_leader(runner, node_id, TYPES::Time::new(i)).await {
                let ref_view_number = TYPES::Time::new(i - 1);
                let is_past = ref_view_number < cur_view;
                let len = handle
                    .get_next_leader_receiver_channel_len(ref_view_number)
                    .await;

                let queue_state = get_queue_len(is_past, len);
                match queue_state {
                    QueuedMessageTense::Past(Some(len)) => {
                        result = Err(ConsensusTestError::ConsensusSafetyFailed {
                                                description: format!("Past view's next leader receiver channel for node {node_id} still exists for {ref_view_number:?} with {len} items in it.  We are currently in {cur_view:?}")});
                    }
                    QueuedMessageTense::Future(None) => {
                        result = Err(ConsensusTestError::ConsensusSafetyFailed  {
                            description: format!("Next ValidatingLeader did not properly queue future vote for {ref_view_number:?}.  We are currently in {cur_view:?}")});
                    }
                    _ => {}
                }
            }
    }
        result
    }
    .boxed_local()
}

/// For 1..NUM_VIEWS submit votes to each node in the network
fn test_validating_vote_queueing_round_setup<
    'a,
    TYPES: NodeType<ConsensusType = ValidatingConsensus>,
    I: TestableNodeImplementation<ValidatingConsensus, TYPES, Leaf = ValidatingLeaf<TYPES>>,
>(
    runner: &'a mut AppliedValidatingTestRunner<TYPES, I>,
    _ctx: &'a RoundCtx<TYPES, I>,
) -> LocalBoxFuture<'a, Vec<TYPES::Transaction>>
where
    HotShot<ValidatingConsensus, TYPES, I>: HotShotType<TYPES, I>,
    I: NodeImplementation<TYPES, ConsensusMessage = ValidatingMessage<TYPES, I>>,
    <I as NodeImplementation<TYPES>>::Exchanges: ValidatingExchangesType<TYPES, Message<TYPES, I>>,
    ValidatingQuorumEx<TYPES, I>: ConsensusExchange<
        TYPES,
        Message<TYPES, I>,
        Certificate = QuorumCertificate<TYPES, ValidatingLeaf<TYPES>>,
    >,
    <ValidatingQuorumEx<TYPES, I> as ConsensusExchange<TYPES, Message<TYPES, I>>>::Membership:
        TestableElection<TYPES>,
{
    async move {
        let node_id = DEFAULT_NODE_ID;
        for j in runner.ids() {
            for i in 1..NUM_VIEWS {
                if is_upcoming_validating_leader(runner, node_id, TYPES::Time::new(i)).await {
                    submit_validating_vote(runner, j, TYPES::Time::new(i - 1), node_id).await;
                }
            }
        }
        Vec::new()
    }
    .boxed_local()
}

/// Checks views 0..NUM_VIEWS for whether proposal messages are properly queued
fn test_validating_proposal_queueing_post_safety_check<
    'a,
    TYPES: NodeType<ConsensusType = ValidatingConsensus>,
    I: TestableNodeImplementation<ValidatingConsensus, TYPES, Leaf = ValidatingLeaf<TYPES>>,
>(
    runner: &'a AppliedValidatingTestRunner<TYPES, I>,
    _cx: &'a mut RoundCtx<TYPES, I>,
    _results: RoundResult<TYPES, ValidatingLeaf<TYPES>>,
) -> LocalBoxFuture<'a, Result<(), ConsensusTestError>>
where
    HotShot<ValidatingConsensus, TYPES, I>: HotShotType<TYPES, I>,
    I: NodeImplementation<TYPES, ConsensusMessage = ValidatingMessage<TYPES, I>>,
    <I as NodeImplementation<TYPES>>::Exchanges: ValidatingExchangesType<TYPES, Message<TYPES, I>>,
    ValidatingQuorumEx<TYPES, I>: ConsensusExchange<
        TYPES,
        Message<TYPES, I>,
        Proposal = ValidatingProposal<TYPES, ValidatingLeaf<TYPES>>,
        Certificate = QuorumCertificate<TYPES, ValidatingLeaf<TYPES>>,
    >,
{
    async move {
        let node_id = DEFAULT_NODE_ID;
        let mut result = Ok(());

        for node in runner.nodes() {

            let handle = node;
            let cur_view = handle.get_current_view().await;

            for i in 0..NUM_VIEWS {
                if is_upcoming_validating_leader(runner, node_id, TYPES::Time::new(i)).await {
                    let ref_view_number = TYPES::Time::new(i);
                    let is_past = ref_view_number < cur_view;
                    let len = handle
                        .get_replica_receiver_channel_len(ref_view_number)
                        .await;

                    let queue_state = get_queue_len(is_past, len);
                    match queue_state {
                        QueuedMessageTense::Past(Some(len)) => {
                            result = Err(ConsensusTestError::ConsensusSafetyFailed {
                                                    description: format!("Node {node_id}'s past view's replica receiver channel still exists for {ref_view_number:?} with {len} items in it.  We are currenltly in {cur_view:?}")});
                        }
                        QueuedMessageTense::Future(None) => {
                            result = Err(ConsensusTestError::ConsensusSafetyFailed {
                                description: format!("Replica did not properly queue future proposal for {ref_view_number:?}.  We are currently in {cur_view:?}")});
                        }
                        _ => {}
                    }
                }
            }
    }
        result
    }
    .boxed_local()
}

/// Submits proposals for 0..NUM_VIEWS rounds where `node_id` is the leader
fn test_validating_proposal_queueing_round_setup<
    'a,
    TYPES: NodeType<ConsensusType = ValidatingConsensus>,
    I: TestableNodeImplementation<ValidatingConsensus, TYPES, Leaf = ValidatingLeaf<TYPES>>,
>(
    runner: &'a mut AppliedValidatingTestRunner<TYPES, I>,
    _ctx: &'a RoundCtx<TYPES, I>,
) -> LocalBoxFuture<'a, Vec<TYPES::Transaction>>
where
    HotShot<ValidatingConsensus, TYPES, I>: HotShotType<TYPES, I>,
    I: NodeImplementation<TYPES, ConsensusMessage = ValidatingMessage<TYPES, I>>,
    <I as NodeImplementation<TYPES>>::Exchanges: ValidatingExchangesType<TYPES, Message<TYPES, I>>,
    ValidatingQuorumEx<TYPES, I>: ConsensusExchange<
        TYPES,
        Message<TYPES, I>,
        Proposal = ValidatingProposal<TYPES, ValidatingLeaf<TYPES>>,
        Certificate = QuorumCertificate<TYPES, ValidatingLeaf<TYPES>>,
    >,
{
    async move {
        let node_id = DEFAULT_NODE_ID;

        for i in 0..NUM_VIEWS {
            if is_upcoming_validating_leader(runner, node_id, TYPES::Time::new(i)).await {
                submit_validating_proposal(runner, node_id, TYPES::Time::new(i)).await;
            }
        }

        Vec::new()
    }
    .boxed_local()
}

/// Submits proposals for views where `node_id` is not the leader, and submits multiple proposals for views where `node_id` is the leader
fn test_bad_validating_proposal_round_setup<
    'a,
    TYPES: NodeType<ConsensusType = ValidatingConsensus>,
    I: TestableNodeImplementation<ValidatingConsensus, TYPES, Leaf = ValidatingLeaf<TYPES>>,
>(
    runner: &'a mut AppliedValidatingTestRunner<TYPES, I>,
    _ctx: &'a RoundCtx<TYPES, I>,
) -> LocalBoxFuture<'a, Vec<TYPES::Transaction>>
where
    HotShot<ValidatingConsensus, TYPES, I>: HotShotType<TYPES, I>,
    I: NodeImplementation<TYPES, ConsensusMessage = ValidatingMessage<TYPES, I>>,
    <I as NodeImplementation<TYPES>>::Exchanges: ValidatingExchangesType<TYPES, Message<TYPES, I>>,
    ValidatingQuorumEx<TYPES, I>: ConsensusExchange<
        TYPES,
        Message<TYPES, I>,
        Proposal = ValidatingProposal<TYPES, ValidatingLeaf<TYPES>>,
        Certificate = QuorumCertificate<TYPES, ValidatingLeaf<TYPES>>,
    >,
{
    async move {
        let node_id = DEFAULT_NODE_ID;
        for i in 0..NUM_VIEWS {
            if !is_upcoming_validating_leader(runner, node_id, TYPES::Time::new(i)).await {
                submit_validating_proposal(runner, node_id, TYPES::Time::new(i)).await;
            } else {
                submit_validating_proposal(runner, node_id, TYPES::Time::new(i)).await;
                submit_validating_proposal(runner, node_id, TYPES::Time::new(i)).await;
                submit_validating_proposal(runner, node_id, TYPES::Time::new(i)).await;
            }
        }
        Vec::new()
    }
    .boxed_local()
}

/// Checks nodes do not queue bad proposal messages
fn test_bad_validating_proposal_post_safety_check<
    'a,
    TYPES: NodeType<ConsensusType = ValidatingConsensus>,
    I: TestableNodeImplementation<ValidatingConsensus, TYPES, Leaf = ValidatingLeaf<TYPES>>,
>(
    runner: &'a AppliedValidatingTestRunner<TYPES, I>,
    _ctx: &'a mut RoundCtx<TYPES, I>,
    _results: RoundResult<TYPES, ValidatingLeaf<TYPES>>,
) -> LocalBoxFuture<'a, Result<(), ConsensusTestError>>
where
    HotShot<ValidatingConsensus, TYPES, I>: HotShotType<TYPES, I>,
    I: NodeImplementation<TYPES, ConsensusMessage = ValidatingMessage<TYPES, I>>,
    <I as NodeImplementation<TYPES>>::Exchanges: ValidatingExchangesType<TYPES, Message<TYPES, I>>,
{
    async move {
        let node_id = DEFAULT_NODE_ID;
        let mut result = Ok(());

        for node in runner.nodes() {

            let handle = node;
            let cur_view = handle.get_current_view().await;

            for i in 0..NUM_VIEWS {
                let is_upcoming_validating_leader = is_upcoming_validating_leader(runner, node_id, TYPES::Time::new(i)).await;
                let ref_view_number = TYPES::Time::new(i);
                let is_past = ref_view_number < cur_view;
                let len = handle
                    .get_replica_receiver_channel_len(ref_view_number)
                    .await;

                let queue_state = get_queue_len(is_past, len);
                match queue_state {
                    QueuedMessageTense::Past(Some(len)) => {
                        result = Err(ConsensusTestError::ConsensusSafetyFailed {
                            description: format!("Past view's replica receiver channel still exists for {ref_view_number:?} with {len} items in it.  We are currently in {cur_view:?}")});
                    }
                    QueuedMessageTense::Future(Some(len)) => {
                        if !is_upcoming_validating_leader && ref_view_number != cur_view {
                            result = Err(ConsensusTestError::ConsensusSafetyFailed {
                                description: format!("Replica queued invalid Proposal message that was not sent from the leader for {ref_view_number:?}.  We are currently in {cur_view:?}")});
                        }
                        else if len > 1 {
                            result = Err(ConsensusTestError::ConsensusSafetyFailed {
                                description: format!("Replica queued too many Proposal messages for {ref_view_number:?}.  We are currently in {cur_view:?}")});

                        }
                    }
                    _ => {}
                }
            }
    }
        result
    }
    .boxed_local()
}

/// Tests that replicas receive and queue valid Proposal messages properly
#[cfg_attr(
    feature = "tokio-executor",
    tokio::test(flavor = "multi_thread", worker_threads = 2)
)]
#[cfg_attr(feature = "async-std-executor", async_std::test)]
#[instrument]
#[ignore]
async fn test_validating_proposal_queueing() {
    let num_rounds = 10;
    let builder: TestBuilder = TestBuilder {
        metadata: TestMetadata {
            total_nodes: 4,
            start_nodes: 4,
            num_succeeds: num_rounds,
            failure_threshold: 0,
            ..TestMetadata::default()
        },
        ..Default::default()
    };
    builder
        .build::<VrfTestTypes, StandardNodeImplType>()
        .with_setup(RoundSetup(Arc::new(
            test_validating_proposal_queueing_round_setup,
        )))
        .with_safety_check(RoundSafetyCheck(Arc::new(
            test_validating_proposal_queueing_post_safety_check,
        )))
        .launch()
        .run_test()
        .await
        .unwrap();
}

/// Tests that next leaders receive and queue valid vote messages properly
#[cfg_attr(
    feature = "tokio-executor",
    tokio::test(flavor = "multi_thread", worker_threads = 2)
)]
#[cfg_attr(feature = "async-std-executor", async_std::test)]
#[instrument]
#[ignore]
async fn test_vote_queueing() {
    let num_rounds = 10;
    let setup = RoundSetup(Arc::new(test_validating_vote_queueing_round_setup));
    let check = RoundSafetyCheck(Arc::new(test_validating_vote_queueing_post_safety_check));
    let builder: TestBuilder = TestBuilder {
        metadata: TestMetadata {
            total_nodes: 4,
            start_nodes: 4,
            num_succeeds: num_rounds,
            failure_threshold: 0,
            ..TestMetadata::default()
        },
        ..Default::default()
    };

    builder
        .build::<VrfTestTypes, StandardNodeImplType>()
        .with_setup(setup)
        .with_safety_check(check)
        .launch()
        .run_test()
        .await
        .unwrap();
}

/// Tests that replicas handle bad Proposal messages properly
#[cfg_attr(
    feature = "tokio-executor",
    tokio::test(flavor = "multi_thread", worker_threads = 2)
)]
#[cfg_attr(feature = "async-std-executor", async_std::test)]
#[instrument]
#[ignore]
async fn test_bad_proposal() {
    let num_rounds = 10;
    let setup = RoundSetup(Arc::new(test_bad_validating_proposal_round_setup));
    let check = RoundSafetyCheck(Arc::new(
        test_bad_validating_proposal_post_safety_check::<VrfTestTypes, StandardNodeImplType>,
    ));
    let builder: TestBuilder = TestBuilder {
        metadata: TestMetadata {
            total_nodes: 4,
            start_nodes: 4,
            num_succeeds: num_rounds,
            failure_threshold: 0,
            ..TestMetadata::default()
        },
        ..Default::default()
    };
    builder
        .build::<VrfTestTypes, StandardNodeImplType>()
        .with_setup(setup)
        .with_safety_check(check)
        .launch()
        .run_test()
        .await
        .unwrap();
}

/// Tests a single node network, which also tests when a node is leader in consecutive views
#[cfg_attr(
    feature = "tokio-executor",
    tokio::test(flavor = "multi_thread", worker_threads = 2)
)]
#[cfg_attr(feature = "async-std-executor", async_std::test)]
#[instrument]
async fn test_single_node_network() {
    let num_rounds = 100;
    let builder: TestBuilder = TestBuilder {
        metadata: TestMetadata {
            total_nodes: 1,
            start_nodes: 1,
            num_succeeds: num_rounds,
            // this must be at least 3
            // since we need 3 rounds to make progress
            // to make progress
            failure_threshold: 3,
            ..TestMetadata::default()
        },
        check: Some(RoundSafetyCheckBuilder {
            num_out_of_sync: 1,
            ..Default::default()
        }),
        ..Default::default()
    };
    builder
        .build::<StaticCommitteeTestTypes, StaticNodeImplType>()
        .launch()
        .run_test()
        .await
        .unwrap();
}

/// Tests that min propose time works as expected
#[cfg_attr(
    feature = "tokio-executor",
    tokio::test(flavor = "multi_thread", worker_threads = 2)
)]
#[cfg_attr(feature = "async-std-executor", async_std::test)]
#[instrument]
#[ignore]
async fn test_min_propose() {
    let num_rounds = 5;
    let propose_min_round_time = Duration::new(1, 0);
    let propose_max_round_time = Duration::new(5, 0);
    let builder: TestBuilder = TestBuilder {
        metadata: TestMetadata {
            total_nodes: 5,
            start_nodes: 5,
            num_succeeds: num_rounds,
            failure_threshold: 0,
            timing_data: TimingData {
                propose_min_round_time,
                propose_max_round_time,
                next_view_timeout: 10000,
                ..TimingData::default()
            },
            ..TestMetadata::default()
        },
        ..Default::default()
    };
    let start_time = Instant::now();
    builder
        .build::<VrfTestTypes, StandardNodeImplType>()
        .launch()
        .run_test()
        .await
        .unwrap();
    let duration = Instant::now() - start_time;
    let min_duration = num_rounds as u128 * propose_min_round_time.as_millis();
    let max_duration = num_rounds as u128 * propose_max_round_time.as_millis();

    assert!(duration.as_millis() >= min_duration);
    // Since we are submitting transactions each round, we should never hit the max round timeout
    assert!(duration.as_millis() < max_duration);
}

/// Tests that max propose time works as expected
#[cfg_attr(
    feature = "tokio-executor",
    tokio::test(flavor = "multi_thread", worker_threads = 2)
)]
#[cfg_attr(feature = "async-std-executor", async_std::test)]
#[instrument]
#[ignore]
async fn test_max_propose() {
    let num_rounds = 5;
    let propose_min_round_time = Duration::new(0, 0);
    let propose_max_round_time = Duration::new(1, 0);
    let min_transactions: usize = 10;
    let builder: TestBuilder = TestBuilder {
        metadata: TestMetadata {
            total_nodes: 5,
            start_nodes: 5,
            num_succeeds: num_rounds,
            failure_threshold: 0,
            min_transactions,
            timing_data: TimingData {
                propose_min_round_time,
                propose_max_round_time,
                next_view_timeout: 10000,
                ..TimingData::default()
            },
            ..TestMetadata::default()
        },
        ..Default::default()
    };
    let start_time = Instant::now();
    builder
        .build::<VrfTestTypes, StandardNodeImplType>()
        .launch()
        .run_test()
        .await
        .unwrap();
    let duration = Instant::now() - start_time;
    let max_duration = num_rounds as u128 * propose_max_round_time.as_millis();
    // Since we are not submitting enough transactions, we should hit the max timeout every round
    assert!(duration.as_millis() > max_duration);
}

/// Tests that the chain heights are sequential
#[cfg_attr(
    feature = "tokio-executor",
    tokio::test(flavor = "multi_thread", worker_threads = 2)
)]
#[cfg_attr(feature = "async-std-executor", async_std::test)]
#[instrument]
async fn test_chain_height() {
    let num_rounds = 10;

    //Only start a subset of the nodes, ensuring there will be failed views so that height is
    //different from view number.
    let total_nodes = 6;
    let start_nodes = 4;

    let heights = Arc::new(Mutex::new(vec![0; start_nodes]));
    let num_views = Arc::new(Mutex::new(0));
    let hook = RoundHook(Arc::new(move |runner, _ctx| {
        let heights = heights.clone();
        let num_views = num_views.clone();
        async move {
            let mut heights = heights.lock().await;
            for (i, handle) in runner.nodes().enumerate() {
                let leaf: ValidatingLeaf<StaticCommitteeTestTypes> =
                    handle.get_decided_leaf().await;
                if leaf.justify_qc.is_genesis() {
                    assert!(leaf.get_height() == 0,);
                } else {
                    assert!(leaf.get_height() == heights[i] + 1,);
                    heights[i] = leaf.get_height();
                }
            }

            let mut num_views = num_views.lock().await;
            *num_views += 1;

            if *num_views == 10 {
                return Err(ConsensusTestError::CompletedTestSuccessfully);
            }

            Ok(())
        }
        .boxed_local()
    }));

    let builder = TestBuilder {
        metadata: TestMetadata {
            total_nodes,
            start_nodes,
            num_succeeds: num_rounds,
            failure_threshold: num_rounds,
            ..Default::default()
        },
        ..Default::default()
    };

    let built = builder.build::<StaticCommitteeTestTypes, StaticNodeImplType>();

    built
        .with_safety_check(Round::empty().safety_check)
        .push_hook(hook)
        .launch()
        .run_test()
        .await
        .unwrap();
}

/// Tests that the leaf chains in decide events are always consistent.
#[cfg_attr(
    feature = "tokio-executor",
    tokio::test(flavor = "multi_thread", worker_threads = 2)
)]
#[cfg_attr(feature = "async-std-executor", async_std::test)]
#[instrument]
async fn test_decide_leaf_chain() {
    // Collection of (handle, leaf) pairs collected at the start of the round. The leaf is the
    // last decided leaf before the round, so that after the round we can check that the new
    // leaf chain extends from it. The handle must be copied out of the round runner before the
    // round starts so that it will buffer events emitted during the round.
    #[allow(clippy::type_complexity)]
    let handles: Arc<
        Mutex<Vec<<StaticNodeImplType as NodeImplementation<StaticCommitteeTestTypes>>::Leaf>>,
    > = Arc::new(Mutex::new(vec![]));

    let view_no = Arc::new(AtomicU8::new(0));
    let num_rounds = 10;

    // Initialize `handles` at the start of the round.
    let hook;
    {
        let handles = handles.clone();
        hook = RoundHook(Arc::new(move |runner, _ctx| {
            let handles = handles.clone();
            async move {
                let mut new_decided_leaves = vec![];
                for node in runner.nodes() {
                    new_decided_leaves.push(node.get_decided_leaf().await);
                }
                *handles.lock().await = new_decided_leaves;
                Ok(())
            }
            .boxed_local()
        }));
    }

    let check = RoundSafetyCheck(Arc::new(
        move |_,
              _ctx,
              result: RoundResult<
            StaticCommitteeTestTypes,
            ValidatingLeaf<StaticCommitteeTestTypes>,
        >| {
            let handles = handles.clone();
            let view_no = view_no.clone();
            async move {
                let mut round_reuslts = None;
                for (_k, v) in result.success_nodes {
                    if let Some(ref r) = round_reuslts {
                        if &v == r {
                            continue;
                        } else {
                            return Err(ConsensusTestError::CustomError {
                                err: "Disagreement between nodes. Shouldn't happen.".to_string(),
                            });
                        }
                    } else {
                        round_reuslts = Some(v);
                    }
                }

                if round_reuslts.is_none() {
                    // if there's nothing, then return nothing
                    return Ok(());
                }

                // unwrap is fine since we know the len is 1
                let (leaf_chain, qc) = round_reuslts.unwrap();
                let handles = handles.lock().await;
                for last_leaf in handles.iter() {
                    // Starting from `qc` and continuing with the `justify_qc` of each leaf in the
                    // chain, the chain of QCs should justify the chain of leaves.
                    let qcs = once(qc.clone())
                        .chain(leaf_chain.iter().map(|leaf| leaf.justify_qc.clone()));
                    // The new leaf chain should extend from the previously decided leaf.
                    let leaves = leaf_chain.iter().chain(once(last_leaf));

                    for (i, (qc, leaf)) in qcs.zip(leaves).enumerate() {
                        if qc.is_genesis() {
                            tracing::error!("Skipping validation of genesis QC");
                            continue;
                        }
                        let qc_commitment = qc.leaf_commitment();
                        let leaf_commitment = leaf.commit();
                        if qc_commitment != leaf_commitment {
                            return Err(ConsensusTestError::CustomError {
                                err: format!(
                                    "QC {}/{} justifies {}, but the parent leaf is {}",
                                    i + 1,
                                    leaf_chain.len() + 1,
                                    qc.leaf_commitment(),
                                    leaf.commit()
                                ),
                            });
                        }
                    }
                }
                // ordering doesn't matter. Nothing happening in parallel
                // rust doesn't understand that
                let old_view = view_no.fetch_add(1, std::sync::atomic::Ordering::Relaxed);
                if old_view >= num_rounds {
                    return Err(ConsensusTestError::CompletedTestSuccessfully);
                }
                Ok(())
            }
            .boxed_local()
        },
    ));

    let builder = TestBuilder {
        metadata: TestMetadata {
            failure_threshold: 3,
            ..Default::default()
        },
        ..Default::default()
    };

    builder
        .build::<StaticCommitteeTestTypes, StaticNodeImplType>()
        .push_hook(hook)
        .with_safety_check(check)
        .launch()
        .run_test()
        .await
        .unwrap();
}<|MERGE_RESOLUTION|>--- conflicted
+++ resolved
@@ -1,18 +1,5 @@
 use async_lock::Mutex;
 
-<<<<<<< HEAD
-use commit::Committable;
-use either::Right;
-use futures::{
-    future::{join_all, LocalBoxFuture},
-    FutureExt,
-};
-use hotshot::{
-    certificate::QuorumCertificate, demos::vdemo::random_validating_leaf,
-    traits::TestableNodeImplementation, HotShot, HotShotType,
-};
-=======
->>>>>>> 98875c34
 use hotshot_testing::{
     round::{Round, RoundCtx, RoundHook, RoundResult, RoundSafetyCheck, RoundSetup},
     round_builder::RoundSafetyCheckBuilder,
@@ -30,17 +17,13 @@
     certificate::QuorumCertificate,
     demos::vdemo::random_validating_leaf,
     traits::{NodeImplementation, TestableNodeImplementation},
+    HotShot, HotShotType,
 };
 
 use hotshot_types::message::{GeneralConsensusMessage, Message};
 use hotshot_types::{
     data::{LeafType, ValidatingLeaf, ValidatingProposal},
-<<<<<<< HEAD
-    event::EventType,
-    message::{Proposal, ValidatingMessage},
-=======
     message::{ConsensusMessage, Proposal},
->>>>>>> 98875c34
     traits::{
         consensus_type::validating_consensus::ValidatingConsensus,
         election::{ConsensusExchange, SignedCertificate, TestableElection},
