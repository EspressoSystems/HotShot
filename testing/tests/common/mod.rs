#![allow(dead_code)]

use either::Either;
use futures::{future::LocalBoxFuture, FutureExt};
use hotshot::{
    demos::dentry::{DEntryBlock, DEntryState},
    traits::{
        implementations::{Libp2pNetwork, MemoryNetwork, MemoryStorage},
        BlockContents, NetworkReliability, NetworkingImplementation, StateContents, Storage,
    },
    types::Message,
    HotShotError,
};
use hotshot_testing::{
    ConsensusRoundError, Round, RoundPostSafetyCheck, RoundResult, RoundSetup, TestLauncher,
    TestRunner,
};
<<<<<<< HEAD
use hotshot_types::traits::{
    network::TestableNetworkingImplementation,
    signature_key::ed25519::Ed25519Pub,
    state::{TestableBlock, TestableState},
    storage::TestableStorage,
=======
use hotshot_types::{
    traits::{
        network::TestableNetworkingImplementation, signature_key::ed25519::Ed25519Pub,
        state::TestableState, storage::TestableStorage,
    },
    HotShotConfig,
>>>>>>> 7b9ed320
};
use hotshot_utils::test_util::{setup_backtrace, setup_logging};
use snafu::Snafu;
use std::{collections::HashSet, sync::Arc};
use tracing::{error, info};
use Either::{Left, Right};

#[derive(Debug, Snafu)]
enum RoundError {
    HotShot { source: HotShotError },
}

pub const N: usize = 32_usize;

pub struct TimingData {
    /// Base duration for next-view timeout, in milliseconds
    pub next_view_timeout: u64,
    /// The exponential backoff ration for the next-view timeout
    pub timeout_ratio: (u64, u64),
    /// The delay a leader inserts before starting pre-commit, in milliseconds
    pub round_start_delay: u64,
    /// Delay after init before starting consensus, in milliseconds
    pub start_delay: u64,
}

pub struct GeneralTestDescriptionBuilder {
    /// Total number of nodes in the test
    pub total_nodes: usize,
    /// nodes available at start
    pub start_nodes: usize,
    /// number of successful/passing rounds required for test to pass
    pub num_succeeds: usize,
    /// max number of failing rounds before test is failed
    pub failure_threshold: usize,
    /// Either a list of transactions submitter indexes to
    /// submit a random txn with each round, OR
    /// `tx_per_round` transactions are submitted each round
    /// to random nodes for `num_rounds + failure_threshold`
    /// Ignored if `self.rounds` is set
    pub txn_ids: Either<Vec<Vec<u64>>, usize>,
    /// Base duration for next-view timeout, in milliseconds
    pub next_view_timeout: u64,
    /// The exponential backoff ration for the next-view timeout
    pub timeout_ratio: (u64, u64),
    /// The delay a leader inserts before starting pre-commit, in milliseconds
    pub round_start_delay: u64,
    /// Delay after init before starting consensus, in milliseconds
    pub start_delay: u64,
    /// List of ids to shut down after spinning up
    pub ids_to_shut_down: Vec<HashSet<u64>>,
    /// Description of the network reliability
    pub network_reliability: Option<Arc<dyn NetworkReliability>>,
    /// number of bootstrap nodes
    pub num_bootstrap_nodes: usize,
}

pub struct DetailedTestDescriptionBuilder<
    NETWORK: NetworkingImplementation<Message<STATE, Ed25519Pub>, Ed25519Pub> + Clone + 'static,
    STORAGE: Storage<STATE> + 'static,
    STATE: TestableState + 'static,
> where
    <STATE as StateContents>::Block: TestableBlock,
{
    pub general_info: GeneralTestDescriptionBuilder,

    /// list of rounds
    pub rounds: Option<Vec<Round<NETWORK, STORAGE, STATE>>>,

    /// function to generate the runner
    pub gen_runner: GenRunner<NETWORK, STORAGE, STATE>,
}

impl<
        NETWORK: TestableNetworkingImplementation<Message<STATE, Ed25519Pub>, Ed25519Pub> + Clone + 'static,
        STORAGE: TestableStorage<STATE> + 'static,
        STATE: StateContents + TestableState + 'static,
    > TestDescription<NETWORK, STORAGE, STATE>
where
    <STATE as StateContents>::Block: TestableBlock,
{
    /// default implementation of generate runner
    pub fn gen_runner(&self) -> TestRunner<NETWORK, STORAGE, STATE> {
        let launcher = TestLauncher::new(self.total_nodes, self.num_bootstrap_nodes);
        // modify runner to recognize timing params
        let set_timing_params = |a: &mut HotShotConfig<Ed25519Pub>| {
            a.next_view_timeout = self.timing_config.next_view_timeout;
            a.timeout_ratio = self.timing_config.timeout_ratio;
            a.round_start_delay = self.timing_config.round_start_delay;
            a.start_delay = self.timing_config.start_delay;
        };

        // create runner from launcher
        launcher
            // insert timing parameters
            .modify_default_config(set_timing_params)
            .launch()
    }
    /// execute a consensus test based on `Self`
    /// total_nodes: num nodes to run with
    /// txn_ids: vec of vec of transaction ids to send each round
    pub async fn execute(self) -> Result<(), ConsensusRoundError> {
        setup_logging();
        setup_backtrace();

        let mut runner = if let Some(ref generator) = self.gen_runner {
            generator(&self)
        } else {
            self.gen_runner()
        };

        // configure nodes/timing
        runner.add_nodes(self.start_nodes).await;

        for (idx, node) in runner.nodes().collect::<Vec<_>>().iter().enumerate().rev() {
            node.is_ready().await;
            info!("EXECUTOR: NODE {:?} IS READY", idx);
        }

        let len = self.rounds.len() as u64;
        runner.with_rounds(self.rounds);

        runner
            .execute_rounds(len, self.failure_threshold as u64)
            .await
            .unwrap();

        Ok(())
    }
}

impl GeneralTestDescriptionBuilder {
    pub fn build<
        NETWORK: TestableNetworkingImplementation<Message<STATE, Ed25519Pub>, Ed25519Pub> + Clone + 'static,
        STORAGE: Storage<STATE> + 'static,
        STATE: TestableState + 'static,
    >(
        self,
    ) -> TestDescription<NETWORK, STORAGE, STATE>
    where
        <STATE as StateContents>::Block: TestableBlock,
    {
        DetailedTestDescriptionBuilder {
            general_info: self,
            rounds: None,
            gen_runner: None,
        }
        .build()
    }
}

impl<
        NETWORK: TestableNetworkingImplementation<Message<STATE, Ed25519Pub>, Ed25519Pub> + Clone + 'static,
        STORAGE: Storage<STATE> + 'static,
        STATE: TestableState + 'static,
    > DetailedTestDescriptionBuilder<NETWORK, STORAGE, STATE>
where
    <STATE as StateContents>::Block: TestableBlock,
{
    pub fn build(self) -> TestDescription<NETWORK, STORAGE, STATE> {
        let timing_config = TimingData {
            next_view_timeout: self.general_info.next_view_timeout,
            timeout_ratio: self.general_info.timeout_ratio,
            round_start_delay: self.general_info.round_start_delay,
            start_delay: self.general_info.start_delay,
        };

        let rounds = if let Some(rounds) = self.rounds {
            rounds
        } else {
            self.default_populate_rounds()
        };

        TestDescription {
            rounds,
            gen_runner: self.gen_runner,
            timing_config,
            network_reliability: self.general_info.network_reliability,
            total_nodes: self.general_info.total_nodes,
            start_nodes: self.general_info.start_nodes,
            failure_threshold: self.general_info.failure_threshold,
            num_bootstrap_nodes: self.general_info.num_bootstrap_nodes,
        }
    }
}

/// Description of a test. Contains all metadata necessary to execute test
pub struct TestDescription<
    NETWORK: NetworkingImplementation<Message<STATE, Ed25519Pub>, Ed25519Pub> + Clone + 'static,
    STORAGE: Storage<STATE> + 'static,
    STATE: TestableState + 'static,
> where
    <STATE as StateContents>::Block: TestableBlock,
{
    /// TODO unneeded (should be sufficient to have gen runner)
    /// the ronds to run for the test
    pub rounds: Vec<Round<NETWORK, STORAGE, STATE>>,
    /// function to create a [`TestRunner`]
    pub gen_runner: GenRunner<NETWORK, STORAGE, STATE>,
    /// timing information applied to hotshots
    pub timing_config: TimingData,
    /// TODO this should be implementation detail of network (perhaps fed into
    /// constructor/generator).
    /// Description of the network reliability (dropped/mutated packets etc)
    /// if `None`, good networking conditions are assumed
    pub network_reliability: Option<Arc<dyn NetworkReliability>>,
    /// Total number of nodes in the test
    pub total_nodes: usize,
    /// nodes available at start
    /// The rest are assumed to be started in the round setup
    pub start_nodes: usize,
    /// max number of failing rounds before test is failed
    pub failure_threshold: usize,
    /// number bootstrap nodes
    pub num_bootstrap_nodes: usize,
}

/// type alias for generating a [`TestRunner`]
pub type GenRunner<NETWORK, STORAGE, STATE> = Option<
    Arc<dyn Fn(&TestDescription<NETWORK, STORAGE, STATE>) -> TestRunner<NETWORK, STORAGE, STATE>>,
>;

/// type alias for doing setup for a consensus round
pub type TestSetup<NETWORK, STORAGE, STATE> = Vec<
    Box<
        dyn FnOnce(
            &mut TestRunner<NETWORK, STORAGE, STATE>,
        ) -> LocalBoxFuture<
            Vec<<<STATE as StateContents>::Block as BlockContents>::Transaction>,
        >,
    >,
>;

/// type alias for the typical network we use
pub type TestNetwork = MemoryNetwork<Message<DEntryState, Ed25519Pub>, Ed25519Pub>;
/// type alias for in memory storage we use
pub type TestStorage = MemoryStorage<DEntryState>;
/// type alias for the test transaction type
pub type TestTransaction = <DEntryBlock as BlockContents>::Transaction;
/// type alias for the test runner type
pub type AppliedTestRunner = TestRunner<TestNetwork, TestStorage, DEntryState>;
/// type alias for the result of a test round
pub type TestRoundResult = RoundResult<DEntryState>;

// FIXME THIS is why we need to split up metadat and anonymous functions
impl Default for GeneralTestDescriptionBuilder {
    /// by default, just a single round
    fn default() -> Self {
        Self {
            total_nodes: 5,
            start_nodes: 5,
            num_succeeds: 1,
            failure_threshold: 0,
            txn_ids: Right(1),
            next_view_timeout: 1000,
            timeout_ratio: (11, 10),
            round_start_delay: 1,
            start_delay: 1,
            ids_to_shut_down: Vec::new(),
            network_reliability: None,
            num_bootstrap_nodes: 5,
        }
    }
}

pub type TestLibp2pNetwork = Libp2pNetwork<Message<DEntryState, Ed25519Pub>, Ed25519Pub>;

/// given a description of rounds, generates such rounds
/// args
/// * `shut_down_ids`: vector of ids to shut down each round
/// * `submitter_ids`: vector of ids to submit txns to each round
/// * `num_rounds`: total number of rounds to generate
pub fn default_submitter_id_to_round<
    NETWORK: NetworkingImplementation<Message<STATE, Ed25519Pub>, Ed25519Pub> + Clone + 'static,
    STORAGE: Storage<STATE> + 'static,
    STATE: TestableState + 'static,
>(
    mut shut_down_ids: Vec<HashSet<u64>>,
    submitter_ids: Vec<Vec<u64>>,
    num_rounds: u64,
) -> TestSetup<NETWORK, STORAGE, STATE>
where
    <STATE as StateContents>::Block: TestableBlock,
{
    // make sure the lengths match so zip doesn't spit out none
    if shut_down_ids.len() < submitter_ids.len() {
        shut_down_ids.append(&mut vec![
            HashSet::new();
            submitter_ids.len() - shut_down_ids.len()
        ])
    }

    let mut rounds: TestSetup<NETWORK, STORAGE, STATE> = Vec::new();
    for (round_ids, shutdown_ids) in submitter_ids.into_iter().zip(shut_down_ids.into_iter()) {
        let run_round: RoundSetup<NETWORK, STORAGE, STATE> = Box::new(
            move |runner: &mut TestRunner<NETWORK, STORAGE, STATE>| -> LocalBoxFuture<
                Vec<<<STATE as StateContents>::Block as BlockContents>::Transaction>,
            > {
                async move {
                    for id in shutdown_ids.clone() {
                        runner.shutdown(id).await.unwrap();
                    }
                    let mut txns = Vec::new();
                    for id in round_ids.clone() {
                        let new_txn = runner.add_random_transaction(Some(id as usize)).await;
                        txns.push(new_txn);
                    }
                    txns
                }
                .boxed_local()
            },
        );
        rounds.push(run_round);
    }

    // if there are not enough rounds, add some autogenerated ones to keep liveness
    if num_rounds > rounds.len() as u64 {
        let remaining_rounds = num_rounds - rounds.len() as u64;
        // just enough to keep round going
        let mut extra_rounds = default_randomized_ids_to_round(vec![], remaining_rounds, 1);
        rounds.append(&mut extra_rounds);
    }

    rounds
}

/// generate a randomized set of transactions each round
/// * `shut_down_ids`: vec of ids to shut down each round
/// * `txns_per_round`: number of transactions to submit each round
/// * `num_rounds`: number of rounds
pub fn default_randomized_ids_to_round<
    NETWORK: NetworkingImplementation<Message<STATE, Ed25519Pub>, Ed25519Pub> + Clone + 'static,
    STORAGE: Storage<STATE> + 'static,
    STATE: TestableState + 'static,
>(
    shut_down_ids: Vec<HashSet<u64>>,
    num_rounds: u64,
    txns_per_round: u64,
) -> TestSetup<NETWORK, STORAGE, STATE>
where
    <STATE as StateContents>::Block: TestableBlock,
{
    let mut rounds: TestSetup<NETWORK, STORAGE, STATE> = Vec::new();

    for round_idx in 0..num_rounds {
        let to_kill = shut_down_ids.get(round_idx as usize).cloned();
        let run_round: RoundSetup<NETWORK, STORAGE, STATE> = Box::new(
            move |runner: &mut TestRunner<NETWORK, STORAGE, STATE>| -> LocalBoxFuture<
                Vec<<<STATE as StateContents>::Block as BlockContents>::Transaction>,
            > {
                async move {
                    if let Some(to_shut_down) = to_kill.clone() {
                        for idx in to_shut_down {
                            runner.shutdown(idx).await.unwrap();
                        }
                    }

                    runner
                        .add_random_transactions(txns_per_round as usize)
                        .await
                        .unwrap()
                }
                .boxed_local()
            },
        );

        rounds.push(Box::new(run_round));
    }

    rounds
}

impl<
        NETWORK: TestableNetworkingImplementation<Message<STATE, Ed25519Pub>, Ed25519Pub> + Clone + 'static,
        STORAGE: Storage<STATE> + 'static,
        STATE: TestableState + 'static,
    > DetailedTestDescriptionBuilder<NETWORK, STORAGE, STATE>
where
    <STATE as StateContents>::Block: TestableBlock,
{
    /// create rounds of consensus based on the data in `self`
    pub fn default_populate_rounds(&self) -> Vec<Round<NETWORK, STORAGE, STATE>> {
        // total number of rounds to be prepared to run assuming there may be failures
        let total_rounds = self.general_info.num_succeeds + self.general_info.failure_threshold;

        let setups = match self.general_info.txn_ids.clone() {
            Left(l) => default_submitter_id_to_round(
                self.general_info.ids_to_shut_down.clone(),
                l,
                total_rounds as u64,
            ),
            Right(tx_per_round) => default_randomized_ids_to_round(
                self.general_info.ids_to_shut_down.clone(),
                total_rounds as u64,
                tx_per_round as u64,
            ),
        };

        setups
            .into_iter()
            .map(|setup| {
                let safety_check_post: RoundPostSafetyCheck<NETWORK, STORAGE, STATE> = Box::new(
                    move |runner: &TestRunner<NETWORK, STORAGE, STATE>,
                          results: RoundResult<STATE>|
                          -> LocalBoxFuture<Result<(), ConsensusRoundError>> {
                        async move {
                            info!(?results);
                            // this check is rather strict:
                            // 1) all nodes have the SAME state
                            // 2) no nodes failed
                            runner.validate_node_states().await;

                            if results.failures.is_empty() {
                                Ok(())
                            } else {
                                error!(
                                    "post safety check failed. Failing nodes {:?}",
                                    results.failures
                                );
                                Err(ConsensusRoundError::ReplicasTimedOut {})
                            }
                        }
                        .boxed_local()
                    },
                );

                Round {
                    setup_round: Some(setup),
                    safety_check_post: Some(safety_check_post),
                    safety_check_pre: None,
                }
            })
            .collect::<Vec<_>>()
    }
}

/// given `num_nodes`, calculate min number of honest nodes
/// for consensus to function properly
pub fn get_threshold(num_nodes: u64) -> u64 {
    ((num_nodes * 2) / 3) + 1
}

/// given `num_nodes`, calculate max number of byzantine nodes
pub fn get_tolerance(num_nodes: u64) -> u64 {
    num_nodes - get_threshold(num_nodes)
}

/// Generate the inside of a test.
/// Only for internal usage.
#[macro_export]
macro_rules! gen_inner_fn {
    ($TEST_TYPE:ty, $e:expr) => {
        // NOTE we need this since proptest doesn't implement async things
        async_std::task::block_on(async move {
            hotshot_utils::test_util::setup_logging();
            let description: $crate::GeneralTestDescriptionBuilder = $e;
            let built: $TEST_TYPE = description.build();
            built.execute().await.unwrap()
        });
    };
}

//     |                ^^^^^^^^^^^^^ required by this bound in `common::GeneralTestDescriptionBuilder::build`
//     = note: this error originates in the macro `gen_inner_fn` (in Nightly builds, run with -Z macro-backtrace for more info)
// help: consider specifying the generic arguments
//     |
// 461 |             let built: $TEST_TYPE = description.build::<hotshot::traits::implementations::MemoryNetwork<Message<hotshot::demos::dentry::DEntryState, Ed25519Pub>, Ed25519Pub>, hotshot
// ::traits::implementations::MemoryStorage<hotshot::demos::dentry::DEntryState>, BLOCK, hotshot::demos::dentry::DEntryState>();
//     |                                                      +++++++++++++++++++++++++++++++++++++++++++++++++++++++++++++++++++++++++++++++++++++++++++++++++++++++++++++++++++++++++++++++++
// ++++++++++++++++++++++++++++++++++++++++++++++++++++++++++++++++++++++++++++++++++++++++++++++++++++++++++++++++++++++++++
// help: consider specifying the type arguments in the function call
//     |
// 461 |             let built: $TEST_TYPE = description.build::<NETWORK, STORAGE, BLOCK, STATE>();
//
/// Generate a test.
/// Args:
/// - $TEST_TYPE: TestDescription type
/// - $fn_name: name of test
/// - $e: The test description
/// - $keep: whether or not to ignore the test
/// - $args: list of arguments to fuzz over (fed to proptest)
#[macro_export]
macro_rules! cross_test {
    // base case
    ($TEST_TYPE:ty, $fn_name:ident, $e:expr, keep: true, slow: false, args: $($args:tt)+) => {
        proptest::prelude::proptest!{
            #![proptest_config(
                proptest::prelude::ProptestConfig {
                    timeout: 300000,
                    cases: 10,
                    .. proptest::prelude::ProptestConfig::default()
                }
                )]
                #[test]
                fn $fn_name($($args)+) {
                    gen_inner_fn!($TEST_TYPE, $e);
                }
        }
    };
    ($TEST_TYPE:ty, $fn_name:ident, $e:expr, keep: true, slow: true, args: $($args:tt)+) => {
        proptest::prelude::proptest!{
            #![proptest_config(
                proptest::prelude::ProptestConfig {
                    timeout: 300000,
                    cases: 10,
                    .. proptest::prelude::ProptestConfig::default()
                }
                )]
                #[cfg(feature = "slow-tests")]
                #[test]
                fn $fn_name($($args)+) {
                    gen_inner_fn!($TEST_TYPE, $e);
                }
        }
    };
    ($TEST_TYPE:ty, $fn_name:ident, $e:expr, keep: false, slow: false, args: $($args:tt)+) => {
        proptest::prelude::proptest!{
            #![proptest_config(
                proptest::prelude::ProptestConfig {
                    timeout: 300000,
                    cases: 10,
                    .. proptest::prelude::ProptestConfig::default()
                }
                )]
                #[test]
                #[ignore]
                fn $fn_name($($args)+) {
                    gen_inner_fn!($TEST_TYPE, $e);
                }
        }
    };
    ($TEST_TYPE:ty, $fn_name:ident, $e:expr, keep: false, slow: true, args: $($args:tt)+) => {
        proptest::prelude::proptest!{
            #![proptest_config(
                proptest::prelude::ProptestConfig {
                    timeout: 300000,
                    cases: 10,
                    .. proptest::prelude::ProptestConfig::default()
                }
                )]
                #[cfg(feature = "slow-tests")]
                #[test]
                #[ignore]
                fn $fn_name($($args)+) {
                    gen_inner_fn!($TEST_TYPE, $e);
                }
        }
    };
    ($TEST_TYPE:ty, $fn_name:ident, $e:expr, keep: true, slow: false, args: ) => {
        #[test]
        fn $fn_name() {
            gen_inner_fn!($TEST_TYPE, $e);
        }
    };
    ($TEST_TYPE:ty, $fn_name:ident, $e:expr, keep: true, slow: true, args: ) => {
        #[cfg(feature = "slow-tests")]
        #[test]
        fn $fn_name() {
            gen_inner_fn!($TEST_TYPE, $e);
        }
    };
    ($TEST_TYPE:ty, $fn_name:ident, $e:expr, keep: false, slow: false, args: ) => {
        #[test]
        #[ignore]
        fn $fn_name() {
            gen_inner_fn!($TEST_TYPE, $e);
        }
    };
    ($TEST_TYPE:ty, $fn_name:ident, $e:expr, keep: false, slow: true, args: ) => {
        #[cfg(feature = "slow-tests")]
        #[test]
        #[ignore]
        fn $fn_name() {
            gen_inner_fn!($TEST_TYPE, $e);
        }
    };
}

/// Macro to generate tests for all types based on a description
/// Arguments:
/// - $NETWORKS: a space delimited list of Network implementations
/// - $STORAGES: a space delimited list of Storage implementations
/// - $BLOCKS: a space delimited list of Block implementations
/// - $STATES: a space delimited list of State implementations
/// - $fn_name: a identifier for the outermost test module
/// - $expr: a TestDescription for the test
/// - $keep:
///   - true is a noop
///   - false forces test to be ignored
/// - $args: list of arguments to fuzz over (fed to proptest)
#[macro_export]
macro_rules! cross_tests {
    // reduce networks -> individual network modules
    ([ $NETWORK:tt $($NETWORKS:tt)* ], [ $($STORAGES:tt)+ ], [ $($BLOCKS:tt)+ ], [ $($STATES:tt)+ ], $fn_name:ident, $e:expr, keep: $keep:tt, slow: $slow:tt, args: $($args:tt)*) => {
        #[ macro_use ]
        #[ allow(non_snake_case) ]
        mod $NETWORK {
            use $crate::*;
            cross_tests!($NETWORK, [ $($STORAGES)+ ], [ $($BLOCKS)+ ], [ $($STATES)+ ], $fn_name, $e, keep: $keep, slow: $slow, args: $($args)*);
        }
        cross_tests!([ $($NETWORKS)*  ], [ $($STORAGES)+ ], [ $($BLOCKS)+ ], [ $($STATES)+ ], $fn_name, $e, keep: $keep, slow: $slow, args: $($args)* );
    };
    // catchall for empty network list (base case)
    ([  ], [ $($STORAGE:tt)+ ], [ $($BLOCKS:tt)+ ], [  $($STATES:tt)*  ], $fn_name:ident, $e:expr, keep: $keep:tt, slow: $slow:tt, args: $($args:tt)*) => {
    };
    // reduce storages -> individual storage modules
    ($NETWORK:tt, [ $STORAGE:tt $($STORAGES:tt)* ], [ $($BLOCKS:tt)+ ], [ $($STATES:tt)+ ], $fn_name:ident, $e:expr, keep: $keep:tt, slow: $slow:tt, args: $($args:tt)*) => {
        #[ macro_use ]
        #[ allow(non_snake_case) ]
        mod $STORAGE {
            use $crate::*;
            cross_tests!($NETWORK, $STORAGE, [ $($BLOCKS)+ ], [ $($STATES)+ ], $fn_name, $e, keep: $keep, slow: $slow, args: $($args)*);
        }
        cross_tests!($NETWORK, [ $($STORAGES),* ], [ $($BLOCKS),+ ], [ $($STATES),+ ], $fn_name, $e, keep: $keep, slow: $slow, args: $($args)*);
    };
    // catchall for empty storage list (base case)
    ($NETWORK:tt, [  ], [ $($BLOCKS:tt)+ ], [  $($STATES:tt)*  ], $fn_name:ident, $e:expr, keep: $keep:tt, slow: $slow:tt, args: $($args:tt)*) => {
    };
    // reduce blocks -> individual block modules
    ($NETWORK:tt, $STORAGE:tt, [ $BLOCK:tt $($BLOCKS:tt)* ], [ $($STATES:tt)+ ], $fn_name:ident, $e:expr, keep: $keep:tt, slow: $slow:tt, args: $($args:tt)*) => {
        #[ macro_use ]
        #[ allow(non_snake_case) ]
        mod $BLOCK {
            use $crate::*;
            cross_tests!($NETWORK, $STORAGE, $BLOCK, [ $($STATES)+ ], $fn_name, $e, keep: $keep, slow: $slow, args: $($args)*);
        }
        cross_tests!($NETWORK, $STORAGE, [ $($BLOCKS),* ], [ $($STATES),+ ], $fn_name, $e, keep: $keep, slow: $slow, args: $($args)*);
    };
    // catchall for empty block list (base case)
    ($NETWORK:tt, $STORAGE:tt, [  ], [  $($STATES:tt)*  ], $fn_name:ident, $e:expr, keep: $keep:tt, slow: $slow:tt, args: $($args:tt)*) => {
    };
    // reduce states -> individual state modules
    ($NETWORK:tt, $STORAGE:tt, $BLOCK:tt, [ $STATE:tt $( $STATES:tt)* ], $fn_name:ident, $e:expr, keep: $keep:tt, slow: $slow:tt, args: $($args:tt)*) => {
        #[ macro_use ]
        #[ allow(non_snake_case) ]
        mod $STATE {
            use $crate::*;
            cross_tests!($NETWORK, $STORAGE, $BLOCK, $STATE, $fn_name, $e, keep: $keep, slow: $slow, args: $($args)*);
        }
        cross_tests!($NETWORK, $STORAGE, $BLOCK, [ $($STATES)* ], $fn_name, $e, keep: $keep, slow: $slow, args: $($args)*);
    };
    // catchall for empty state list (base case)
    ($NETWORK:tt, $STORAGE:tt, $BLOCK:tt, [  ], $fn_name:ident, $e:expr, keep: $keep:tt, slow: $slow:tt, args: $($args:tt)*) => {
    };
    // base reduction
    // NOTE: unclear why `tt` is needed instead of `ty`
    ($NETWORK:tt, $STORAGE:tt, $BLOCK:tt, $STATE:tt, $fn_name:ident, $e:expr, keep: $keep:tt, slow: false, args: $($args:tt)*) => {
        type TestType = $crate::TestDescription< $NETWORK<hotshot::types::Message< $STATE, hotshot_types::traits::signature_key::ed25519::Ed25519Pub >, hotshot_types::traits::signature_key::ed25519::Ed25519Pub>,
        $STORAGE<$STATE >,
        $STATE
            >;
        cross_test!(TestType, $fn_name, $e, keep: $keep, slow: false, args: $($args)*);
    };
    // base reduction
    // NOTE: unclear why `tt` is needed instead of `ty`
    ($NETWORK:tt, $STORAGE:tt, $BLOCK:tt, $STATE:tt, $fn_name:ident, $e:expr, keep: $keep:tt, slow: true, args: $($args:tt)*) => {
        #[cfg(feature = "slow-tests")]
        type TestType = $crate::TestDescription< $NETWORK<hotshot::types::Message< $STATE, hotshot_types::traits::signature_key::ed25519::Ed25519Pub >, hotshot_types::traits::signature_key::ed25519::Ed25519Pub>,
        $STORAGE< $STATE >,
        $STATE
            >;

        cross_test!(TestType, $fn_name, $e, keep: $keep, slow: true, args: $($args)*);
    };
}

/// Macro to generate tests for all types based on a description
/// Arguments:
/// - $fn_name: a identifier for the outermost test module
/// - $expr: a TestDescription for the test
/// - $keep:
///   - true is a noop
///   - false forces test to be ignored
#[macro_export]
macro_rules! cross_all_types {
    ($fn_name:ident, $e:expr, keep: $keep:tt, slow: $slow:tt) => {
        #[cfg(test)]
        #[macro_use]
        pub mod $fn_name {
            use $crate::*;

            cross_tests!(
                [ MemoryNetwork ],
                [ MemoryStorage ],
                [ DEntryBlock  ],
                [ DEntryState ],
                $fn_name,
                $e,
                keep: $keep,
                slow: $slow,
                args:
                );
        }
    };
}

/// Macro to generate property-based tests for all types based on a description
/// Arguments:
/// - $fn_name: a identifier for the outermost test module
/// - $expr: a TestDescription for the test
/// - $keep:
///   - true is a noop
///   - false forces test to be ignored
/// - $args: list of arguments to fuzz over. The syntax of these must match
///          function arguments in the same style as
///          <https://docs.rs/proptest/latest/proptest/macro.proptest.html>
///          these arguments are available for usage in $expr
#[macro_export]
macro_rules! cross_all_types_proptest {
    ($fn_name:ident, $e:expr, keep: $keep:tt, slow: $slow:tt, args: $($args:tt)+) => {
        #[cfg(test)]
        #[macro_use]
        pub mod $fn_name {
            use $crate::*;

            cross_tests!(
                [ MemoryNetwork Libp2pNetwork ],
                [ MemoryStorage ], // AtomicStorage
                [ DEntryBlock  ],
                [ DEntryState ],
                $fn_name,
                $e,
                keep: $keep,
                slow: $slow,
                args: $($args)+
                );
        }
    };
}<|MERGE_RESOLUTION|>--- conflicted
+++ resolved
@@ -15,20 +15,14 @@
     ConsensusRoundError, Round, RoundPostSafetyCheck, RoundResult, RoundSetup, TestLauncher,
     TestRunner,
 };
-<<<<<<< HEAD
-use hotshot_types::traits::{
-    network::TestableNetworkingImplementation,
-    signature_key::ed25519::Ed25519Pub,
-    state::{TestableBlock, TestableState},
-    storage::TestableStorage,
-=======
 use hotshot_types::{
     traits::{
-        network::TestableNetworkingImplementation, signature_key::ed25519::Ed25519Pub,
-        state::TestableState, storage::TestableStorage,
+        network::TestableNetworkingImplementation,
+        signature_key::ed25519::Ed25519Pub,
+        state::{TestableBlock, TestableState},
+        storage::TestableStorage,
     },
     HotShotConfig,
->>>>>>> 7b9ed320
 };
 use hotshot_utils::test_util::{setup_backtrace, setup_logging};
 use snafu::Snafu;
