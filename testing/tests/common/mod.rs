--- conflicted
+++ resolved
@@ -6,7 +6,6 @@
 use futures::{future::LocalBoxFuture, FutureExt};
 use hotshot::{
     traits::{
-<<<<<<< HEAD
         dummy::DummyState,
         election::{
             static_committee::{StaticCommittee, StaticElectionConfig, StaticVoteToken},
@@ -14,11 +13,6 @@
         },
         implementations::{MemoryNetwork, MemoryStorage},
         NetworkReliability, NetworkingImplementation,
-=======
-        election::vrf::{VRFPubKey, VrfImpl},
-        implementations::{Libp2pNetwork, MemoryNetwork, MemoryStorage},
-        Block, NetworkReliability, NetworkingImplementation, State,
->>>>>>> 7884fd82
     },
     types::ed25519::Ed25519Pub,
     HotShotError,
@@ -30,7 +24,6 @@
 use hotshot_types::{
     data::ViewNumber,
     traits::{
-<<<<<<< HEAD
         block_contents::dummy::{DummyBlock, DummyTransaction},
         election::Election,
         network::TestableNetworkingImplementation,
@@ -49,15 +42,6 @@
     },
     vrf::blsvrf::BLSVRFScheme,
 };
-=======
-        election::Election, node_implementation::TestableNodeImplementation,
-        signature_key::ed25519::Ed25519Pub,
-    },
-    HotShotConfig,
-};
-use hotshot_utils::test_util::{setup_backtrace, setup_logging};
-use jf_primitives::{signatures::BLSSignatureScheme, vrf::blsvrf::BLSVRFScheme};
->>>>>>> 7884fd82
 use snafu::Snafu;
 use std::{collections::HashSet, num::NonZeroUsize, sync::Arc, time::Duration};
 use tracing::{error, info};
@@ -125,7 +109,6 @@
     pub propose_max_round_time: Duration,
 }
 
-<<<<<<< HEAD
 pub struct DetailedTestDescriptionBuilder<TYPES: NodeTypes, I: TestableNodeImplementation<TYPES>>
 where
     TYPES::BlockType: TestableBlock,
@@ -134,9 +117,6 @@
     I::Networking: TestableNetworkingImplementation<TYPES>,
     I::Storage: TestableStorage<TYPES>,
 {
-=======
-pub struct DetailedTestDescriptionBuilder<I: TestableNodeImplementation> {
->>>>>>> 7884fd82
     pub general_info: GeneralTestDescriptionBuilder,
 
     /// list of rounds
@@ -146,7 +126,6 @@
     pub gen_runner: GenRunner<TYPES, I>,
 }
 
-<<<<<<< HEAD
 impl<TYPES: NodeTypes, I: TestableNodeImplementation<TYPES>> TestDescription<TYPES, I>
 where
     TYPES::BlockType: TestableBlock,
@@ -157,16 +136,10 @@
 {
     /// default implementation of generate runner
     pub fn gen_runner(&self) -> TestRunner<TYPES, I> {
-=======
-impl<I: TestableNodeImplementation> TestDescription<I> {
-    /// default implementation of generate runner
-    pub fn gen_runner(&self) -> TestRunner<I> {
->>>>>>> 7884fd82
         let launcher = TestLauncher::new(
             self.total_nodes,
             self.num_bootstrap_nodes,
             self.min_transactions,
-<<<<<<< HEAD
             I::Election::default_election_config(self.total_nodes as u64),
         );
         // modify runner to recognize timing params
@@ -179,24 +152,6 @@
                 a.propose_min_round_time = self.timing_config.propose_min_round_time;
                 a.propose_max_round_time = self.timing_config.propose_max_round_time;
             };
-=======
-            <I::Election as Election<I::SignatureKey, ViewNumber>>::default_election_config(
-                self.total_nodes as u64,
-            ),
-        );
-        // modify runner to recognize timing params
-        let set_timing_params = |a: &mut HotShotConfig<
-            I::SignatureKey,
-            <I::Election as Election<_, _>>::ElectionConfigType,
-        >| {
-            a.next_view_timeout = self.timing_config.next_view_timeout;
-            a.timeout_ratio = self.timing_config.timeout_ratio;
-            a.round_start_delay = self.timing_config.round_start_delay;
-            a.start_delay = self.timing_config.start_delay;
-            a.propose_min_round_time = self.timing_config.propose_min_round_time;
-            a.propose_max_round_time = self.timing_config.propose_max_round_time;
-        };
->>>>>>> 7884fd82
 
         // create runner from launcher
         launcher
@@ -238,7 +193,6 @@
 }
 
 impl GeneralTestDescriptionBuilder {
-<<<<<<< HEAD
     pub fn build<TYPES: NodeTypes, I: TestableNodeImplementation<TYPES>>(
         self,
     ) -> TestDescription<TYPES, I>
@@ -249,9 +203,6 @@
         I::Networking: TestableNetworkingImplementation<TYPES>,
         I::Storage: TestableStorage<TYPES>,
     {
-=======
-    pub fn build<I: TestableNodeImplementation>(self) -> TestDescription<I> {
->>>>>>> 7884fd82
         DetailedTestDescriptionBuilder {
             general_info: self,
             rounds: None,
@@ -261,7 +212,6 @@
     }
 }
 
-<<<<<<< HEAD
 impl<TYPES: NodeTypes, I: TestableNodeImplementation<TYPES>>
     DetailedTestDescriptionBuilder<TYPES, I>
 where
@@ -272,10 +222,6 @@
     I::Storage: TestableStorage<TYPES>,
 {
     pub fn build(self) -> TestDescription<TYPES, I> {
-=======
-impl<I: TestableNodeImplementation> DetailedTestDescriptionBuilder<I> {
-    pub fn build(self) -> TestDescription<I> {
->>>>>>> 7884fd82
         let timing_config = TimingData {
             next_view_timeout: self.general_info.next_view_timeout,
             timeout_ratio: self.general_info.timeout_ratio,
@@ -307,7 +253,6 @@
 }
 
 /// Description of a test. Contains all metadata necessary to execute test
-<<<<<<< HEAD
 pub struct TestDescription<TYPES: NodeTypes, I: TestableNodeImplementation<TYPES>>
 where
     TYPES::BlockType: TestableBlock,
@@ -316,9 +261,6 @@
     I::Networking: TestableNetworkingImplementation<TYPES>,
     I::Storage: TestableStorage<TYPES>,
 {
-=======
-pub struct TestDescription<I: TestableNodeImplementation> {
->>>>>>> 7884fd82
     /// TODO unneeded (should be sufficient to have gen runner)
     /// the ronds to run for the test
     pub rounds: Vec<Round<TYPES, I>>,
@@ -347,12 +289,8 @@
 }
 
 /// type alias for generating a [`TestRunner`]
-<<<<<<< HEAD
 pub type GenRunner<TYPES, I> =
     Option<Arc<dyn Fn(&TestDescription<TYPES, I>) -> TestRunner<TYPES, I>>>;
-=======
-pub type GenRunner<I> = Option<Arc<dyn Fn(&TestDescription<I>) -> TestRunner<I>>>;
->>>>>>> 7884fd82
 
 /// type alias for doing setup for a consensus round
 pub type TestSetup<TYPES, TRANS, I> =
@@ -423,34 +361,11 @@
     StaticCommittee<StaticCommitteeTestTypes>,
 >;
 
-<<<<<<< HEAD
 /// type alias for the test runner type
 pub type AppliedTestRunner<TYPES, ELECTION> =
     TestRunner<TYPES, AppliedTestNodeImpl<TYPES, ELECTION>>;
 pub type AppliedTestNodeImpl<TYPES, ELECTION> =
     TestNodeImpl<TYPES, MemoryNetwork<TYPES>, MemoryStorage<TYPES>, ELECTION>;
-=======
-/// type alias for the typical network we use
-pub type TestNetwork = MemoryNetwork<
-    Message<DEntryState, VRFPubKey<BLSSignatureScheme<Param381>>>,
-    VRFPubKey<BLSSignatureScheme<Param381>>,
->;
-/// type alias for in memory storage we use
-pub type TestStorage = MemoryStorage<DEntryState>;
-/// type alias for the test transaction type
-pub type TestTransaction = <DEntryBlock as Block>::Transaction;
-/// type alias for the test runner type
-pub type AppliedTestRunner = TestRunner<AppliedTestNodeImpl>;
-/// type alias for the result of a test round
-pub type TestRoundResult = RoundResult<DEntryState>;
-pub type AppliedTestNodeImpl = TestNodeImpl<
-    DEntryState,
-    TestStorage,
-    TestNetwork,
-    VRFPubKey<BLSSignatureScheme<Param381>>,
-    VrfImpl<DEntryState, BLSSignatureScheme<Param381>, BLSVRFScheme<Param381>, Hasher, Param381>,
->;
->>>>>>> 7884fd82
 
 // FIXME THIS is why we need to split up metadat and anonymous functions
 impl Default for GeneralTestDescriptionBuilder {
@@ -482,7 +397,6 @@
 /// * `shut_down_ids`: vector of ids to shut down each round
 /// * `submitter_ids`: vector of ids to submit txns to each round
 /// * `num_rounds`: total number of rounds to generate
-<<<<<<< HEAD
 pub fn default_submitter_id_to_round<TYPES, I: TestableNodeImplementation<TYPES>>(
     mut shut_down_ids: Vec<HashSet<u64>>,
     submitter_ids: Vec<Vec<u64>>,
@@ -496,17 +410,6 @@
     I::Networking: TestableNetworkingImplementation<TYPES>,
     I::Storage: TestableStorage<TYPES>,
 {
-=======
-pub fn default_submitter_id_to_round<
-    I: TestableNodeImplementation, // NETWORK: NetworkingImplementation<Message<STATE, Ed25519Pub>, Ed25519Pub> + Clone + 'static,
-                                   // STORAGE: Storage<STATE> + 'static,
-                                   // STATE: TestableState + 'static,
->(
-    mut shut_down_ids: Vec<HashSet<u64>>,
-    submitter_ids: Vec<Vec<u64>>,
-    num_rounds: u64,
-) -> TestSetup<I> {
->>>>>>> 7884fd82
     // make sure the lengths match so zip doesn't spit out none
     if shut_down_ids.len() < submitter_ids.len() {
         shut_down_ids.append(&mut vec![
@@ -554,7 +457,6 @@
 /// * `shut_down_ids`: vec of ids to shut down each round
 /// * `txns_per_round`: number of transactions to submit each round
 /// * `num_rounds`: number of rounds
-<<<<<<< HEAD
 pub fn default_randomized_ids_to_round<TYPES: NodeTypes, I: TestableNodeImplementation<TYPES>>(
     shut_down_ids: Vec<HashSet<u64>>,
     num_rounds: u64,
@@ -568,18 +470,6 @@
     I::Storage: TestableStorage<TYPES>,
 {
     let mut rounds: TestSetup<TYPES, TYPES::Transaction, I> = Vec::new();
-=======
-pub fn default_randomized_ids_to_round<
-    I: TestableNodeImplementation, // NETWORK: NetworkingImplementation<Message<STATE, Ed25519Pub>, Ed25519Pub> + Clone + 'static,
-                                   // STORAGE: Storage<STATE> + 'static,
-                                   // STATE: TestableState + 'static,
->(
-    shut_down_ids: Vec<HashSet<u64>>,
-    num_rounds: u64,
-    txns_per_round: u64,
-) -> TestSetup<I> {
-    let mut rounds: TestSetup<I> = Vec::new();
->>>>>>> 7884fd82
 
     for round_idx in 0..num_rounds {
         let to_kill = shut_down_ids.get(round_idx as usize).cloned();
@@ -608,7 +498,6 @@
     rounds
 }
 
-<<<<<<< HEAD
 impl<TYPES: NodeTypes, I: TestableNodeImplementation<TYPES>>
     DetailedTestDescriptionBuilder<TYPES, I>
 where
@@ -617,15 +506,6 @@
     TYPES::SignatureKey: TestableSignatureKey,
     I::Networking: TestableNetworkingImplementation<TYPES>,
     I::Storage: TestableStorage<TYPES>,
-=======
-impl<
-        I: TestableNodeImplementation, // NETWORK: TestableNetworkingImplementation<Message<STATE, Ed25519Pub>, Ed25519Pub> + Clone + 'static,
-                                       // STORAGE: Storage<STATE> + 'static,
-                                       // STATE: TestableState + 'static,
-    > DetailedTestDescriptionBuilder<I>
-// where
-//     <STATE as State>::BlockType: TestableBlock,
->>>>>>> 7884fd82
 {
     /// create rounds of consensus based on the data in `self`
     pub fn default_populate_rounds(&self) -> Vec<Round<TYPES, I>> {
