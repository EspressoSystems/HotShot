--- conflicted
+++ resolved
@@ -119,7 +119,6 @@
     StaticCommittee<StaticCommitteeTestTypes, ValidatingLeaf<StaticCommitteeTestTypes>>,
 >;
 
-<<<<<<< HEAD
 impl NodeImplementation<VrfTestTypes> for StandardNodeImplType {
     type Storage = MemoryStorage<VrfTestTypes, ValidatingLeaf<VrfTestTypes>>;
     type Leaf = ValidatingLeaf<VrfTestTypes>;
@@ -146,25 +145,6 @@
         (ChannelMaps::new(start_view), None)
     }
 }
-=======
-// impl NodeImplementation<VrfTestTypes> for StandardNodeImplType {
-//     type Storage = MemoryStorage<VrfTestTypes, ValidatingLeaf<VrfTestTypes>>;
-//     type Leaf = ValidatingLeaf<VrfTestTypes>;
-//     type Exchanges = ValidatingExchanges<
-//         VrfTestTypes,
-//         Message<VrfTestTypes, Self>,
-//         QuorumExchange<
-//             VrfTestTypes,
-//             ValidatingLeaf<VrfTestTypes>,
-//             ValidatingProposal<VrfTestTypes, ValidatingLeaf<VrfTestTypes>>,
-//             VrfMembership,
-//             VrfCommunication,
-//             Message<VrfTestTypes, Self>,
-//         >,
-//     >;
-//     type ConsensusMessage = ValidatingMessage<VrfTestTypes, Self>;
-// }
->>>>>>> 9c01b721
 
 impl NodeImplementation<StaticCommitteeTestTypes> for StaticNodeImplType {
     type Storage =
