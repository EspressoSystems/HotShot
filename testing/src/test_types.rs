--- conflicted
+++ resolved
@@ -106,15 +106,6 @@
 //     VrfMembership,
 // >;
 
-/// type alias for comm channel using vrf
-pub type VrfCommunicationViewSync = MemoryCommChannel<
-    VrfTestTypes,
-    StandardNodeImplType,
-    ValidatingProposal<VrfTestTypes, ValidatingLeaf<VrfTestTypes>>,
-    ViewSyncVote<VrfTestTypes>,
-    VrfMembership,
->;
-
 /// type alias for static committee node
 #[derive(Clone, Debug, Deserialize, Serialize, Hash, Eq, PartialEq)]
 pub struct StaticNodeImplType {}
@@ -130,7 +121,6 @@
     StaticCommittee<StaticCommitteeTestTypes, ValidatingLeaf<StaticCommitteeTestTypes>>,
 >;
 
-<<<<<<< HEAD
 type StaticCommunicationViewSync = MemoryCommChannel<
     StaticCommitteeTestTypes,
     StaticNodeImplType,
@@ -139,40 +129,6 @@
     StaticCommittee<StaticCommitteeTestTypes, ValidatingLeaf<StaticCommitteeTestTypes>>,
 >;
 
-impl NodeImplementation<VrfTestTypes> for StandardNodeImplType {
-    type Storage = MemoryStorage<VrfTestTypes, ValidatingLeaf<VrfTestTypes>>;
-    type Leaf = ValidatingLeaf<VrfTestTypes>;
-    type Exchanges = ValidatingExchanges<
-        VrfTestTypes,
-        Message<VrfTestTypes, Self>,
-        QuorumExchange<
-            VrfTestTypes,
-            ValidatingLeaf<VrfTestTypes>,
-            ValidatingProposal<VrfTestTypes, ValidatingLeaf<VrfTestTypes>>,
-            VrfMembership,
-            VrfCommunication,
-            Message<VrfTestTypes, Self>,
-        >,
-        ViewSyncExchange<
-            VrfTestTypes,
-            ValidatingProposal<VrfTestTypes, ValidatingLeaf<VrfTestTypes>>,
-            VrfMembership,
-            VrfCommunicationViewSync,
-            Message<VrfTestTypes, Self>,
-        >,
-    >;
-    type ConsensusMessage = ValidatingMessage<VrfTestTypes, Self>;
-
-    fn new_channel_maps(
-        start_view: ViewNumber,
-    ) -> (
-        ChannelMaps<VrfTestTypes, Self>,
-        Option<ChannelMaps<VrfTestTypes, Self>>,
-    ) {
-        (ChannelMaps::new(start_view), None)
-    }
-}
-=======
 // impl NodeImplementation<VrfTestTypes> for StandardNodeImplType {
 //     type Storage = MemoryStorage<VrfTestTypes, ValidatingLeaf<VrfTestTypes>>;
 //     type Leaf = ValidatingLeaf<VrfTestTypes>;
@@ -190,7 +146,6 @@
 //     >;
 //     type ConsensusMessage = ValidatingMessage<VrfTestTypes, Self>;
 // }
->>>>>>> bced80a5
 
 impl NodeImplementation<StaticCommitteeTestTypes> for StaticNodeImplType {
     type Storage =
