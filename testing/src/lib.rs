//! Testing harness for the hotshot repository
//!
//! To build a test environment you can create a [`TestLauncher`] instance. This launcher can be configured to have a custom networking layer, initial state, etc.
//!
//! Calling `TestLauncher::launch()` will turn this launcher into a [`TestRunner`], which can be used to start and stop nodes, send transacstions, etc.
//!
//! Node that `TestLauncher::launch()` is only available if the given `NETWORK`, `STATE` and `STORAGE` are correct.

#![warn(missing_docs)]

mod impls;
mod launcher;
/// implementations of various networking models
pub mod network_reliability;

pub use self::{impls::TestElection, launcher::TestLauncher};

use futures::future::LocalBoxFuture;
use hotshot::{
    data::Leaf,
    traits::{
        election::StaticCommittee, implementations::Stateless, BlockContents,
        NetworkingImplementation, NodeImplementation, StateContents, Storage,
    },
    types::{HotShotHandle, Message},
    HotShot, HotShotConfig, HotShotError, H_256,
};
use hotshot_types::traits::{
    network::TestableNetworkingImplementation,
    signature_key::{
        ed25519::{Ed25519Priv, Ed25519Pub},
        SignatureKey,
    },
    state::TestableState,
};
use snafu::Snafu;
use std::{collections::HashMap, fmt, marker::PhantomData};
use tracing::{debug, error, info, warn};

/// Wrapper for a function that takes a `node_id` and returns an instance of `T`.
pub type Generator<T> = Box<dyn Fn(u64) -> T + 'static>;

/// For now we only support a size of [`H_256`]. This can be changed in the future.
pub const N: usize = H_256;

/// Result of running a round of consensus
#[derive(Debug)]
pub struct RoundResult<BLOCK: BlockContents + 'static, STATE> {
    /// Transactions that were submitted
    pub txns: Vec<BLOCK::Transaction>,
    /// Nodes that committed this round
    pub results: HashMap<u64, (Vec<STATE>, Vec<BLOCK>)>,
    /// Nodes that failed to commit this round
    pub failures: HashMap<u64, HotShotError>,
}

/// Type of function used for checking results after running a view of consensus
pub type RoundPostSafetyCheck<NETWORK, STORAGE, BLOCK, STATE> = Box<
    dyn FnOnce(
        &TestRunner<NETWORK, STORAGE, BLOCK, STATE>,
        RoundResult<BLOCK, STATE>,
    ) -> LocalBoxFuture<Result<(), ConsensusRoundError>>,
>;

/// Type of function used for configuring a round of consensus
pub type RoundSetup<NETWORK, STORAGE, BLOCK, STATE> = Box<
    dyn FnOnce(
        &mut TestRunner<NETWORK, STORAGE, BLOCK, STATE>,
    ) -> LocalBoxFuture<Vec<<BLOCK as BlockContents>::Transaction>>,
>;

/// Type of function used for checking safety before beginnning consensus
pub type RoundPreSafetyCheck<NETWORK, STORAGE, BLOCK, STATE> = Box<
    dyn FnOnce(
        &TestRunner<NETWORK, STORAGE, BLOCK, STATE>,
    ) -> LocalBoxFuture<Result<(), ConsensusRoundError>>,
>;

/// functions to run a round of consensus
/// the control flow is: (1) pre safety check, (2) setup round, (3) post safety check
pub struct Round<
    NETWORK: NetworkingImplementation<Message<STATE, Ed25519Pub>, Ed25519Pub> + Clone + 'static,
    STORAGE: Storage<STATE> + 'static,
    BLOCK: BlockContents + 'static,
    STATE: StateContents<Block = BLOCK> + TestableState + 'static,
> {
    /// Safety check before round is set up and run
    /// to ensure consistent state
    pub safety_check_post: Option<RoundPostSafetyCheck<NETWORK, STORAGE, BLOCK, STATE>>,

    /// Round set up
    pub setup_round: Option<RoundSetup<NETWORK, STORAGE, BLOCK, STATE>>,

    /// Safety check after round is complete
    pub safety_check_pre: Option<RoundPreSafetyCheck<NETWORK, STORAGE, BLOCK, STATE>>,
}

impl<
        NETWORK: NetworkingImplementation<Message<STATE, Ed25519Pub>, Ed25519Pub> + Clone + 'static,
        STORAGE: Storage<STATE> + 'static,
        BLOCK: BlockContents + 'static,
        STATE: StateContents<Block = BLOCK> + TestableState + 'static,
    > Default for Round<NETWORK, STORAGE, BLOCK, STATE>
{
    fn default() -> Self {
        Self {
            safety_check_post: None,
            setup_round: None,
            safety_check_pre: None,
        }
    }
}

/// The runner of a test network
/// spin up and down nodes, execute rounds
pub struct TestRunner<
    NETWORK: NetworkingImplementation<Message<STATE, Ed25519Pub>, Ed25519Pub> + Clone + 'static,
    STORAGE: Storage<STATE> + 'static,
    BLOCK: BlockContents + 'static,
    STATE: StateContents<Block = BLOCK> + TestableState + 'static,
> {
    network_generator: Generator<NETWORK>,
    storage_generator: Generator<STORAGE>,
    default_node_config: HotShotConfig<Ed25519Pub>,
    nodes: Vec<Node<NETWORK, STORAGE, BLOCK, STATE>>,
    next_node_id: u64,
    rounds: Vec<Round<NETWORK, STORAGE, BLOCK, STATE>>,
}

#[allow(dead_code)]
struct Node<
    NETWORK: NetworkingImplementation<Message<STATE, Ed25519Pub>, Ed25519Pub> + Clone + 'static,
    STORAGE: Storage<STATE> + 'static,
    BLOCK: BlockContents + 'static,
    STATE: StateContents<Block = BLOCK> + TestableState + 'static,
> {
    pub node_id: u64,
    pub handle: HotShotHandle<TestNodeImpl<NETWORK, STORAGE, BLOCK, STATE>>,
}

impl<
        NETWORK: NetworkingImplementation<Message<STATE, Ed25519Pub>, Ed25519Pub> + Clone + 'static,
        STORAGE: Storage<STATE> + 'static,
        BLOCK: BlockContents,
        STATE: StateContents<Block = BLOCK> + TestableState + 'static,
    > TestRunner<NETWORK, STORAGE, BLOCK, STATE>
{
    pub(self) fn new(launcher: TestLauncher<NETWORK, STORAGE, BLOCK, STATE>) -> Self {
        Self {
            network_generator: launcher.network,
            storage_generator: launcher.storage,
            default_node_config: launcher.config,
            nodes: Vec::new(),
            next_node_id: 0,
            rounds: vec![],
        }
    }

    /// default setup for round
    pub fn default_before_round(_runner: &mut Self) -> Vec<BLOCK::Transaction> {
        Vec::new()
    }
    /// default safety check
    pub fn default_safety_check(_runner: &Self, _results: RoundResult<BLOCK, STATE>) {}

    /// Add `count` nodes to the network. These will be spawned with the default node config and state
    pub async fn add_nodes(&mut self, count: usize) -> Vec<u64> {
        let mut results = vec![];
        for _ in 0..count {
            let node_id = self.next_node_id;
            let network = (self.network_generator)(node_id);
            let storage = (self.storage_generator)(node_id);
            let config = self.default_node_config.clone();
            let node_id = self.add_node_with_config(network, storage, config).await;
            results.push(node_id);
        }

        results
    }

    /// replace round list
    #[allow(clippy::type_complexity)]
    pub fn with_rounds(&mut self, rounds: Vec<Round<NETWORK, STORAGE, BLOCK, STATE>>) {
        self.rounds = rounds;
        // we call pop, so reverse the array such that first element is on top
        self.rounds.reverse();
    }

    /// Get the next node id that would be used for `add_node_with_config`
    pub fn next_node_id(&self) -> u64 {
        self.next_node_id
    }

    /// Add a node with the given config. This can be used to fine tweak the settings of this particular node. The internal `next_node_id` will be incremented after calling this function.
    ///
    /// For a simpler way to add nodes to this runner, see `add_nodes`
    pub async fn add_node_with_config(
        &mut self,
        network: NETWORK,
        storage: STORAGE,
        config: HotShotConfig<Ed25519Pub>,
    ) -> u64 {
        let node_id = self.next_node_id;
        self.next_node_id += 1;

        let known_nodes = config.known_nodes.clone();
        let private_key = Ed25519Priv::generated_from_seed_indexed([0_u8; 32], node_id);
        let public_key = Ed25519Pub::from_private(&private_key);
        let handle = HotShot::init(
            known_nodes.clone(),
            public_key,
            private_key,
            node_id,
            config,
            network,
            storage,
            Stateless::default(),
            StaticCommittee::new(known_nodes),
        )
        .await
        .expect("Could not init hotshot");
        self.nodes.push(Node { handle, node_id });
        node_id
    }

    /// Iterate over the [`HotShotHandle`] nodes in this runner.
    pub fn nodes(
        &self,
    ) -> impl Iterator<Item = &HotShotHandle<TestNodeImpl<NETWORK, STORAGE, BLOCK, STATE>>> + '_
    {
        self.nodes.iter().map(|node| &node.handle)
    }

    /// repeatedly executes consensus until either:
    /// * `self.fail_threshold` rounds fail
    /// * `self.num_succeeds` rounds are successful
    /// (for a definition of success defined by safety checks)
    pub async fn execute_rounds(
        &mut self,
        num_success: u64,
        fail_threshold: u64,
    ) -> Result<(), ConsensusTestError> {
        let mut num_fails = 0;
        for i in 0..(num_success + fail_threshold) {
            if let Err(e) = self.execute_round().await {
                num_fails += 1;
                error!("failed {:?} round of consensus with error: {:?}", i, e);
                if num_fails > fail_threshold {
                    error!("returning error");
                    return Err(ConsensusTestError::TooManyFailures);
                }
            }
        }
        Ok(())
    }

    /// Execute a single round of consensus
    /// This consists of the following steps:
    /// - checking the state of the hotshot
    /// - setting up the round (ex: submitting txns) or spinning up or down nodes
    /// - checking safety conditions to ensure that the round executed as expected
    pub async fn execute_round(&mut self) -> Result<(), ConsensusRoundError> {
        if let Some(round) = self.rounds.pop() {
            if let Some(safety_check_pre) = round.safety_check_pre {
                safety_check_pre(self).await?;
            }

            let txns = if let Some(setup_fn) = round.setup_round {
                setup_fn(self).await
            } else {
                vec![]
            };
            let results = self.run_one_round(txns).await;
            if let Option::Some(safety_check_post) = round.safety_check_post {
                safety_check_post(self, results).await?;
            }
        }
        Ok(())
    }

    /// Internal function that unpauses hotshots and waits for round to complete,
    /// returns a `RoundResult` upon successful completion, indicating what (if anything) was
    /// committed
    async fn run_one_round(&mut self, txns: Vec<BLOCK::Transaction>) -> RoundResult<BLOCK, STATE> {
        let mut results = HashMap::new();

        info!("EXECUTOR: running one round");
        for handle in self.nodes() {
            handle.start_one_round().await;
        }
        info!("EXECUTOR: done running one round");
        let mut failures = HashMap::new();
        for node in &mut self.nodes {
            let result = node.handle.collect_round_events().await;
            info!(
                "EXECUTOR: collected node {:?} results: {:?}",
                node.node_id.clone(),
                result
            );
            match result {
                Ok((state, block)) => {
                    results.insert(node.node_id, (state, block));
                }
                Err(e) => {
                    failures.insert(node.node_id, e);
                }
            }
        }
        info!("All nodes reached decision");
        if !failures.is_empty() {
            error!(
                "Some failures this round. Failing nodes: {:?}. Successful nodes: {:?}",
                failures, results
            );
        }
        RoundResult {
            txns,
            results,
            failures,
        }
    }

    /// Gracefully shut down this system
    pub async fn shutdown_all(self) {
        for node in self.nodes {
            node.handle.shut_down().await;
        }
        debug!("All nodes should be shut down now.");
    }

    /// In-place shut down an individual node with id `node_id`
    /// # Errors
    /// returns [`ConsensusRoundError::NoSuchNode`] if the node idx is either
    /// - already shut down
    /// - does not exist
    pub async fn shutdown(&mut self, node_id: u64) -> Result<(), ConsensusRoundError> {
        let maybe_idx = self.nodes.iter().position(|n| n.node_id == node_id);
        if let Some(idx) = maybe_idx {
            let node = self.nodes.remove(idx);
            node.handle.shut_down().await;
            Ok(())
        } else {
            Err(ConsensusRoundError::NoSuchNode {
                node_ids: self.ids(),
                requested_id: node_id,
            })
        }
    }

    /// returns the requested handle specified by `id` if it exists
    /// else returns `None`
    pub fn get_handle(
        &self,
        id: u64,
    ) -> Option<HotShotHandle<TestNodeImpl<NETWORK, STORAGE, BLOCK, STATE>>> {
        self.nodes.iter().find_map(|node| {
            if node.node_id == id {
                Some(node.handle.clone())
            } else {
                None
            }
        })
    }

    /// return curent node ids
    pub fn ids(&self) -> Vec<u64> {
        self.nodes.iter().map(|n| n.node_id).collect()
    }
}

<<<<<<< HEAD
impl<
        NETWORK: TestableNetworkingImplementation<Message<STATE, Ed25519Pub>, Ed25519Pub> + Clone + 'static,
        STORAGE: Storage<STATE> + 'static,
        BLOCK: BlockContents + 'static,
        STATE: StateContents<Block = BLOCK> + TestableState + 'static,
    > TestRunner<NETWORK, STORAGE, BLOCK, STATE>
=======
impl<NETWORK, STORAGE, BLOCK, STATE> TestRunner<NETWORK, STORAGE, BLOCK, STATE>
where
    NETWORK: TestableNetworkingImplementation<
            Message<BLOCK, BLOCK::Transaction, STATE, Ed25519Pub, N>,
            Ed25519Pub,
        > + Clone
        + 'static,
    STORAGE: Storage<BLOCK, STATE, N> + 'static,
    BLOCK: BlockContents<N> + 'static,
    STATE: State<N, Block = BLOCK> + TestableState<N> + 'static,
>>>>>>> 3e66869d
{
    /// Will validate that all nodes are on exactly the same state.
    pub async fn validate_node_states(&self) {
        let mut leaves = Vec::<Leaf<STATE>>::new();
        for node in self.nodes.iter() {
            let decide_leaf = node.handle.get_decided_leaf().await;
            leaves.push(decide_leaf);
        }

        let (first_leaf, remaining) = leaves.split_first().unwrap();
        // Hack, needs to be fixed: https://github.com/EspressoSystems/HotShot/issues/295
        // Sometimes 1 of the nodes is not in sync with the rest
        // For now we simply check if n-2 nodes match the first node
        let mut mismatch_count = 0;

        for (idx, leaf) in remaining.iter().enumerate() {
            if first_leaf != leaf {
                eprintln!("Leaf dump for {:?}", idx);
                eprintln!("\texpected: {:#?}", first_leaf);
                eprintln!("\tgot:      {:#?}", remaining);
                eprintln!("Node {} storage state does not match the first node", idx);
                mismatch_count += 1;
            }
        }

        if mismatch_count == 0 {
            info!("All nodes are on the same decided leaf.");
            return;
        } else if mismatch_count == 1 {
            // Hack, needs to be fixed: https://github.com/EspressoSystems/HotShot/issues/295
            warn!("One node mismatch, but accepting this anyway.");
            return;
        } else if mismatch_count == self.nodes.len() - 1 {
            // It's probably the first node that is out of sync, check the `remaining` nodes for equality
            let mut all_other_nodes_match = true;

            // not stable yet: https://github.com/rust-lang/rust/issues/75027
            // for [left, right] in remaining.array_windows::<2>() {
            for slice in remaining.windows(2) {
                let (left, right) = if let [left, right] = slice {
                    (left, right)
                } else {
                    unimplemented!()
                };
                if left == right {
                    all_other_nodes_match = false;
                }
            }

            if all_other_nodes_match {
                warn!("One node mismatch, but accepting this anyway");
                return;
            }
        }

        // We tried to recover from n-1 nodes not match, but failed
        // The `eprintln` above will be shown in the output, so we can simply panic
        panic!("Node states do not match");
    }
}

// FIXME make these return some sort of generic error.
// corresponding issue: <https://github.com/EspressoSystems/hotshot/issues/181>
impl<
        NETWORK: NetworkingImplementation<Message<STATE, Ed25519Pub>, Ed25519Pub> + Clone + 'static,
        STORAGE: Storage<STATE> + 'static,
        BLOCK: BlockContents + 'static,
        STATE: StateContents<Block = BLOCK> + 'static + TestableState,
    > TestRunner<NETWORK, STORAGE, BLOCK, STATE>
{
    /// Add a random transaction to this runner.
    pub async fn add_random_transaction(&self, node_id: Option<usize>) -> BLOCK::Transaction {
        if self.nodes.is_empty() {
            panic!("Tried to add transaction, but no nodes have been added!");
        }

        use rand::{seq::IteratorRandom, thread_rng};
        let mut rng = thread_rng();

        // we're assuming all nodes have the same state.
        // If they don't match, this is probably fine since
        // it should be caught by an assertion (and the txn will be rejected anyway)
        let state = self.nodes[0].handle.get_state().await;

        let txn = <STATE as TestableState>::create_random_transaction(&state);

        let node = if let Some(node_id) = node_id {
            self.nodes.get(node_id).unwrap()
        } else {
            // find a random handle to send this transaction from
            self.nodes.iter().choose(&mut rng).unwrap()
        };

        node.handle
            .submit_transaction(txn.clone())
            .await
            .expect("Could not send transaction");
        txn
    }

    /// add `n` transactions
    /// TODO error handling to make sure entire set of transactions can be processed
    pub async fn add_random_transactions(&self, n: usize) -> Option<Vec<BLOCK::Transaction>> {
        let mut result = Vec::new();
        for _ in 0..n {
            result.push(self.add_random_transaction(None).await);
        }
        Some(result)
    }
}

#[derive(Debug, Snafu)]
/// Error that is returned from [`TestRunner`] with methods related to transactions
pub enum TransactionError {
    /// There are no valid nodes online
    NoNodes,
    /// There are no valid balances available
    NoValidBalance,
    /// FIXME remove this entirely
    /// The requested node does not exist
    InvalidNode,
}

/// Overarchign errors encountered
/// when trying to reach consensus
#[derive(Debug, Snafu)]
#[snafu(visibility(pub))]
pub enum ConsensusRoundError {
    /// Safety condition failed
    SafetyFailed {
        /// description of error
        description: String,
    },
    /// No node exists
    NoSuchNode {
        /// the existing nodes
        node_ids: Vec<u64>,
        /// the node requested
        requested_id: u64,
    },

    /// View times out with any node as the leader.
    TimedOutWithoutAnyLeader,

    /// replicas timed out
    ReplicasTimedOut,

    /// States after a round of consensus is inconsistent.
    InconsistentAfterTxn,

    /// Unable to submit valid transaction
    TransactionError {
        /// source of error
        source: TransactionError,
    },
}

/// An overarching consensus test failure
#[derive(Debug, Snafu)]
#[snafu(visibility(pub))]
pub enum ConsensusTestError {
    /// Too many nodes failed
    TooManyFailures,
}

/// An implementation to make the trio `NETWORK`, `STORAGE` and `STATE` implement [`NodeImplementation`]
#[derive(Clone)]
pub struct TestNodeImpl<NETWORK, STORAGE, BLOCK, STATE> {
    network: PhantomData<NETWORK>,
    storage: PhantomData<STORAGE>,
    state: PhantomData<STATE>,
    block: PhantomData<BLOCK>,
}

impl<
        NETWORK: NetworkingImplementation<Message<STATE, Ed25519Pub>, Ed25519Pub> + Clone + 'static,
        STORAGE: Storage<STATE> + 'static,
        BLOCK: BlockContents + 'static,
        STATE: StateContents<Block = BLOCK> + TestableState + 'static,
    > NodeImplementation for TestNodeImpl<NETWORK, STORAGE, BLOCK, STATE>
{
    type State = STATE;
    type Storage = STORAGE;
    type Networking = NETWORK;
    type StatefulHandler = Stateless<STATE::Block, STATE>;
    type Election = StaticCommittee<STATE>;
    type SignatureKey = Ed25519Pub;
}

impl<NETWORK, STORAGE, BLOCK, STATE> fmt::Debug for TestNodeImpl<NETWORK, STORAGE, BLOCK, STATE> {
    fn fmt(&self, fmt: &mut fmt::Formatter) -> fmt::Result {
        fmt.debug_struct("TestNodeImpl")
            .field("network", &std::any::type_name::<NETWORK>())
            .field("storage", &std::any::type_name::<STORAGE>())
            .field("block", &std::any::type_name::<BLOCK>())
            .field("state", &std::any::type_name::<STATE>())
            .finish_non_exhaustive()
    }
}<|MERGE_RESOLUTION|>--- conflicted
+++ resolved
@@ -31,7 +31,7 @@
         ed25519::{Ed25519Priv, Ed25519Pub},
         SignatureKey,
     },
-    state::TestableState,
+    state::{TestableBlock, TestableState},
 };
 use snafu::Snafu;
 use std::{collections::HashMap, fmt, marker::PhantomData};
@@ -45,34 +45,37 @@
 
 /// Result of running a round of consensus
 #[derive(Debug)]
-pub struct RoundResult<BLOCK: BlockContents + 'static, STATE> {
+// TODO do we need static here
+pub struct RoundResult<STATE: StateContents + 'static> {
     /// Transactions that were submitted
-    pub txns: Vec<BLOCK::Transaction>,
+    pub txns: Vec<<<STATE as StateContents>::Block as BlockContents>::Transaction>,
     /// Nodes that committed this round
-    pub results: HashMap<u64, (Vec<STATE>, Vec<BLOCK>)>,
+    pub results: HashMap<u64, (Vec<STATE>, Vec<<STATE as StateContents>::Block>)>,
     /// Nodes that failed to commit this round
     pub failures: HashMap<u64, HotShotError>,
 }
 
 /// Type of function used for checking results after running a view of consensus
-pub type RoundPostSafetyCheck<NETWORK, STORAGE, BLOCK, STATE> = Box<
+pub type RoundPostSafetyCheck<NETWORK, STORAGE, STATE> = Box<
     dyn FnOnce(
-        &TestRunner<NETWORK, STORAGE, BLOCK, STATE>,
-        RoundResult<BLOCK, STATE>,
+        &TestRunner<NETWORK, STORAGE, STATE>,
+        RoundResult<STATE>,
     ) -> LocalBoxFuture<Result<(), ConsensusRoundError>>,
 >;
 
 /// Type of function used for configuring a round of consensus
-pub type RoundSetup<NETWORK, STORAGE, BLOCK, STATE> = Box<
+pub type RoundSetup<NETWORK, STORAGE, STATE: StateContents> = Box<
     dyn FnOnce(
-        &mut TestRunner<NETWORK, STORAGE, BLOCK, STATE>,
-    ) -> LocalBoxFuture<Vec<<BLOCK as BlockContents>::Transaction>>,
+        &mut TestRunner<NETWORK, STORAGE, STATE>,
+    ) -> LocalBoxFuture<
+        Vec<<<STATE as StateContents>::Block as BlockContents>::Transaction>,
+    >,
 >;
 
 /// Type of function used for checking safety before beginnning consensus
-pub type RoundPreSafetyCheck<NETWORK, STORAGE, BLOCK, STATE> = Box<
+pub type RoundPreSafetyCheck<NETWORK, STORAGE, STATE> = Box<
     dyn FnOnce(
-        &TestRunner<NETWORK, STORAGE, BLOCK, STATE>,
+        &TestRunner<NETWORK, STORAGE, STATE>,
     ) -> LocalBoxFuture<Result<(), ConsensusRoundError>>,
 >;
 
@@ -81,26 +84,28 @@
 pub struct Round<
     NETWORK: NetworkingImplementation<Message<STATE, Ed25519Pub>, Ed25519Pub> + Clone + 'static,
     STORAGE: Storage<STATE> + 'static,
-    BLOCK: BlockContents + 'static,
-    STATE: StateContents<Block = BLOCK> + TestableState + 'static,
-> {
+    STATE: TestableState + 'static,
+> where
+    <STATE as StateContents>::Block: TestableBlock,
+{
     /// Safety check before round is set up and run
     /// to ensure consistent state
-    pub safety_check_post: Option<RoundPostSafetyCheck<NETWORK, STORAGE, BLOCK, STATE>>,
+    pub safety_check_post: Option<RoundPostSafetyCheck<NETWORK, STORAGE, STATE>>,
 
     /// Round set up
-    pub setup_round: Option<RoundSetup<NETWORK, STORAGE, BLOCK, STATE>>,
+    pub setup_round: Option<RoundSetup<NETWORK, STORAGE, STATE>>,
 
     /// Safety check after round is complete
-    pub safety_check_pre: Option<RoundPreSafetyCheck<NETWORK, STORAGE, BLOCK, STATE>>,
+    pub safety_check_pre: Option<RoundPreSafetyCheck<NETWORK, STORAGE, STATE>>,
 }
 
 impl<
         NETWORK: NetworkingImplementation<Message<STATE, Ed25519Pub>, Ed25519Pub> + Clone + 'static,
         STORAGE: Storage<STATE> + 'static,
-        BLOCK: BlockContents + 'static,
-        STATE: StateContents<Block = BLOCK> + TestableState + 'static,
-    > Default for Round<NETWORK, STORAGE, BLOCK, STATE>
+        STATE: TestableState + 'static,
+    > Default for Round<NETWORK, STORAGE, STATE>
+where
+    <STATE as StateContents>::Block: TestableBlock,
 {
     fn default() -> Self {
         Self {
@@ -116,36 +121,41 @@
 pub struct TestRunner<
     NETWORK: NetworkingImplementation<Message<STATE, Ed25519Pub>, Ed25519Pub> + Clone + 'static,
     STORAGE: Storage<STATE> + 'static,
-    BLOCK: BlockContents + 'static,
-    STATE: StateContents<Block = BLOCK> + TestableState + 'static,
-> {
+    STATE: TestableState + 'static,
+> where
+    <STATE as StateContents>::Block: TestableBlock,
+{
     network_generator: Generator<NETWORK>,
     storage_generator: Generator<STORAGE>,
     default_node_config: HotShotConfig<Ed25519Pub>,
-    nodes: Vec<Node<NETWORK, STORAGE, BLOCK, STATE>>,
+    nodes: Vec<Node<NETWORK, STORAGE, STATE>>,
     next_node_id: u64,
-    rounds: Vec<Round<NETWORK, STORAGE, BLOCK, STATE>>,
+    rounds: Vec<Round<NETWORK, STORAGE, STATE>>,
 }
 
 #[allow(dead_code)]
 struct Node<
     NETWORK: NetworkingImplementation<Message<STATE, Ed25519Pub>, Ed25519Pub> + Clone + 'static,
     STORAGE: Storage<STATE> + 'static,
-    BLOCK: BlockContents + 'static,
-    STATE: StateContents<Block = BLOCK> + TestableState + 'static,
-> {
+    STATE: TestableState + 'static,
+> where
+    <STATE as StateContents>::Block: TestableBlock,
+{
     pub node_id: u64,
-    pub handle: HotShotHandle<TestNodeImpl<NETWORK, STORAGE, BLOCK, STATE>>,
+    pub handle: HotShotHandle<TestNodeImpl<NETWORK, STORAGE, STATE>>,
 }
 
 impl<
         NETWORK: NetworkingImplementation<Message<STATE, Ed25519Pub>, Ed25519Pub> + Clone + 'static,
         STORAGE: Storage<STATE> + 'static,
-        BLOCK: BlockContents,
-        STATE: StateContents<Block = BLOCK> + TestableState + 'static,
-    > TestRunner<NETWORK, STORAGE, BLOCK, STATE>
-{
-    pub(self) fn new(launcher: TestLauncher<NETWORK, STORAGE, BLOCK, STATE>) -> Self {
+        STATE: TestableState + 'static,
+    > TestRunner<NETWORK, STORAGE, STATE>
+where
+    <STATE as StateContents>::Block: TestableBlock,
+{
+    pub(self) fn new(
+        launcher: TestLauncher<NETWORK, STORAGE, <STATE as StateContents>::Block, STATE>,
+    ) -> Self {
         Self {
             network_generator: launcher.network,
             storage_generator: launcher.storage,
@@ -157,11 +167,13 @@
     }
 
     /// default setup for round
-    pub fn default_before_round(_runner: &mut Self) -> Vec<BLOCK::Transaction> {
+    pub fn default_before_round(
+        _runner: &mut Self,
+    ) -> Vec<<<STATE as StateContents>::Block as BlockContents>::Transaction> {
         Vec::new()
     }
     /// default safety check
-    pub fn default_safety_check(_runner: &Self, _results: RoundResult<BLOCK, STATE>) {}
+    pub fn default_safety_check(_runner: &Self, _results: RoundResult<STATE>) {}
 
     /// Add `count` nodes to the network. These will be spawned with the default node config and state
     pub async fn add_nodes(&mut self, count: usize) -> Vec<u64> {
@@ -180,7 +192,7 @@
 
     /// replace round list
     #[allow(clippy::type_complexity)]
-    pub fn with_rounds(&mut self, rounds: Vec<Round<NETWORK, STORAGE, BLOCK, STATE>>) {
+    pub fn with_rounds(&mut self, rounds: Vec<Round<NETWORK, STORAGE, STATE>>) {
         self.rounds = rounds;
         // we call pop, so reverse the array such that first element is on top
         self.rounds.reverse();
@@ -226,8 +238,7 @@
     /// Iterate over the [`HotShotHandle`] nodes in this runner.
     pub fn nodes(
         &self,
-    ) -> impl Iterator<Item = &HotShotHandle<TestNodeImpl<NETWORK, STORAGE, BLOCK, STATE>>> + '_
-    {
+    ) -> impl Iterator<Item = &HotShotHandle<TestNodeImpl<NETWORK, STORAGE, STATE>>> + '_ {
         self.nodes.iter().map(|node| &node.handle)
     }
 
@@ -281,7 +292,10 @@
     /// Internal function that unpauses hotshots and waits for round to complete,
     /// returns a `RoundResult` upon successful completion, indicating what (if anything) was
     /// committed
-    async fn run_one_round(&mut self, txns: Vec<BLOCK::Transaction>) -> RoundResult<BLOCK, STATE> {
+    async fn run_one_round(
+        &mut self,
+        txns: Vec<<<STATE as StateContents>::Block as BlockContents>::Transaction>,
+    ) -> RoundResult<STATE> {
         let mut results = HashMap::new();
 
         info!("EXECUTOR: running one round");
@@ -352,7 +366,7 @@
     pub fn get_handle(
         &self,
         id: u64,
-    ) -> Option<HotShotHandle<TestNodeImpl<NETWORK, STORAGE, BLOCK, STATE>>> {
+    ) -> Option<HotShotHandle<TestNodeImpl<NETWORK, STORAGE, STATE>>> {
         self.nodes.iter().find_map(|node| {
             if node.node_id == id {
                 Some(node.handle.clone())
@@ -368,25 +382,13 @@
     }
 }
 
-<<<<<<< HEAD
 impl<
         NETWORK: TestableNetworkingImplementation<Message<STATE, Ed25519Pub>, Ed25519Pub> + Clone + 'static,
         STORAGE: Storage<STATE> + 'static,
-        BLOCK: BlockContents + 'static,
-        STATE: StateContents<Block = BLOCK> + TestableState + 'static,
-    > TestRunner<NETWORK, STORAGE, BLOCK, STATE>
-=======
-impl<NETWORK, STORAGE, BLOCK, STATE> TestRunner<NETWORK, STORAGE, BLOCK, STATE>
+        STATE: TestableState + 'static,
+    > TestRunner<NETWORK, STORAGE, STATE>
 where
-    NETWORK: TestableNetworkingImplementation<
-            Message<BLOCK, BLOCK::Transaction, STATE, Ed25519Pub, N>,
-            Ed25519Pub,
-        > + Clone
-        + 'static,
-    STORAGE: Storage<BLOCK, STATE, N> + 'static,
-    BLOCK: BlockContents<N> + 'static,
-    STATE: State<N, Block = BLOCK> + TestableState<N> + 'static,
->>>>>>> 3e66869d
+    <STATE as StateContents>::Block: TestableBlock,
 {
     /// Will validate that all nodes are on exactly the same state.
     pub async fn validate_node_states(&self) {
@@ -453,12 +455,16 @@
 impl<
         NETWORK: NetworkingImplementation<Message<STATE, Ed25519Pub>, Ed25519Pub> + Clone + 'static,
         STORAGE: Storage<STATE> + 'static,
-        BLOCK: BlockContents + 'static,
-        STATE: StateContents<Block = BLOCK> + 'static + TestableState,
-    > TestRunner<NETWORK, STORAGE, BLOCK, STATE>
+        STATE: TestableState + 'static,
+    > TestRunner<NETWORK, STORAGE, STATE>
+where
+    <STATE as StateContents>::Block: TestableBlock,
 {
     /// Add a random transaction to this runner.
-    pub async fn add_random_transaction(&self, node_id: Option<usize>) -> BLOCK::Transaction {
+    pub async fn add_random_transaction(
+        &self,
+        node_id: Option<usize>,
+    ) -> <<STATE as StateContents>::Block as BlockContents>::Transaction {
         if self.nodes.is_empty() {
             panic!("Tried to add transaction, but no nodes have been added!");
         }
@@ -489,7 +495,10 @@
 
     /// add `n` transactions
     /// TODO error handling to make sure entire set of transactions can be processed
-    pub async fn add_random_transactions(&self, n: usize) -> Option<Vec<BLOCK::Transaction>> {
+    pub async fn add_random_transactions(
+        &self,
+        n: usize,
+    ) -> Option<Vec<<<STATE as StateContents>::Block as BlockContents>::Transaction>> {
         let mut result = Vec::new();
         for _ in 0..n {
             result.push(self.add_random_transaction(None).await);
@@ -554,19 +563,19 @@
 
 /// An implementation to make the trio `NETWORK`, `STORAGE` and `STATE` implement [`NodeImplementation`]
 #[derive(Clone)]
-pub struct TestNodeImpl<NETWORK, STORAGE, BLOCK, STATE> {
+pub struct TestNodeImpl<NETWORK, STORAGE, STATE> {
     network: PhantomData<NETWORK>,
     storage: PhantomData<STORAGE>,
     state: PhantomData<STATE>,
-    block: PhantomData<BLOCK>,
 }
 
 impl<
         NETWORK: NetworkingImplementation<Message<STATE, Ed25519Pub>, Ed25519Pub> + Clone + 'static,
         STORAGE: Storage<STATE> + 'static,
-        BLOCK: BlockContents + 'static,
-        STATE: StateContents<Block = BLOCK> + TestableState + 'static,
-    > NodeImplementation for TestNodeImpl<NETWORK, STORAGE, BLOCK, STATE>
+        STATE: TestableState + 'static,
+    > NodeImplementation for TestNodeImpl<NETWORK, STORAGE, STATE>
+where
+    <STATE as StateContents>::Block: TestableBlock,
 {
     type State = STATE;
     type Storage = STORAGE;
@@ -576,12 +585,11 @@
     type SignatureKey = Ed25519Pub;
 }
 
-impl<NETWORK, STORAGE, BLOCK, STATE> fmt::Debug for TestNodeImpl<NETWORK, STORAGE, BLOCK, STATE> {
+impl<NETWORK, STORAGE, STATE> fmt::Debug for TestNodeImpl<NETWORK, STORAGE, STATE> {
     fn fmt(&self, fmt: &mut fmt::Formatter) -> fmt::Result {
         fmt.debug_struct("TestNodeImpl")
             .field("network", &std::any::type_name::<NETWORK>())
             .field("storage", &std::any::type_name::<STORAGE>())
-            .field("block", &std::any::type_name::<BLOCK>())
             .field("state", &std::any::type_name::<STATE>())
             .finish_non_exhaustive()
     }
