//! Testing harness for the hotshot repository
//!
//! To build a test environment you can create a [`TestLauncher`] instance. This launcher can be configured to have a custom networking layer, initial state, etc.
//!
//! Calling `TestLauncher::launch()` will turn this launcher into a [`TestRunner`], which can be used to start and stop nodes, send transacstions, etc.
//!
//! Node that `TestLauncher::launch()` is only available if the given `NETWORK`, `STATE` and `STORAGE` are correct.

#![warn(missing_docs)]

mod impls;
mod launcher;
/// implementations of various networking models
pub mod network_reliability;

pub use self::{impls::TestElection, launcher::TestLauncher};

use futures::future::LocalBoxFuture;
use hotshot::{
    data::Leaf,
    traits::{
<<<<<<< HEAD
        election::static_committee::StaticCommittee, BlockContents, NetworkingImplementation,
        NodeImplementation, StateContents, Storage,
=======
        election::StaticCommittee, Block, NetworkingImplementation, NodeImplementation,
        State, Storage,
>>>>>>> f0c4826d
    },
    types::{HotShotHandle, Message},
    HotShot, HotShotError, HotShotInitializer, H_256,
};
use hotshot_types::{
    traits::{
        network::TestableNetworkingImplementation,
        signature_key::{
            ed25519::{Ed25519Priv, Ed25519Pub},
            SignatureKey,
        },
        state::{TestableBlock, TestableState},
    },
    HotShotConfig,
};
use snafu::Snafu;
use std::{collections::HashMap, fmt, marker::PhantomData};
use tracing::{debug, error, info, warn};

/// Wrapper for a function that takes a `node_id` and returns an instance of `T`.
pub type Generator<T> = Box<dyn Fn(u64) -> T + 'static>;

/// For now we only support a size of [`H_256`]. This can be changed in the future.
pub const N: usize = H_256;

/// Result of running a round of consensus
#[derive(Debug)]
// TODO do we need static here
pub struct RoundResult<STATE: State> {
    /// Transactions that were submitted
    pub txns: Vec<<<STATE as State>::BlockType as Block>::Transaction>,
    /// Nodes that committed this round
    pub results: HashMap<u64, (Vec<STATE>, Vec<<STATE as State>::BlockType>)>,
    /// Nodes that failed to commit this round
    pub failures: HashMap<u64, HotShotError>,
}

/// Type of function used for checking results after running a view of consensus
pub type RoundPostSafetyCheck<NETWORK, STORAGE, STATE> = Box<
    dyn FnOnce(
        &TestRunner<NETWORK, STORAGE, STATE>,
        RoundResult<STATE>,
    ) -> LocalBoxFuture<Result<(), ConsensusRoundError>>,
>;

/// Type of function used for configuring a round of consensus
pub type RoundSetup<NETWORK, STORAGE, STATE> = Box<
    dyn FnOnce(
        &mut TestRunner<NETWORK, STORAGE, STATE>,
    ) -> LocalBoxFuture<
        Vec<<<STATE as State>::BlockType as Block>::Transaction>,
    >,
>;

/// Type of function used for checking safety before beginnning consensus
pub type RoundPreSafetyCheck<NETWORK, STORAGE, STATE> = Box<
    dyn FnOnce(
        &TestRunner<NETWORK, STORAGE, STATE>,
    ) -> LocalBoxFuture<Result<(), ConsensusRoundError>>,
>;

/// functions to run a round of consensus
/// the control flow is: (1) pre safety check, (2) setup round, (3) post safety check
pub struct Round<
    NETWORK: NetworkingImplementation<Message<STATE, Ed25519Pub>, Ed25519Pub> + Clone + 'static,
    STORAGE: Storage<STATE> + 'static,
    STATE: TestableState + 'static,
> where
    <STATE as State>::BlockType: TestableBlock,
{
    /// Safety check before round is set up and run
    /// to ensure consistent state
    pub safety_check_post: Option<RoundPostSafetyCheck<NETWORK, STORAGE, STATE>>,

    /// Round set up
    pub setup_round: Option<RoundSetup<NETWORK, STORAGE, STATE>>,

    /// Safety check after round is complete
    pub safety_check_pre: Option<RoundPreSafetyCheck<NETWORK, STORAGE, STATE>>,
}

impl<
        NETWORK: NetworkingImplementation<Message<STATE, Ed25519Pub>, Ed25519Pub> + Clone + 'static,
        STORAGE: Storage<STATE> + 'static,
        STATE: TestableState + 'static,
    > Default for Round<NETWORK, STORAGE, STATE>
where
    <STATE as State>::BlockType: TestableBlock,
{
    fn default() -> Self {
        Self {
            safety_check_post: None,
            setup_round: None,
            safety_check_pre: None,
        }
    }
}

/// The runner of a test network
/// spin up and down nodes, execute rounds
pub struct TestRunner<
    NETWORK: NetworkingImplementation<Message<STATE, Ed25519Pub>, Ed25519Pub> + Clone + 'static,
    STORAGE: Storage<STATE> + 'static,
    STATE: TestableState + 'static,
> where
    <STATE as State>::BlockType: TestableBlock,
{
    network_generator: Generator<NETWORK>,
    storage_generator: Generator<STORAGE>,
    default_node_config: HotShotConfig<Ed25519Pub>,
    nodes: Vec<Node<NETWORK, STORAGE, STATE>>,
    next_node_id: u64,
    rounds: Vec<Round<NETWORK, STORAGE, STATE>>,
}

#[allow(dead_code)]
struct Node<
    NETWORK: NetworkingImplementation<Message<STATE, Ed25519Pub>, Ed25519Pub> + Clone + 'static,
    STORAGE: Storage<STATE> + 'static,
    STATE: TestableState + 'static,
> where
    <STATE as State>::BlockType: TestableBlock,
{
    pub node_id: u64,
    pub handle: HotShotHandle<TestNodeImpl<NETWORK, STORAGE, STATE>>,
}

impl<
        NETWORK: NetworkingImplementation<Message<STATE, Ed25519Pub>, Ed25519Pub> + Clone + 'static,
        STORAGE: Storage<STATE> + 'static,
        STATE: TestableState + 'static,
    > TestRunner<NETWORK, STORAGE, STATE>
where
    <STATE as State>::BlockType: TestableBlock,
{
    pub(self) fn new(
        launcher: TestLauncher<NETWORK, STORAGE, <STATE as State>::BlockType, STATE>,
    ) -> Self {
        Self {
            network_generator: launcher.network,
            storage_generator: launcher.storage,
            default_node_config: launcher.config,
            nodes: Vec::new(),
            next_node_id: 0,
            rounds: vec![],
        }
    }

    /// default setup for round
    pub fn default_before_round(
        _runner: &mut Self,
    ) -> Vec<<<STATE as State>::BlockType as Block>::Transaction> {
        Vec::new()
    }
    /// default safety check
    pub fn default_safety_check(_runner: &Self, _results: RoundResult<STATE>) {}

    /// Add `count` nodes to the network. These will be spawned with the default node config and state
    pub async fn add_nodes(&mut self, count: usize) -> Vec<u64> {
        let mut results = vec![];
        for _i in 0..count {
            let node_id = self.next_node_id;
            let network = (self.network_generator)(node_id);
            let storage = (self.storage_generator)(node_id);
            let config = self.default_node_config.clone();
            let initializer = HotShotInitializer::from_genesis(
                <<STATE as State>::BlockType as TestableBlock>::genesis(),
            )
            .unwrap();
            let node_id = self
                .add_node_with_config(network, storage, initializer, config)
                .await;
            results.push(node_id);
        }

        results
    }

    /// replace round list
    #[allow(clippy::type_complexity)]
    pub fn with_rounds(&mut self, rounds: Vec<Round<NETWORK, STORAGE, STATE>>) {
        self.rounds = rounds;
        // we call pop, so reverse the array such that first element is on top
        self.rounds.reverse();
    }

    /// Get the next node id that would be used for `add_node_with_config`
    pub fn next_node_id(&self) -> u64 {
        self.next_node_id
    }

    /// Add a node with the given config. This can be used to fine tweak the settings of this particular node. The internal `next_node_id` will be incremented after calling this function.
    ///
    /// For a simpler way to add nodes to this runner, see `add_nodes`
    pub async fn add_node_with_config(
        &mut self,
        network: NETWORK,
        storage: STORAGE,
        initializer: HotShotInitializer<STATE>,
        config: HotShotConfig<Ed25519Pub>,
    ) -> u64 {
        let node_id = self.next_node_id;
        self.next_node_id += 1;

        let known_nodes = config.known_nodes.clone();
        let private_key = Ed25519Priv::generated_from_seed_indexed([0_u8; 32], node_id);
        let public_key = Ed25519Pub::from_private(&private_key);
        let handle = HotShot::init(
            known_nodes.clone(),
            public_key,
            private_key,
            node_id,
            config,
            network,
            storage,
            StaticCommittee::new(known_nodes),
            initializer,
        )
        .await
        .expect("Could not init hotshot");
        self.nodes.push(Node { handle, node_id });
        node_id
    }

    /// Iterate over the [`HotShotHandle`] nodes in this runner.
    pub fn nodes(
        &self,
    ) -> impl Iterator<Item = &HotShotHandle<TestNodeImpl<NETWORK, STORAGE, STATE>>> + '_ {
        self.nodes.iter().map(|node| &node.handle)
    }

    /// repeatedly executes consensus until either:
    /// * `self.fail_threshold` rounds fail
    /// * `self.num_succeeds` rounds are successful
    /// (for a definition of success defined by safety checks)
    pub async fn execute_rounds(
        &mut self,
        num_success: u64,
        fail_threshold: u64,
    ) -> Result<(), ConsensusTestError> {
        let mut num_fails = 0;
        for i in 0..(num_success + fail_threshold) {
            if let Err(e) = self.execute_round().await {
                num_fails += 1;
                error!("failed {:?} round of consensus with error: {:?}", i, e);
                if num_fails > fail_threshold {
                    error!("returning error");
                    return Err(ConsensusTestError::TooManyFailures);
                }
            }
        }
        Ok(())
    }

    /// Execute a single round of consensus
    /// This consists of the following steps:
    /// - checking the state of the hotshot
    /// - setting up the round (ex: submitting txns) or spinning up or down nodes
    /// - checking safety conditions to ensure that the round executed as expected
    pub async fn execute_round(&mut self) -> Result<(), ConsensusRoundError> {
        if let Some(round) = self.rounds.pop() {
            if let Some(safety_check_pre) = round.safety_check_pre {
                safety_check_pre(self).await?;
            }

            let txns = if let Some(setup_fn) = round.setup_round {
                setup_fn(self).await
            } else {
                vec![]
            };
            let results = self.run_one_round(txns).await;
            if let Option::Some(safety_check_post) = round.safety_check_post {
                safety_check_post(self, results).await?;
            }
        }
        Ok(())
    }

    /// Internal function that unpauses hotshots and waits for round to complete,
    /// returns a `RoundResult` upon successful completion, indicating what (if anything) was
    /// committed
    async fn run_one_round(
        &mut self,
        txns: Vec<<<STATE as State>::BlockType as Block>::Transaction>,
    ) -> RoundResult<STATE> {
        let mut results = HashMap::new();

        info!("EXECUTOR: running one round");
        for handle in self.nodes() {
            handle.start_one_round().await;
        }
        info!("EXECUTOR: done running one round");
        let mut failures = HashMap::new();
        for node in &mut self.nodes {
            let result = node.handle.collect_round_events().await;
            info!(
                "EXECUTOR: collected node {:?} results: {:?}",
                node.node_id.clone(),
                result
            );
            match result {
                Ok((state, block)) => {
                    results.insert(node.node_id, (state, block));
                }
                Err(e) => {
                    failures.insert(node.node_id, e);
                }
            }
        }
        info!("All nodes reached decision");
        if !failures.is_empty() {
            error!(
                "Some failures this round. Failing nodes: {:?}. Successful nodes: {:?}",
                failures, results
            );
        }
        RoundResult {
            txns,
            results,
            failures,
        }
    }

    /// Gracefully shut down this system
    pub async fn shutdown_all(self) {
        for node in self.nodes {
            node.handle.shut_down().await;
        }
        debug!("All nodes should be shut down now.");
    }

    /// In-place shut down an individual node with id `node_id`
    /// # Errors
    /// returns [`ConsensusRoundError::NoSuchNode`] if the node idx is either
    /// - already shut down
    /// - does not exist
    pub async fn shutdown(&mut self, node_id: u64) -> Result<(), ConsensusRoundError> {
        let maybe_idx = self.nodes.iter().position(|n| n.node_id == node_id);
        if let Some(idx) = maybe_idx {
            let node = self.nodes.remove(idx);
            node.handle.shut_down().await;
            Ok(())
        } else {
            Err(ConsensusRoundError::NoSuchNode {
                node_ids: self.ids(),
                requested_id: node_id,
            })
        }
    }

    /// returns the requested handle specified by `id` if it exists
    /// else returns `None`
    pub fn get_handle(
        &self,
        id: u64,
    ) -> Option<HotShotHandle<TestNodeImpl<NETWORK, STORAGE, STATE>>> {
        self.nodes.iter().find_map(|node| {
            if node.node_id == id {
                Some(node.handle.clone())
            } else {
                None
            }
        })
    }

    /// return curent node ids
    pub fn ids(&self) -> Vec<u64> {
        self.nodes.iter().map(|n| n.node_id).collect()
    }
}

impl<
        NETWORK: TestableNetworkingImplementation<Message<STATE, Ed25519Pub>, Ed25519Pub> + Clone + 'static,
        STORAGE: Storage<STATE> + 'static,
        STATE: TestableState + 'static,
    > TestRunner<NETWORK, STORAGE, STATE>
where
    <STATE as State>::BlockType: TestableBlock,
{
    /// Will validate that all nodes are on exactly the same state.
    pub async fn validate_node_states(&self) {
        let mut leaves = Vec::<Leaf<STATE>>::new();
        for node in self.nodes.iter() {
            let decide_leaf = node.handle.get_decided_leaf().await;
            leaves.push(decide_leaf);
        }

        let (first_leaf, remaining) = leaves.split_first().unwrap();
        // Hack, needs to be fixed: https://github.com/EspressoSystems/HotShot/issues/295
        // Sometimes 1 of the nodes is not in sync with the rest
        // For now we simply check if n-2 nodes match the first node
        let mut mismatch_count = 0;

        for (idx, leaf) in remaining.iter().enumerate() {
            if first_leaf != leaf {
                eprintln!("Leaf dump for {:?}", idx);
                eprintln!("\texpected: {:#?}", first_leaf);
                eprintln!("\tgot:      {:#?}", remaining);
                eprintln!("Node {} storage state does not match the first node", idx);
                mismatch_count += 1;
            }
        }

        if mismatch_count == 0 {
            info!("All nodes are on the same decided leaf.");
            return;
        } else if mismatch_count == 1 {
            // Hack, needs to be fixed: https://github.com/EspressoSystems/HotShot/issues/295
            warn!("One node mismatch, but accepting this anyway.");
            return;
        } else if mismatch_count == self.nodes.len() - 1 {
            // It's probably the first node that is out of sync, check the `remaining` nodes for equality
            let mut all_other_nodes_match = true;

            // not stable yet: https://github.com/rust-lang/rust/issues/75027
            // for [left, right] in remaining.array_windows::<2>() {
            for slice in remaining.windows(2) {
                let (left, right) = if let [left, right] = slice {
                    (left, right)
                } else {
                    unimplemented!()
                };
                if left == right {
                    all_other_nodes_match = false;
                }
            }

            if all_other_nodes_match {
                warn!("One node mismatch, but accepting this anyway");
                return;
            }
        }

        // We tried to recover from n-1 nodes not match, but failed
        // The `eprintln` above will be shown in the output, so we can simply panic
        panic!("Node states do not match");
    }
}

// FIXME make these return some sort of generic error.
// corresponding issue: <https://github.com/EspressoSystems/hotshot/issues/181>
impl<
        NETWORK: NetworkingImplementation<Message<STATE, Ed25519Pub>, Ed25519Pub> + Clone + 'static,
        STORAGE: Storage<STATE> + 'static,
        STATE: TestableState + 'static,
    > TestRunner<NETWORK, STORAGE, STATE>
where
    <STATE as State>::BlockType: TestableBlock,
{
    /// Add a random transaction to this runner.
    pub async fn add_random_transaction(
        &self,
        node_id: Option<usize>,
    ) -> <<STATE as State>::BlockType as Block>::Transaction {
        if self.nodes.is_empty() {
            panic!("Tried to add transaction, but no nodes have been added!");
        }

        use rand::{seq::IteratorRandom, thread_rng};
        let mut rng = thread_rng();

        // we're assuming all nodes have the same state.
        // If they don't match, this is probably fine since
        // it should be caught by an assertion (and the txn will be rejected anyway)
        let state = self.nodes[0].handle.get_state().await;

        let txn = <STATE as TestableState>::create_random_transaction(&state);

        let node = if let Some(node_id) = node_id {
            self.nodes.get(node_id).unwrap()
        } else {
            // find a random handle to send this transaction from
            self.nodes.iter().choose(&mut rng).unwrap()
        };

        node.handle
            .submit_transaction(txn.clone())
            .await
            .expect("Could not send transaction");
        txn
    }

    /// add `n` transactions
    /// TODO error handling to make sure entire set of transactions can be processed
    pub async fn add_random_transactions(
        &self,
        n: usize,
    ) -> Option<Vec<<<STATE as State>::BlockType as Block>::Transaction>> {
        let mut result = Vec::new();
        for _ in 0..n {
            result.push(self.add_random_transaction(None).await);
        }
        Some(result)
    }
}

#[derive(Debug, Snafu)]
/// Error that is returned from [`TestRunner`] with methods related to transactions
pub enum TransactionError {
    /// There are no valid nodes online
    NoNodes,
    /// There are no valid balances available
    NoValidBalance,
    /// FIXME remove this entirely
    /// The requested node does not exist
    InvalidNode,
}

/// Overarchign errors encountered
/// when trying to reach consensus
#[derive(Debug, Snafu)]
#[snafu(visibility(pub))]
pub enum ConsensusRoundError {
    /// Safety condition failed
    SafetyFailed {
        /// description of error
        description: String,
    },
    /// No node exists
    NoSuchNode {
        /// the existing nodes
        node_ids: Vec<u64>,
        /// the node requested
        requested_id: u64,
    },

    /// View times out with any node as the leader.
    TimedOutWithoutAnyLeader,

    /// replicas timed out
    ReplicasTimedOut,

    /// States after a round of consensus is inconsistent.
    InconsistentAfterTxn,

    /// Unable to submit valid transaction
    TransactionError {
        /// source of error
        source: TransactionError,
    },
}

/// An overarching consensus test failure
#[derive(Debug, Snafu)]
#[snafu(visibility(pub))]
pub enum ConsensusTestError {
    /// Too many nodes failed
    TooManyFailures,
}

/// An implementation to make the trio `NETWORK`, `STORAGE` and `STATE` implement [`NodeImplementation`]
#[derive(Clone)]
pub struct TestNodeImpl<NETWORK, STORAGE, STATE> {
    network: PhantomData<NETWORK>,
    storage: PhantomData<STORAGE>,
    state: PhantomData<STATE>,
}

impl<
        NETWORK: NetworkingImplementation<Message<STATE, Ed25519Pub>, Ed25519Pub> + Clone + 'static,
        STORAGE: Storage<STATE> + 'static,
        STATE: TestableState + 'static,
    > NodeImplementation for TestNodeImpl<NETWORK, STORAGE, STATE>
where
    <STATE as State>::BlockType: TestableBlock,
{
    type StateType = STATE;
    type Storage = STORAGE;
    type Networking = NETWORK;
    type Election = StaticCommittee<STATE>;
    type SignatureKey = Ed25519Pub;
}

impl<NETWORK, STORAGE, STATE> fmt::Debug for TestNodeImpl<NETWORK, STORAGE, STATE> {
    fn fmt(&self, fmt: &mut fmt::Formatter) -> fmt::Result {
        fmt.debug_struct("TestNodeImpl")
            .field("network", &std::any::type_name::<NETWORK>())
            .field("storage", &std::any::type_name::<STORAGE>())
            .field("state", &std::any::type_name::<STATE>())
            .finish_non_exhaustive()
    }
}<|MERGE_RESOLUTION|>--- conflicted
+++ resolved
@@ -19,13 +19,8 @@
 use hotshot::{
     data::Leaf,
     traits::{
-<<<<<<< HEAD
-        election::static_committee::StaticCommittee, BlockContents, NetworkingImplementation,
-        NodeImplementation, StateContents, Storage,
-=======
-        election::StaticCommittee, Block, NetworkingImplementation, NodeImplementation,
-        State, Storage,
->>>>>>> f0c4826d
+        election::static_committee::StaticCommittee, Block, NetworkingImplementation,
+        NodeImplementation, State, Storage,
     },
     types::{HotShotHandle, Message},
     HotShot, HotShotError, HotShotInitializer, H_256,
@@ -75,9 +70,7 @@
 pub type RoundSetup<NETWORK, STORAGE, STATE> = Box<
     dyn FnOnce(
         &mut TestRunner<NETWORK, STORAGE, STATE>,
-    ) -> LocalBoxFuture<
-        Vec<<<STATE as State>::BlockType as Block>::Transaction>,
-    >,
+    ) -> LocalBoxFuture<Vec<<<STATE as State>::BlockType as Block>::Transaction>>,
 >;
 
 /// Type of function used for checking safety before beginnning consensus
