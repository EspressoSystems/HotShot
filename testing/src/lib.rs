//! Testing harness for the hotshot repository
//!
//! To build a test environment you can create a [`TestLauncher`] instance. This launcher can be configured to have a custom networking layer, initial state, etc.
//!
//! Calling `TestLauncher::launch()` will turn this launcher into a [`TestRunner`], which can be used to start and stop nodes, send transacstions, etc.
//!
//! Node that `TestLauncher::launch()` is only available if the given `NETWORK`, `STATE` and `STORAGE` are correct.

#![warn(missing_docs)]

mod impls;
mod launcher;
/// implementations of various networking models
pub mod network_reliability;

pub use self::launcher::TestLauncher;

use futures::future::LocalBoxFuture;
use hotshot::{
    data::Leaf,
<<<<<<< HEAD
    traits::{NetworkingImplementation, NodeImplementation, Storage},
    types::HotShotHandle,
=======
    traits::{Block, NetworkingImplementation, NodeImplementation, State, Storage},
    types::{HotShotHandle, Message},
>>>>>>> 7884fd82
    HotShot, HotShotError, HotShotInitializer, H_256,
};
use hotshot_types::{
    data::ViewNumber,
    traits::{
        election::Election,
        network::TestableNetworkingImplementation,
<<<<<<< HEAD
        node_implementation::{NodeTypes, TestableNodeImplementation},
=======
        node_implementation::TestableNodeImplementation,
>>>>>>> 7884fd82
        signature_key::{SignatureKey, TestableSignatureKey},
        state::{TestableBlock, TestableState},
        storage::TestableStorage,
    },
    HotShotConfig,
};
use snafu::Snafu;
use std::{collections::HashMap, fmt, marker::PhantomData};
use tracing::{debug, error, info, warn};

/// Wrapper for a function that takes a `node_id` and returns an instance of `T`.
pub type Generator<T> = Box<dyn Fn(u64) -> T + 'static>;

/// For now we only support a size of [`H_256`]. This can be changed in the future.
pub const N: usize = H_256;

/// Alias for `(Vec<S>, Vec<B>)`. Used in [`RoundResult`].
pub type StateAndBlock<S, B> = (Vec<S>, Vec<B>);

/// Result of running a round of consensus
#[derive(Debug)]
// TODO do we need static here
pub struct RoundResult<TYPES: NodeTypes> {
    /// Transactions that were submitted
    pub txns: Vec<TYPES::Transaction>,
    /// Nodes that committed this round
    pub results: HashMap<u64, StateAndBlock<TYPES::StateType, TYPES::BlockType>>,
    /// Nodes that failed to commit this round
    pub failures: HashMap<u64, HotShotError<TYPES>>,
}

/// Type of function used for checking results after running a view of consensus
pub type RoundPostSafetyCheck<TYPES, I> = Box<
    dyn FnOnce(
        &TestRunner<TYPES, I>,
        RoundResult<TYPES>,
    ) -> LocalBoxFuture<Result<(), ConsensusRoundError>>,
>;

/// Type of function used for configuring a round of consensus
pub type RoundSetup<TYPES, TRANS, I> =
    Box<dyn FnOnce(&mut TestRunner<TYPES, I>) -> LocalBoxFuture<Vec<TRANS>>>;

/// Type of function used for checking safety before beginnning consensus
<<<<<<< HEAD
pub type RoundPreSafetyCheck<TYPES, I> =
    Box<dyn FnOnce(&TestRunner<TYPES, I>) -> LocalBoxFuture<Result<(), ConsensusRoundError>>>;

/// functions to run a round of consensus
/// the control flow is: (1) pre safety check, (2) setup round, (3) post safety check
pub struct Round<TYPES: NodeTypes, I: NodeImplementation<TYPES>> {
=======
pub type RoundPreSafetyCheck<I> =
    Box<dyn FnOnce(&TestRunner<I>) -> LocalBoxFuture<Result<(), ConsensusRoundError>>>;

/// functions to run a round of consensus
/// the control flow is: (1) pre safety check, (2) setup round, (3) post safety check
pub struct Round<I: TestableNodeImplementation> {
>>>>>>> 7884fd82
    /// Safety check before round is set up and run
    /// to ensure consistent state
    pub safety_check_post: Option<RoundPostSafetyCheck<TYPES, I>>,

    /// Round set up
    pub setup_round: Option<RoundSetup<TYPES, TYPES::Transaction, I>>,

    /// Safety check after round is complete
    pub safety_check_pre: Option<RoundPreSafetyCheck<TYPES, I>>,
}

<<<<<<< HEAD
impl<TYPES: NodeTypes, I: TestableNodeImplementation<TYPES>> Default for Round<TYPES, I>
where
    TYPES::BlockType: TestableBlock,
    TYPES::StateType: TestableState,
    TYPES::SignatureKey: TestableSignatureKey,
    I::Networking: TestableNetworkingImplementation<TYPES>,
    I::Storage: TestableStorage<TYPES>,
{
=======
impl<I: TestableNodeImplementation> Default for Round<I> {
>>>>>>> 7884fd82
    fn default() -> Self {
        Self {
            safety_check_post: None,
            setup_round: None,
            safety_check_pre: None,
        }
    }
}

/// The runner of a test network
/// spin up and down nodes, execute rounds
<<<<<<< HEAD
pub struct TestRunner<TYPES, I>
where
    TYPES: NodeTypes,
    I: NodeImplementation<TYPES>,
{
    network_generator: Generator<I::Networking>,
    storage_generator: Generator<I::Storage>,
    default_node_config: HotShotConfig<TYPES::SignatureKey, TYPES::ElectionConfigType>,
    nodes: Vec<Node<TYPES, I>>,
=======
pub struct TestRunner<I: TestableNodeImplementation> {
    network_generator: Generator<I::Networking>,
    storage_generator: Generator<I::Storage>,
    default_node_config: HotShotConfig<
        I::SignatureKey,
        <I::Election as Election<I::SignatureKey, ViewNumber>>::ElectionConfigType,
    >,
    nodes: Vec<Node<I>>,
>>>>>>> 7884fd82
    next_node_id: u64,
    rounds: Vec<Round<TYPES, I>>,
}

<<<<<<< HEAD
struct Node<TYPES: NodeTypes, I: NodeImplementation<TYPES>> {
    pub node_id: u64,
    pub handle: HotShotHandle<TYPES, I>,
}

impl<TYPES: NodeTypes, I: TestableNodeImplementation<TYPES>> TestRunner<TYPES, I>
where
    TYPES::BlockType: TestableBlock,
    TYPES::StateType: TestableState,
    TYPES::SignatureKey: TestableSignatureKey,
    I::Networking: TestableNetworkingImplementation<TYPES>,
    I::Storage: TestableStorage<TYPES>,
{
    pub(self) fn new(launcher: TestLauncher<TYPES, I>) -> Self {
=======
struct Node<I: TestableNodeImplementation> {
    pub node_id: u64,
    pub handle: HotShotHandle<
        I::NodeImplementation, // TestNodeImpl
                               // <I::Networking, I::Storage, I::StateType, I::Election, I::SignatureKey>
    >,
}

impl<I: TestableNodeImplementation> TestRunner<I> {
    pub(self) fn new(launcher: TestLauncher<I>) -> Self {
>>>>>>> 7884fd82
        Self {
            network_generator: launcher.network,
            storage_generator: launcher.storage,
            default_node_config: launcher.config,
            nodes: Vec::new(),
            next_node_id: 0,
            rounds: vec![],
        }
    }

    /// default setup for round
    pub fn default_before_round(_runner: &mut Self) -> Vec<TYPES::Transaction> {
        Vec::new()
    }
    /// default safety check
    pub fn default_safety_check(_runner: &Self, _results: RoundResult<TYPES>) {}

    /// Add `count` nodes to the network. These will be spawned with the default node config and state
    pub async fn add_nodes(&mut self, count: usize) -> Vec<u64> {
        let mut results = vec![];
        for _i in 0..count {
            let node_id = self.next_node_id;
            let network = (self.network_generator)(node_id);
            let storage = (self.storage_generator)(node_id);
            let config = self.default_node_config.clone();
            let initializer =
                HotShotInitializer::from_genesis(TYPES::BlockType::genesis()).unwrap();
            let node_id = self
                .add_node_with_config(network, storage, initializer, config)
                .await;
            results.push(node_id);
        }

        results
    }

    /// replace round list
    #[allow(clippy::type_complexity)]
    pub fn with_rounds(&mut self, rounds: Vec<Round<TYPES, I>>) {
        self.rounds = rounds;
        // we call pop, so reverse the array such that first element is on top
        self.rounds.reverse();
    }

    /// Get the next node id that would be used for `add_node_with_config`
    pub fn next_node_id(&self) -> u64 {
        self.next_node_id
    }

    /// Add a node with the given config. This can be used to fine tweak the settings of this particular node. The internal `next_node_id` will be incremented after calling this function.
    ///
    /// For a simpler way to add nodes to this runner, see `add_nodes`
    pub async fn add_node_with_config(
        &mut self,
        network: I::Networking,
        storage: I::Storage,
<<<<<<< HEAD
        initializer: HotShotInitializer<TYPES>,
        config: HotShotConfig<TYPES::SignatureKey, TYPES::ElectionConfigType>,
=======
        initializer: HotShotInitializer<I::StateType>,
        config: HotShotConfig<
            <I as TestableNodeImplementation>::SignatureKey,
            <<I as TestableNodeImplementation>::Election as Election<
                <I as TestableNodeImplementation>::SignatureKey,
                ViewNumber,
            >>::ElectionConfigType,
        >,
>>>>>>> 7884fd82
    ) -> u64 {
        let node_id = self.next_node_id;
        self.next_node_id += 1;

        let known_nodes = config.known_nodes.clone();
<<<<<<< HEAD
        let private_key = TYPES::SignatureKey::generate_test_key(node_id);
        let public_key = TYPES::SignatureKey::from_private(&private_key);
        let election_config = config.election_config.clone().unwrap_or_else(|| {
            I::Election::default_election_config(config.total_nodes.get() as u64)
        });
=======
        let private_key = <I::SignatureKey as TestableSignatureKey>::generate_test_key(node_id);
        let public_key = <I::SignatureKey as SignatureKey>::from_private(&private_key);
        let election_config =
            config.election_config.clone().unwrap_or_else(|| {
                <I::Election as Election<_, _>>::default_election_config(
                    config.total_nodes.get() as u64
                )
            });
>>>>>>> 7884fd82
        let handle = HotShot::init(
            public_key,
            private_key,
            node_id,
            config,
            network,
            storage,
            I::Election::create_election(known_nodes, election_config),
            initializer,
        )
        .await
        .expect("Could not init hotshot");
        self.nodes.push(Node { handle, node_id });
        node_id
    }

    /// Iterate over the [`HotShotHandle`] nodes in this runner.
<<<<<<< HEAD
    pub fn nodes(&self) -> impl Iterator<Item = &HotShotHandle<TYPES, I>> + '_ {
=======
    pub fn nodes(
        &self,
    ) -> impl Iterator<Item = &HotShotHandle<<I as TestableNodeImplementation>::NodeImplementation>> + '_
    {
>>>>>>> 7884fd82
        self.nodes.iter().map(|node| &node.handle)
    }

    /// repeatedly executes consensus until either:
    /// * `self.fail_threshold` rounds fail
    /// * `self.num_succeeds` rounds are successful
    /// (for a definition of success defined by safety checks)
    pub async fn execute_rounds(
        &mut self,
        num_success: u64,
        fail_threshold: u64,
    ) -> Result<(), ConsensusTestError> {
        let mut num_fails = 0;
        for i in 0..(num_success + fail_threshold) {
            if let Err(e) = self.execute_round().await {
                num_fails += 1;
                error!("failed {:?} round of consensus with error: {:?}", i, e);
                if num_fails > fail_threshold {
                    error!("returning error");
                    return Err(ConsensusTestError::TooManyFailures);
                }
            }
        }
        Ok(())
    }

    /// Execute a single round of consensus
    /// This consists of the following steps:
    /// - checking the state of the hotshot
    /// - setting up the round (ex: submitting txns) or spinning up or down nodes
    /// - checking safety conditions to ensure that the round executed as expected
    pub async fn execute_round(&mut self) -> Result<(), ConsensusRoundError> {
        if let Some(round) = self.rounds.pop() {
            if let Some(safety_check_pre) = round.safety_check_pre {
                safety_check_pre(self).await?;
            }

            let txns = if let Some(setup_fn) = round.setup_round {
                setup_fn(self).await
            } else {
                vec![]
            };
            let results = self.run_one_round(txns).await;
            if let Option::Some(safety_check_post) = round.safety_check_post {
                safety_check_post(self, results).await?;
            }
        }
        Ok(())
    }

    /// Internal function that unpauses hotshots and waits for round to complete,
    /// returns a `RoundResult` upon successful completion, indicating what (if anything) was
    /// committed
    async fn run_one_round(&mut self, txns: Vec<TYPES::Transaction>) -> RoundResult<TYPES> {
        let mut results = HashMap::new();

        info!("EXECUTOR: running one round");
        for handle in self.nodes() {
            handle.start_one_round().await;
        }
        info!("EXECUTOR: done running one round");
        let mut failures = HashMap::new();
        for node in &mut self.nodes {
            let result = node.handle.collect_round_events().await;
            info!(
                "EXECUTOR: collected node {:?} results: {:?}",
                node.node_id.clone(),
                result
            );
            match result {
                Ok((state, block)) => {
                    results.insert(node.node_id, (state, block));
                }
                Err(e) => {
                    failures.insert(node.node_id, e);
                }
            }
        }
        info!("All nodes reached decision");
        if !failures.is_empty() {
            error!(
                "Some failures this round. Failing nodes: {:?}. Successful nodes: {:?}",
                failures, results
            );
        }
        RoundResult {
            txns,
            results,
            failures,
        }
    }

    /// Gracefully shut down this system
    pub async fn shutdown_all(self) {
        for node in self.nodes {
            node.handle.shut_down().await;
        }
        debug!("All nodes should be shut down now.");
    }

    /// In-place shut down an individual node with id `node_id`
    /// # Errors
    /// returns [`ConsensusRoundError::NoSuchNode`] if the node idx is either
    /// - already shut down
    /// - does not exist
    pub async fn shutdown(&mut self, node_id: u64) -> Result<(), ConsensusRoundError> {
        let maybe_idx = self.nodes.iter().position(|n| n.node_id == node_id);
        if let Some(idx) = maybe_idx {
            let node = self.nodes.remove(idx);
            node.handle.shut_down().await;
            Ok(())
        } else {
            Err(ConsensusRoundError::NoSuchNode {
                node_ids: self.ids(),
                requested_id: node_id,
            })
        }
    }

    /// returns the requested handle specified by `id` if it exists
    /// else returns `None`
<<<<<<< HEAD
    pub fn get_handle(&self, id: u64) -> Option<HotShotHandle<TYPES, I>> {
=======
    pub fn get_handle(&self, id: u64) -> Option<HotShotHandle<I::NodeImplementation>> {
>>>>>>> 7884fd82
        self.nodes.iter().find_map(|node| {
            if node.node_id == id {
                Some(node.handle.clone())
            } else {
                None
            }
        })
    }

    /// return curent node ids
    pub fn ids(&self) -> Vec<u64> {
        self.nodes.iter().map(|n| n.node_id).collect()
    }
}

<<<<<<< HEAD
impl<TYPES: NodeTypes, I: TestableNodeImplementation<TYPES>> TestRunner<TYPES, I>
where
    TYPES::BlockType: TestableBlock,
    TYPES::StateType: TestableState,
    TYPES::SignatureKey: TestableSignatureKey,
    I::Networking: TestableNetworkingImplementation<TYPES>,
    I::Storage: TestableStorage<TYPES>,
{
=======
impl<I: TestableNodeImplementation> TestRunner<I> {
>>>>>>> 7884fd82
    /// Will validate that all nodes are on exactly the same state.
    pub async fn validate_node_states(&self) {
        let mut leaves = Vec::<Leaf<TYPES>>::new();
        for node in self.nodes.iter() {
            let decide_leaf = node.handle.get_decided_leaf().await;
            leaves.push(decide_leaf);
        }

        let (first_leaf, remaining) = leaves.split_first().unwrap();
        // Hack, needs to be fixed: https://github.com/EspressoSystems/HotShot/issues/295
        // Sometimes 1 of the nodes is not in sync with the rest
        // For now we simply check if n-2 nodes match the first node
        let mut mismatch_count = 0;

        for (idx, leaf) in remaining.iter().enumerate() {
            if first_leaf != leaf {
                eprintln!("Leaf dump for {:?}", idx);
                eprintln!("\texpected: {:#?}", first_leaf);
                eprintln!("\tgot:      {:#?}", remaining);
                eprintln!("Node {} storage state does not match the first node", idx);
                mismatch_count += 1;
            }
        }

        if mismatch_count == 0 {
            info!("All nodes are on the same decided leaf.");
            return;
        } else if mismatch_count == 1 {
            // Hack, needs to be fixed: https://github.com/EspressoSystems/HotShot/issues/295
            warn!("One node mismatch, but accepting this anyway.");
            return;
        } else if mismatch_count == self.nodes.len() - 1 {
            // It's probably the first node that is out of sync, check the `remaining` nodes for equality
            let mut all_other_nodes_match = true;

            // not stable yet: https://github.com/rust-lang/rust/issues/75027
            // for [left, right] in remaining.array_windows::<2>() {
            for slice in remaining.windows(2) {
                let (left, right) = if let [left, right] = slice {
                    (left, right)
                } else {
                    unimplemented!()
                };
                if left == right {
                    all_other_nodes_match = false;
                }
            }

            if all_other_nodes_match {
                warn!("One node mismatch, but accepting this anyway");
                return;
            }
        }

        // We tried to recover from n-1 nodes not match, but failed
        // The `eprintln` above will be shown in the output, so we can simply panic
        panic!("Node states do not match");
    }
}

// FIXME make these return some sort of generic error.
// corresponding issue: <https://github.com/EspressoSystems/hotshot/issues/181>
<<<<<<< HEAD
impl<TYPES: NodeTypes, I: TestableNodeImplementation<TYPES>> TestRunner<TYPES, I>
where
    TYPES::BlockType: TestableBlock,
    TYPES::StateType: TestableState,
    TYPES::SignatureKey: TestableSignatureKey,
    I::Networking: TestableNetworkingImplementation<TYPES>,
    I::Storage: TestableStorage<TYPES>,
{
    /// Add a random transaction to this runner.
    pub async fn add_random_transaction(&self, node_id: Option<usize>) -> TYPES::Transaction {
=======
impl<I: TestableNodeImplementation> TestRunner<I> {
    /// Add a random transaction to this runner.
    pub async fn add_random_transaction(
        &self,
        node_id: Option<usize>,
        rng: &mut dyn rand::RngCore,
    ) -> <<I::StateType as State>::BlockType as Block>::Transaction {
>>>>>>> 7884fd82
        if self.nodes.is_empty() {
            panic!("Tried to add transaction, but no nodes have been added!");
        }

        use rand::seq::IteratorRandom;

        // we're assuming all nodes have the same state.
        // If they don't match, this is probably fine since
        // it should be caught by an assertion (and the txn will be rejected anyway)
        let state = self.nodes[0].handle.get_state().await;

<<<<<<< HEAD
        let txn = <TYPES::StateType as TestableState>::create_random_transaction(&state);
=======
        let txn = <I::StateType as TestableState>::create_random_transaction(&state, rng);
>>>>>>> 7884fd82

        let node = if let Some(node_id) = node_id {
            self.nodes.get(node_id).unwrap()
        } else {
            // find a random handle to send this transaction from
            self.nodes.iter().choose(rng).unwrap()
        };

        node.handle
            .submit_transaction(txn.clone())
            .await
            .expect("Could not send transaction");
        txn
    }

    /// add `n` transactions
    /// TODO error handling to make sure entire set of transactions can be processed
<<<<<<< HEAD
    pub async fn add_random_transactions(&self, n: usize) -> Option<Vec<TYPES::Transaction>> {
=======
    pub async fn add_random_transactions(
        &self,
        n: usize,
        rng: &mut dyn rand::RngCore,
    ) -> Option<Vec<<<I::StateType as State>::BlockType as Block>::Transaction>> {
>>>>>>> 7884fd82
        let mut result = Vec::new();
        for _ in 0..n {
            result.push(self.add_random_transaction(None, rng).await);
        }
        Some(result)
    }
}

#[derive(Debug, Snafu)]
/// Error that is returned from [`TestRunner`] with methods related to transactions
pub enum TransactionError {
    /// There are no valid nodes online
    NoNodes,
    /// There are no valid balances available
    NoValidBalance,
    /// FIXME remove this entirely
    /// The requested node does not exist
    InvalidNode,
}

/// Overarchign errors encountered
/// when trying to reach consensus
#[derive(Debug, Snafu)]
#[snafu(visibility(pub))]
pub enum ConsensusRoundError {
    /// Safety condition failed
    SafetyFailed {
        /// description of error
        description: String,
    },
    /// No node exists
    NoSuchNode {
        /// the existing nodes
        node_ids: Vec<u64>,
        /// the node requested
        requested_id: u64,
    },

    /// View times out with any node as the leader.
    TimedOutWithoutAnyLeader,

    /// replicas timed out
    ReplicasTimedOut,

    /// States after a round of consensus is inconsistent.
    InconsistentAfterTxn,

    /// Unable to submit valid transaction
    TransactionError {
        /// source of error
        source: TransactionError,
    },
}

/// An overarching consensus test failure
#[derive(Debug, Snafu)]
#[snafu(visibility(pub))]
pub enum ConsensusTestError {
    /// Too many nodes failed
    TooManyFailures,
}

/// An implementation to make the trio `NETWORK`, `STORAGE` and `STATE` implement [`NodeImplementation`]
<<<<<<< HEAD
pub struct TestNodeImpl<TYPES: NodeTypes, NETWORK, STORAGE, ELECTION> {
    _pd_0: PhantomData<TYPES>,
    _pd_1: PhantomData<NETWORK>,
    _pd_2: PhantomData<STORAGE>,
    _pd_3: PhantomData<ELECTION>,
}

impl<TYPES: NodeTypes, NETWORK, STORAGE, ELECTION> Clone
    for TestNodeImpl<TYPES, NETWORK, STORAGE, ELECTION>
=======
#[derive(Clone)]
pub struct TestNodeImpl<STATE, STORAGE, NETWORKING, KEY, ELECTION> {
    _pd_0: PhantomData<STATE>,
    _pd_1: PhantomData<STORAGE>,
    _pd_2: PhantomData<NETWORKING>,
    _pd_3: PhantomData<KEY>,
    _pd_4: PhantomData<ELECTION>,
}

impl<STATE, BLOCK, STORAGE, NETWORKING, KEY, ELECTION> TestableNodeImplementation
    for TestNodeImpl<STATE, STORAGE, NETWORKING, KEY, ELECTION>
where
    BLOCK: TestableBlock + 'static,
    STATE: TestableState<Time = ViewNumber, BlockType = BLOCK> + 'static,
    STORAGE: TestableStorage<STATE> + 'static,
    KEY: TestableSignatureKey + 'static,
    NETWORKING: TestableNetworkingImplementation<Message<STATE, KEY>, KEY> + Clone + 'static,
    ELECTION: Election<KEY, ViewNumber, StateType = STATE> + Clone + 'static,
>>>>>>> 7884fd82
{
    fn clone(&self) -> Self {
        Self {
            _pd_0: PhantomData,
            _pd_1: PhantomData,
            _pd_2: PhantomData,
            _pd_3: PhantomData,
        }
    }
}

<<<<<<< HEAD
impl<TYPES: NodeTypes, NETWORK, STORAGE, ELECTION> NodeImplementation<TYPES>
    for TestNodeImpl<TYPES, NETWORK, STORAGE, ELECTION>
where
    TYPES::BlockType: TestableBlock,
    TYPES::StateType: TestableState,
    TYPES::SignatureKey: TestableSignatureKey,
    NETWORK: TestableNetworkingImplementation<TYPES>,
    ELECTION: Election<TYPES>,

    NETWORK: NetworkingImplementation<TYPES>,
    STORAGE: Storage<TYPES>,
    ELECTION: Election<TYPES>,
=======
impl<STATE, STORAGE, NETWORKING, KEY, ELECTION> NodeImplementation
    for TestNodeImpl<STATE, STORAGE, NETWORKING, KEY, ELECTION>
where
    STATE: State<Time = ViewNumber> + 'static,
    STORAGE: Storage<STATE> + Clone + 'static,
    KEY: SignatureKey + 'static,
    NETWORKING: NetworkingImplementation<Message<STATE, KEY>, KEY> + Clone + 'static,
    ELECTION: Election<KEY, ViewNumber, StateType = STATE> + Clone + 'static,
>>>>>>> 7884fd82
{
    type Networking = NETWORK;
    type Election = ELECTION;
    type Storage = STORAGE;
}

impl<TYPES, NETWORK, STORAGE, ELECTION> TestableNodeImplementation<TYPES>
    for TestNodeImpl<TYPES, NETWORK, STORAGE, ELECTION>
where
    TYPES: NodeTypes,
    TYPES::BlockType: TestableBlock,
    TYPES::StateType: TestableState,
    TYPES::SignatureKey: TestableSignatureKey,
    NETWORK: TestableNetworkingImplementation<TYPES>,
    ELECTION: Election<TYPES>,
    STORAGE: TestableStorage<TYPES>,
{
}

<<<<<<< HEAD
impl<TYPES: NodeTypes, NETWORK, STORAGE, ELECTION> fmt::Debug
    for TestNodeImpl<TYPES, NETWORK, STORAGE, ELECTION>
=======
impl<STATE, STORAGE, NETWORKING, KEY, ELECTION> fmt::Debug
    for TestNodeImpl<STATE, STORAGE, NETWORKING, KEY, ELECTION>
>>>>>>> 7884fd82
{
    fn fmt(&self, fmt: &mut fmt::Formatter) -> fmt::Result {
        fmt.debug_struct("TestNodeImpl")
            // .field("network", &std::any::type_name::<<Self as TestableNodeImplementation>::Networking>())
            // .field("storage", &std::any::type_name::<<Self as TestableNodeImplementation>::Storage>())
            // .field("state", &std::any::type_name::<<Self as TestableNodeImplementation>::StateType>())
            // .field("election", &std::any::type_name::<<Self as TestableNodeImplementation>::Election>())
            // .field("key", &std::any::type_name::<<Self as TestableNodeImplementation>::SignatureKey>())
            .finish_non_exhaustive()
    }
}<|MERGE_RESOLUTION|>--- conflicted
+++ resolved
@@ -18,26 +18,16 @@
 use futures::future::LocalBoxFuture;
 use hotshot::{
     data::Leaf,
-<<<<<<< HEAD
     traits::{NetworkingImplementation, NodeImplementation, Storage},
-    types::HotShotHandle,
-=======
-    traits::{Block, NetworkingImplementation, NodeImplementation, State, Storage},
-    types::{HotShotHandle, Message},
->>>>>>> 7884fd82
+    types::{HotShotHandle, SignatureKey},
     HotShot, HotShotError, HotShotInitializer, H_256,
 };
 use hotshot_types::{
-    data::ViewNumber,
     traits::{
         election::Election,
         network::TestableNetworkingImplementation,
-<<<<<<< HEAD
         node_implementation::{NodeTypes, TestableNodeImplementation},
-=======
-        node_implementation::TestableNodeImplementation,
->>>>>>> 7884fd82
-        signature_key::{SignatureKey, TestableSignatureKey},
+        signature_key::TestableSignatureKey,
         state::{TestableBlock, TestableState},
         storage::TestableStorage,
     },
@@ -81,21 +71,12 @@
     Box<dyn FnOnce(&mut TestRunner<TYPES, I>) -> LocalBoxFuture<Vec<TRANS>>>;
 
 /// Type of function used for checking safety before beginnning consensus
-<<<<<<< HEAD
 pub type RoundPreSafetyCheck<TYPES, I> =
     Box<dyn FnOnce(&TestRunner<TYPES, I>) -> LocalBoxFuture<Result<(), ConsensusRoundError>>>;
 
 /// functions to run a round of consensus
 /// the control flow is: (1) pre safety check, (2) setup round, (3) post safety check
 pub struct Round<TYPES: NodeTypes, I: NodeImplementation<TYPES>> {
-=======
-pub type RoundPreSafetyCheck<I> =
-    Box<dyn FnOnce(&TestRunner<I>) -> LocalBoxFuture<Result<(), ConsensusRoundError>>>;
-
-/// functions to run a round of consensus
-/// the control flow is: (1) pre safety check, (2) setup round, (3) post safety check
-pub struct Round<I: TestableNodeImplementation> {
->>>>>>> 7884fd82
     /// Safety check before round is set up and run
     /// to ensure consistent state
     pub safety_check_post: Option<RoundPostSafetyCheck<TYPES, I>>,
@@ -107,7 +88,6 @@
     pub safety_check_pre: Option<RoundPreSafetyCheck<TYPES, I>>,
 }
 
-<<<<<<< HEAD
 impl<TYPES: NodeTypes, I: TestableNodeImplementation<TYPES>> Default for Round<TYPES, I>
 where
     TYPES::BlockType: TestableBlock,
@@ -116,9 +96,6 @@
     I::Networking: TestableNetworkingImplementation<TYPES>,
     I::Storage: TestableStorage<TYPES>,
 {
-=======
-impl<I: TestableNodeImplementation> Default for Round<I> {
->>>>>>> 7884fd82
     fn default() -> Self {
         Self {
             safety_check_post: None,
@@ -130,7 +107,6 @@
 
 /// The runner of a test network
 /// spin up and down nodes, execute rounds
-<<<<<<< HEAD
 pub struct TestRunner<TYPES, I>
 where
     TYPES: NodeTypes,
@@ -140,21 +116,10 @@
     storage_generator: Generator<I::Storage>,
     default_node_config: HotShotConfig<TYPES::SignatureKey, TYPES::ElectionConfigType>,
     nodes: Vec<Node<TYPES, I>>,
-=======
-pub struct TestRunner<I: TestableNodeImplementation> {
-    network_generator: Generator<I::Networking>,
-    storage_generator: Generator<I::Storage>,
-    default_node_config: HotShotConfig<
-        I::SignatureKey,
-        <I::Election as Election<I::SignatureKey, ViewNumber>>::ElectionConfigType,
-    >,
-    nodes: Vec<Node<I>>,
->>>>>>> 7884fd82
     next_node_id: u64,
     rounds: Vec<Round<TYPES, I>>,
 }
 
-<<<<<<< HEAD
 struct Node<TYPES: NodeTypes, I: NodeImplementation<TYPES>> {
     pub node_id: u64,
     pub handle: HotShotHandle<TYPES, I>,
@@ -169,18 +134,6 @@
     I::Storage: TestableStorage<TYPES>,
 {
     pub(self) fn new(launcher: TestLauncher<TYPES, I>) -> Self {
-=======
-struct Node<I: TestableNodeImplementation> {
-    pub node_id: u64,
-    pub handle: HotShotHandle<
-        I::NodeImplementation, // TestNodeImpl
-                               // <I::Networking, I::Storage, I::StateType, I::Election, I::SignatureKey>
-    >,
-}
-
-impl<I: TestableNodeImplementation> TestRunner<I> {
-    pub(self) fn new(launcher: TestLauncher<I>) -> Self {
->>>>>>> 7884fd82
         Self {
             network_generator: launcher.network,
             storage_generator: launcher.storage,
@@ -237,40 +190,18 @@
         &mut self,
         network: I::Networking,
         storage: I::Storage,
-<<<<<<< HEAD
         initializer: HotShotInitializer<TYPES>,
         config: HotShotConfig<TYPES::SignatureKey, TYPES::ElectionConfigType>,
-=======
-        initializer: HotShotInitializer<I::StateType>,
-        config: HotShotConfig<
-            <I as TestableNodeImplementation>::SignatureKey,
-            <<I as TestableNodeImplementation>::Election as Election<
-                <I as TestableNodeImplementation>::SignatureKey,
-                ViewNumber,
-            >>::ElectionConfigType,
-        >,
->>>>>>> 7884fd82
     ) -> u64 {
         let node_id = self.next_node_id;
         self.next_node_id += 1;
 
         let known_nodes = config.known_nodes.clone();
-<<<<<<< HEAD
         let private_key = TYPES::SignatureKey::generate_test_key(node_id);
         let public_key = TYPES::SignatureKey::from_private(&private_key);
         let election_config = config.election_config.clone().unwrap_or_else(|| {
             I::Election::default_election_config(config.total_nodes.get() as u64)
         });
-=======
-        let private_key = <I::SignatureKey as TestableSignatureKey>::generate_test_key(node_id);
-        let public_key = <I::SignatureKey as SignatureKey>::from_private(&private_key);
-        let election_config =
-            config.election_config.clone().unwrap_or_else(|| {
-                <I::Election as Election<_, _>>::default_election_config(
-                    config.total_nodes.get() as u64
-                )
-            });
->>>>>>> 7884fd82
         let handle = HotShot::init(
             public_key,
             private_key,
@@ -288,14 +219,7 @@
     }
 
     /// Iterate over the [`HotShotHandle`] nodes in this runner.
-<<<<<<< HEAD
     pub fn nodes(&self) -> impl Iterator<Item = &HotShotHandle<TYPES, I>> + '_ {
-=======
-    pub fn nodes(
-        &self,
-    ) -> impl Iterator<Item = &HotShotHandle<<I as TestableNodeImplementation>::NodeImplementation>> + '_
-    {
->>>>>>> 7884fd82
         self.nodes.iter().map(|node| &node.handle)
     }
 
@@ -417,11 +341,7 @@
 
     /// returns the requested handle specified by `id` if it exists
     /// else returns `None`
-<<<<<<< HEAD
     pub fn get_handle(&self, id: u64) -> Option<HotShotHandle<TYPES, I>> {
-=======
-    pub fn get_handle(&self, id: u64) -> Option<HotShotHandle<I::NodeImplementation>> {
->>>>>>> 7884fd82
         self.nodes.iter().find_map(|node| {
             if node.node_id == id {
                 Some(node.handle.clone())
@@ -437,7 +357,6 @@
     }
 }
 
-<<<<<<< HEAD
 impl<TYPES: NodeTypes, I: TestableNodeImplementation<TYPES>> TestRunner<TYPES, I>
 where
     TYPES::BlockType: TestableBlock,
@@ -446,9 +365,6 @@
     I::Networking: TestableNetworkingImplementation<TYPES>,
     I::Storage: TestableStorage<TYPES>,
 {
-=======
-impl<I: TestableNodeImplementation> TestRunner<I> {
->>>>>>> 7884fd82
     /// Will validate that all nodes are on exactly the same state.
     pub async fn validate_node_states(&self) {
         let mut leaves = Vec::<Leaf<TYPES>>::new();
@@ -511,7 +427,6 @@
 
 // FIXME make these return some sort of generic error.
 // corresponding issue: <https://github.com/EspressoSystems/hotshot/issues/181>
-<<<<<<< HEAD
 impl<TYPES: NodeTypes, I: TestableNodeImplementation<TYPES>> TestRunner<TYPES, I>
 where
     TYPES::BlockType: TestableBlock,
@@ -521,16 +436,11 @@
     I::Storage: TestableStorage<TYPES>,
 {
     /// Add a random transaction to this runner.
-    pub async fn add_random_transaction(&self, node_id: Option<usize>) -> TYPES::Transaction {
-=======
-impl<I: TestableNodeImplementation> TestRunner<I> {
-    /// Add a random transaction to this runner.
     pub async fn add_random_transaction(
         &self,
         node_id: Option<usize>,
         rng: &mut dyn rand::RngCore,
-    ) -> <<I::StateType as State>::BlockType as Block>::Transaction {
->>>>>>> 7884fd82
+    ) -> TYPES::Transaction {
         if self.nodes.is_empty() {
             panic!("Tried to add transaction, but no nodes have been added!");
         }
@@ -542,11 +452,7 @@
         // it should be caught by an assertion (and the txn will be rejected anyway)
         let state = self.nodes[0].handle.get_state().await;
 
-<<<<<<< HEAD
-        let txn = <TYPES::StateType as TestableState>::create_random_transaction(&state);
-=======
-        let txn = <I::StateType as TestableState>::create_random_transaction(&state, rng);
->>>>>>> 7884fd82
+        let txn = <TYPES::StateType as TestableState>::create_random_transaction(&state, rng);
 
         let node = if let Some(node_id) = node_id {
             self.nodes.get(node_id).unwrap()
@@ -564,15 +470,11 @@
 
     /// add `n` transactions
     /// TODO error handling to make sure entire set of transactions can be processed
-<<<<<<< HEAD
-    pub async fn add_random_transactions(&self, n: usize) -> Option<Vec<TYPES::Transaction>> {
-=======
     pub async fn add_random_transactions(
         &self,
         n: usize,
         rng: &mut dyn rand::RngCore,
-    ) -> Option<Vec<<<I::StateType as State>::BlockType as Block>::Transaction>> {
->>>>>>> 7884fd82
+    ) -> Option<Vec<TYPES::Transaction>> {
         let mut result = Vec::new();
         for _ in 0..n {
             result.push(self.add_random_transaction(None, rng).await);
@@ -636,7 +538,6 @@
 }
 
 /// An implementation to make the trio `NETWORK`, `STORAGE` and `STATE` implement [`NodeImplementation`]
-<<<<<<< HEAD
 pub struct TestNodeImpl<TYPES: NodeTypes, NETWORK, STORAGE, ELECTION> {
     _pd_0: PhantomData<TYPES>,
     _pd_1: PhantomData<NETWORK>,
@@ -646,26 +547,6 @@
 
 impl<TYPES: NodeTypes, NETWORK, STORAGE, ELECTION> Clone
     for TestNodeImpl<TYPES, NETWORK, STORAGE, ELECTION>
-=======
-#[derive(Clone)]
-pub struct TestNodeImpl<STATE, STORAGE, NETWORKING, KEY, ELECTION> {
-    _pd_0: PhantomData<STATE>,
-    _pd_1: PhantomData<STORAGE>,
-    _pd_2: PhantomData<NETWORKING>,
-    _pd_3: PhantomData<KEY>,
-    _pd_4: PhantomData<ELECTION>,
-}
-
-impl<STATE, BLOCK, STORAGE, NETWORKING, KEY, ELECTION> TestableNodeImplementation
-    for TestNodeImpl<STATE, STORAGE, NETWORKING, KEY, ELECTION>
-where
-    BLOCK: TestableBlock + 'static,
-    STATE: TestableState<Time = ViewNumber, BlockType = BLOCK> + 'static,
-    STORAGE: TestableStorage<STATE> + 'static,
-    KEY: TestableSignatureKey + 'static,
-    NETWORKING: TestableNetworkingImplementation<Message<STATE, KEY>, KEY> + Clone + 'static,
-    ELECTION: Election<KEY, ViewNumber, StateType = STATE> + Clone + 'static,
->>>>>>> 7884fd82
 {
     fn clone(&self) -> Self {
         Self {
@@ -677,7 +558,6 @@
     }
 }
 
-<<<<<<< HEAD
 impl<TYPES: NodeTypes, NETWORK, STORAGE, ELECTION> NodeImplementation<TYPES>
     for TestNodeImpl<TYPES, NETWORK, STORAGE, ELECTION>
 where
@@ -690,16 +570,6 @@
     NETWORK: NetworkingImplementation<TYPES>,
     STORAGE: Storage<TYPES>,
     ELECTION: Election<TYPES>,
-=======
-impl<STATE, STORAGE, NETWORKING, KEY, ELECTION> NodeImplementation
-    for TestNodeImpl<STATE, STORAGE, NETWORKING, KEY, ELECTION>
-where
-    STATE: State<Time = ViewNumber> + 'static,
-    STORAGE: Storage<STATE> + Clone + 'static,
-    KEY: SignatureKey + 'static,
-    NETWORKING: NetworkingImplementation<Message<STATE, KEY>, KEY> + Clone + 'static,
-    ELECTION: Election<KEY, ViewNumber, StateType = STATE> + Clone + 'static,
->>>>>>> 7884fd82
 {
     type Networking = NETWORK;
     type Election = ELECTION;
@@ -719,13 +589,8 @@
 {
 }
 
-<<<<<<< HEAD
 impl<TYPES: NodeTypes, NETWORK, STORAGE, ELECTION> fmt::Debug
     for TestNodeImpl<TYPES, NETWORK, STORAGE, ELECTION>
-=======
-impl<STATE, STORAGE, NETWORKING, KEY, ELECTION> fmt::Debug
-    for TestNodeImpl<STATE, STORAGE, NETWORKING, KEY, ELECTION>
->>>>>>> 7884fd82
 {
     fn fmt(&self, fmt: &mut fmt::Formatter) -> fmt::Result {
         fmt.debug_struct("TestNodeImpl")
