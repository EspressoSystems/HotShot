--- conflicted
+++ resolved
@@ -1,15 +1,16 @@
 use std::{num::NonZeroUsize, time::Duration};
 
-use super::{Generator, TestRunner, N};
+use super::{Generator, TestRunner};
 use hotshot::{
     traits::{StateContents, Storage},
     types::Message,
     HotShotConfig,
 };
 use hotshot_types::traits::{
+    block_contents::Genesis,
     network::TestableNetworkingImplementation,
     signature_key::{ed25519::Ed25519Pub, SignatureKey, TestableSignatureKey},
-    state::TestableState,
+    state::{TestableBlock, TestableState},
     storage::TestableStorage,
     BlockContents,
 };
@@ -26,8 +27,8 @@
 impl<
         NETWORK: TestableNetworkingImplementation<Message<STATE, Ed25519Pub>, Ed25519Pub> + Clone + 'static,
         STORAGE: TestableStorage<STATE> + 'static,
-        BLOCK: BlockContents + Default + 'static,
-        STATE: TestableState + 'static,
+        BLOCK: BlockContents + TestableBlock + 'static,
+        STATE: TestableState<Block = BLOCK> + 'static,
     > TestLauncher<NETWORK, STORAGE, BLOCK, STATE>
 {
     /// Create a new launcher.
@@ -59,15 +60,11 @@
         Self {
             network: NETWORK::generator(expected_node_count, num_bootstrap_nodes),
             storage: Box::new(|_| {
-<<<<<<< HEAD
-                <STORAGE as TestableStorage<STATE>>::construct_tmp_storage().unwrap()
-=======
-                <STORAGE as TestableStorage<BLOCK, STATE, N>>::construct_tmp_storage(
-                    <BLOCK as Default>::default(),
-                    <STATE as TestableState<N>>::get_starting_state(),
+                <STORAGE as TestableStorage<STATE>>::construct_tmp_storage(
+                    <STATE::Block as Genesis>::genesis(),
+                    <STATE as TestableState>::get_starting_state(),
                 )
                 .unwrap()
->>>>>>> 3e66869d
             }),
             block: Box::new(|_| <BLOCK as Default>::default()),
             state: Box::new(|_| <STATE as TestableState>::get_starting_state()),
@@ -161,8 +158,9 @@
 impl<
         NETWORK: TestableNetworkingImplementation<Message<STATE, Ed25519Pub>, Ed25519Pub> + Clone + 'static,
         STORAGE: Storage<STATE>,
-        STATE: StateContents + TestableState + 'static,
-    > TestLauncher<NETWORK, STORAGE, STATE::Block, STATE>
+        BLOCK: TestableBlock,
+        STATE: StateContents<Block = BLOCK> + TestableState + 'static,
+    > TestLauncher<NETWORK, STORAGE, BLOCK, STATE>
 {
     /// Launch the [`TestRunner`]. This function is only available if the following conditions are met:
     ///
@@ -170,7 +168,7 @@
     /// - `STORAGE` implements [`Storage`]
     /// - `BLOCK` implements [`BlockContents`]
     /// - `STATE` implements [`State`] and [`TestableState`]
-    pub fn launch(self) -> TestRunner<NETWORK, STORAGE, STATE::Block, STATE> {
+    pub fn launch(self) -> TestRunner<NETWORK, STORAGE, STATE> {
         TestRunner::new(self)
     }
 }