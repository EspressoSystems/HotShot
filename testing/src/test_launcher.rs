use std::sync::Arc;

use futures::future::BoxFuture;
use hotshot::traits::{NodeImplementation, TestableNodeImplementation};
use hotshot_task::{
    event_stream::ChannelStream,
    global_registry::{GlobalRegistry, HotShotTaskId},
    task::HotShotTaskCompleted,
    task_launcher::TaskRunner,
};
use hotshot_types::{
    message::Message,
    traits::{
        election::ConsensusExchange,
        network::CommunicationChannel,
        node_implementation::{NodeType, QuorumCommChannel, QuorumEx, QuorumNetwork},
    },
    HotShotConfig,
};

use crate::spinning_task::SpinningTask;

use super::{
    completion_task::CompletionTask, overall_safety_task::OverallSafetyTask,
    test_builder::TestMetadata, test_runner::TestRunner, txn_task::TxnTask, GlobalTestEvent,
};

/// Wrapper for a function that takes a `node_id` and returns an instance of `T`.
pub type Generator<T> = Box<dyn Fn(u64) -> T + 'static>;

/// Wrapper Type for quorum function that takes a `ConnectedNetwork` and returns a `CommunicationChannel`
pub type QuorumNetworkGenerator<TYPES, I, T> =
    Box<dyn Fn(Arc<QuorumNetwork<TYPES, I>>) -> T + 'static>;

/// Wrapper Type for committee function that takes a `ConnectedNetwork` and returns a `CommunicationChannel`
pub type CommitteeNetworkGenerator<N, T> = Box<dyn Fn(Arc<N>) -> T + 'static>;

pub type ViewSyncNetworkGenerator<N, T> = Box<dyn Fn(Arc<N>) -> T + 'static>;

/// Wrapper type for a task generator.
pub type TaskGenerator<TASK> = Box<
    dyn FnOnce(
        TASK,
        GlobalRegistry,
        ChannelStream<GlobalTestEvent>,
    )
        -> BoxFuture<'static, (HotShotTaskId, BoxFuture<'static, HotShotTaskCompleted>)>,
>;

/// Wrapper type for a hook.
pub type Hook = Box<
    dyn FnOnce(
        GlobalRegistry,
        ChannelStream<GlobalTestEvent>,
    )
        -> BoxFuture<'static, (HotShotTaskId, BoxFuture<'static, HotShotTaskCompleted>)>,
>;

/// generators for resources used by each node
pub struct ResourceGenerators<
    TYPES: NodeType,
    I: TestableNodeImplementation<TYPES::ConsensusType, TYPES>,
> where
    QuorumCommChannel<TYPES, I>: CommunicationChannel<
        TYPES,
        Message<TYPES, I>,
        <QuorumEx<TYPES, I> as ConsensusExchange<TYPES, Message<TYPES, I>>>::Proposal,
        <QuorumEx<TYPES, I> as ConsensusExchange<TYPES, Message<TYPES, I>>>::Vote,
        <QuorumEx<TYPES, I> as ConsensusExchange<TYPES, Message<TYPES, I>>>::Membership,
    >,
{
    /// generate the underlying quorum network used for each node
    pub network_generator: Generator<QuorumNetwork<TYPES, I>>,

    // TODO ED Make this a committee network; is a quorum network for now to get things working
    pub secondary_network_generator: Generator<QuorumNetwork<TYPES, I>>,
    /// generate a new quorum network for each node
    pub quorum_network: QuorumNetworkGenerator<TYPES, I, QuorumCommChannel<TYPES, I>>,
    /// generate a new committee network for each node
    pub committee_network:
        CommitteeNetworkGenerator<QuorumNetwork<TYPES, I>, I::CommitteeCommChannel>,

    /// generate view sync network
    pub view_sync_network:
        ViewSyncNetworkGenerator<QuorumNetwork<TYPES, I>, I::ViewSyncCommChannel>,

    /// generate a new storage for each node
    pub storage: Generator<<I as NodeImplementation<TYPES>>::Storage>,
    /// configuration used to generate each hotshot node
    pub config: HotShotConfig<TYPES::SignatureKey, <TYPES::SignatureKey as SignatureKey>::StakeTableEntry, TYPES::ElectionConfigType>,
}

/// test launcher
pub struct TestLauncher<TYPES: NodeType, I: TestableNodeImplementation<TYPES::ConsensusType, TYPES>>
{
    /// generator for resources
    pub resource_generator: ResourceGenerators<TYPES, I>,
    /// metadasta used for tasks
    pub metadata: TestMetadata,
    /// overrideable txn task generator function
    pub txn_task_generator: TaskGenerator<TxnTask<TYPES, I>>,
    /// overrideable timeout task generator function
    pub completion_task_generator: TaskGenerator<CompletionTask<TYPES, I>>,
    /// overall safety task generator
    pub overall_safety_task_generator: TaskGenerator<OverallSafetyTask<TYPES, I>>,

    pub spinning_task_generator: TaskGenerator<SpinningTask<TYPES, I>>,

    pub hooks: Vec<Hook>,
}


impl<TYPES: NodeType, I: TestableNodeImplementation<TYPES::ConsensusType, TYPES>>
    TestLauncher<TYPES, I>
{
<<<<<<< HEAD
    /// launch the test
    pub fn launch(self) -> TestRunner<TYPES, I> {
        TestRunner {
            launcher: self,
            nodes: Vec::new(),
            next_node_id: 0,
            task_runner: TaskRunner::default(),
=======
    
    /// Create a new launcher.
    /// Note that `expected_node_count` should be set to an accurate value, as this is used to calculate the `threshold` internally.
    pub fn new(metadata: TestMetadata, round: Round<TYPES, I>) -> Self
    where
        QuorumCommChannel<TYPES, I>: CommunicationChannel<
            TYPES,
            Message<TYPES, I>,
            <QuorumEx<TYPES, I> as ConsensusExchange<TYPES, Message<TYPES, I>>>::Proposal,
            <QuorumEx<TYPES, I> as ConsensusExchange<TYPES, Message<TYPES, I>>>::Vote,
            <QuorumEx<TYPES, I> as ConsensusExchange<TYPES, Message<TYPES, I>>>::Membership,
        >,
    {
        let TestMetadata {
            total_nodes,
            num_bootstrap_nodes,
            min_transactions,
            timing_data,
            da_committee_size,
            ..
        } = metadata;

        let known_nodes: Vec<<TYPES as NodeType>::SignatureKey> = (0..total_nodes)
            .map(|id| {
                let priv_key = TYPES::SignatureKey::generated_from_seed_indexed(
                    [0u8; 32],
                    id as u64,
                ).1;
                TYPES::SignatureKey::from_private(&priv_key)
            })
            .collect();
        let known_nodes_with_stake: Vec<<TYPES::SignatureKey as SignatureKey>::StakeTableEntry> = (0..total_nodes)
        .map(|id| {
            known_nodes[id].get_stake_table_entry(1u64)
        })
        .collect();

        let config = HotShotConfig {
            execution_type: ExecutionType::Incremental,
            total_nodes: NonZeroUsize::new(total_nodes).unwrap(),
            num_bootstrap: num_bootstrap_nodes,
            min_transactions,
            max_transactions: NonZeroUsize::new(99999).unwrap(),
            known_nodes,
            known_nodes_with_stake,
            da_committee_size: NonZeroUsize::new(da_committee_size).unwrap().into(),
            next_view_timeout: 500,
            timeout_ratio: (11, 10),
            round_start_delay: 1,
            start_delay: 1,
            propose_min_round_time: Duration::from_millis(0),
            propose_max_round_time: Duration::from_millis(1000),
            // TODO what's the difference between this and the second config?
            election_config: Some(<QuorumEx<TYPES, I> as ConsensusExchange<
                TYPES,
                Message<TYPES, I>,
            >>::Membership::default_election_config(
                total_nodes as u64
            )),
        };
        let TimingData {
            next_view_timeout,
            timeout_ratio,
            round_start_delay,
            start_delay,
            propose_min_round_time,
            propose_max_round_time,
        } = timing_data;

        let mod_config =
            // TODO this should really be using the timing config struct
            |a: &mut HotShotConfig<TYPES::SignatureKey, <TYPES::SignatureKey as SignatureKey>::StakeTableEntry, TYPES::ElectionConfigType>| {
                a.next_view_timeout = next_view_timeout;
                a.timeout_ratio = timeout_ratio;
                a.round_start_delay = round_start_delay;
                a.start_delay = start_delay;
                a.propose_min_round_time = propose_min_round_time;
                a.propose_max_round_time = propose_max_round_time;
            };

        // TODO ED This should call a secondary_network_generator function in the future
        let network_generator =
            I::network_generator(total_nodes, num_bootstrap_nodes, da_committee_size, false);
        let secondary_network_generator =
            I::network_generator(total_nodes, num_bootstrap_nodes, da_committee_size, true);
        Self {
            generator: ResourceGenerators {
                network_generator,
                secondary_network_generator,
                quorum_network: I::quorum_comm_channel_generator(),
                committee_network: I::committee_comm_channel_generator(),
                view_sync_network: I::view_sync_comm_channel_generator(),

                storage: Box::new(|_| I::construct_tmp_storage().unwrap()),
                config,
            },
            metadata,
            round,
>>>>>>> 0b701c17
        }
    }

    /// override the safety task generator
    pub fn with_overall_safety_task_generator(
        self,
        overall_safety_task_generator: TaskGenerator<OverallSafetyTask<TYPES, I>>,
    ) -> Self {
        Self {
            overall_safety_task_generator,
            ..self
        }
    }

    /// override the safety task generator
    pub fn with_spinning_task_generator(
        self,
        spinning_task_generator: TaskGenerator<SpinningTask<TYPES, I>>,
    ) -> Self {
        Self {
            spinning_task_generator,
            ..self
        }
    }

    /// overridde the completion task generator
    pub fn with_completion_task_generator(
        self,
        completion_task_generator: TaskGenerator<CompletionTask<TYPES, I>>,
    ) -> Self {
        Self {
            completion_task_generator,
            ..self
        }
    }

    /// override the txn task generator
    pub fn with_txn_task_generator(
        self,
        txn_task_generator: TaskGenerator<TxnTask<TYPES, I>>,
    ) -> Self {
        Self {
            txn_task_generator,
            ..self
        }
    }

    /// override resource generators
    pub fn with_resource_generator(self, resource_generator: ResourceGenerators<TYPES, I>) -> Self {
        Self {
            resource_generator,
            ..self
        }
    }

<<<<<<< HEAD
    /// add a hook
    pub fn add_hook(mut self, hook: Hook) -> Self {
        self.hooks.push(hook);
=======
    /// Set the default config of each node. Note that this can also be overwritten per-node in the [`TestLauncher`].
    pub fn with_default_config(
        mut self,
        config: HotShotConfig<TYPES::SignatureKey, <TYPES::SignatureKey as SignatureKey>::StakeTableEntry, TYPES::ElectionConfigType>,
    ) -> Self {
        self.generator.config = config;
>>>>>>> 0b701c17
        self
    }

    /// overwrite hooks with more hooks
    pub fn with_hooks(self, hooks: Vec<Hook>) -> Self {
        Self { hooks, ..self }
    }

    /// Modifies the config used when generating nodes with `f`
    pub fn modify_default_config(
        mut self,
        mut f: impl FnMut(&mut HotShotConfig<TYPES::SignatureKey, <TYPES::SignatureKey as SignatureKey>::StakeTableEntry, TYPES::ElectionConfigType>),
    ) -> Self {
        f(&mut self.resource_generator.config);
        self
    }
}<|MERGE_RESOLUTION|>--- conflicted
+++ resolved
@@ -14,6 +14,7 @@
         election::ConsensusExchange,
         network::CommunicationChannel,
         node_implementation::{NodeType, QuorumCommChannel, QuorumEx, QuorumNetwork},
+        signature_key::SignatureKey,
     },
     HotShotConfig,
 };
@@ -113,7 +114,6 @@
 impl<TYPES: NodeType, I: TestableNodeImplementation<TYPES::ConsensusType, TYPES>>
     TestLauncher<TYPES, I>
 {
-<<<<<<< HEAD
     /// launch the test
     pub fn launch(self) -> TestRunner<TYPES, I> {
         TestRunner {
@@ -121,106 +121,6 @@
             nodes: Vec::new(),
             next_node_id: 0,
             task_runner: TaskRunner::default(),
-=======
-    
-    /// Create a new launcher.
-    /// Note that `expected_node_count` should be set to an accurate value, as this is used to calculate the `threshold` internally.
-    pub fn new(metadata: TestMetadata, round: Round<TYPES, I>) -> Self
-    where
-        QuorumCommChannel<TYPES, I>: CommunicationChannel<
-            TYPES,
-            Message<TYPES, I>,
-            <QuorumEx<TYPES, I> as ConsensusExchange<TYPES, Message<TYPES, I>>>::Proposal,
-            <QuorumEx<TYPES, I> as ConsensusExchange<TYPES, Message<TYPES, I>>>::Vote,
-            <QuorumEx<TYPES, I> as ConsensusExchange<TYPES, Message<TYPES, I>>>::Membership,
-        >,
-    {
-        let TestMetadata {
-            total_nodes,
-            num_bootstrap_nodes,
-            min_transactions,
-            timing_data,
-            da_committee_size,
-            ..
-        } = metadata;
-
-        let known_nodes: Vec<<TYPES as NodeType>::SignatureKey> = (0..total_nodes)
-            .map(|id| {
-                let priv_key = TYPES::SignatureKey::generated_from_seed_indexed(
-                    [0u8; 32],
-                    id as u64,
-                ).1;
-                TYPES::SignatureKey::from_private(&priv_key)
-            })
-            .collect();
-        let known_nodes_with_stake: Vec<<TYPES::SignatureKey as SignatureKey>::StakeTableEntry> = (0..total_nodes)
-        .map(|id| {
-            known_nodes[id].get_stake_table_entry(1u64)
-        })
-        .collect();
-
-        let config = HotShotConfig {
-            execution_type: ExecutionType::Incremental,
-            total_nodes: NonZeroUsize::new(total_nodes).unwrap(),
-            num_bootstrap: num_bootstrap_nodes,
-            min_transactions,
-            max_transactions: NonZeroUsize::new(99999).unwrap(),
-            known_nodes,
-            known_nodes_with_stake,
-            da_committee_size: NonZeroUsize::new(da_committee_size).unwrap().into(),
-            next_view_timeout: 500,
-            timeout_ratio: (11, 10),
-            round_start_delay: 1,
-            start_delay: 1,
-            propose_min_round_time: Duration::from_millis(0),
-            propose_max_round_time: Duration::from_millis(1000),
-            // TODO what's the difference between this and the second config?
-            election_config: Some(<QuorumEx<TYPES, I> as ConsensusExchange<
-                TYPES,
-                Message<TYPES, I>,
-            >>::Membership::default_election_config(
-                total_nodes as u64
-            )),
-        };
-        let TimingData {
-            next_view_timeout,
-            timeout_ratio,
-            round_start_delay,
-            start_delay,
-            propose_min_round_time,
-            propose_max_round_time,
-        } = timing_data;
-
-        let mod_config =
-            // TODO this should really be using the timing config struct
-            |a: &mut HotShotConfig<TYPES::SignatureKey, <TYPES::SignatureKey as SignatureKey>::StakeTableEntry, TYPES::ElectionConfigType>| {
-                a.next_view_timeout = next_view_timeout;
-                a.timeout_ratio = timeout_ratio;
-                a.round_start_delay = round_start_delay;
-                a.start_delay = start_delay;
-                a.propose_min_round_time = propose_min_round_time;
-                a.propose_max_round_time = propose_max_round_time;
-            };
-
-        // TODO ED This should call a secondary_network_generator function in the future
-        let network_generator =
-            I::network_generator(total_nodes, num_bootstrap_nodes, da_committee_size, false);
-        let secondary_network_generator =
-            I::network_generator(total_nodes, num_bootstrap_nodes, da_committee_size, true);
-        Self {
-            generator: ResourceGenerators {
-                network_generator,
-                secondary_network_generator,
-                quorum_network: I::quorum_comm_channel_generator(),
-                committee_network: I::committee_comm_channel_generator(),
-                view_sync_network: I::view_sync_comm_channel_generator(),
-
-                storage: Box::new(|_| I::construct_tmp_storage().unwrap()),
-                config,
-            },
-            metadata,
-            round,
->>>>>>> 0b701c17
         }
     }
 
@@ -276,18 +176,9 @@
         }
     }
 
-<<<<<<< HEAD
     /// add a hook
     pub fn add_hook(mut self, hook: Hook) -> Self {
         self.hooks.push(hook);
-=======
-    /// Set the default config of each node. Note that this can also be overwritten per-node in the [`TestLauncher`].
-    pub fn with_default_config(
-        mut self,
-        config: HotShotConfig<TYPES::SignatureKey, <TYPES::SignatureKey as SignatureKey>::StakeTableEntry, TYPES::ElectionConfigType>,
-    ) -> Self {
-        self.generator.config = config;
->>>>>>> 0b701c17
         self
     }
 
