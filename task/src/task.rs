--- conflicted
+++ resolved
@@ -21,15 +21,11 @@
 impl PassType for () {}
 
 /// the task state
-<<<<<<< HEAD
 pub trait TS: Sync + Send + 'static {}
 
 /// a task error that has nice qualities
 #[allow(clippy::module_name_repetitions)]
 pub trait TaskErr: std::error::Error + Sync + Send + 'static {}
-=======
-pub trait TS: Debug + Sync + Send + 'static {}
->>>>>>> cbb6aadd
 
 /// group of types needed for a hotshot task
 pub trait HotShotTaskTypes: 'static {
@@ -337,11 +333,7 @@
     Success,
 }
 
-<<<<<<< HEAD
 impl std::fmt::Debug for HotShotTaskCompleted {
-=======
-impl<HSTT: HotShotTaskTypes> Debug for HotShotTaskCompleted<HSTT> {
->>>>>>> cbb6aadd
     fn fmt(&self, f: &mut Formatter<'_>) -> std::fmt::Result {
         match self {
             HotShotTaskCompleted::ShutDown => f.write_str("HotShotTaskCompleted::ShutDown"),
