{
  description = "PhaseLock consensus library";

  inputs = {
    nixpkgs.url = "github:NixOS/nixpkgs/nixpkgs-unstable";
    utils.url = "github:numtide/flake-utils";
    flake-compat = {
      url = "github:edolstra/flake-compat";
      flake = false;
    };
    crate2nix = {
      url = "github:balsoft/crate2nix/balsoft/fix-broken-ifd";
      flake = false;
    };
    fenix = {
      url = "github:nix-community/fenix";
      inputs.nixpkgs.follows = "nixpkgs";
    };
  };

  outputs = { self, nixpkgs, flake-compat, utils, crate2nix, fenix }:
    utils.lib.eachDefaultSystem (system:
      let
        fenixStable = fenix.packages.${system}.stable.withComponents [ "cargo" "clippy" "rust-src" "rustc" "rustfmt" "llvm-tools-preview" ];
        # needed for compiling static binary
        fenixMusl = with fenix.packages.${system}; combine [ (stable.withComponents [ "cargo" "clippy" "rustc" "rustfmt" ]) targets.x86_64-unknown-linux-musl.stable.rust-std ];

        rustOverlay = final: prev:
          {
            rustc = fenixStable;
            cargo = fenixStable;
            rust-src = fenixStable;
          };

        pkgs = import nixpkgs {
          inherit system;
          overlays = [
            rustOverlay
          ];
        };

        heapstack_pkgs = import nixpkgs {
          inherit system;
        };

        cargo-llvm-cov = pkgs.rustPlatform.buildRustPackage rec {
          pname = "cargo-llvm-cov";
          version = "0.3.0";

          doCheck = false;

          buildInputs = [ pkgs.libllvm ];

          src = builtins.fetchTarball {
            url = "https://crates.io/api/v1/crates/${pname}/${version}/download";
            sha256 = "sha256:0iswa2cdaf2123vfc42yj9l8jx53k5jm2y51d4xqc1672hi4620l";
          };

          cargoSha256 = "sha256-RzIkW/eytU8ZdZ18x0sGriJ2xvjVW+8hB85In12dXMg=";
          meta = with pkgs.lib; {
            description = "Cargo llvm cov generates code coverage via llvm.";
            homepage = "https://github.com/taiki-e/cargo-llvm-cov";

            license = with licenses; [ mit asl20 ];
          };
        };


        # DON'T FORGET TO PUT YOUR PACKAGE NAME HERE, REMOVING `throw`
        crateName = "phaselock";

        inherit (import "${crate2nix}/tools.nix" { inherit pkgs; })
          generatedCargoNix;

        project = import
          (generatedCargoNix {
            name = crateName;
            src = ./.;
          })
          {
            inherit pkgs;
            rootFeatures = [ "demo" "docs" "blake3" ];
            defaultCrateOverrides = pkgs.defaultCrateOverrides // {
              # Crate dependency overrides go here
              # pass in protobuf
              prost-build = attrs: {
                buildInputs = [ pkgs.protobuf ];
                PROTOC = "${pkgs.protobuf}/bin/protoc";
                PROTOC_INCLUDE = "${pkgs.protobuf}/include";
              };
              libp2p-core = attrs: {
                buildInputs = [ pkgs.protobuf ];
                PROTOC = "${pkgs.protobuf}/bin/protoc";
                PROTOC_INCLUDE = "${pkgs.protobuf}/include";
              };
            };
          };


        # TODO uncomment when fetching dependencies is unborked
        # pkgsAndChecksList = pkgs.lib.mapAttrsToList (name: val: { packages.${name} = val.build; checks.${name} = val.build.override { runTests = true; }; }) project.workspaceMembers;
        # # programatically generate output packages based on what exists in the workspace
        # pkgsAndChecksAttrSet = pkgs.lib.foldAttrs (n: a: pkgs.lib.recursiveUpdate n a) { } pkgsAndChecksList;

        buildDeps = with pkgs; [
          cargo-audit
          nixpkgs-fmt
          git-chglog
          protobuf
          python3
          zlib.dev
          zlib.out
          fenix.packages.${system}.rust-analyzer

        ] ++ lib.optionals stdenv.isDarwin [ darwin.apple_sdk.frameworks.Security pkgs.libiconv darwin.apple_sdk.frameworks.SystemConfiguration ];

      in
      {
        devShell = pkgs.mkShell {
          buildInputs =
            with pkgs; [ fenixStable ] ++ buildDeps;
        };


        devShells = {
          # usage: compile a statically linked musl binary
          staticShell = pkgs.mkShell {
            shellHook = ''
              ulimit -n 1024
              export RUSTFLAGS='-C target-feature=+crt-static'
              export CARGO_BUILD_TARGET='x86_64-unknown-linux-musl'
            '';
            buildInputs =
              with pkgs; [ fenixMusl ] ++ buildDeps;
          };

          moldShell = pkgs.mkShell {
<<<<<<< HEAD
            LD_LIBRARY_PATH="${pkgs.zlib.out}/lib";
            buildInputs = with pkgs; [ zlib.out grcov fd fenixNightly ] ++ buildDeps;
=======
            LD_LIBRARY_PATH = "${pkgs.zlib.out}/lib";
            buildInputs = with pkgs; [ zlib.out grcov flamegraph fd fenixNightly ] ++ buildDeps;
>>>>>>> 394742e7
            shellHook = ''
              export RUSTFLAGS='-Clinker=${pkgs.clang}/bin/clang -Clink-arg=-fuse-ld=${pkgs.mold}/bin/mold'
            '';
          };

          # usage: evaluate performance (llvm-cov + flamegraph)
          perfShell = pkgs.mkShell {
            buildInputs = with pkgs; [ heapstack_pkgs.heaptrack cargo-flamegraph fd cargo-llvm-cov fenixStable ripgrep valgrind ] ++ buildDeps;
          };

        };
        # TODO uncomment when fetching dependencies is unborked
        # packages = pkgsAndChecksAttrSet.packages;
        # checks = pkgsAndChecksAttrSet.checks;

        # defaultPackage = project.workspaceMembers.phaselock.build;
      }
    );
}<|MERGE_RESOLUTION|>--- conflicted
+++ resolved
@@ -135,13 +135,8 @@
           };
 
           moldShell = pkgs.mkShell {
-<<<<<<< HEAD
             LD_LIBRARY_PATH="${pkgs.zlib.out}/lib";
-            buildInputs = with pkgs; [ zlib.out grcov fd fenixNightly ] ++ buildDeps;
-=======
-            LD_LIBRARY_PATH = "${pkgs.zlib.out}/lib";
-            buildInputs = with pkgs; [ zlib.out grcov flamegraph fd fenixNightly ] ++ buildDeps;
->>>>>>> 394742e7
+            buildInputs = with pkgs; [ zlib.out fd fenixNightly ] ++ buildDeps;
             shellHook = ''
               export RUSTFLAGS='-Clinker=${pkgs.clang}/bin/clang -Clink-arg=-fuse-ld=${pkgs.mold}/bin/mold'
             '';
