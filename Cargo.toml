[workspace.package]
version = "0.5.57"                                        # same as `hotshot`, but workspace subcrate can also release its own version
authors = ["Espresso Systems <hello@espressosys.com>"]
edition = "2021"
rust-version = "1.76.0"
homepage = "https://github.com/EspressoSystems/HotShot"
documentation = "https://hotshot.docs.espressosys.com"
repository = "https://github.com/EspressoSystems/HotShot"
### Workspace

# The hotshot-types crate needs to be a separate crate, as to not create a circular dependency
# when implementing traits externally
[workspace]
members = [
  "crates/hotshot",
  "crates/hotshot-stake-table",
  "crates/libp2p-networking",
  "crates/macros",
  "crates/task",
  "crates/task-impls",
  "crates/testing",
  "crates/examples",
  "crates/example-types",
  "crates/types",
  "crates/builder-api",
]
resolver = "2"

[workspace.dependencies]
ark-bls12-381 = "0.4"
ark-bn254 = "0.4"
ark-ec = "0.4"
ark-ed-on-bn254 = "0.4"
ark-ff = "0.4"
ark-serialize = "0.4"
ark-std = { version = "0.4", default-features = false }
async-broadcast = "0.7"
async-compatibility-layer = { version = "1.2", default-features = false, features = [
  "logging-utils",
] }
task = { git = "https://github.com/EspressoSystems/HotShotTasks.git" }
async-lock = "2"
async-std = { version = "1", features = ["attributes"] }
async-trait = "0.1"
bincode = "1"
bitvec = { version = "1", default-features = false, features = [
  "alloc",
  "atomic",
  "serde",
] }
blake3 = "1.5"
chrono = "0.4"
committable = "0.2"
custom_debug = "0.5"
digest = "0.10"
either = "1.12"
espresso-systems-common = { git = "https://github.com/espressosystems/espresso-systems-common", tag = "0.4.1" }
ethereum-types = { version = "0.14", features = ["impl-serde"] }
futures = "0.3"
# TODO generic-array should not be a direct dependency
# https://github.com/EspressoSystems/HotShot/issues/1850
generic-array = { version = "0.14.7", features = ["serde"] }
jf-crhf = { version = "0.1.0", git = "https://github.com/EspressoSystems/jellyfish", tag = "0.4.5" }
jf-vid = { version = "0.1.0", git = "https://github.com/EspressoSystems/jellyfish", tag = "0.4.5" }
jf-signature = { version = "0.1.0", git = "https://github.com/EspressoSystems/jellyfish", tag = "0.4.5" }
jf-rescue = { version = "0.1.0", git = "https://github.com/EspressoSystems/jellyfish", tag = "0.4.5" }
jf-pcs = { version = "0.1.0", git = "https://github.com/EspressoSystems/jellyfish", tag = "0.4.5" }
jf-relation = { version = "0.4.4", git = "https://github.com/EspressoSystems/jellyfish", tag = "0.4.5" }
jf-utils = { version = "0.4.4", git = "https://github.com/espressosystems/jellyfish", tag = "0.4.5" }
lazy_static = "1"
libp2p-identity = "0.2"
libp2p-networking = { path = "./crates/libp2p-networking", version = "0.5", default-features = false }
libp2p-swarm-derive = { version = "0.34" }
lru = "0.12"
portpicker = "0.1"
rand = { version = "0.8", features = ["small_rng"] }
rand_chacha = { version = "0.3", default-features = false }
serde = { version = "1", features = ["derive"] }
serde_bytes = { version = "0.11" }
serde_json = { version = "1.0" }
sha2 = "0.10"
snafu = "0.8"
surf-disco = "0.8"
tagged-base64 = "0.4"
tide-disco = "0.8"
time = "0.3"
toml = "0.8"
tracing = "0.1"
typenum = "1"
memoize = { version = "0.4", features = ["full"] }
vbs = "0.1"
clap = { version = "4", features = ["derive", "env"] }
<<<<<<< HEAD
url = { version = "2.5.0", features = ["serde"] }
vec1 = { version = "1.12", features = ["serde"] }
=======
url = { version = "2.5.1", features = ["serde"] }
>>>>>>> 9d39554b

libp2p = { package = "libp2p", version = "0.53", features = [
  "macros",
  "autonat",
  "cbor",
  "dns",
  "floodsub",
  "gossipsub",
  "identify",
  "kad",
  "mdns",
  "noise",
  "ping",
  "plaintext",
  "pnet",
  "quic",
  "relay",
  "request-response",
  "rendezvous",
  "secp256k1",
  "serde",
  "tcp",
  "uds",
  "websocket",
  "yamux",
] }
tokio = { version = "1", features = [
  "fs",
  "io-util",
  "io-std",
  "macros",
  "net",
  "parking_lot",
  "process",
  "rt",
  "rt-multi-thread",
  "signal",
  "sync",
  "time",
  "tracing",
] }
anyhow = "1"


# Push CDN imports
cdn-client = { git = "https://github.com/EspressoSystems/Push-CDN", tag = "0.3.6" }
cdn-broker = { git = "https://github.com/EspressoSystems/Push-CDN", tag = "0.3.6" }
cdn-marshal = { git = "https://github.com/EspressoSystems/Push-CDN", tag = "0.3.6" }
cdn-proto = { git = "https://github.com/EspressoSystems/Push-CDN", tag = "0.3.6" }

### Profiles
###
### Note: these only apply to example executables or tests built from within this crate. They have
### no effect on crates that depend on this crate.

## Apply some optimizations to test dependencies in debug/test builds

[profile.dev]
strip = true
debug = 0

# Generally optimize dependencies a little
[profile.dev.package."*"]
opt-level = 1
strip = true
debug = 0

# The release profile with LTO.
# CI uses this profile. To run it locally, add `--profile=release-lto` to `cargo build` or `cargo
# test`.
[profile.release-lto]
debug = 0
inherits = "release"
# Enable "thin" LTO to optimize performance.
lto = "thin"

## LTO doesn't work with careful
## explicitly specifying features in case releases features change
[profile.careful]
debug = 1
inherits = "release"
lto = "off"
incremental = true

[workspace.lints.clippy]
# warns
all = "warn"
pedantic = "warn"
missing_docs_in_private_items = "warn"
panic = "warn"
clone_on_ref_ptr = "warn"
# allows
doc_markdown = "allow"
module_name_repetitions = "allow"

[workspace.lints.rust]
# warns
rust_2018_idioms = "warn"
# TODO change to deny
missing_docs = "warn"
warnings = "warn"<|MERGE_RESOLUTION|>--- conflicted
+++ resolved
@@ -90,12 +90,8 @@
 memoize = { version = "0.4", features = ["full"] }
 vbs = "0.1"
 clap = { version = "4", features = ["derive", "env"] }
-<<<<<<< HEAD
-url = { version = "2.5.0", features = ["serde"] }
+url = { version = "2.5.1", features = ["serde"] }
 vec1 = { version = "1.12", features = ["serde"] }
-=======
-url = { version = "2.5.1", features = ["serde"] }
->>>>>>> 9d39554b
 
 libp2p = { package = "libp2p", version = "0.53", features = [
   "macros",
