--- conflicted
+++ resolved
@@ -4,13 +4,8 @@
 edition = "2021"
 name = "hotshot"
 readme = "README.md"
-<<<<<<< HEAD
-version = "0.3.1"
+version = "0.3.3"
 rust-version = "1.65.0"
-=======
-version = "0.3.3"
-rust-version = "1.63.0"
->>>>>>> d8a3c586
 
 [features]
 default = ["demo", "docs", "doc-images"]
