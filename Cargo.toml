--- conflicted
+++ resolved
@@ -62,13 +62,8 @@
 jf-primitives = { git = "https://github.com/EspressoSystems/jellyfish", tag = "0.4.3", features = [
   "test-srs",
 ] }
-<<<<<<< HEAD
 jf-plonk = { git = "https://github.com/EspressoSystems/jellyfish", tag = "0.4.3" }
 jf-relation = { git = "https://github.com/EspressoSystems/jellyfish", tag = "0.4.3" }
-=======
-jf-plonk = { git = "https://github.com/EspressoSystems/jellyfish", tag = "0.4.2" }
-jf-relation = { git = "https://github.com/EspressoSystems/jellyfish", tag = "0.4.2" }
->>>>>>> e20ba8cc
 jf-utils = { git = "https://github.com/espressosystems/jellyfish", tag = "0.4.3" }
 lazy_static = "1"
 libp2p-identity = "0.2"
