[workspace.package]
version = "0.3.3"                                         # same as `hotshot`, but workspace subcrate can also release its own version
authors = ["Espresso Systems <hello@espressosys.com>"]
edition = "2021"
rust-version = "1.65.0"
homepage = "https://github.com/EspressoSystems/HotShot"
documentation = "https://hotshot.docs.espressosys.com"
repository = "https://github.com/EspressoSystems/HotShot"
### Workspace

# The hotshot-types crate needs to be a separate crate, as to not create a circular dependency
# when implementing traits externally
[workspace]
members = [
        "crates/hotshot",
        "crates/hotshot-stake-table",
        "crates/libp2p-networking",
        "crates/macros",
        "crates/testing-macros",
        "crates/task",
        "crates/task-impls",
        "crates/testing",
        "crates/utils",
        "crates/examples",
        "crates/example-types",
]
resolver = "2"

[workspace.dependencies]
ark-bls12-381 = "0.4"
ark-bn254 = "0.4"
ark-ec = "0.4"
ark-ed-on-bn254 = "0.4"
ark-ff = "0.4"
ark-serialize = "0.4"
ark-std = { version = "0.4", default-features = false }
async-broadcast = "0.7.0"
async-compatibility-layer = { git = "https://github.com/EspressoSystems/async-compatibility-layer.git", tag = "1.4.2", default-features = false, features = [
        "logging-utils",
] }
task = { git = "https://github.com/EspressoSystems/HotShotTasks.git" }
async-lock = "2.8"
async-trait = "0.1.77"
bincode = "1.3.3"
bitvec = { version = "1.0.1", default-features = false, features = [
        "alloc",
        "atomic",
        "serde",
] }
blake3 = "1.5"
commit = { git = "https://github.com/EspressoSystems/commit" }
custom_debug = "0.5"
digest = "0.10"
either = { version = "1.10" }
espresso-systems-common = { git = "https://github.com/espressosystems/espresso-systems-common", tag = "0.4.1" }
ethereum-types = { version = "0.14.1", features = ["impl-serde"] }
futures = "0.3.30"

# TODO generic-array should not be a direct dependency
# https://github.com/EspressoSystems/HotShot/issues/1850
generic-array = { version = "0.14.7", features = ["serde"] }
<<<<<<< HEAD
hotshot-types = { git = "https://github.com/EspressoSystems/hotshot-types", tag = "0.1.3" }
=======
hotshot-types = { git = "https://github.com/EspressoSystems/hotshot-types", tag = "0.1.2" }
>>>>>>> f7b7b119

jf-primitives = { git = "https://github.com/EspressoSystems/jellyfish", tag = "0.4.1" }
jf-plonk = { git = "https://github.com/EspressoSystems/jellyfish", tag = "0.4.1" }
jf-relation = { git = "https://github.com/EspressoSystems/jellyfish", tag = "0.4.1" }
jf-utils = { git = "https://github.com/espressosystems/jellyfish", tag = "0.4.1" }
lazy_static = "1.4.0"
libp2p-identity = "0.2"
libp2p-networking = { path = "./crates/libp2p-networking", version = "0.1.0", default-features = false }
libp2p-swarm-derive = { version = "0.34.1" }
rand = "0.8.5"
rand_chacha = { version = "0.3.1", default-features = false }
serde = { version = "1.0.197", features = ["derive"] }
serde_bytes = { version = "0.11" }
serde_json = { version = "1.0.114" }
sha2 = "0.10"
snafu = "0.7.5"
surf-disco = { git = "https://github.com/EspressoSystems/surf-disco.git", tag = "v0.4.6" }
tagged-base64 = { git = "https://github.com/EspressoSystems/tagged-base64", tag = "0.3.4" }
tide-disco = { git = "https://github.com/EspressoSystems/tide-disco.git", tag = "v0.4.6" }
time = "0.3.34"
toml = "0.8.11"
tracing = "0.1.40"
typenum = "1.17.0"
libp2p = { package = "libp2p", version = "0.53.2", features = [
        "macros",
        "autonat",
        "cbor",
        "dns",
        "floodsub",
        "gossipsub",
        "identify",
        "kad",
        "mdns",
        "noise",
        "ping",
        "plaintext",
        "pnet",
        "quic",
        "relay",
        "request-response",
        "rendezvous",
        "secp256k1",
        "serde",
        "tcp",
        "uds",
        "websocket",
        "yamux",
] }
async-std = { version = "1.12.0", features = ["attributes"] }
tokio = { version = "1.36.0", features = [
        "fs",
        "io-util",
        "io-std",
        "macros",
        "net",
        "parking_lot",
        "process",
        "rt",
        "rt-multi-thread",
        "signal",
        "sync",
        "time",
        "tracing",
] }

# Push CDN imports
cdn-client = { git = "https://github.com/EspressoSystems/Push-CDN", tag = "0.1.6" }
cdn-broker = { git = "https://github.com/EspressoSystems/Push-CDN", tag = "0.1.6" }
cdn-marshal = { git = "https://github.com/EspressoSystems/Push-CDN", tag = "0.1.6" }

### Profiles
###
### Note: these only apply to example executables or tests built from within this crate. They have
### no effect on crates that depend on this crate.

## Apply some optimizations to test dependencies in debug/test builds

[profile.dev]
strip = true
debug = 0

# Generally optimize dependencies a little
[profile.dev.package."*"]
opt-level = 1
strip = true
debug = 0

# The default release profile without LTO.
[profile.release]
debug = 1
# Disable LTO to decrease the linking time.
lto = "off"
incremental = true

# The release profile with LTO.
# CI uses this profile. To run it locally, add `--profile=release-lto` to `cargo build` or `cargo
# test`.
[profile.release-lto]
inherits = "release"
# Enable "thin" LTO to optimize performance.
lto = "thin"

## LTO doesn't work with careful
## explicitly specifying features in case releases features change
[profile.careful]
debug = 1
inherits = "release"
lto = "off"
incremental = true

[workspace.lints.clippy]
# warns
all = "warn"
pedantic = "warn"
missing_docs_in_private_items = "warn"
panic = "warn"
# allows
module_name_repetitions = "allow"

[workspace.lints.rust]
# warns
rust_2018_idioms = "warn"
# TODO cahnge to deny
missing_docs = "warn"
warnings = "warn"<|MERGE_RESOLUTION|>--- conflicted
+++ resolved
@@ -12,17 +12,17 @@
 # when implementing traits externally
 [workspace]
 members = [
-        "crates/hotshot",
-        "crates/hotshot-stake-table",
-        "crates/libp2p-networking",
-        "crates/macros",
-        "crates/testing-macros",
-        "crates/task",
-        "crates/task-impls",
-        "crates/testing",
-        "crates/utils",
-        "crates/examples",
-        "crates/example-types",
+  "crates/hotshot",
+  "crates/hotshot-stake-table",
+  "crates/libp2p-networking",
+  "crates/macros",
+  "crates/testing-macros",
+  "crates/task",
+  "crates/task-impls",
+  "crates/testing",
+  "crates/utils",
+  "crates/examples",
+  "crates/example-types",
 ]
 resolver = "2"
 
@@ -36,16 +36,16 @@
 ark-std = { version = "0.4", default-features = false }
 async-broadcast = "0.7.0"
 async-compatibility-layer = { git = "https://github.com/EspressoSystems/async-compatibility-layer.git", tag = "1.4.2", default-features = false, features = [
-        "logging-utils",
+  "logging-utils",
 ] }
 task = { git = "https://github.com/EspressoSystems/HotShotTasks.git" }
 async-lock = "2.8"
 async-trait = "0.1.77"
 bincode = "1.3.3"
 bitvec = { version = "1.0.1", default-features = false, features = [
-        "alloc",
-        "atomic",
-        "serde",
+  "alloc",
+  "atomic",
+  "serde",
 ] }
 blake3 = "1.5"
 commit = { git = "https://github.com/EspressoSystems/commit" }
@@ -59,11 +59,7 @@
 # TODO generic-array should not be a direct dependency
 # https://github.com/EspressoSystems/HotShot/issues/1850
 generic-array = { version = "0.14.7", features = ["serde"] }
-<<<<<<< HEAD
 hotshot-types = { git = "https://github.com/EspressoSystems/hotshot-types", tag = "0.1.3" }
-=======
-hotshot-types = { git = "https://github.com/EspressoSystems/hotshot-types", tag = "0.1.2" }
->>>>>>> f7b7b119
 
 jf-primitives = { git = "https://github.com/EspressoSystems/jellyfish", tag = "0.4.1" }
 jf-plonk = { git = "https://github.com/EspressoSystems/jellyfish", tag = "0.4.1" }
@@ -88,45 +84,45 @@
 tracing = "0.1.40"
 typenum = "1.17.0"
 libp2p = { package = "libp2p", version = "0.53.2", features = [
-        "macros",
-        "autonat",
-        "cbor",
-        "dns",
-        "floodsub",
-        "gossipsub",
-        "identify",
-        "kad",
-        "mdns",
-        "noise",
-        "ping",
-        "plaintext",
-        "pnet",
-        "quic",
-        "relay",
-        "request-response",
-        "rendezvous",
-        "secp256k1",
-        "serde",
-        "tcp",
-        "uds",
-        "websocket",
-        "yamux",
+  "macros",
+  "autonat",
+  "cbor",
+  "dns",
+  "floodsub",
+  "gossipsub",
+  "identify",
+  "kad",
+  "mdns",
+  "noise",
+  "ping",
+  "plaintext",
+  "pnet",
+  "quic",
+  "relay",
+  "request-response",
+  "rendezvous",
+  "secp256k1",
+  "serde",
+  "tcp",
+  "uds",
+  "websocket",
+  "yamux",
 ] }
 async-std = { version = "1.12.0", features = ["attributes"] }
 tokio = { version = "1.36.0", features = [
-        "fs",
-        "io-util",
-        "io-std",
-        "macros",
-        "net",
-        "parking_lot",
-        "process",
-        "rt",
-        "rt-multi-thread",
-        "signal",
-        "sync",
-        "time",
-        "tracing",
+  "fs",
+  "io-util",
+  "io-std",
+  "macros",
+  "net",
+  "parking_lot",
+  "process",
+  "rt",
+  "rt-multi-thread",
+  "signal",
+  "sync",
+  "time",
+  "tracing",
 ] }
 
 # Push CDN imports
