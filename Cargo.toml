[workspace.package]
version = "0.5.40"                                        # same as `hotshot`, but workspace subcrate can also release its own version
authors = ["Espresso Systems <hello@espressosys.com>"]
edition = "2021"
rust-version = "1.65.0"
homepage = "https://github.com/EspressoSystems/HotShot"
documentation = "https://hotshot.docs.espressosys.com"
repository = "https://github.com/EspressoSystems/HotShot"
### Workspace

# The hotshot-types crate needs to be a separate crate, as to not create a circular dependency
# when implementing traits externally
[workspace]
members = [
  "crates/hotshot",
  "crates/hotshot-stake-table",
  "crates/libp2p-networking",
  "crates/macros",
  "crates/task",
  "crates/task-impls",
  "crates/testing",
  "crates/examples",
  "crates/example-types",
  "crates/types",
  "crates/builder-api",
]
resolver = "2"

[workspace.dependencies]
ark-bls12-381 = "0.4"
ark-bn254 = "0.4"
ark-ec = "0.4"
ark-ed-on-bn254 = "0.4"
ark-ff = "0.4"
ark-serialize = "0.4"
ark-std = { version = "0.4", default-features = false }
async-broadcast = "0.7"
async-compatibility-layer = { version = "1.1", default-features = false, features = [
  "logging-utils",
] }
task = { git = "https://github.com/EspressoSystems/HotShotTasks.git" }
async-lock = "2"
async-std = { version = "1", features = ["attributes"] }
async-trait = "0.1"
bincode = "1"
bitvec = { version = "1", default-features = false, features = [
  "alloc",
  "atomic",
  "serde",
] }
blake3 = "1.5"
committable = "0.2"
custom_debug = "0.5"
digest = "0.10"
either = "1.11"
espresso-systems-common = { git = "https://github.com/espressosystems/espresso-systems-common", tag = "0.4.1" }
ethereum-types = { version = "0.14", features = ["impl-serde"] }
futures = "0.3"
# TODO generic-array should not be a direct dependency
# https://github.com/EspressoSystems/HotShot/issues/1850
generic-array = { version = "0.14.7", features = ["serde"] }
<<<<<<< HEAD
jf-primitives = { git = "https://github.com/EspressoSystems/jellyfish", branch = "cl/vid-fix", features = [
  "test-srs",
] }
jf-plonk = { git = "https://github.com/EspressoSystems/jellyfish", branch = "cl/vid-fix" }
jf-relation = { git = "https://github.com/EspressoSystems/jellyfish", branch = "cl/vid-fix" }
jf-utils = { git = "https://github.com/espressosystems/jellyfish/", branch = "cl/vid-fix" }
=======
jf-primitives = { git = "https://github.com/EspressoSystems/jellyfish", tag = "0.4.3" }
jf-plonk = { git = "https://github.com/EspressoSystems/jellyfish", tag = "0.4.3" }
jf-relation = { git = "https://github.com/EspressoSystems/jellyfish", tag = "0.4.3" }
jf-utils = { git = "https://github.com/espressosystems/jellyfish", tag = "0.4.3" }
>>>>>>> 639ff611
lazy_static = "1"
libp2p-identity = "0.2"
libp2p-networking = { path = "./crates/libp2p-networking", version = "0.5", default-features = false }
libp2p-swarm-derive = { version = "0.34" }
lru = "0.12"
portpicker = "0.1"
rand = { version = "0.8", features = ["small_rng"] }
rand_chacha = { version = "0.3", default-features = false }
serde = { version = "1", features = ["derive"] }
serde_bytes = { version = "0.11" }
serde_json = { version = "1.0" }
sha2 = "0.10"
snafu = "0.8"
surf-disco = "0.6"
tagged-base64 = "0.4"
tide-disco = "0.6"
time = "0.3"
toml = "0.8"
tracing = "0.1"
typenum = "1"
memoize = { version = "0.4", features = ["full"] }
vbs = "0.1"
clap = { version = "4", features = ["derive", "env"] }

libp2p = { package = "libp2p", version = "0.53", features = [
  "macros",
  "autonat",
  "cbor",
  "dns",
  "floodsub",
  "gossipsub",
  "identify",
  "kad",
  "mdns",
  "noise",
  "ping",
  "plaintext",
  "pnet",
  "quic",
  "relay",
  "request-response",
  "rendezvous",
  "secp256k1",
  "serde",
  "tcp",
  "uds",
  "websocket",
  "yamux",
] }
tokio = { version = "1", features = [
  "fs",
  "io-util",
  "io-std",
  "macros",
  "net",
  "parking_lot",
  "process",
  "rt",
  "rt-multi-thread",
  "signal",
  "sync",
  "time",
  "tracing",
] }
anyhow = "1"


# Push CDN imports
cdn-client = { git = "https://github.com/EspressoSystems/Push-CDN", tag = "0.2.1" }
cdn-broker = { git = "https://github.com/EspressoSystems/Push-CDN", tag = "0.2.1" }
cdn-marshal = { git = "https://github.com/EspressoSystems/Push-CDN", tag = "0.2.1" }

### Profiles
###
### Note: these only apply to example executables or tests built from within this crate. They have
### no effect on crates that depend on this crate.

## Apply some optimizations to test dependencies in debug/test builds

[profile.dev]
strip = true
debug = 0

# Generally optimize dependencies a little
[profile.dev.package."*"]
opt-level = 1
strip = true
debug = 0

# The release profile with LTO.
# CI uses this profile. To run it locally, add `--profile=release-lto` to `cargo build` or `cargo
# test`.
[profile.release-lto]
debug = 0
inherits = "release"
# Enable "thin" LTO to optimize performance.
lto = "thin"

## LTO doesn't work with careful
## explicitly specifying features in case releases features change
[profile.careful]
debug = 1
inherits = "release"
lto = "off"
incremental = true

[workspace.lints.clippy]
# warns
all = "warn"
pedantic = "warn"
missing_docs_in_private_items = "warn"
panic = "warn"
# allows
doc_markdown = "allow"
module_name_repetitions = "allow"

[workspace.lints.rust]
# warns
rust_2018_idioms = "warn"
# TODO change to deny
missing_docs = "warn"
warnings = "warn"<|MERGE_RESOLUTION|>--- conflicted
+++ resolved
@@ -59,19 +59,10 @@
 # TODO generic-array should not be a direct dependency
 # https://github.com/EspressoSystems/HotShot/issues/1850
 generic-array = { version = "0.14.7", features = ["serde"] }
-<<<<<<< HEAD
-jf-primitives = { git = "https://github.com/EspressoSystems/jellyfish", branch = "cl/vid-fix", features = [
-  "test-srs",
-] }
-jf-plonk = { git = "https://github.com/EspressoSystems/jellyfish", branch = "cl/vid-fix" }
-jf-relation = { git = "https://github.com/EspressoSystems/jellyfish", branch = "cl/vid-fix" }
-jf-utils = { git = "https://github.com/espressosystems/jellyfish/", branch = "cl/vid-fix" }
-=======
-jf-primitives = { git = "https://github.com/EspressoSystems/jellyfish", tag = "0.4.3" }
-jf-plonk = { git = "https://github.com/EspressoSystems/jellyfish", tag = "0.4.3" }
-jf-relation = { git = "https://github.com/EspressoSystems/jellyfish", tag = "0.4.3" }
-jf-utils = { git = "https://github.com/espressosystems/jellyfish", tag = "0.4.3" }
->>>>>>> 639ff611
+jf-primitives = { git = "https://github.com/EspressoSystems/jellyfish", tag = "0.4.4" }
+jf-plonk = { git = "https://github.com/EspressoSystems/jellyfish", tag = "0.4.4" }
+jf-relation = { git = "https://github.com/EspressoSystems/jellyfish", tag = "0.4.4" }
+jf-utils = { git = "https://github.com/espressosystems/jellyfish", tag = "0.4.4" }
 lazy_static = "1"
 libp2p-identity = "0.2"
 libp2p-networking = { path = "./crates/libp2p-networking", version = "0.5", default-features = false }
