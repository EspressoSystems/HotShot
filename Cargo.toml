[workspace.package]
version = "0.5.26"                                        # same as `hotshot`, but workspace subcrate can also release its own version
authors = ["Espresso Systems <hello@espressosys.com>"]
edition = "2021"
rust-version = "1.65.0"
homepage = "https://github.com/EspressoSystems/HotShot"
documentation = "https://hotshot.docs.espressosys.com"
repository = "https://github.com/EspressoSystems/HotShot"
### Workspace

# The hotshot-types crate needs to be a separate crate, as to not create a circular dependency
# when implementing traits externally
[workspace]
members = [
  "crates/hotshot",
  "crates/hotshot-stake-table",
  "crates/libp2p-networking",
  "crates/macros",
  "crates/testing-macros",
  "crates/task",
  "crates/task-impls",
  "crates/testing",
  "crates/examples",
  "crates/example-types",
  "crates/types",
  "crates/builder-api",
]
resolver = "2"

[workspace.dependencies]
ark-bls12-381 = "0.4"
ark-bn254 = "0.4"
ark-ec = "0.4"
ark-ed-on-bn254 = "0.4"
ark-ff = "0.4"
ark-serialize = "0.4"
ark-std = { version = "0.4", default-features = false }
async-broadcast = "0.7.0"
async-compatibility-layer = { git = "https://github.com/EspressoSystems/async-compatibility-layer.git", tag = "1.4.2", default-features = false, features = [
  "logging-utils",
] }
task = { git = "https://github.com/EspressoSystems/HotShotTasks.git" }
async-lock = "2.8"
async-std = { version = "1.12.0", features = ["attributes"] }
async-trait = "0.1.79"
bincode = "1.3.3"
bitvec = { version = "1.0.1", default-features = false, features = [
  "alloc",
  "atomic",
  "serde",
] }
blake3 = "1.5"
commit = { git = "https://github.com/EspressoSystems/commit" }
custom_debug = "0.5"
digest = "0.10"
either = "1.10"
espresso-systems-common = { git = "https://github.com/espressosystems/espresso-systems-common", tag = "0.4.1" }
ethereum-types = { version = "0.14.1", features = ["impl-serde"] }
futures = "0.3.30"
# TODO generic-array should not be a direct dependency
# https://github.com/EspressoSystems/HotShot/issues/1850
generic-array = { version = "0.14.7", features = ["serde"] }
jf-primitives = { git = "https://github.com/EspressoSystems/jellyfish", tag = "0.4.2", features = [
  "test-srs",
] }
jf-plonk = { git = "https://github.com/EspressoSystems/jellyfish", tag = "0.4.2" }
jf-relation = { git = "https://github.com/EspressoSystems/jellyfish", tag = "0.4.2" }
jf-utils = { git = "https://github.com/espressosystems/jellyfish", tag = "0.4.2" }
lazy_static = "1.4.0"
libp2p-identity = "0.2"
libp2p-networking = { path = "./crates/libp2p-networking", version = "0.5.26", default-features = false }
libp2p-swarm-derive = { version = "0.34.1" }
<<<<<<< HEAD
memoize = { version = "0.4.2", features = ["full"] }
rand = "0.8.5"
=======
lru = "0.12.2"
portpicker = "0.1.1"
rand = { version = "0.8.5", features = ["small_rng"] }
>>>>>>> 93c3de9b
rand_chacha = { version = "0.3.1", default-features = false }
serde = { version = "1.0.197", features = ["derive"] }
serde_bytes = { version = "0.11" }
serde_json = { version = "1.0.114" }
sha2 = "0.10"
snafu = "0.8"
surf-disco = { git = "https://github.com/EspressoSystems/surf-disco.git", tag = "v0.5.0" }
tagged-base64 = { git = "https://github.com/EspressoSystems/tagged-base64", tag = "0.3.4" }
tide-disco = { git = "https://github.com/EspressoSystems/tide-disco.git", tag = "v0.5.0" }
time = "0.3.34"
toml = "0.8.11"
tracing = "0.1.40"
typenum = "1.17.0"
versioned-binary-serialization = { git = "https://github.com/EspressoSystems/versioned-binary-serialization.git", tag = "0.1.2" }

libp2p = { package = "libp2p", version = "0.53.2", features = [
  "macros",
  "autonat",
  "cbor",
  "dns",
  "floodsub",
  "gossipsub",
  "identify",
  "kad",
  "mdns",
  "noise",
  "ping",
  "plaintext",
  "pnet",
  "quic",
  "relay",
  "request-response",
  "rendezvous",
  "secp256k1",
  "serde",
  "tcp",
  "uds",
  "websocket",
  "yamux",
] }
tokio = { version = "1.36.0", features = [
  "fs",
  "io-util",
  "io-std",
  "macros",
  "net",
  "parking_lot",
  "process",
  "rt",
  "rt-multi-thread",
  "signal",
  "sync",
  "time",
  "tracing",
] }
anyhow = "1.0.81"


# Push CDN imports
cdn-client = { git = "https://github.com/EspressoSystems/Push-CDN", tag = "0.1.11" }
cdn-broker = { git = "https://github.com/EspressoSystems/Push-CDN", tag = "0.1.11" }
cdn-marshal = { git = "https://github.com/EspressoSystems/Push-CDN", tag = "0.1.11" }

### Profiles
###
### Note: these only apply to example executables or tests built from within this crate. They have
### no effect on crates that depend on this crate.

## Apply some optimizations to test dependencies in debug/test builds

[profile.dev]
strip = true
debug = 0

# Generally optimize dependencies a little
[profile.dev.package."*"]
opt-level = 1
strip = true
debug = 0

# The default release profile without LTO.
[profile.release]
debug = 1
# Disable LTO to decrease the linking time.
lto = "off"
incremental = true

# The release profile with LTO.
# CI uses this profile. To run it locally, add `--profile=release-lto` to `cargo build` or `cargo
# test`.
[profile.release-lto]
debug = 0
inherits = "release"
# Enable "thin" LTO to optimize performance.
lto = "thin"

## LTO doesn't work with careful
## explicitly specifying features in case releases features change
[profile.careful]
debug = 1
inherits = "release"
lto = "off"
incremental = true

[workspace.lints.clippy]
# warns
all = "warn"
pedantic = "warn"
missing_docs_in_private_items = "warn"
panic = "warn"
# allows
doc_markdown = "allow"
module_name_repetitions = "allow"

[workspace.lints.rust]
# warns
rust_2018_idioms = "warn"
# TODO cahnge to deny
missing_docs = "warn"
warnings = "warn"<|MERGE_RESOLUTION|>--- conflicted
+++ resolved
@@ -70,14 +70,9 @@
 libp2p-identity = "0.2"
 libp2p-networking = { path = "./crates/libp2p-networking", version = "0.5.26", default-features = false }
 libp2p-swarm-derive = { version = "0.34.1" }
-<<<<<<< HEAD
-memoize = { version = "0.4.2", features = ["full"] }
-rand = "0.8.5"
-=======
 lru = "0.12.2"
 portpicker = "0.1.1"
 rand = { version = "0.8.5", features = ["small_rng"] }
->>>>>>> 93c3de9b
 rand_chacha = { version = "0.3.1", default-features = false }
 serde = { version = "1.0.197", features = ["derive"] }
 serde_bytes = { version = "0.11" }
@@ -91,6 +86,7 @@
 toml = "0.8.11"
 tracing = "0.1.40"
 typenum = "1.17.0"
+memoize = { version = "0.4.2", features = ["full"] }
 versioned-binary-serialization = { git = "https://github.com/EspressoSystems/versioned-binary-serialization.git", tag = "0.1.2" }
 
 libp2p = { package = "libp2p", version = "0.53.2", features = [
