--- conflicted
+++ resolved
@@ -34,14 +34,9 @@
 flume = "0.10.12"
 futures = "0.3.21"
 hex_fmt = "0.3.0"
-<<<<<<< HEAD
-phaselock-hotstuff = { path = "./phaselock-hotstuff", version = "0.0.6" }
-phaselock-types = { path = "./phaselock-types", version = "0.0.6" }
-phaselock-utils = { path = "./phaselock-utils", version = "0.0.6" }
-=======
+phaselock-hotstuff = { path = "./phaselock-hotstuff", version = "0.0.7" }
 phaselock-types = { path = "./phaselock-types", version = "0.0.7"}
 phaselock-utils = { path = "./phaselock-utils", version = "0.0.7"}
->>>>>>> 73960ec7
 rand = "0.7.3"
 rand_chacha = "0.2.2"
 serde = { version = "1.0.136", features = ["derive", "rc"] }
@@ -55,16 +50,11 @@
 
 [dev-dependencies]
 async-std = { version = "1.11.0", features = ["attributes"] }
-phaselock-utils = { path = "./phaselock-utils", version = "0.0.6", features = ["logging-utils"] }
+phaselock-utils = { path = "./phaselock-utils", version = "0.0.7", features = ["logging-utils"] }
 rand_xoshiro = "0.4.0"
 structopt = "0.3.26"
 toml = "0.5.8"
 tracing-subscriber = { version = "0.3.10", features = ["env-filter", "json"] }
-<<<<<<< HEAD
-=======
-phaselock-utils = { path = "./phaselock-utils", version = "0.0.7", features = ["logging-utils"] }
->>>>>>> 73960ec7
-
 ### Profiles
 ###
 ### Note: these only apply to example executables or tests built from within this crate. They have
