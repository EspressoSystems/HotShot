[workspace.package]
<<<<<<< HEAD
version = "0.5.37"                                        # same as `hotshot`, but workspace subcrate can also release its own version
=======
version = "0.5.36"                                        # same as `hotshot`, but workspace subcrate can also release its own version
>>>>>>> 9034f365
authors = ["Espresso Systems <hello@espressosys.com>"]
edition = "2021"
rust-version = "1.65.0"
homepage = "https://github.com/EspressoSystems/HotShot"
documentation = "https://hotshot.docs.espressosys.com"
repository = "https://github.com/EspressoSystems/HotShot"
### Workspace

# The hotshot-types crate needs to be a separate crate, as to not create a circular dependency
# when implementing traits externally
[workspace]
members = [
  "crates/hotshot",
  "crates/hotshot-stake-table",
  "crates/libp2p-networking",
  "crates/macros",
  "crates/task",
  "crates/task-impls",
  "crates/testing",
  "crates/examples",
  "crates/example-types",
  "crates/types",
  "crates/builder-api",
]
resolver = "2"

[workspace.dependencies]
ark-bls12-381 = "0.4"
ark-bn254 = "0.4"
ark-ec = "0.4"
ark-ed-on-bn254 = "0.4"
ark-ff = "0.4"
ark-serialize = "0.4"
ark-std = { version = "0.4", default-features = false }
async-broadcast = "0.7"
async-compatibility-layer = { version = "1.1", default-features = false, features = [
  "logging-utils",
] }
task = { git = "https://github.com/EspressoSystems/HotShotTasks.git" }
async-lock = "2"
async-std = { version = "1", features = ["attributes"] }
async-trait = "0.1"
bincode = "1"
bitvec = { version = "1", default-features = false, features = [
  "alloc",
  "atomic",
  "serde",
] }
blake3 = "1.5"
committable = "0.2"
custom_debug = "0.5"
digest = "0.10"
either = "1.11"
espresso-systems-common = { git = "https://github.com/espressosystems/espresso-systems-common", tag = "0.4.1" }
ethereum-types = { version = "0.14", features = ["impl-serde"] }
futures = "0.3"
# TODO generic-array should not be a direct dependency
# https://github.com/EspressoSystems/HotShot/issues/1850
generic-array = { version = "0.14.7", features = ["serde"] }
jf-primitives = { git = "https://github.com/EspressoSystems/jellyfish", tag = "0.4.3", features = [
  "test-srs",
] }
jf-plonk = { git = "https://github.com/EspressoSystems/jellyfish", tag = "0.4.3" }
jf-relation = { git = "https://github.com/EspressoSystems/jellyfish", tag = "0.4.3" }
jf-utils = { git = "https://github.com/espressosystems/jellyfish", tag = "0.4.3" }
lazy_static = "1"
libp2p-identity = "0.2"
libp2p-networking = { path = "./crates/libp2p-networking", version = "0.5", default-features = false }
libp2p-swarm-derive = { version = "0.34" }
lru = "0.12"
portpicker = "0.1"
rand = { version = "0.8", features = ["small_rng"] }
rand_chacha = { version = "0.3", default-features = false }
serde = { version = "1", features = ["derive"] }
serde_bytes = { version = "0.11" }
serde_json = { version = "1.0" }
sha2 = "0.10"
snafu = "0.8"
surf-disco = "0.6"
tagged-base64 = "0.4"
tide-disco = "0.6"
time = "0.3"
toml = "0.8"
tracing = "0.1"
typenum = "1"
memoize = { version = "0.4", features = ["full"] }
vbs = "0.1"
clap = { version = "4", features = ["derive", "env"] }

libp2p = { package = "libp2p", version = "0.53", features = [
  "macros",
  "autonat",
  "cbor",
  "dns",
  "floodsub",
  "gossipsub",
  "identify",
  "kad",
  "mdns",
  "noise",
  "ping",
  "plaintext",
  "pnet",
  "quic",
  "relay",
  "request-response",
  "rendezvous",
  "secp256k1",
  "serde",
  "tcp",
  "uds",
  "websocket",
  "yamux",
] }
tokio = { version = "1", features = [
  "fs",
  "io-util",
  "io-std",
  "macros",
  "net",
  "parking_lot",
  "process",
  "rt",
  "rt-multi-thread",
  "signal",
  "sync",
  "time",
  "tracing",
] }
anyhow = "1"


# Push CDN imports
cdn-client = { git = "https://github.com/EspressoSystems/Push-CDN", tag = "0.1.24" }
cdn-broker = { git = "https://github.com/EspressoSystems/Push-CDN", tag = "0.1.24" }
cdn-marshal = { git = "https://github.com/EspressoSystems/Push-CDN", tag = "0.1.24" }

### Profiles
###
### Note: these only apply to example executables or tests built from within this crate. They have
### no effect on crates that depend on this crate.

## Apply some optimizations to test dependencies in debug/test builds

[profile.dev]
strip = true
debug = 0

# Generally optimize dependencies a little
[profile.dev.package."*"]
opt-level = 1
strip = true
debug = 0

# The release profile with LTO.
# CI uses this profile. To run it locally, add `--profile=release-lto` to `cargo build` or `cargo
# test`.
[profile.release-lto]
debug = 0
inherits = "release"
# Enable "thin" LTO to optimize performance.
lto = "thin"

## LTO doesn't work with careful
## explicitly specifying features in case releases features change
[profile.careful]
debug = 1
inherits = "release"
lto = "off"
incremental = true

[workspace.lints.clippy]
# warns
all = "warn"
pedantic = "warn"
missing_docs_in_private_items = "warn"
panic = "warn"
# allows
doc_markdown = "allow"
module_name_repetitions = "allow"

[workspace.lints.rust]
# warns
rust_2018_idioms = "warn"
# TODO change to deny
missing_docs = "warn"
warnings = "warn"<|MERGE_RESOLUTION|>--- conflicted
+++ resolved
@@ -1,9 +1,5 @@
 [workspace.package]
-<<<<<<< HEAD
 version = "0.5.37"                                        # same as `hotshot`, but workspace subcrate can also release its own version
-=======
-version = "0.5.36"                                        # same as `hotshot`, but workspace subcrate can also release its own version
->>>>>>> 9034f365
 authors = ["Espresso Systems <hello@espressosys.com>"]
 edition = "2021"
 rust-version = "1.65.0"
