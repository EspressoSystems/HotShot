--- conflicted
+++ resolved
@@ -16,14 +16,8 @@
 required-features = ["demo"]
 
 [dependencies]
-<<<<<<< HEAD
 async-std = {version = "1.9.0", features = ["unstable"]}
-async-tls = "0.11.0"
-async-tungstenite = {version = "0.13.0", features = ["async-tls", "async-std-runtime"]}
-=======
-async-std = { version = "1.9.0", features = ["unstable"] }
-async-tungstenite = { version = "0.13.0", features = ["async-std-runtime"] }
->>>>>>> 735c485c
+async-tungstenite = {version = "0.13.0", features = ["async-std-runtime"]}
 bincode = "1.3.2"
 blake3 = {version = "0.3.8", optional = true}
 byteorder = "1.4.3"
