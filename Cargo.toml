--- conflicted
+++ resolved
@@ -72,11 +72,8 @@
 rand = "0.8.5"
 rand_chacha = { version = "0.3.1", default-features = false }
 serde = { version = "1.0.197", features = ["derive"] }
-<<<<<<< HEAD
 serde_bytes = { version = "0.11" }
-=======
 serde_json = { version = "1.0.114" }
->>>>>>> ddfaf0d1
 sha2 = "0.10"
 snafu = "0.7.5"
 surf-disco = { git = "https://github.com/EspressoSystems/surf-disco.git", tag = "v0.4.6" }
