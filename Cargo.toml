--- conflicted
+++ resolved
@@ -29,20 +29,12 @@
 dashmap = "5.3.4"
 flume = "0.10.12"
 futures = "0.3.21"
-<<<<<<< HEAD
 phaselock-hotstuff = { path = "./phaselock-hotstuff", version = "0.1.0" }
 phaselock-types = { path = "./phaselock-types", version = "0.1.0", default-features = false }
 phaselock-utils = { path = "./phaselock-utils", version = "0.1.0"}
 libp2p-networking = {path = "./libp2p-networking", version = "0.1.0"}
-libp2p = { version = "0.45.1", features = ["serde"] }
-=======
-phaselock-hotstuff = { path = "./phaselock-hotstuff", version = "0.0.7" }
-phaselock-types = { path = "./phaselock-types", version = "0.0.7", default-features = false }
-phaselock-utils = { path = "./phaselock-utils", version = "0.0.7"}
-libp2p-networking = {path = "./libp2p-networking", version = "0.0.7"}
 libp2p = { version = "0.46.1", features = ["serde"] }
 bimap = "0.6.2"
->>>>>>> be24a468
 rand = "0.8.5"
 serde = { version = "1.0.139", features = ["derive", "rc"] }
 snafu = { version = "0.7.0", features = ["backtraces"] }
