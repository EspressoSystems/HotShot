[package]
authors = ["Nathan McCarty <nathan.mccarty@translucence.net>"]
description = "HotShot consesus module"
edition = "2021"
name = "hotshot"
readme = "README.md"
version = "0.1.1"
rust-version = "1.63.0"

[features]
default = ["demo", "docs", "doc-images"]
# Enable demo/testing logic
demo = ["blake3", "hotshot-types/demo"]
# Build the extended documentation
docs = []
doc-images = []

[[example]]
name = "dentry-simulator"
required-features = ["demo"]

[dependencies]
async-std = { version = "1.12.0", features = ["unstable"] }
async-trait = "0.1.57"
async-tungstenite = { version = "0.17.2", features = ["async-std-runtime"] }
atomic_store = { git = "https://github.com/EspressoSystems/atomicstore", tag = "0.1.3" }
bincode = "1.3.3"
blake3 = { version = "1.1.0", optional = true }
custom_debug = "0.5"
dashmap = "5.3.4"
flume = "0.10.14"
futures = "0.3.23"
hotshot-consensus = { path = "./consensus", version = "0.1.0" }
hotshot-types = { path = "./types", version = "0.1.0", default-features = false }
hotshot-utils = { path = "./utils", version = "0.1.0" }
libp2p-networking = { path = "./libp2p-networking", version = "0.1.0" }
libp2p = { version = "0.46.1", features = ["serde"] }
bimap = "0.6.2"
rand = "0.8.5"
serde = { version = "1.0.143", features = ["derive", "rc"] }
snafu = { version = "0.7.0", features = ["backtraces"] }
tracing = "0.1.36"
tracing-unwrap = "0.9.2"
tempfile = "3.3.0"
embed-doc-image = "0.1.4"
rand_chacha = "0.3.1"

[dev-dependencies]
async-std = { version = "1.12.0", features = ["attributes"] }
hotshot-utils = { path = "./utils", version = "0.1.0", features = [
        "logging-utils",
] }
rand_xoshiro = "0.6.0"
<<<<<<< HEAD
clap = { version = "3.2.16", features = ["derive", "env"] }
=======
clap = { version = "3.2.17", features = [ "derive", "env" ] }
>>>>>>> adbcfb0d
toml = "0.5.8"

### Profiles
###
### Note: these only apply to example executables or tests built from within this crate. They have
### no effect on crates that depend on this crate.

## Apply some optimizations to test dependencies in debug/test builds

# Generally optimize dependencies a little
[profile.dev.package."*"]
opt-level = 1

[package.metadata.docs.rs]
# docs.rs uses a nightly compiler, so by instructing it to use our `doc-images` feature we
# ensure that it will render any images that we may have in inner attribute documentation.
features = ["doc-images"]

## Enable LTO for release profile
[profile.release]
debug = 1
lto = "thin"

### Workspace
# The hotshot-types crate needs to be a seperate crate, as to not create a circular dependency
# when implementing traits externally
[workspace]

members = ["libp2p-networking", "consensus", "testing", "types", "utils"]<|MERGE_RESOLUTION|>--- conflicted
+++ resolved
@@ -51,11 +51,7 @@
         "logging-utils",
 ] }
 rand_xoshiro = "0.6.0"
-<<<<<<< HEAD
-clap = { version = "3.2.16", features = ["derive", "env"] }
-=======
 clap = { version = "3.2.17", features = [ "derive", "env" ] }
->>>>>>> adbcfb0d
 toml = "0.5.8"
 
 ### Profiles
