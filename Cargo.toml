--- conflicted
+++ resolved
@@ -59,21 +59,13 @@
 # TODO generic-array should not be a direct dependency
 # https://github.com/EspressoSystems/HotShot/issues/1850
 generic-array = { version = "0.14.7", features = ["serde"] }
-<<<<<<< HEAD
-hotshot-types = { git = "https://github.com/EspressoSystems/hotshot-types", branch = "lr/vid-share-dms" }
-=======
-hotshot-types = { git = "https://github.com/EspressoSystems/hotshot-types", tag = "0.1.8" }
->>>>>>> 59703be9
+hotshot-types = { path = "../hotshot-types" }
 
 jf-primitives = { git = "https://github.com/EspressoSystems/jellyfish", tag = "0.4.2" }
 jf-plonk = { git = "https://github.com/EspressoSystems/jellyfish", tag = "0.4.2" }
 jf-relation = { git = "https://github.com/EspressoSystems/jellyfish", tag = "0.4.2" }
 jf-utils = { git = "https://github.com/espressosystems/jellyfish", tag = "0.4.2" }
-<<<<<<< HEAD
-hs-builder-api = { git = "https://github.com/EspressoSystems/hs-builder-api", branch = "lr/vid-share-dms" }
-=======
-hs-builder-api = { git = "https://github.com/EspressoSystems/hs-builder-api", tag = "0.1.3" }
->>>>>>> 59703be9
+hs-builder-api = { path = "../hs-builder-api" }
 lazy_static = "1.4.0"
 libp2p-identity = "0.2"
 libp2p-networking = { path = "./crates/libp2p-networking", version = "0.1.0", default-features = false }
