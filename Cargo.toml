[workspace.package]
version = "0.3.3"                                         # same as `hotshot`, but workspace subcrate can also release its own version
authors = ["Espresso Systems <hello@espressosys.com>"]
edition = "2021"
rust-version = "1.65.0"
homepage = "https://github.com/EspressoSystems/HotShot"
documentation = "https://hotshot.docs.espressosys.com"
repository = "https://github.com/EspressoSystems/HotShot"

### Workspace

# The hotshot-types crate needs to be a seperate crate, as to not create a circular dependency
# when implementing traits externally
[workspace]
members = [
        "crates/libp2p-networking",
        "crates/testing",
        "crates/types",
        "crates/utils",
        "crates/constants",
        # "testing-macros",
        "crates/task",
        "crates/task-impls",
        "crates/hotshot-qc",
        "crates/hotshot-signature-key",
        "crates/hotshot-stake-table",
        "crates/hotshot",
]
resolver = "2"

[workspace.dependencies]
ark-bls12-381 = "0.4"
ark-ec = "0.4"
ark-serialize = "0.4" # features = ["derive"]
ark-std = { version = "0.4", default-features = false }
async-compatibility-layer = { git = "https://github.com/EspressoSystems/async-compatibility-layer.git", tag = "1.4.1", default-features = false, features = [
        "logging-utils",
] }
async-lock = "2.8"
async-trait = "0.1.73"
bincode = "1.3.3"
bitvec = { version = "1.0.1", default-features = false, features = [
        "alloc",
        "atomic",
        "serde",
] }
<<<<<<< HEAD
blake3 = "1.4"
commit = { git = "https://github.com/EspressoSystems/commit" }
=======
blake3 = "1.5"
commit = { git = "https://github.com/EspressoSystems/commit", tag = "0.2.2" }
>>>>>>> 317825f9
custom_debug = "0.5"
digest = "0.10"
either = { version = "1.8" }
espresso-systems-common = { git = "https://github.com/espressosystems/espresso-systems-common", tag = "0.4.1" }
ethereum-types = { version = "0.14.1", features = ["impl-serde"] }
futures = "0.3.28"
jf-primitives = { git = "https://github.com/EspressoSystems/jellyfish" }
jf-relation = { git = "https://github.com/EspressoSystems/jellyfish" }
jf-utils = { git = "https://github.com/espressosystems/jellyfish" }
libp2p-identity = "0.2"
libp2p-networking = { path = "./crates/libp2p-networking", version = "0.1.0", default-features = false }
libp2p-swarm-derive = { version = "=0.33.0" }
rand = "0.8.5"
rand_chacha = { version = "0.3.1", default-features = false }
serde = { version = "1.0.188", features = ["derive"] }
sha2 = "0.10"
snafu = "0.7.5"
surf-disco = { git = "https://github.com/EspressoSystems/surf-disco.git", tag = "v0.4.2" }
time = "0.3.29"
toml = "0.7.8"
tracing = "0.1.37"
typenum = "1.17.0"
libp2p = { package = "libp2p", version = "0.52.3", features = [
        "macros",
        "autonat",
        "deflate",
        "dns",
        "floodsub",
        "gossipsub",
        "identify",
        "kad",
        "mdns",
        "noise",
        "ping",
        "plaintext",
        "pnet",
        "quic",
        "relay",
        "request-response",
        "rendezvous",
        "secp256k1",
        "serde",
        "tcp",
        "uds",
        "wasm-ext",
        "websocket",
        "yamux",
] }
async-std = { version = "1.12.0", features = ["attributes"] }
tokio = { version = "1.32.0", features = [
        "fs",
        "io-util",
        "io-std",
        "macros",
        "net",
        "parking_lot",
        "process",
        "rt",
        "rt-multi-thread",
        "signal",
        "sync",
        "time",
        "tracing",
] }

### Profiles
###
### Note: these only apply to example executables or tests built from within this crate. They have
### no effect on crates that depend on this crate.

## Apply some optimizations to test dependencies in debug/test builds

[profile.dev]
strip = true
debug = 0

# Generally optimize dependencies a little
[profile.dev.package."*"]
opt-level = 1
strip = true
debug = 0

# The default release profile without LTO.
[profile.release]
debug = 1
# Disable LTO to decrease the linking time.
lto = "off"
incremental = true

# The release profile with LTO.
# CI uses this profile. To run it locally, add `--profile=release-lto` to `cargo build` or `cargo
# test`.
[profile.release-lto]
inherits = "release"
# Enable "thin" LTO to optimize performance.
lto = "thin"

## LTO doesn't work with careful
## explicitly specifying features in case releases features change
[profile.careful]
debug = 1
inherits = "release"
lto = "off"
incremental = true<|MERGE_RESOLUTION|>--- conflicted
+++ resolved
@@ -44,13 +44,8 @@
         "atomic",
         "serde",
 ] }
-<<<<<<< HEAD
-blake3 = "1.4"
+blake3 = "1.5"
 commit = { git = "https://github.com/EspressoSystems/commit" }
-=======
-blake3 = "1.5"
-commit = { git = "https://github.com/EspressoSystems/commit", tag = "0.2.2" }
->>>>>>> 317825f9
 custom_debug = "0.5"
 digest = "0.10"
 either = { version = "1.8" }
