[workspace.package]
version = "0.5.58"                                        # same as `hotshot`, but workspace subcrate can also release its own version
authors = ["Espresso Systems <hello@espressosys.com>"]
edition = "2021"
rust-version = "1.76.0"
homepage = "https://github.com/EspressoSystems/HotShot"
documentation = "https://hotshot.docs.espressosys.com"
repository = "https://github.com/EspressoSystems/HotShot"
### Workspace

# The hotshot-types crate needs to be a separate crate, as to not create a circular dependency
# when implementing traits externally
[workspace]
members = [
  "crates/hotshot",
  "crates/hotshot-stake-table",
  "crates/libp2p-networking",
  "crates/macros",
  "crates/task",
  "crates/task-impls",
  "crates/testing",
  "crates/examples",
  "crates/example-types",
  "crates/types",
  "crates/builder-api",
]
resolver = "2"

[workspace.dependencies]
ark-bls12-381 = "0.4"
ark-bn254 = "0.4"
ark-ec = "0.4"
ark-ed-on-bn254 = "0.4"
ark-ff = "0.4"
ark-serialize = "0.4"
ark-std = { version = "0.4", default-features = false }
async-broadcast = "0.7"
async-compatibility-layer = { version = "1.2", default-features = false, features = [
  "logging-utils",
] }
task = { git = "https://github.com/EspressoSystems/HotShotTasks.git" }
async-lock = "2"
async-std = { version = "1", features = ["attributes"] }
async-trait = "0.1"
bincode = "1"
bitvec = { version = "1", default-features = false, features = [
  "alloc",
  "atomic",
  "serde",
] }
blake3 = "1.5"
chrono = "0.4"
committable = "0.2"
custom_debug = "0.5"
digest = "0.10"
either = "1.12"
espresso-systems-common = { git = "https://github.com/espressosystems/espresso-systems-common", tag = "0.4.1" }
ethereum-types = { version = "0.14", features = ["impl-serde"] }
futures = "0.3"
# TODO generic-array should not be a direct dependency
# https://github.com/EspressoSystems/HotShot/issues/1850
generic-array = { version = "0.14.7", features = ["serde"] }
jf-crhf = { version = "0.1.0", git = "https://github.com/EspressoSystems/jellyfish", tag = "0.4.5" }
jf-vid = { version = "0.1.0", git = "https://github.com/EspressoSystems/jellyfish", tag = "0.4.5" }
jf-signature = { version = "0.1.0", git = "https://github.com/EspressoSystems/jellyfish", tag = "0.4.5" }
jf-rescue = { version = "0.1.0", git = "https://github.com/EspressoSystems/jellyfish", tag = "0.4.5" }
jf-pcs = { version = "0.1.0", git = "https://github.com/EspressoSystems/jellyfish", tag = "0.4.5" }
jf-relation = { version = "0.4.4", git = "https://github.com/EspressoSystems/jellyfish", tag = "0.4.5" }
jf-utils = { version = "0.4.4", git = "https://github.com/espressosystems/jellyfish", tag = "0.4.5" }
lazy_static = "1"
libp2p-identity = "0.2"
libp2p-networking = { path = "./crates/libp2p-networking", version = "0.5", default-features = false }
libp2p-swarm-derive = { version = "0.34" }
lru = "0.12"
portpicker = "0.1"
rand = { version = "0.8", features = ["small_rng"] }
rand_chacha = { version = "0.3", default-features = false }
serde = { version = "1", features = ["derive"] }
serde_bytes = { version = "0.11" }
serde_json = { version = "1.0" }
sha2 = "0.10"
snafu = "0.8"
surf-disco = "0.8"
tagged-base64 = "0.4"
tide-disco = "0.8"
time = "0.3"
toml = "0.8"
tracing = "0.1"
typenum = "1"
memoize = { version = "0.4", features = ["full"] }
vbs = "0.1"
clap = { version = "4", features = ["derive", "env"] }
<<<<<<< HEAD
url = { version = "2.5.1", features = ["serde"] }
get_if_addrs = "0.5.3"
=======
url = { version = "2.5.2", features = ["serde"] }
>>>>>>> e2349261
vec1 = { version = "1.12", features = ["serde"] }

libp2p = { package = "libp2p", version = "0.53", features = [
  "macros",
  "autonat",
  "cbor",
  "dns",
  "floodsub",
  "gossipsub",
  "identify",
  "kad",
  "mdns",
  "noise",
  "ping",
  "plaintext",
  "pnet",
  "quic",
  "relay",
  "request-response",
  "rendezvous",
  "secp256k1",
  "serde",
  "tcp",
  "uds",
  "websocket",
  "yamux",
] }
tokio = { version = "1", features = [
  "fs",
  "io-util",
  "io-std",
  "macros",
  "net",
  "parking_lot",
  "process",
  "rt",
  "rt-multi-thread",
  "signal",
  "sync",
  "time",
  "tracing",
] }
anyhow = "1"


# Push CDN imports
cdn-client = { git = "https://github.com/EspressoSystems/Push-CDN", tag = "0.3.12" }
cdn-broker = { git = "https://github.com/EspressoSystems/Push-CDN", tag = "0.3.12" }
cdn-marshal = { git = "https://github.com/EspressoSystems/Push-CDN", tag = "0.3.12" }
cdn-proto = { git = "https://github.com/EspressoSystems/Push-CDN", tag = "0.3.12" }

### Profiles
###
### Note: these only apply to example executables or tests built from within this crate. They have
### no effect on crates that depend on this crate.

## Apply some optimizations to test dependencies in debug/test builds

[profile.dev]
strip = true
debug = 0

# Generally optimize dependencies a little
[profile.dev.package."*"]
opt-level = 1
strip = true
debug = 0

# The release profile with LTO.
# CI uses this profile. To run it locally, add `--profile=release-lto` to `cargo build` or `cargo
# test`.
[profile.release-lto]
debug = 0
inherits = "release"
# Enable "thin" LTO to optimize performance.
lto = "thin"

## LTO doesn't work with careful
## explicitly specifying features in case releases features change
[profile.careful]
debug = 1
inherits = "release"
lto = "off"
incremental = true

[workspace.lints.clippy]
# warns
all = "warn"
pedantic = "warn"
missing_docs_in_private_items = "warn"
panic = "warn"
clone_on_ref_ptr = "warn"
# allows
doc_markdown = "allow"
module_name_repetitions = "allow"

[workspace.lints.rust]
# warns
rust_2018_idioms = "warn"
# TODO change to deny
missing_docs = "warn"
warnings = "warn"<|MERGE_RESOLUTION|>--- conflicted
+++ resolved
@@ -90,12 +90,7 @@
 memoize = { version = "0.4", features = ["full"] }
 vbs = "0.1"
 clap = { version = "4", features = ["derive", "env"] }
-<<<<<<< HEAD
-url = { version = "2.5.1", features = ["serde"] }
-get_if_addrs = "0.5.3"
-=======
 url = { version = "2.5.2", features = ["serde"] }
->>>>>>> e2349261
 vec1 = { version = "1.12", features = ["serde"] }
 
 libp2p = { package = "libp2p", version = "0.53", features = [
