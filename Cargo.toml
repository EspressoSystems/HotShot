[workspace.package]
version = "0.3.3"                                         # same as `hotshot`, but workspace subcrate can also release its own version
authors = ["Espresso Systems <hello@espressosys.com>"]
edition = "2021"
rust-version = "1.65.0"
homepage = "https://github.com/EspressoSystems/HotShot"
documentation = "https://hotshot.docs.espressosys.com"
repository = "https://github.com/EspressoSystems/HotShot"
### Workspace

# The hotshot-types crate needs to be a separate crate, as to not create a circular dependency
# when implementing traits externally
[workspace]
members = [
  "crates/hotshot",
  "crates/hotshot-stake-table",
  "crates/libp2p-networking",
  "crates/macros",
  "crates/testing-macros",
  "crates/task",
  "crates/task-impls",
  "crates/testing",
  "crates/utils",
  "crates/examples",
  "crates/example-types",
]
resolver = "2"

[workspace.dependencies]
ark-bls12-381 = "0.4"
ark-bn254 = "0.4"
ark-ec = "0.4"
ark-ed-on-bn254 = "0.4"
ark-ff = "0.4"
ark-serialize = "0.4"
ark-std = { version = "0.4", default-features = false }
async-broadcast = "0.7.0"
async-compatibility-layer = { git = "https://github.com/EspressoSystems/async-compatibility-layer.git", tag = "1.4.2", default-features = false, features = [
  "logging-utils",
] }
task = { git = "https://github.com/EspressoSystems/HotShotTasks.git" }
async-lock = "2.8"
async-trait = "0.1.77"
bincode = "1.3.3"
bitvec = { version = "1.0.1", default-features = false, features = [
  "alloc",
  "atomic",
  "serde",
] }
blake3 = "1.5"
commit = { git = "https://github.com/EspressoSystems/commit" }
custom_debug = "0.5"
digest = "0.10"
either = { version = "1.10" }
espresso-systems-common = { git = "https://github.com/espressosystems/espresso-systems-common", tag = "0.4.1" }
ethereum-types = { version = "0.14.1", features = ["impl-serde"] }
futures = "0.3.30"

# TODO generic-array should not be a direct dependency
# https://github.com/EspressoSystems/HotShot/issues/1850
generic-array = { version = "0.14.7", features = ["serde"] }
<<<<<<< HEAD
hotshot-types = { git = "https://github.com/EspressoSystems/hotshot-types", branch = "lr/vid-share-dms" }
=======
hotshot-types = { git = "https://github.com/EspressoSystems/hotshot-types", tag = "0.1.6" }
>>>>>>> 22de43db

jf-primitives = { git = "https://github.com/EspressoSystems/jellyfish", tag = "0.4.1" }
jf-plonk = { git = "https://github.com/EspressoSystems/jellyfish", tag = "0.4.1" }
jf-relation = { git = "https://github.com/EspressoSystems/jellyfish", tag = "0.4.1" }
<<<<<<< HEAD
jf-utils = { git = "https://github.com/espressosystems/jellyfish", tag = "0.4.1" }
hs-builder-api = { git = "https://github.com/EspressoSystems/hs-builder-api", branch = "lr/vid-share-dms" }
=======
jf-utils = { git = "https://github.com/espressosystems/jellyfish", tag = "0.4.2" }
hs-builder-api = { git = "https://github.com/EspressoSystems/hs-builder-api" }
>>>>>>> 22de43db
lazy_static = "1.4.0"
libp2p-identity = "0.2"
libp2p-networking = { path = "./crates/libp2p-networking", version = "0.1.0", default-features = false }
libp2p-swarm-derive = { version = "0.34.1" }
portpicker = "0.1.1"
rand = "0.8.5"
rand_chacha = { version = "0.3.1", default-features = false }
serde = { version = "1.0.197", features = ["derive"] }
serde_bytes = { version = "0.11" }
serde_json = { version = "1.0.114" }
sha2 = "0.10"
snafu = "0.7.5"
surf-disco = { git = "https://github.com/EspressoSystems/surf-disco.git", tag = "v0.4.6" }
tagged-base64 = { git = "https://github.com/EspressoSystems/tagged-base64", tag = "0.3.4" }
tide-disco = { git = "https://github.com/EspressoSystems/tide-disco.git", tag = "v0.4.6" }
time = "0.3.34"
toml = "0.8.11"
tracing = "0.1.40"
typenum = "1.17.0"
libp2p = { package = "libp2p", version = "0.53.2", features = [
  "macros",
  "autonat",
  "cbor",
  "dns",
  "floodsub",
  "gossipsub",
  "identify",
  "kad",
  "mdns",
  "noise",
  "ping",
  "plaintext",
  "pnet",
  "quic",
  "relay",
  "request-response",
  "rendezvous",
  "secp256k1",
  "serde",
  "tcp",
  "uds",
  "websocket",
  "yamux",
] }
async-std = { version = "1.12.0", features = ["attributes"] }
tokio = { version = "1.36.0", features = [
  "fs",
  "io-util",
  "io-std",
  "macros",
  "net",
  "parking_lot",
  "process",
  "rt",
  "rt-multi-thread",
  "signal",
  "sync",
  "time",
  "tracing",
] }

# Push CDN imports
cdn-client = { git = "https://github.com/EspressoSystems/Push-CDN", tag = "0.1.6" }
cdn-broker = { git = "https://github.com/EspressoSystems/Push-CDN", tag = "0.1.6" }
cdn-marshal = { git = "https://github.com/EspressoSystems/Push-CDN", tag = "0.1.6" }

### Profiles
###
### Note: these only apply to example executables or tests built from within this crate. They have
### no effect on crates that depend on this crate.

## Apply some optimizations to test dependencies in debug/test builds

[profile.dev]
strip = true
debug = 0

# Generally optimize dependencies a little
[profile.dev.package."*"]
opt-level = 1
strip = true
debug = 0

# The default release profile without LTO.
[profile.release]
debug = 1
# Disable LTO to decrease the linking time.
lto = "off"
incremental = true

# The release profile with LTO.
# CI uses this profile. To run it locally, add `--profile=release-lto` to `cargo build` or `cargo
# test`.
[profile.release-lto]
inherits = "release"
# Enable "thin" LTO to optimize performance.
lto = "thin"

## LTO doesn't work with careful
## explicitly specifying features in case releases features change
[profile.careful]
debug = 1
inherits = "release"
lto = "off"
incremental = true

[workspace.lints.clippy]
# warns
all = "warn"
pedantic = "warn"
missing_docs_in_private_items = "warn"
panic = "warn"
# allows
module_name_repetitions = "allow"

[workspace.lints.rust]
# warns
rust_2018_idioms = "warn"
# TODO cahnge to deny
missing_docs = "warn"
warnings = "warn"<|MERGE_RESOLUTION|>--- conflicted
+++ resolved
@@ -59,22 +59,13 @@
 # TODO generic-array should not be a direct dependency
 # https://github.com/EspressoSystems/HotShot/issues/1850
 generic-array = { version = "0.14.7", features = ["serde"] }
-<<<<<<< HEAD
 hotshot-types = { git = "https://github.com/EspressoSystems/hotshot-types", branch = "lr/vid-share-dms" }
-=======
-hotshot-types = { git = "https://github.com/EspressoSystems/hotshot-types", tag = "0.1.6" }
->>>>>>> 22de43db
 
 jf-primitives = { git = "https://github.com/EspressoSystems/jellyfish", tag = "0.4.1" }
 jf-plonk = { git = "https://github.com/EspressoSystems/jellyfish", tag = "0.4.1" }
 jf-relation = { git = "https://github.com/EspressoSystems/jellyfish", tag = "0.4.1" }
-<<<<<<< HEAD
-jf-utils = { git = "https://github.com/espressosystems/jellyfish", tag = "0.4.1" }
-hs-builder-api = { git = "https://github.com/EspressoSystems/hs-builder-api", branch = "lr/vid-share-dms" }
-=======
 jf-utils = { git = "https://github.com/espressosystems/jellyfish", tag = "0.4.2" }
 hs-builder-api = { git = "https://github.com/EspressoSystems/hs-builder-api" }
->>>>>>> 22de43db
 lazy_static = "1.4.0"
 libp2p-identity = "0.2"
 libp2p-networking = { path = "./crates/libp2p-networking", version = "0.1.0", default-features = false }
