--- conflicted
+++ resolved
@@ -28,12 +28,6 @@
 resolver = "2"
 
 [workspace.dependencies]
-<<<<<<< HEAD
-
-
-anyhow = "1.0"
-=======
->>>>>>> c5a2ce09
 ark-bls12-381 = "0.4"
 ark-bn254 = "0.4"
 ark-ec = "0.4"
