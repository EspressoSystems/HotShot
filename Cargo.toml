--- conflicted
+++ resolved
@@ -109,11 +109,8 @@
 commit = { git = "https://github.com/EspressoSystems/commit", tag = "0.2.0" }
 custom_debug = "0.5"
 dashmap = "5.3.4"
-<<<<<<< HEAD
 derivative = { version = "2.2.0", optional = true }
-=======
 digest = "0.10.5"
->>>>>>> 7884fd82
 embed-doc-image = "0.1.4"
 futures = "0.3.25"
 hotshot-centralized-server = { version = "0.1.1", path = "centralized_server", default-features = false }
