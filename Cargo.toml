[workspace.package]
version = "0.3.3"                                         # same as `hotshot`, but workspace subcrate can also release its own version
authors = ["Espresso Systems <hello@espressosys.com>"]
edition = "2021"
rust-version = "1.65.0"
homepage = "https://github.com/EspressoSystems/HotShot"
documentation = "https://hotshot.docs.espressosys.com"
repository = "https://github.com/EspressoSystems/HotShot"
### Workspace

# The hotshot-types crate needs to be a separate crate, as to not create a circular dependency
# when implementing traits externally
[workspace]
members = [
  "crates/hotshot",
  "crates/hotshot-stake-table",
  "crates/libp2p-networking",
  "crates/macros",
  "crates/testing-macros",
  "crates/task",
  "crates/task-impls",
  "crates/testing",
  "crates/utils",
  "crates/examples",
  "crates/example-types",
]
resolver = "2"

[workspace.dependencies]
ark-bls12-381 = "0.4"
ark-bn254 = "0.4"
ark-ec = "0.4"
ark-ed-on-bn254 = "0.4"
ark-ff = "0.4"
ark-serialize = "0.4"
ark-std = { version = "0.4", default-features = false }
async-broadcast = "0.7.0"
async-compatibility-layer = { git = "https://github.com/EspressoSystems/async-compatibility-layer.git", tag = "1.4.2", default-features = false, features = [
  "logging-utils",
] }
task = { git = "https://github.com/EspressoSystems/HotShotTasks.git" }
async-lock = "2.8"
async-trait = "0.1.77"
bincode = "1.3.3"
bitvec = { version = "1.0.1", default-features = false, features = [
  "alloc",
  "atomic",
  "serde",
] }
blake3 = "1.5"
commit = { git = "https://github.com/EspressoSystems/commit" }
custom_debug = "0.5"
digest = "0.10"
either = { version = "1.10" }
espresso-systems-common = { git = "https://github.com/espressosystems/espresso-systems-common", tag = "0.4.1" }
ethereum-types = { version = "0.14.1", features = ["impl-serde"] }
futures = "0.3.30"

# TODO generic-array should not be a direct dependency
# https://github.com/EspressoSystems/HotShot/issues/1850
generic-array = { version = "0.14.7", features = ["serde"] }
<<<<<<< HEAD
hotshot-types = { git = "https://github.com/EspressoSystems/hotshot-types.git", branch = "lr/vid-share-dms" }
=======
hotshot-types = { git = "https://github.com/EspressoSystems/hotshot-types", tag = "0.1.5" }
>>>>>>> aa24dc9a

jf-primitives = { git = "https://github.com/EspressoSystems/jellyfish", tag = "0.4.1" }
jf-plonk = { git = "https://github.com/EspressoSystems/jellyfish", tag = "0.4.1" }
jf-relation = { git = "https://github.com/EspressoSystems/jellyfish", tag = "0.4.1" }
jf-utils = { git = "https://github.com/espressosystems/jellyfish", tag = "0.4.1" }
hs-builder-api = { git = "https://github.com/EspressoSystems/hs-builder-api" }
lazy_static = "1.4.0"
libp2p-identity = "0.2"
libp2p-networking = { path = "./crates/libp2p-networking", version = "0.1.0", default-features = false }
libp2p-swarm-derive = { version = "0.34.1" }
portpicker = "0.1.1"
rand = "0.8.5"
rand_chacha = { version = "0.3.1", default-features = false }
serde = { version = "1.0.197", features = ["derive"] }
serde_bytes = { version = "0.11" }
serde_json = { version = "1.0.114" }
sha2 = "0.10"
snafu = "0.7.5"
surf-disco = { git = "https://github.com/EspressoSystems/surf-disco.git", tag = "v0.4.6" }
tagged-base64 = { git = "https://github.com/EspressoSystems/tagged-base64", tag = "0.3.4" }
tide-disco = { git = "https://github.com/EspressoSystems/tide-disco.git", tag = "v0.4.6" }
time = "0.3.34"
toml = "0.8.11"
tracing = "0.1.40"
typenum = "1.17.0"
libp2p = { package = "libp2p", version = "0.53.2", features = [
  "macros",
  "autonat",
  "cbor",
  "dns",
  "floodsub",
  "gossipsub",
  "identify",
  "kad",
  "mdns",
  "noise",
  "ping",
  "plaintext",
  "pnet",
  "quic",
  "relay",
  "request-response",
  "rendezvous",
  "secp256k1",
  "serde",
  "tcp",
  "uds",
  "websocket",
  "yamux",
] }
async-std = { version = "1.12.0", features = ["attributes"] }
tokio = { version = "1.36.0", features = [
  "fs",
  "io-util",
  "io-std",
  "macros",
  "net",
  "parking_lot",
  "process",
  "rt",
  "rt-multi-thread",
  "signal",
  "sync",
  "time",
  "tracing",
] }

# Push CDN imports
cdn-client = { git = "https://github.com/EspressoSystems/Push-CDN", tag = "0.1.6" }
cdn-broker = { git = "https://github.com/EspressoSystems/Push-CDN", tag = "0.1.6" }
cdn-marshal = { git = "https://github.com/EspressoSystems/Push-CDN", tag = "0.1.6" }

### Profiles
###
### Note: these only apply to example executables or tests built from within this crate. They have
### no effect on crates that depend on this crate.

## Apply some optimizations to test dependencies in debug/test builds

[profile.dev]
strip = true
debug = 0

# Generally optimize dependencies a little
[profile.dev.package."*"]
opt-level = 1
strip = true
debug = 0

# The default release profile without LTO.
[profile.release]
debug = 1
# Disable LTO to decrease the linking time.
lto = "off"
incremental = true

# The release profile with LTO.
# CI uses this profile. To run it locally, add `--profile=release-lto` to `cargo build` or `cargo
# test`.
[profile.release-lto]
inherits = "release"
# Enable "thin" LTO to optimize performance.
lto = "thin"

## LTO doesn't work with careful
## explicitly specifying features in case releases features change
[profile.careful]
debug = 1
inherits = "release"
lto = "off"
incremental = true

[workspace.lints.clippy]
# warns
all = "warn"
pedantic = "warn"
missing_docs_in_private_items = "warn"
panic = "warn"
# allows
module_name_repetitions = "allow"

[workspace.lints.rust]
# warns
rust_2018_idioms = "warn"
# TODO cahnge to deny
missing_docs = "warn"
warnings = "warn"<|MERGE_RESOLUTION|>--- conflicted
+++ resolved
@@ -59,11 +59,7 @@
 # TODO generic-array should not be a direct dependency
 # https://github.com/EspressoSystems/HotShot/issues/1850
 generic-array = { version = "0.14.7", features = ["serde"] }
-<<<<<<< HEAD
-hotshot-types = { git = "https://github.com/EspressoSystems/hotshot-types.git", branch = "lr/vid-share-dms" }
-=======
 hotshot-types = { git = "https://github.com/EspressoSystems/hotshot-types", tag = "0.1.5" }
->>>>>>> aa24dc9a
 
 jf-primitives = { git = "https://github.com/EspressoSystems/jellyfish", tag = "0.4.1" }
 jf-plonk = { git = "https://github.com/EspressoSystems/jellyfish", tag = "0.4.1" }
