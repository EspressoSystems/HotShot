[workspace.package]
version = "0.5.79"                                        # same as `hotshot`, but workspace subcrate can also release its own version
authors = ["Espresso Systems <hello@espressosys.com>"]
edition = "2021"
rust-version = "1.76.0"
homepage = "https://github.com/EspressoSystems/HotShot"
documentation = "https://hotshot.docs.espressosys.com"
repository = "https://github.com/EspressoSystems/HotShot"
### Workspace

# The hotshot-types crate needs to be a separate crate, as to not create a circular dependency
# when implementing traits externally
[workspace]
members = [
  "crates/hotshot",
  "crates/hotshot-stake-table",
  "crates/libp2p-networking",
  "crates/macros",
  "crates/task",
  "crates/task-impls",
  "crates/testing",
  "crates/examples",
  "crates/example-types",
  "crates/types",
  "crates/builder-api",
  "crates/fakeapi",
  "crates/utils",
]
resolver = "2"

[workspace.dependencies]
ark-bn254 = "0.4"
ark-ed-on-bn254 = "0.4"
ark-ff = "0.4"
ark-serialize = "0.4"
ark-std = { version = "0.4", default-features = false }
async-broadcast = "0.7"
<<<<<<< HEAD
tracing-subscriber = { version = "0.3", features = ["env-filter", "json"] }
async-lock = "2"
=======
async-compatibility-layer = { version = "1.2.1", default-features = false, features = [
  "logging-utils",
] }
async-lock = "3"
async-std = { version = "1", features = ["attributes"] }
>>>>>>> 0164ac8e
async-trait = "0.1"
bincode = "1"
bitvec = { version = "1", default-features = false, features = [
  "alloc",
  "atomic",
  "serde",
] }
blake3 = "1.5"
chrono = { version = "0.4", default-features = false, features = ["now"] }
committable = "0.2"
custom_debug = "0.5"
digest = "0.10"
either = "1.13"
espresso-systems-common = { git = "https://github.com/espressosystems/espresso-systems-common", tag = "0.4.1" }
ethereum-types = { version = "0.14", default-features = false, features = [
  "serialize",
] }
derive_more = { version = "1.0", features = ["from"] }
futures = { version = "0.3", default-features = false }
jf-crhf = { version = "0.1.0", git = "https://github.com/EspressoSystems/jellyfish", tag = "0.4.5" }
jf-vid = { version = "0.1.0", git = "https://github.com/EspressoSystems/jellyfish", tag = "0.4.5" }
jf-signature = { version = "0.1.0", git = "https://github.com/EspressoSystems/jellyfish", tag = "0.4.5" }
jf-rescue = { version = "0.1.0", git = "https://github.com/EspressoSystems/jellyfish", tag = "0.4.5" }
jf-pcs = { version = "0.1.0", git = "https://github.com/EspressoSystems/jellyfish", tag = "0.4.5" }
jf-utils = { version = "0.4.4", git = "https://github.com/espressosystems/jellyfish", tag = "0.4.5" }
lazy_static = "1"
libp2p-identity = "0.2"
libp2p-networking = { path = "./crates/libp2p-networking", version = "0.5", default-features = false }
libp2p-swarm-derive = { version = "0.34" }
lru = "0.12"
portpicker = "0.1"
rand = { version = "0.8", features = ["small_rng"] }
rand_chacha = { version = "0.3", default-features = false }
serde = { version = "1", features = ["derive"] }
serde_bytes = { version = "0.11" }
serde_json = { version = "1.0" }
sha2 = "0.10"
thiserror = "1"
surf-disco = "0.9"
tagged-base64 = "0.4"
tide-disco = "0.9"
time = "0.3"
toml = "0.8"
tracing = "0.1"
typenum = "1"
memoize = { version = "0.4", features = ["full"] }
vbs = "0.1"
clap = { version = "4", features = ["derive", "env"] }
url = { version = "2", features = ["serde"] }
vec1 = { version = "1", features = ["serde"] }
reqwest = { version = "0.12", features = ["json"] }

libp2p = { package = "libp2p", version = "0.53", default-features = false, features = [
  "macros",
  "autonat",
  "cbor",
  "dns",
  "gossipsub",
  "identify",
  "kad",
  "quic",
  "request-response",
  "secp256k1",
  "serde",
] }
tokio = { version = "1", default-features = false, features = [
  "macros",
  "net",
  "parking_lot",
  "rt-multi-thread",
  "sync",
  "time",
  "tracing",
] }
anyhow = "1"


# Push CDN imports
cdn-client = { git = "https://github.com/EspressoSystems/Push-CDN", tag = "0.4.7" }
cdn-broker = { git = "https://github.com/EspressoSystems/Push-CDN", tag = "0.4.7" }
cdn-marshal = { git = "https://github.com/EspressoSystems/Push-CDN", tag = "0.4.7" }
cdn-proto = { git = "https://github.com/EspressoSystems/Push-CDN", tag = "0.4.7" }

### Profiles
###
### Note: these only apply to example executables or tests built from within this crate. They have
### no effect on crates that depend on this crate.

## Apply some optimizations to test dependencies in debug/test builds

[profile.dev]
strip = true
debug = 0

# Generally optimize dependencies a little
[profile.dev.package."*"]
opt-level = 1
strip = true
debug = 0

# The release profile with LTO.
# CI uses this profile. To run it locally, add `--profile=release-lto` to `cargo build` or `cargo
# test`.
[profile.release-lto]
debug = 0
inherits = "release"
# Enable "thin" LTO to optimize performance.
lto = "thin"

## LTO doesn't work with careful
## explicitly specifying features in case releases features change
[profile.careful]
debug = 1
inherits = "release"
lto = "off"
incremental = true

[workspace.lints.clippy]
# warns
all = { level = "warn", priority = -1 }
pedantic = { level = "warn", priority = -1 }
missing_docs_in_private_items = "warn"
panic = "warn"
clone_on_ref_ptr = "warn"
# allows
doc_markdown = "allow"
module_name_repetitions = "allow"

[workspace.lints.rust]
# warns
rust_2018_idioms = { level = "warn", priority = -1 }
# TODO change to deny
missing_docs = "warn"
warnings = "warn"
unexpected_cfgs = { level = "allow", check-cfg = [
    'cfg(async_executor_impl, values("tokio", "async-std"))',
] }    <|MERGE_RESOLUTION|>--- conflicted
+++ resolved
@@ -35,16 +35,8 @@
 ark-serialize = "0.4"
 ark-std = { version = "0.4", default-features = false }
 async-broadcast = "0.7"
-<<<<<<< HEAD
 tracing-subscriber = { version = "0.3", features = ["env-filter", "json"] }
-async-lock = "2"
-=======
-async-compatibility-layer = { version = "1.2.1", default-features = false, features = [
-  "logging-utils",
-] }
 async-lock = "3"
-async-std = { version = "1", features = ["attributes"] }
->>>>>>> 0164ac8e
 async-trait = "0.1"
 bincode = "1"
 bitvec = { version = "1", default-features = false, features = [
@@ -178,7 +170,4 @@
 rust_2018_idioms = { level = "warn", priority = -1 }
 # TODO change to deny
 missing_docs = "warn"
-warnings = "warn"
-unexpected_cfgs = { level = "allow", check-cfg = [
-    'cfg(async_executor_impl, values("tokio", "async-std"))',
-] }    +warnings = "warn"