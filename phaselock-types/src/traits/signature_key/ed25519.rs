//! Demonstration implementation of the [`SignatureKey`] trait using ed25519
use super::{EncodedPublicKey, EncodedSignature, SignatureKey, TestableSignatureKey};
<<<<<<< HEAD
use ed25519_compact::{KeyPair, Noise, PublicKey, SecretKey, Seed, Signature};
use espresso_systems_common::phaselock::PEER_ID;
use serde::{de::Error, Deserialize, Serialize};
use std::{cmp::Ordering, fmt, str::FromStr};
use tagged_base64::TaggedBase64;
use tracing::{debug, instrument, warn};
=======
>>>>>>> 38a7adeb

/// `Ed25519Priv` implementation
mod ed25519_priv;
/// `Ed25519Pub` implementation
mod ed25519_pub;

<<<<<<< HEAD
impl Ed25519Priv {
    /// Generate a new private key from scratch
    pub fn generate() -> Self {
        let key_pair = KeyPair::generate();
        let priv_key = key_pair.sk;
        Self { priv_key }
    }

    /// Generate a new private key from a seed
    pub fn generate_from_seed(seed: [u8; 32]) -> Self {
        let key_pair = KeyPair::from_seed(Seed::new(seed));
        let priv_key = key_pair.sk;
        Self { priv_key }
    }

    /// Generate a new private key from a seed and a number
    ///
    /// Hashes the seed and the number together using blake3. This method is
    /// useful for testing
    pub fn generated_from_seed_indexed(seed: [u8; 32], index: u64) -> Self {
        let mut hasher = blake3::Hasher::new();
        hasher.update(&seed);
        hasher.update(&index.to_le_bytes());
        let new_seed = *hasher.finalize().as_bytes();
        Self::generate_from_seed(new_seed)
    }

    /// Create an existing private key from bytes
    #[instrument]
    pub fn from_bytes(bytes: &[u8]) -> Option<Self> {
        match SecretKey::from_slice(bytes) {
            Ok(priv_key) => Some(Self { priv_key }),
            Err(e) => {
                warn!(?e, "Failed to decode private key");
                None
            }
        }
    }

    /// Convert a private key to bytes
    pub fn to_bytes(&self) -> Vec<u8> {
        self.priv_key.to_vec()
    }
}

impl PartialOrd for Ed25519Priv {
    fn partial_cmp(&self, other: &Self) -> Option<Ordering> {
        let self_bytes = self.priv_key.as_ref();
        let other_bytes = other.priv_key.as_ref();
        self_bytes.partial_cmp(other_bytes)
    }
}

impl Ord for Ed25519Priv {
    fn cmp(&self, other: &Self) -> Ordering {
        let self_bytes = self.priv_key.as_ref();
        let other_bytes = other.priv_key.as_ref();
        self_bytes.cmp(other_bytes)
    }
}

/// Public key type for an ed25519 [`SignatureKey`] pair
///
/// This type makes use of noise for non-determinisitc signatures.
#[derive(Clone, PartialEq, Eq, Hash)]
pub struct Ed25519Pub {
    /// The public key for this keypair
    pub_key: PublicKey,
}

impl std::fmt::Debug for Ed25519Pub {
    fn fmt(&self, f: &mut std::fmt::Formatter<'_>) -> std::fmt::Result {
        f.debug_tuple("Ed25519Pub")
            .field(&tagged_base64::to_string(&self.to_tagged_base64()))
            .finish()
    }
}

impl PartialOrd for Ed25519Pub {
    fn partial_cmp(&self, other: &Self) -> Option<Ordering> {
        let self_bytes = self.pub_key.as_ref();
        let other_bytes = other.pub_key.as_ref();
        self_bytes.partial_cmp(other_bytes)
    }
}

impl Ord for Ed25519Pub {
    fn cmp(&self, other: &Self) -> Ordering {
        let self_bytes = self.pub_key.as_ref();
        let other_bytes = other.pub_key.as_ref();
        self_bytes.cmp(other_bytes)
    }
}

impl Ed25519Pub {
    /// Return the [`TaggedBase64`] representation of this key.
    #[allow(clippy::missing_panics_doc)] // `TaggedBase64::new()` only panics if `PEER_ID` is not valid base64, which it is.
    pub fn to_tagged_base64(&self) -> TaggedBase64 {
        TaggedBase64::new(PEER_ID, self.pub_key.as_ref()).unwrap()
    }
}

impl SignatureKey for Ed25519Pub {
    type PrivateKey = Ed25519Priv;

    #[instrument(skip(self))]
    fn validate(&self, signature: &EncodedSignature, data: &[u8]) -> bool {
        let signature = &signature.0[..];
        // Convert to the signature type
        match Signature::from_slice(signature) {
            Ok(signature) => {
                // Validate the signature
                match self.pub_key.verify(data, &signature) {
                    Ok(_) => true,
                    Err(e) => {
                        debug!(?e, "Signature failed verification");
                        false
                    }
                }
            }
            Err(e) => {
                // Log and error
                debug!(?e, "signature was structurally invalid");
                false
            }
        }
    }

    fn sign(private_key: &Self::PrivateKey, data: &[u8]) -> EncodedSignature {
        // Generate some noise first
        let noise = Noise::generate();
        // Perform the signature
        let signature = private_key.priv_key.sign(data, Some(noise));
        // Convert the signature to bytes and return
        EncodedSignature(signature.to_vec())
    }

    fn from_private(private_key: &Self::PrivateKey) -> Self {
        let pub_key = private_key.priv_key.public_key();
        Self { pub_key }
    }

    fn to_bytes(&self) -> EncodedPublicKey {
        EncodedPublicKey(self.pub_key.to_vec())
    }

    #[instrument]
    fn from_bytes(bytes: &EncodedPublicKey) -> Option<Self> {
        let bytes = &bytes.0[..];
        match PublicKey::from_slice(bytes) {
            Ok(pub_key) => Some(Self { pub_key }),
            Err(e) => {
                debug!(?e, "Failed to deserialize public key");
                None
            }
        }
    }
}

impl TestableSignatureKey for Ed25519Pub {
    fn generate_test_key(id: u64) -> Self::PrivateKey {
        Ed25519Priv::generated_from_seed_indexed([0_u8; 32], id)
    }
}

impl FromStr for Ed25519Pub {
    type Err = String;

    fn from_str(s: &str) -> Result<Self, String> {
        let base64 = TaggedBase64::from_str(s)
            .map_err(|e| format!("Could not decode Ed25519Pub: {:?}", e))?;
        if base64.tag() != PEER_ID {
            return Err(format!(
                "Invalid Ed25519Pub tag: {:?}, expected {:?}",
                base64.tag(),
                PEER_ID
            ));
        }

        match Self::from_bytes(&EncodedPublicKey(base64.value())) {
            Some(key) => Ok(key),
            None => Err("Failed to decode Ed25519 key".to_string()),
        }
    }
}

impl fmt::Display for Ed25519Pub {
    fn fmt(&self, f: &mut fmt::Formatter<'_>) -> fmt::Result {
        let base64 = self.to_tagged_base64();
        write!(f, "{}", tagged_base64::to_string(&base64))
    }
}

impl Serialize for Ed25519Pub {
    fn serialize<S>(&self, serializer: S) -> Result<S::Ok, S::Error>
    where
        S: serde::Serializer,
    {
        serializer.serialize_str(&self.to_string())
    }
}

impl<'de> Deserialize<'de> for Ed25519Pub {
    fn deserialize<D>(deserializer: D) -> Result<Self, D::Error>
    where
        D: serde::Deserializer<'de>,
    {
        let base64 = String::deserialize(deserializer)?;
        Self::from_str(&base64).map_err(D::Error::custom)
    }
}
=======
pub use self::ed25519_priv::Ed25519Priv;
pub use self::ed25519_pub::Ed25519Pub;
>>>>>>> 38a7adeb

#[cfg(test)]
mod tests {
    use super::*;
    use rand::RngCore;

    // Basic smoke test
    #[test]
    fn signature_should_validate() {
        // Get some data to test sign with
        let mut data = [0_u8; 64];
        rand::thread_rng().fill_bytes(&mut data);

        // Get a key to sign it with
        let priv_key = Ed25519Priv::generate();
        // And the matching public key
        let pub_key = Ed25519Pub::from_private(&priv_key);

        // Sign the data with it
        let signature = Ed25519Pub::sign(&priv_key, &data);
        // Verify the signature
        assert!(pub_key.validate(&signature, &data));
    }

    // Make sure serialization round trip works
    #[test]
    fn serialize_key() {
        // Get a private key
        let priv_key = Ed25519Priv::generate();
        // And the matching public key
        let pub_key = Ed25519Pub::from_private(&priv_key);

        // Convert the private key to bytes and back, then verify equality
        let priv_key_bytes = priv_key.to_bytes();
        let priv_key_2 = Ed25519Priv::from_bytes(&priv_key_bytes).expect("Failed to deser key");
        assert!(priv_key == priv_key_2);

        // Convert the public key to bytes and back, then verify equality
        let pub_key_bytes = pub_key.to_bytes();
        let pub_key_2 = Ed25519Pub::from_bytes(&pub_key_bytes).expect("Failed to deser key");
        assert_eq!(pub_key, pub_key_2);

        // Serialize the public key and back, then verify equality
        let serialized = serde_json::to_string(&pub_key).expect("Failed to ser key");
        let pub_key_2: Ed25519Pub = serde_json::from_str(&serialized).expect("Failed to deser key");
        assert_eq!(pub_key, pub_key_2);

        // .to_string() and FromStr
        let str = pub_key.to_string();
        let pub_key_2: Ed25519Pub = str.parse().expect("Failed to parse key");
        assert_eq!(pub_key, pub_key_2);
    }

    #[test]
    fn base64_deserialize() {
        let valid = r#""PEER_ID~oUla6NPfKBahJVNpwlxO5UeHuwLySBnt4a3L2GR-jHla""#;
        assert!(serde_json::from_str::<Ed25519Pub>(valid).is_ok());

        for invalid in [
            r#""PEERID~oUla6NPfKBahJVNpwlxO5UeHuwLySBnt4a3L2GR-jHla""#, // invalid tag
            r#""PEER_ID~oUla6NPfKBahJVNpwlxO5UeHuwLySBnt4a3L2GR-jHlb""#, // invalid checksum
        ] {
            assert!(serde_json::from_str::<Ed25519Pub>(invalid).is_err());
        }
    }
}<|MERGE_RESOLUTION|>--- conflicted
+++ resolved
@@ -1,236 +1,136 @@
 //! Demonstration implementation of the [`SignatureKey`] trait using ed25519
 use super::{EncodedPublicKey, EncodedSignature, SignatureKey, TestableSignatureKey};
-<<<<<<< HEAD
 use ed25519_compact::{KeyPair, Noise, PublicKey, SecretKey, Seed, Signature};
 use espresso_systems_common::phaselock::PEER_ID;
 use serde::{de::Error, Deserialize, Serialize};
 use std::{cmp::Ordering, fmt, str::FromStr};
 use tagged_base64::TaggedBase64;
 use tracing::{debug, instrument, warn};
-=======
->>>>>>> 38a7adeb
 
 /// `Ed25519Priv` implementation
 mod ed25519_priv;
 /// `Ed25519Pub` implementation
 mod ed25519_pub;
 
-<<<<<<< HEAD
-impl Ed25519Priv {
-    /// Generate a new private key from scratch
-    pub fn generate() -> Self {
-        let key_pair = KeyPair::generate();
-        let priv_key = key_pair.sk;
-        Self { priv_key }
-    }
+// impl Ed25519Pub {
+//     /// Return the [`TaggedBase64`] representation of this key.
+//     #[allow(clippy::missing_panics_doc)] // `TaggedBase64::new()` only panics if `PEER_ID` is not valid base64, which it is.
+//     pub fn to_tagged_base64(&self) -> TaggedBase64 {
+//         TaggedBase64::new(PEER_ID, self.pub_key.as_ref()).unwrap()
+//     }
+// }
 
-    /// Generate a new private key from a seed
-    pub fn generate_from_seed(seed: [u8; 32]) -> Self {
-        let key_pair = KeyPair::from_seed(Seed::new(seed));
-        let priv_key = key_pair.sk;
-        Self { priv_key }
-    }
+// impl SignatureKey for Ed25519Pub {
+//     type PrivateKey = Ed25519Priv;
+//
+//     #[instrument(skip(self))]
+//     fn validate(&self, signature: &EncodedSignature, data: &[u8]) -> bool {
+//         let signature = &signature.0[..];
+//         // Convert to the signature type
+//         match Signature::from_slice(signature) {
+//             Ok(signature) => {
+//                 // Validate the signature
+//                 match self.pub_key.verify(data, &signature) {
+//                     Ok(_) => true,
+//                     Err(e) => {
+//                         debug!(?e, "Signature failed verification");
+//                         false
+//                     }
+//                 }
+//             }
+//             Err(e) => {
+//                 // Log and error
+//                 debug!(?e, "signature was structurally invalid");
+//                 false
+//             }
+//         }
+//     }
+//
+//     fn sign(private_key: &Self::PrivateKey, data: &[u8]) -> EncodedSignature {
+//         // Generate some noise first
+//         let noise = Noise::generate();
+//         // Perform the signature
+//         let signature = private_key.priv_key.sign(data, Some(noise));
+//         // Convert the signature to bytes and return
+//         EncodedSignature(signature.to_vec())
+//     }
+//
+//     fn from_private(private_key: &Self::PrivateKey) -> Self {
+//         let pub_key = private_key.priv_key.public_key();
+//         Self { pub_key }
+//     }
+//
+//     fn to_bytes(&self) -> EncodedPublicKey {
+//         EncodedPublicKey(self.pub_key.to_vec())
+//     }
+//
+//     #[instrument]
+//     fn from_bytes(bytes: &EncodedPublicKey) -> Option<Self> {
+//         let bytes = &bytes.0[..];
+//         match PublicKey::from_slice(bytes) {
+//             Ok(pub_key) => Some(Self { pub_key }),
+//             Err(e) => {
+//                 debug!(?e, "Failed to deserialize public key");
+//                 None
+//             }
+//         }
+//     }
+// }
 
-    /// Generate a new private key from a seed and a number
-    ///
-    /// Hashes the seed and the number together using blake3. This method is
-    /// useful for testing
-    pub fn generated_from_seed_indexed(seed: [u8; 32], index: u64) -> Self {
-        let mut hasher = blake3::Hasher::new();
-        hasher.update(&seed);
-        hasher.update(&index.to_le_bytes());
-        let new_seed = *hasher.finalize().as_bytes();
-        Self::generate_from_seed(new_seed)
-    }
-
-    /// Create an existing private key from bytes
-    #[instrument]
-    pub fn from_bytes(bytes: &[u8]) -> Option<Self> {
-        match SecretKey::from_slice(bytes) {
-            Ok(priv_key) => Some(Self { priv_key }),
-            Err(e) => {
-                warn!(?e, "Failed to decode private key");
-                None
-            }
-        }
-    }
-
-    /// Convert a private key to bytes
-    pub fn to_bytes(&self) -> Vec<u8> {
-        self.priv_key.to_vec()
-    }
-}
-
-impl PartialOrd for Ed25519Priv {
-    fn partial_cmp(&self, other: &Self) -> Option<Ordering> {
-        let self_bytes = self.priv_key.as_ref();
-        let other_bytes = other.priv_key.as_ref();
-        self_bytes.partial_cmp(other_bytes)
-    }
-}
-
-impl Ord for Ed25519Priv {
-    fn cmp(&self, other: &Self) -> Ordering {
-        let self_bytes = self.priv_key.as_ref();
-        let other_bytes = other.priv_key.as_ref();
-        self_bytes.cmp(other_bytes)
-    }
-}
-
-/// Public key type for an ed25519 [`SignatureKey`] pair
-///
-/// This type makes use of noise for non-determinisitc signatures.
-#[derive(Clone, PartialEq, Eq, Hash)]
-pub struct Ed25519Pub {
-    /// The public key for this keypair
-    pub_key: PublicKey,
-}
-
-impl std::fmt::Debug for Ed25519Pub {
-    fn fmt(&self, f: &mut std::fmt::Formatter<'_>) -> std::fmt::Result {
-        f.debug_tuple("Ed25519Pub")
-            .field(&tagged_base64::to_string(&self.to_tagged_base64()))
-            .finish()
-    }
-}
-
-impl PartialOrd for Ed25519Pub {
-    fn partial_cmp(&self, other: &Self) -> Option<Ordering> {
-        let self_bytes = self.pub_key.as_ref();
-        let other_bytes = other.pub_key.as_ref();
-        self_bytes.partial_cmp(other_bytes)
-    }
-}
-
-impl Ord for Ed25519Pub {
-    fn cmp(&self, other: &Self) -> Ordering {
-        let self_bytes = self.pub_key.as_ref();
-        let other_bytes = other.pub_key.as_ref();
-        self_bytes.cmp(other_bytes)
-    }
-}
-
-impl Ed25519Pub {
-    /// Return the [`TaggedBase64`] representation of this key.
-    #[allow(clippy::missing_panics_doc)] // `TaggedBase64::new()` only panics if `PEER_ID` is not valid base64, which it is.
-    pub fn to_tagged_base64(&self) -> TaggedBase64 {
-        TaggedBase64::new(PEER_ID, self.pub_key.as_ref()).unwrap()
-    }
-}
-
-impl SignatureKey for Ed25519Pub {
-    type PrivateKey = Ed25519Priv;
-
-    #[instrument(skip(self))]
-    fn validate(&self, signature: &EncodedSignature, data: &[u8]) -> bool {
-        let signature = &signature.0[..];
-        // Convert to the signature type
-        match Signature::from_slice(signature) {
-            Ok(signature) => {
-                // Validate the signature
-                match self.pub_key.verify(data, &signature) {
-                    Ok(_) => true,
-                    Err(e) => {
-                        debug!(?e, "Signature failed verification");
-                        false
-                    }
-                }
-            }
-            Err(e) => {
-                // Log and error
-                debug!(?e, "signature was structurally invalid");
-                false
-            }
-        }
-    }
-
-    fn sign(private_key: &Self::PrivateKey, data: &[u8]) -> EncodedSignature {
-        // Generate some noise first
-        let noise = Noise::generate();
-        // Perform the signature
-        let signature = private_key.priv_key.sign(data, Some(noise));
-        // Convert the signature to bytes and return
-        EncodedSignature(signature.to_vec())
-    }
-
-    fn from_private(private_key: &Self::PrivateKey) -> Self {
-        let pub_key = private_key.priv_key.public_key();
-        Self { pub_key }
-    }
-
-    fn to_bytes(&self) -> EncodedPublicKey {
-        EncodedPublicKey(self.pub_key.to_vec())
-    }
-
-    #[instrument]
-    fn from_bytes(bytes: &EncodedPublicKey) -> Option<Self> {
-        let bytes = &bytes.0[..];
-        match PublicKey::from_slice(bytes) {
-            Ok(pub_key) => Some(Self { pub_key }),
-            Err(e) => {
-                debug!(?e, "Failed to deserialize public key");
-                None
-            }
-        }
-    }
-}
-
-impl TestableSignatureKey for Ed25519Pub {
-    fn generate_test_key(id: u64) -> Self::PrivateKey {
-        Ed25519Priv::generated_from_seed_indexed([0_u8; 32], id)
-    }
-}
-
-impl FromStr for Ed25519Pub {
-    type Err = String;
-
-    fn from_str(s: &str) -> Result<Self, String> {
-        let base64 = TaggedBase64::from_str(s)
-            .map_err(|e| format!("Could not decode Ed25519Pub: {:?}", e))?;
-        if base64.tag() != PEER_ID {
-            return Err(format!(
-                "Invalid Ed25519Pub tag: {:?}, expected {:?}",
-                base64.tag(),
-                PEER_ID
-            ));
-        }
-
-        match Self::from_bytes(&EncodedPublicKey(base64.value())) {
-            Some(key) => Ok(key),
-            None => Err("Failed to decode Ed25519 key".to_string()),
-        }
-    }
-}
-
-impl fmt::Display for Ed25519Pub {
-    fn fmt(&self, f: &mut fmt::Formatter<'_>) -> fmt::Result {
-        let base64 = self.to_tagged_base64();
-        write!(f, "{}", tagged_base64::to_string(&base64))
-    }
-}
-
-impl Serialize for Ed25519Pub {
-    fn serialize<S>(&self, serializer: S) -> Result<S::Ok, S::Error>
-    where
-        S: serde::Serializer,
-    {
-        serializer.serialize_str(&self.to_string())
-    }
-}
-
-impl<'de> Deserialize<'de> for Ed25519Pub {
-    fn deserialize<D>(deserializer: D) -> Result<Self, D::Error>
-    where
-        D: serde::Deserializer<'de>,
-    {
-        let base64 = String::deserialize(deserializer)?;
-        Self::from_str(&base64).map_err(D::Error::custom)
-    }
-}
-=======
+// impl TestableSignatureKey for Ed25519Pub {
+//     fn generate_test_key(id: u64) -> Self::PrivateKey {
+//         Ed25519Priv::generated_from_seed_indexed([0_u8; 32], id)
+//     }
+// }
+//
+// impl FromStr for Ed25519Pub {
+//     type Err = String;
+//
+//     fn from_str(s: &str) -> Result<Self, String> {
+//         let base64 = TaggedBase64::from_str(s)
+//             .map_err(|e| format!("Could not decode Ed25519Pub: {:?}", e))?;
+//         if base64.tag() != PEER_ID {
+//             return Err(format!(
+//                 "Invalid Ed25519Pub tag: {:?}, expected {:?}",
+//                 base64.tag(),
+//                 PEER_ID
+//             ));
+//         }
+//
+//         match Self::from_bytes(&EncodedPublicKey(base64.value())) {
+//             Some(key) => Ok(key),
+//             None => Err("Failed to decode Ed25519 key".to_string()),
+//         }
+//     }
+// }
+//
+// impl fmt::Display for Ed25519Pub {
+//     fn fmt(&self, f: &mut fmt::Formatter<'_>) -> fmt::Result {
+//         let base64 = self.to_tagged_base64();
+//         write!(f, "{}", tagged_base64::to_string(&base64))
+//     }
+// }
+//
+// impl Serialize for Ed25519Pub {
+//     fn serialize<S>(&self, serializer: S) -> Result<S::Ok, S::Error>
+//     where
+//         S: serde::Serializer,
+//     {
+//         serializer.serialize_str(&self.to_string())
+//     }
+// }
+//
+// impl<'de> Deserialize<'de> for Ed25519Pub {
+//     fn deserialize<D>(deserializer: D) -> Result<Self, D::Error>
+//     where
+//         D: serde::Deserializer<'de>,
+//     {
+//         let base64 = String::deserialize(deserializer)?;
+//         Self::from_str(&base64).map_err(D::Error::custom)
+//     }
+// }
 pub use self::ed25519_priv::Ed25519Priv;
 pub use self::ed25519_pub::Ed25519Pub;
->>>>>>> 38a7adeb
 
 #[cfg(test)]
 mod tests {
