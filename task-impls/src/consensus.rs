use crate::events::SequencingHotShotEvent;
use async_compatibility_layer::art::{async_sleep, async_spawn};

use async_lock::RwLock;
#[cfg(feature = "async-std-executor")]
use async_std::task::JoinHandle;
use commit::Committable;
use core::time::Duration;
use either::Either;
use either::Right;
use futures::future::BoxFuture;
use futures::FutureExt;
use hotshot_consensus::utils::Terminator;
use hotshot_consensus::Consensus;
use hotshot_consensus::SequencingConsensusApi;
use hotshot_consensus::View;
use hotshot_task::event_stream::ChannelStream;
use hotshot_task::event_stream::EventStream;
use hotshot_task::global_registry::GlobalRegistry;
use hotshot_task::task::FilterEvent;
use hotshot_task::task::HotShotTaskTypes;
use hotshot_task::task::{HandleEvent, HotShotTaskCompleted, TaskErr, TS};
use hotshot_task::task_impls::HSTWithEvent;
use hotshot_task::task_impls::TaskBuilder;
use hotshot_task::task_launcher::TaskRunner;
use hotshot_types::data::ProposalType;
use hotshot_types::data::ViewNumber;
use hotshot_types::message::Message;
use hotshot_types::message::ViewSyncMessageType;
use hotshot_types::traits::election::ConsensusExchange;
use hotshot_types::traits::election::QuorumExchangeType;
use hotshot_types::traits::node_implementation::{NodeImplementation, SequencingExchangesType};
use hotshot_types::traits::state::ConsensusTime;
use hotshot_types::{
    certificate::{DACertificate, QuorumCertificate},
    data::{QuorumProposal, SequencingLeaf},
    message::{GeneralConsensusMessage, SequencingMessage},
    traits::{
        consensus_type::sequencing_consensus::SequencingConsensus,
        election::SignedCertificate,
        node_implementation::{CommitteeEx, NodeType, SequencingQuorumEx},
        signature_key::SignatureKey,
    },
    vote::{QuorumVote, VoteAccumulator},
};
use nll::nll_todo::nll_todo;
use snafu::Snafu;
use std::alloc::GlobalAlloc;
use std::collections::HashMap;
use std::marker::PhantomData;
use std::pin::Pin;
use std::sync::Arc;
#[cfg(feature = "tokio-executor")]
use tokio::task::JoinHandle;
use tracing::{error, info, warn};

#[derive(Snafu, Debug)]
pub struct ConsensusTaskError {}
impl TaskErr for ConsensusTaskError {}

// #[derive(Debug)]
pub struct SequencingConsensusTaskState<
    TYPES: NodeType<ConsensusType = SequencingConsensus>,
    I: NodeImplementation<
        TYPES,
        Leaf = SequencingLeaf<TYPES>,
        ConsensusMessage = SequencingMessage<TYPES, I>,
    >,
    A: SequencingConsensusApi<TYPES, SequencingLeaf<TYPES>, I> + 'static,
> where
    I::Exchanges: SequencingExchangesType<TYPES, Message<TYPES, I>>,
    SequencingQuorumEx<TYPES, I>: ConsensusExchange<
        TYPES,
        Message<TYPES, I>,
        Proposal = QuorumProposal<TYPES, SequencingLeaf<TYPES>>,
        Certificate = QuorumCertificate<TYPES, SequencingLeaf<TYPES>>,
        Commitment = SequencingLeaf<TYPES>,
    >,
    CommitteeEx<TYPES, I>: ConsensusExchange<
        TYPES,
        Message<TYPES, I>,
        Certificate = DACertificate<TYPES>,
        Commitment = TYPES::BlockType,
    >,
{
    pub registry: GlobalRegistry,
    /// Reference to consensus. The replica will require a write lock on this.
    pub consensus: Arc<RwLock<Consensus<TYPES, SequencingLeaf<TYPES>>>>,
    /// View number this view is executing in.
    pub cur_view: ViewNumber,
    /// The High QC.
    pub high_qc: QuorumCertificate<TYPES, SequencingLeaf<TYPES>>,

    /// the quorum exchange
    pub quorum_exchange: Arc<SequencingQuorumEx<TYPES, I>>,

    pub api: A,

    /// the committee exchange
    pub committee_exchange: Arc<CommitteeEx<TYPES, I>>,

    /// needed to typecheck
    pub _pd: PhantomData<I>,

    /// Current Vote collection task, with it's view.
    pub vote_collector: Option<(ViewNumber, usize)>,

    /// timeout task handle
    pub timeout_task: JoinHandle<()>,

    /// Global events stream to publish events
    pub event_stream: ChannelStream<SequencingHotShotEvent<TYPES, I>>,

    /// All the DA certs we've received for current and future views.
    pub certs: HashMap<ViewNumber, DACertificate<TYPES>>,

    /// The most recent proposal we have, will correspond to the current view if Some()
    /// Will be none if the view advanced through timeout/view_sync
    pub current_proposal: Option<QuorumProposal<TYPES, I::Leaf>>,
}

pub struct VoteCollectionTaskState<
    TYPES: NodeType<ConsensusType = SequencingConsensus>,
    I: NodeImplementation<TYPES, Leaf = SequencingLeaf<TYPES>>,
> where
    I::Exchanges: SequencingExchangesType<TYPES, Message<TYPES, I>>,
    SequencingQuorumEx<TYPES, I>: ConsensusExchange<
        TYPES,
        Message<TYPES, I>,
        Proposal = QuorumProposal<TYPES, SequencingLeaf<TYPES>>,
        Certificate = QuorumCertificate<TYPES, SequencingLeaf<TYPES>>,
        Commitment = SequencingLeaf<TYPES>,
    >,
{
    /// the quorum exchange
    pub quorum_exchange: Arc<SequencingQuorumEx<TYPES, I>>,
    pub accumulator:
        Either<VoteAccumulator<TYPES::VoteTokenType, I::Leaf>, QuorumCertificate<TYPES, I::Leaf>>,
    pub cur_view: TYPES::Time,
    pub event_stream: ChannelStream<SequencingHotShotEvent<TYPES, I>>,
}

impl<
        TYPES: NodeType<ConsensusType = SequencingConsensus>,
        I: NodeImplementation<TYPES, Leaf = SequencingLeaf<TYPES>>,
    > TS for VoteCollectionTaskState<TYPES, I>
where
    I::Exchanges: SequencingExchangesType<TYPES, Message<TYPES, I>>,
    SequencingQuorumEx<TYPES, I>: ConsensusExchange<
        TYPES,
        Message<TYPES, I>,
        Proposal = QuorumProposal<TYPES, SequencingLeaf<TYPES>>,
        Certificate = QuorumCertificate<TYPES, SequencingLeaf<TYPES>>,
        Commitment = SequencingLeaf<TYPES>,
    >,
{
}

async fn vote_handle<
    TYPES: NodeType<ConsensusType = SequencingConsensus>,
    I: NodeImplementation<TYPES, Leaf = SequencingLeaf<TYPES>>,
>(
    mut state: VoteCollectionTaskState<TYPES, I>,
    event: SequencingHotShotEvent<TYPES, I>,
) -> (
    std::option::Option<HotShotTaskCompleted>,
    VoteCollectionTaskState<TYPES, I>,
)
where
    I::Exchanges: SequencingExchangesType<TYPES, Message<TYPES, I>>,
    SequencingQuorumEx<TYPES, I>: ConsensusExchange<
        TYPES,
        Message<TYPES, I>,
        Proposal = QuorumProposal<TYPES, SequencingLeaf<TYPES>>,
        Certificate = QuorumCertificate<TYPES, SequencingLeaf<TYPES>>,
        Commitment = SequencingLeaf<TYPES>,
    >,
{
    // TODO ED Emit a view change event upon new proposal?
    match event {
        SequencingHotShotEvent::QuorumVoteRecv(vote, sender) => match vote {
            QuorumVote::Yes(vote) => {
                if vote.signature.0 != <TYPES::SignatureKey as SignatureKey>::to_bytes(&sender) {
                    return (None, state);
                }

                let accumulator = state.accumulator.left().unwrap();
                match state.quorum_exchange.accumulate_vote(
                    &vote.signature.0,
                    &vote.signature.1,
                    vote.leaf_commitment,
                    vote.vote_data,
                    vote.vote_token.clone(),
                    state.cur_view,
                    accumulator,
                    None,
                ) {
                    Either::Left(acc) => {
                        state.accumulator = Either::Left(acc);
                        return (None, state);
                    }
                    Either::Right(qc) => {
                        state
                            .event_stream
                            .publish(SequencingHotShotEvent::QCSend(qc.clone()))
                            .await;
                        state.accumulator = Either::Right(qc);
                        return (None, state);
                    }
                }
            }
            QuorumVote::Timeout(_vote) => {
                return (None, state);
            }
            QuorumVote::No(_) => {
                warn!("The next leader has received an unexpected vote!");
            }
        },
        SequencingHotShotEvent::Shutdown => return (Some(HotShotTaskCompleted::ShutDown), state),
        _ => {}
    }
    (None, state)
}

impl<
        TYPES: NodeType<ConsensusType = SequencingConsensus, Time = ViewNumber>,
        I: NodeImplementation<
            TYPES,
            Leaf = SequencingLeaf<TYPES>,
            ConsensusMessage = SequencingMessage<TYPES, I>,
        >,
        A: SequencingConsensusApi<TYPES, SequencingLeaf<TYPES>, I> + 'static,
    > SequencingConsensusTaskState<TYPES, I, A>
where
    I::Exchanges: SequencingExchangesType<TYPES, Message<TYPES, I>>,
    SequencingQuorumEx<TYPES, I>: ConsensusExchange<
        TYPES,
        Message<TYPES, I>,
        Proposal = QuorumProposal<TYPES, SequencingLeaf<TYPES>>,
        Certificate = QuorumCertificate<TYPES, SequencingLeaf<TYPES>>,
        Commitment = SequencingLeaf<TYPES>,
    >,
    CommitteeEx<TYPES, I>: ConsensusExchange<
        TYPES,
        Message<TYPES, I>,
        Certificate = DACertificate<TYPES>,
        Commitment = TYPES::BlockType,
    >,
{
    async fn genesis_leaf(&self) -> Option<SequencingLeaf<TYPES>> {
        let consensus = self.consensus.read().await;
        let Some(genesis_view) = consensus.state_map.get(&TYPES::Time::genesis()) else {
            warn!("Couldn't find genesis view in state map.");
            return None;
        };
        let Some(leaf) = genesis_view.get_leaf_commitment() else {
            warn!(
                ?genesis_view,
                "Genesis view points to a view without a leaf"
            );
            return None;
        };
        let Some(leaf) = consensus.saved_leaves.get(&leaf) else {
            warn!("Failed to find genesis leaf.");
            return None;
        };
        Some(leaf.clone())
    }
    async fn vote_if_able(&self) {
        if let Some(proposal) = &self.current_proposal {
            if let Some(cert) = self.certs.get(&proposal.get_view_number()) {
                let view = cert.view_number;
                let vote_token = self.quorum_exchange.make_vote_token(view);
                // TODO: do some of this logic without the vote token check, only do that when voting.
                match vote_token {
                    Err(e) => {
                        error!("Failed to generate vote token for {:?} {:?}", view, e);
                    }
                    Ok(None) => {
                        info!("We were not chosen for consensus committee on {:?}", view);
                    }
                    Ok(Some(vote_token)) => {
                        let message: GeneralConsensusMessage<TYPES, I>;

                        // Validate the DAC.
                        if !self
                            .committee_exchange
                            .is_valid_cert(&cert, proposal.block_commitment)
                        {
                            warn!("Invalid DAC in proposal! Skipping proposal.");
                            message = self.quorum_exchange.create_no_message(
                                proposal.justify_qc.commit(),
                                proposal.justify_qc.leaf_commitment,
                                cert.view_number,
                                vote_token,
                            );
                        } else {
                            message = self.quorum_exchange.create_yes_message(
                                proposal.justify_qc.commit(),
                                proposal.justify_qc.leaf_commitment,
                                cert.view_number,
                                vote_token,
                            );
                        }
                        if let GeneralConsensusMessage::Vote(vote) = message {
                            info!("Sending vote to next leader {:?}", vote);
                            self.event_stream
                                .publish(SequencingHotShotEvent::QuorumVoteSend(vote))
                                .await;
                        };
                    }
                }
            }
        }
    }
    async fn update_view(&mut self, new_view: ViewNumber) {
        // Remove old certs, we won't vote on past views
        for view in *self.cur_view..*new_view - 1 {
            let v = ViewNumber::new(view);
            self.certs.remove(&v);
        }
        self.cur_view = new_view;
        self.current_proposal = None;
    }
    pub async fn handle_event(&mut self, event: SequencingHotShotEvent<TYPES, I>) {
        match event {
            SequencingHotShotEvent::QuorumProposalRecv(proposal, sender) => {
                let view = proposal.data.get_view_number();
                if view < self.cur_view {
                    return;
                }
                let view_leader_key = self.quorum_exchange.get_leader(view);
                if view_leader_key != sender {
                    return;
                }

                let vote_token = self.quorum_exchange.make_vote_token(view);
                // TODO: do some of this logic without the vote token check, only do that when voting.
                match vote_token {
                    Err(e) => {
                        error!("Failed to generate vote token for {:?} {:?}", view, e);
                    }
                    Ok(None) => {
                        info!("We were not chosen for consensus committee on {:?}", view);
                    }
                    Ok(Some(vote_token)) => {
                        info!("We were chosen for consensus committee on {:?}", view);
                        let consensus = self.consensus.upgradable_read().await;

                        let message;

                        // Construct the leaf.
                        let justify_qc = proposal.data.justify_qc;
                        let parent = if justify_qc.is_genesis() {
                            self.genesis_leaf().await
                        } else {
                            consensus
                                .saved_leaves
                                .get(&justify_qc.leaf_commitment())
                                .cloned()
                        };
                        let Some(parent) = parent else {
                            warn!("Proposal's parent missing from storage");
                            return;
                        };
                        let parent_commitment = parent.commit();
                        let _block_commitment = proposal.data.block_commitment;
                        let leaf: SequencingLeaf<_> = SequencingLeaf {
                            view_number: view,
                            height: proposal.data.height,
                            justify_qc: justify_qc.clone(),
                            parent_commitment,
                            deltas: Right(proposal.data.block_commitment),
                            rejected: Vec::new(),
                            timestamp: time::OffsetDateTime::now_utc().unix_timestamp_nanos(),
                            proposer_id: sender.to_bytes(),
                        };
                        let justify_qc_commitment = justify_qc.commit();
                        let leaf_commitment = leaf.commit();

                        // Validate the `justify_qc`.
                        if !self
                            .quorum_exchange
                            .is_valid_cert(&justify_qc, parent_commitment)
                        {
                            warn!("Invalid justify_qc in proposal!.");
                            message = self.quorum_exchange.create_no_message::<I>(
                                justify_qc_commitment,
                                leaf_commitment,
                                view,
                                vote_token,
                            );
                        }
                        // Validate the `height`.
                        else if leaf.height != parent.height + 1 {
                            warn!(
                                "Incorrect height in proposal (expected {}, got {})",
                                parent.height + 1,
                                leaf.height
                            );
                            message = self.quorum_exchange.create_no_message(
                                justify_qc_commitment,
                                leaf_commitment,
                                view,
                                vote_token,
                            );
                        }
                        // Validate the signature.
                        else if !view_leader_key
                            .validate(&proposal.signature, leaf_commitment.as_ref())
                        {
                            warn!(?proposal.signature, "Could not verify proposal.");
                            message = self.quorum_exchange.create_no_message(
                                justify_qc_commitment,
                                leaf_commitment,
                                view,
                                vote_token,
                            );
                        }
                        // Create a positive vote if either liveness or safety check
                        // passes.
                        else {
                            // Liveness check.
                            let liveness_check = justify_qc.view_number > consensus.locked_view;

                            // Safety check.
                            // Check if proposal extends from the locked leaf.
                            let outcome = consensus.visit_leaf_ancestors(
                                justify_qc.view_number,
                                Terminator::Inclusive(consensus.locked_view),
                                false,
                                |leaf| {
                                    // if leaf view no == locked view no then we're done, report success by
                                    // returning true
                                    leaf.view_number != consensus.locked_view
                                },
                            );
                            let safety_check = outcome.is_ok();
                            if let Err(e) = outcome {
                                self.api.send_view_error(view, Arc::new(e)).await;
                            }

                            // Skip if both saftey and liveness checks fail.
                            if !safety_check && !liveness_check {
                                warn!("Failed safety check and liveness check");
                                message = self.quorum_exchange.create_no_message(
                                    justify_qc_commitment,
                                    leaf_commitment,
                                    self.cur_view,
                                    vote_token,
                                );
                            } else {
                                // Generate a message with yes vote.
                                message = self.quorum_exchange.create_yes_message(
                                    justify_qc_commitment,
                                    leaf_commitment,
                                    self.cur_view,
                                    vote_token,
                                );
                            }
                        }
                        // self.update_view(view);
                        for view in *self.cur_view..*view - 1 {
                            let v = TYPES::Time::new(view);
                            self.certs.remove(&v);
                        }
                        self.cur_view = view;
                        self.current_proposal = None;
                        self.vote_if_able();

                        self.timeout_task = async_spawn({
                            // let next_view_timeout = hotshot.inner.config.next_view_timeout;
                            // let next_view_timeout = next_view_timeout;
                            // let hotshot: HotShot<TYPES::ConsensusType, TYPES, I> = hotshot.clone();
                            // TODO(bf): get the real timeout from the config.
                            let stream = self.event_stream.clone();
                            let view_number = self.cur_view.clone();
                            async move {
                                async_sleep(Duration::from_millis(10000)).await;
                                stream
                                    .publish(SequencingHotShotEvent::Timeout(ViewNumber::new(
                                        *view_number,
                                    )))
                                    .await;
                            }
                        });
                        if let GeneralConsensusMessage::Vote(vote) = message {
                            info!("Sending vote to next leader {:?}", vote);
                            self.event_stream
                                .publish(SequencingHotShotEvent::QuorumVoteSend(vote))
                                .await;
                        };
                    }
                }
            }
            SequencingHotShotEvent::QuorumVoteRecv(vote, sender) => {
                match vote {
                    QuorumVote::Yes(vote) => {
                        if vote.signature.0
                            != <TYPES::SignatureKey as SignatureKey>::to_bytes(&sender)
                        {
                            return;
                        }
                        let handle_event = HandleEvent(Arc::new(move |event, state| {
                            async move { vote_handle(state, event).await }.boxed()
                        }));
                        let collection_view = if let Some((collection_view, collection_task)) =
                            &self.vote_collector
                        {
                            if vote.current_view > *collection_view {
                                self.registry.shutdown_task(*collection_task);
                            }
                            collection_view.clone()
                        } else {
                            ViewNumber::new(0)
                        };
                        let acc = VoteAccumulator {
                            total_vote_outcomes: HashMap::new(),
                            yes_vote_outcomes: HashMap::new(),
                            no_vote_outcomes: HashMap::new(),
                            viewsync_precommit_vote_outcomes: HashMap::new(),

                            success_threshold: self.quorum_exchange.success_threshold(),
                            failure_threshold: self.quorum_exchange.failure_threshold(),
                        };
                        // Todo check if we are the leader
                        let accumulator = self.quorum_exchange.accumulate_vote(
                            &vote.signature.0,
                            &vote.signature.1,
                            vote.leaf_commitment,
                            vote.vote_data,
                            vote.vote_token.clone(),
                            vote.current_view,
                            acc,
                            None,
                        );
                        if vote.current_view > collection_view {
                            let state = VoteCollectionTaskState {
                                quorum_exchange: self.quorum_exchange.clone(),
                                accumulator,
                                cur_view: vote.current_view,
                                event_stream: self.event_stream.clone(),
                            };
                            let name = "Quorum Vote Collection";
                            let filter = FilterEvent(Arc::new(|event| {
                                matches!(event, SequencingHotShotEvent::QuorumVoteRecv(_, _))
                            }));
                            let builder =
                                TaskBuilder::<VoteCollectionTypes<TYPES, I>>::new(name.to_string())
                                    .register_event_stream(self.event_stream.clone(), filter)
                                    .await
                                    .register_registry(&mut self.registry.clone())
                                    .await
                                    .register_state(state)
                                    .register_event_handler(handle_event);
                            let id = builder.get_task_id().unwrap();
                            let _task = async_spawn(VoteCollectionTypes::build(builder).launch() );
                            self.vote_collector = Some((vote.current_view, id));
                        }
                    }
                    QuorumVote::Timeout(_) | QuorumVote::No(_) => {
                        warn!("The next leader has received an unexpected vote!");
                    }
                }
            }
<<<<<<< HEAD
            SequencingHotShotEvent::DACertificateRecv(cert) => {
                let view = cert.view_number;
                self.certs.insert(view, cert);
                if view == self.cur_view {
                    self.vote_if_able();
                }
            }
            SequencingHotShotEvent::ViewChange(_) => {
=======
            SequencingHotShotEvent::ViewSyncMessageRecv(_) => {
>>>>>>> 07977ab1
                // update the view in state to the one in the message
                // TODO ED This info should come in the form of a ViewChange message, update
                nll_todo()
            }
            SequencingHotShotEvent::Timeout(view) => {
                self.update_view(view);
                nll_todo()
            }
            _ => {}
        }
    }
}

impl<
        TYPES: NodeType<ConsensusType = SequencingConsensus>,
        I: NodeImplementation<
            TYPES,
            Leaf = SequencingLeaf<TYPES>,
            ConsensusMessage = SequencingMessage<TYPES, I>,
        >,
        A: SequencingConsensusApi<TYPES, SequencingLeaf<TYPES>, I>,
    > TS for SequencingConsensusTaskState<TYPES, I, A>
where
    I::Exchanges: SequencingExchangesType<TYPES, Message<TYPES, I>>,
    SequencingQuorumEx<TYPES, I>: ConsensusExchange<
        TYPES,
        Message<TYPES, I>,
        Proposal = QuorumProposal<TYPES, SequencingLeaf<TYPES>>,
        Certificate = QuorumCertificate<TYPES, SequencingLeaf<TYPES>>,
        Commitment = SequencingLeaf<TYPES>,
    >,
    CommitteeEx<TYPES, I>: ConsensusExchange<
        TYPES,
        Message<TYPES, I>,
        Certificate = DACertificate<TYPES>,
        Commitment = TYPES::BlockType,
    >,
{
}

pub type VoteCollectionTypes<TYPES, I> = HSTWithEvent<
    ConsensusTaskError,
    SequencingHotShotEvent<TYPES, I>,
    ChannelStream<SequencingHotShotEvent<TYPES, I>>,
    VoteCollectionTaskState<TYPES, I>,
>;

pub type ConsensusTaskTypes<TYPES, I, A> = HSTWithEvent<
    ConsensusTaskError,
    SequencingHotShotEvent<TYPES, I>,
    ChannelStream<SequencingHotShotEvent<TYPES, I>>,
    SequencingConsensusTaskState<TYPES, I, A>,
>;

pub async fn sequencing_consensus_handle<
    TYPES: NodeType<ConsensusType = SequencingConsensus, Time = ViewNumber>,
    I: NodeImplementation<
        TYPES,
        Leaf = SequencingLeaf<TYPES>,
        ConsensusMessage = SequencingMessage<TYPES, I>,
    >,
    A: SequencingConsensusApi<TYPES, SequencingLeaf<TYPES>, I> + 'static,
>(
    event: SequencingHotShotEvent<TYPES, I>,
    mut state: SequencingConsensusTaskState<TYPES, I, A>,
) -> (
    std::option::Option<HotShotTaskCompleted>,
    SequencingConsensusTaskState<TYPES, I, A>,
)
where
    I::Exchanges: SequencingExchangesType<TYPES, Message<TYPES, I>>,
    SequencingQuorumEx<TYPES, I>: ConsensusExchange<
        TYPES,
        Message<TYPES, I>,
        Proposal = QuorumProposal<TYPES, SequencingLeaf<TYPES>>,
        Certificate = QuorumCertificate<TYPES, SequencingLeaf<TYPES>>,
        Commitment = SequencingLeaf<TYPES>,
    >,
    CommitteeEx<TYPES, I>: ConsensusExchange<
        TYPES,
        Message<TYPES, I>,
        Certificate = DACertificate<TYPES>,
        Commitment = TYPES::BlockType,
    >,
{
    if let SequencingHotShotEvent::Shutdown = event {
        (Some(HotShotTaskCompleted::ShutDown), state)
    } else {
        state.handle_event(event).await;
        (None, state)
    }
}

pub fn consensus_event_filter<TYPES: NodeType, I: NodeImplementation<TYPES>>(
    event: &SequencingHotShotEvent<TYPES, I>,
) -> bool {
    match event {
        SequencingHotShotEvent::QuorumProposalRecv(_, _)
        | SequencingHotShotEvent::QuorumVoteRecv(_, _)
        | SequencingHotShotEvent::DACertificateRecv(_)
        | SequencingHotShotEvent::ViewChange(_)
        | SequencingHotShotEvent::Timeout(_) => true,
        _ => false,
    }
}<|MERGE_RESOLUTION|>--- conflicted
+++ resolved
@@ -554,7 +554,7 @@
                                     .register_state(state)
                                     .register_event_handler(handle_event);
                             let id = builder.get_task_id().unwrap();
-                            let _task = async_spawn(VoteCollectionTypes::build(builder).launch() );
+                            let _task = async_spawn(VoteCollectionTypes::build(builder).launch());
                             self.vote_collector = Some((vote.current_view, id));
                         }
                     }
@@ -563,18 +563,15 @@
                     }
                 }
             }
-<<<<<<< HEAD
-            SequencingHotShotEvent::DACertificateRecv(cert) => {
+            SequencingHotShotEvent::DACRecv(cert) => {
                 let view = cert.view_number;
                 self.certs.insert(view, cert);
                 if view == self.cur_view {
                     self.vote_if_able();
                 }
             }
-            SequencingHotShotEvent::ViewChange(_) => {
-=======
+            SequencingHotShotEvent::ViewChange(_) => nll_todo(),
             SequencingHotShotEvent::ViewSyncMessageRecv(_) => {
->>>>>>> 07977ab1
                 // update the view in state to the one in the message
                 // TODO ED This info should come in the form of a ViewChange message, update
                 nll_todo()
@@ -674,7 +671,7 @@
     match event {
         SequencingHotShotEvent::QuorumProposalRecv(_, _)
         | SequencingHotShotEvent::QuorumVoteRecv(_, _)
-        | SequencingHotShotEvent::DACertificateRecv(_)
+        | SequencingHotShotEvent::DACRecv(_)
         | SequencingHotShotEvent::ViewChange(_)
         | SequencingHotShotEvent::Timeout(_) => true,
         _ => false,
