--- conflicted
+++ resolved
@@ -531,12 +531,6 @@
             // Spawn a timeout task if we did actually update view
             let timeout = self.timeout;
             self.timeout_task = async_spawn({
-<<<<<<< HEAD
-                // let next_view_timeout = hotshot.inner.config.next_view_timeout;
-                // let next_view_timeout = next_view_timeout;
-                // let hotshot: HotShot<TYPES::ConsensusType, TYPES, I> = hotshot.clone();
-=======
->>>>>>> 498bda70
                 let stream = self.event_stream.clone();
                 let view_number = self.cur_view;
                 async move {
