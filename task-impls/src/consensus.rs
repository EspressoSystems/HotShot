--- conflicted
+++ resolved
@@ -818,10 +818,6 @@
                                 .modify(|txns| {
                                     *txns = txns
                                         .drain()
-<<<<<<< HEAD
-                                        .filter(|(txn_hash, _)| {
-                                            !included_txns_set.contains(txn_hash)
-=======
                                         .filter(|(txn_hash, txn)| {
                                             if included_txns_set.contains(txn_hash) {
                                                 included_txn_count += 1;
@@ -832,7 +828,6 @@
                                             } else {
                                                 true
                                             }
->>>>>>> f81aefac
                                         })
                                         .collect();
                                 })
