--- conflicted
+++ resolved
@@ -87,7 +87,6 @@
     /// Handle the message for the given type of network task.
     pub async fn handle_message(&mut self, task: NetworkTaskKind, message: Message<TYPES, I>) {
         let sender = message.sender;
-<<<<<<< HEAD
         let event = match message.kind {
             MessageKind::Consensus(consensus_message) => match consensus_message.0 {
                 Either::Left(general_message) => match general_message {
@@ -103,33 +102,6 @@
                     GeneralConsensusMessage::ViewSyncVote(view_sync_message) => {
                         error!("Recevied view sync vote!");
                         SequencingHotShotEvent::ViewSyncVoteRecv(view_sync_message)
-                    }
-                    GeneralConsensusMessage::ViewSyncCertificate(view_sync_message) => {
-                        SequencingHotShotEvent::ViewSyncCertificateRecv(view_sync_message)
-                    }
-=======
-        let event = match task {
-            NetworkTaskKind::Quorum => match message.kind {
-                MessageKind::Consensus(consensus_message) => match consensus_message.0 {
-                    Either::Left(general_message) => match general_message {
-                        GeneralConsensusMessage::Proposal(proposal) => {
-                            SequencingHotShotEvent::QuorumProposalRecv(proposal.clone(), sender)
-                        }
-                        GeneralConsensusMessage::Vote(vote) => {
-                            SequencingHotShotEvent::QuorumVoteRecv(vote.clone())
-                        }
-                        GeneralConsensusMessage::ViewSyncVote(_)
-                        | GeneralConsensusMessage::ViewSyncCertificate(_) => {
-                            return;
-                        }
-                        _ => {
-                            error!("Got unexpected message type in network task!");
-                            return;
-                        }
-                    },
->>>>>>> 8b04b5e7
-                    _ => {
-                        return;
                     }
                 },
                 MessageKind::Data(message) => {
