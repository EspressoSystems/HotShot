--- conflicted
+++ resolved
@@ -63,55 +63,6 @@
     > NetworkMessageTaskState<TYPES, I>
 {
     /// Handle the message.
-<<<<<<< HEAD
-    pub async fn handle_message(&mut self, message: Message<TYPES, I>) {
-        let sender = message.sender;
-        let event = match message.kind {
-            MessageKind::Consensus(consensus_message) => match consensus_message.0 {
-                Either::Left(general_message) => match general_message {
-                    GeneralConsensusMessage::Proposal(proposal) => {
-                        SequencingHotShotEvent::QuorumProposalRecv(proposal, sender)
-                    }
-                    GeneralConsensusMessage::Vote(vote) => {
-                        SequencingHotShotEvent::QuorumVoteRecv(vote)
-                    }
-                    GeneralConsensusMessage::ViewSyncVote(view_sync_message) => {
-                        SequencingHotShotEvent::ViewSyncVoteRecv(view_sync_message)
-                    }
-                    GeneralConsensusMessage::ViewSyncCertificate(view_sync_message) => {
-                        SequencingHotShotEvent::ViewSyncCertificateRecv(view_sync_message)
-                    }
-                    _ => {
-                        error!("Got unexpected message type in network task!");
-                        return;
-                    }
-                },
-                Either::Right(committee_message) => match committee_message {
-                    CommitteeConsensusMessage::DAProposal(proposal) => {
-                        SequencingHotShotEvent::DAProposalRecv(proposal, sender)
-                    }
-                    CommitteeConsensusMessage::DAVote(vote) => {
-                        // error!("DA Vote message recv {:?}", vote.current_view);
-                        SequencingHotShotEvent::DAVoteRecv(vote)
-                    }
-                    CommitteeConsensusMessage::DACertificate(cert) => {
-                        // panic!("Recevid DA C! ");
-                        SequencingHotShotEvent::DACRecv(cert)
-                    }
-                },
-            },
-            MessageKind::Data(message) => {
-                match message {
-                    // ED Why do we need the view number in the transaction?
-                    hotshot_types::message::DataMessage::SubmitTransaction(transaction, _) => {
-                        SequencingHotShotEvent::TransactionRecv(transaction)
-                    }
-                }
-            }
-            MessageKind::_Unreachable(_) => unimplemented!(),
-        };
-        self.event_stream.publish(event).await;
-=======
     pub async fn handle_messages(&mut self, messages: Vec<Message<TYPES, I>>, id: u64) {
         // We will send only one event for a vector of transactions.
         let mut transactions = Vec::new();
@@ -170,7 +121,6 @@
                 .publish(SequencingHotShotEvent::TransactionsRecv(transactions))
                 .await;
         }
->>>>>>> f81aefac
     }
 }
 
@@ -356,20 +306,10 @@
         matches!(
             event,
             SequencingHotShotEvent::DAProposalSend(_, _)
-<<<<<<< HEAD
                 | SequencingHotShotEvent::DAVoteSend(_)
                 | SequencingHotShotEvent::Shutdown
                 | SequencingHotShotEvent::ViewChange(_)
-                | SequencingHotShotEvent::TransactionSend(_, _)
         )
-=======
-            | SequencingHotShotEvent::DAVoteSend(_)
-            | SequencingHotShotEvent::Shutdown
-            | SequencingHotShotEvent::ViewChange(_) => true,
-
-            _ => false,
-        }
->>>>>>> f81aefac
     }
 
     fn view_sync_filter(event: &SequencingHotShotEvent<TYPES, I>) -> bool {
