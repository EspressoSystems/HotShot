--- conflicted
+++ resolved
@@ -254,11 +254,7 @@
 {
     pub async fn handle_event(&mut self, event: SequencingHotShotEvent<TYPES, I>) {
         match event.clone() {
-<<<<<<< HEAD
-            SequencingHotShotEvent::ViewSyncMessageSend(message) => {
-=======
             SequencingHotShotEvent::ViewSyncMessageRecv(message) => {
->>>>>>> 07977ab1
                 match message {
                     ViewSyncMessageType::Certificate(certificate) => {
                         let (certificate_internal, last_seen_certificate) = match certificate {
@@ -475,11 +471,7 @@
     /// Filter view sync related events.
     pub fn filter(event: &SequencingHotShotEvent<TYPES, I>) -> bool {
         match event {
-<<<<<<< HEAD
-            SequencingHotShotEvent::ViewSyncMessageSend(_)
-=======
             SequencingHotShotEvent::ViewSyncMessageRecv(_)
->>>>>>> 07977ab1
             | SequencingHotShotEvent::Shutdown
             | SequencingHotShotEvent::Timeout(_)
             | SequencingHotShotEvent::ViewSyncTimeout(_, _, _)
@@ -524,11 +516,7 @@
         ViewSyncReplicaTaskState<TYPES, I, A>,
     ) {
         match event {
-<<<<<<< HEAD
-            SequencingHotShotEvent::ViewSyncMessageSend(message) => match message {
-=======
             SequencingHotShotEvent::ViewSyncMessageRecv(message) => match message {
->>>>>>> 07977ab1
                 ViewSyncMessageType::Certificate(certificate) => {
                     let (certificate_internal, last_seen_certificate) = match certificate.clone() {
                         ViewSyncCertificate::PreCommit(certificate_internal) => {
@@ -777,11 +765,7 @@
         ViewSyncRelayTaskState<TYPES, I>,
     ) {
         match event {
-<<<<<<< HEAD
-            SequencingHotShotEvent::ViewSyncMessageSend(message) => match message {
-=======
             SequencingHotShotEvent::ViewSyncMessageRecv(message) => match message {
->>>>>>> 07977ab1
                 ViewSyncMessageType::Certificate(certificate) => return (None, self),
                 ViewSyncMessageType::Vote(vote) => {
                     let (vote_internal, phase) = match vote {
