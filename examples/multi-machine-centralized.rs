use clap::Parser;
use hotshot::{
    demos::dentry::*,
    traits::{
        election::StaticCommittee,
<<<<<<< HEAD
        implementations::{CentralizedServerNetwork, MemoryStorage, Stateless},
=======
        implementations::{CentralizedServerNetwork, MemoryStorage},
>>>>>>> dc359ee1
        Storage,
    },
    types::{ed25519::Ed25519Priv, HotShotHandle},
    HotShot,
};
use hotshot_centralized_server::{NetworkConfig, RunResults};
use hotshot_types::{
    traits::{
        signature_key::{ed25519::Ed25519Pub, SignatureKey},
        state::TestableState,
    },
    HotShotConfig,
};
use hotshot_utils::{
    art::{async_main, async_sleep},
    test_util::{setup_backtrace, setup_logging},
};
use std::{
    collections::{BTreeMap, VecDeque},
    mem,
    net::{IpAddr, SocketAddr},
    time::{Duration, Instant},
};
use tracing::{debug, error};

type Node = DEntryNode<CentralizedServerNetwork<Ed25519Pub>>;

#[derive(Debug, Parser)]
#[clap(
    name = "Multi-machine consensus",
    about = "Simulates consensus among multiple machines"
)]
struct NodeOpt {
    /// The address to connect to
    host: IpAddr,

    /// The port to connect to
    port: u16,
}

/// Creates the initial state and hotshot for simulation.
// TODO: remove `SecretKeySet` from parameters and read `PubKey`s from files.
async fn init_state_and_hotshot(
    networking: CentralizedServerNetwork<Ed25519Pub>,
    config: HotShotConfig<Ed25519Pub>,
    seed: [u8; 32],
    node_id: u64,
) -> (DEntryState, HotShotHandle<Node>) {
    // Create the initial block
    let accounts: BTreeMap<Account, Balance> = vec![
        ("Joe", 1_000_000),
        ("Nathan M", 500_000_000),
        ("John", 400_000_000),
        ("Nathan Y", 600_000_000),
        ("Ian", 300_000_000),
    ]
    .into_iter()
    .map(|(x, y)| (x.to_string(), y))
    .collect();
    let genesis_block = DEntryBlock::genesis_from(accounts);
    let initializer = hotshot::HotShotInitializer::from_genesis(genesis_block).unwrap();

    let priv_key = Ed25519Priv::generated_from_seed_indexed(seed, node_id);
    let pub_key = Ed25519Pub::from_private(&priv_key);
    let known_nodes = config.known_nodes.clone();
    let hotshot = HotShot::init(
        known_nodes.clone(),
        pub_key,
        priv_key,
        node_id,
        config,
        networking,
        MemoryStorage::new(),
        StaticCommittee::new(known_nodes),
        initializer,
    )
    .await
    .expect("Could not init hotshot");
    debug!("hotshot launched");

    let storage: &MemoryStorage<DEntryState> = hotshot.storage();

    let state = storage.get_anchored_view().await.unwrap().state;

    (state, hotshot)
}

#[async_main]
async fn main() {
    // Setup tracing listener
    setup_logging();
    setup_backtrace();

    let opts: NodeOpt = NodeOpt::parse();
    let addr: SocketAddr = (opts.host, opts.port).into();
    error!("Connecting to {addr:?} to retrieve the server config");

    let (config, run, network) = CentralizedServerNetwork::connect_with_server_config(addr).await;

    error!("Run: {:?}", run);
    error!("Config: {:?}", config);

    // Get networking information

    let node_count = config.config.total_nodes;

    debug!("Waiting on connections...");
    while !network.run_ready() {
        let connected_clients = network.get_connected_client_count().await;
        error!("{} / {}", connected_clients, node_count);
        async_sleep(Duration::from_secs(1)).await;
    }

    let NetworkConfig {
        rounds,
        transactions_per_round,
        config,
        node_index,
        seed,
        padding,
        libp2p_config: _,
        start_delay_seconds: _,
    } = config;

    // Initialize the state and hotshot
    let (_own_state, mut hotshot) = init_state_and_hotshot(network, config, seed, node_index).await;

    hotshot.start().await;

    let size = mem::size_of::<DEntryTransaction>();
    let adjusted_padding = if padding < size { 0 } else { padding - size };
    let mut txs: VecDeque<DEntryTransaction> = VecDeque::new();
    let state = hotshot.get_state().await;
    for _ in 0..((transactions_per_round * rounds) / node_count) + 1 {
        let mut txn = <DEntryState as TestableState>::create_random_transaction(&state);
        txn.padding = vec![0; adjusted_padding];
        txs.push_back(txn);
    }

    let start = Instant::now();

    // Run random transactions
    debug!("Running random transactions");
    error!("Adjusted padding size is = {:?}", adjusted_padding);
    let mut timed_out_views: u64 = 0;
    let mut round = 1;
    let mut total_transactions = 0;

    while round <= rounds {
        debug!(?round);
        error!("Round {}:", round);

        let num_submitted = if node_index == ((round % node_count) as u64) {
            tracing::info!("Generating txn for round {}", round);

            for _ in 0..transactions_per_round {
                let txn = txs.pop_front().unwrap();
                tracing::info!("Submitting txn on round {}", round);
                hotshot.submit_transaction(txn).await.unwrap();
            }
            transactions_per_round
        } else {
            0
        };
        error!("Submitting {} transactions", num_submitted);

        // Start consensus
        error!("  - Waiting for consensus to occur");
        debug!("Waiting for consensus to occur");

        let view_results = hotshot.collect_round_events().await;

        match view_results {
            Ok((state, blocks)) => {
                if let Some(state) = state.get(0) {
                    for (account, balance) in &state.balances {
                        debug!("    - {}: {}", account, balance);
                    }
                }
                for block in blocks {
                    total_transactions += block.txn_count();
                }
            }
            Err(e) => {
                timed_out_views += 1;
                error!("View: {:?}, failed with : {:?}", round, e);
            }
        }

        round += 1;
    }

    // Print metrics
    let total_time_elapsed = start.elapsed();
    let expected_transactions = transactions_per_round * rounds;
    let total_size = total_transactions * padding;
    error!("All {rounds} rounds completed in {total_time_elapsed:?}");
    error!("{timed_out_views} rounds timed out");

    // This assumes all submitted transactions make it through consensus:
    error!(
        "{} total bytes submitted in {:?}",
        total_size, total_time_elapsed
    );
    debug!("All rounds completed");

    let networking: &CentralizedServerNetwork<Ed25519Pub> = hotshot.networking();
    networking
        .send_results(RunResults {
            run,
            node_index,

            transactions_submitted: total_transactions,
            transactions_rejected: expected_transactions - total_transactions,
            transaction_size_bytes: total_size,

            rounds_succeeded: rounds as u64 - timed_out_views,
            rounds_timed_out: timed_out_views,
            total_time_in_seconds: total_time_elapsed.as_secs_f64(),
        })
        .await;
}<|MERGE_RESOLUTION|>--- conflicted
+++ resolved
@@ -3,11 +3,7 @@
     demos::dentry::*,
     traits::{
         election::StaticCommittee,
-<<<<<<< HEAD
-        implementations::{CentralizedServerNetwork, MemoryStorage, Stateless},
-=======
         implementations::{CentralizedServerNetwork, MemoryStorage},
->>>>>>> dc359ee1
         Storage,
     },
     types::{ed25519::Ed25519Priv, HotShotHandle},
