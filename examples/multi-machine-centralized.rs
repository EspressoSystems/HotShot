--- conflicted
+++ resolved
@@ -30,16 +30,8 @@
 };
 use tracing::{debug, error};
 
-<<<<<<< HEAD
 type Node =
     DEntryNode<DEntryTypes, CentralizedServerNetwork<DEntryTypes>, StaticCommittee<DEntryTypes>>;
-=======
-type Node = DEntryNode<
-    CentralizedServerNetwork<Ed25519Pub, StaticElectionConfig>,
-    StaticCommittee<DEntryState>,
-    Ed25519Pub,
->;
->>>>>>> f490c21a
 
 #[derive(Debug, Parser)]
 #[clap(
@@ -229,12 +221,7 @@
     );
     debug!("All rounds completed");
 
-<<<<<<< HEAD
     let networking: &CentralizedServerNetwork<DEntryTypes> = hotshot.networking();
-=======
-    let networking: &CentralizedServerNetwork<Ed25519Pub, StaticElectionConfig> =
-        hotshot.networking();
->>>>>>> f490c21a
     networking
         .send_results(RunResults {
             run,
