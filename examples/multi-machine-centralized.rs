--- conflicted
+++ resolved
@@ -3,11 +3,7 @@
     demos::dentry::*,
     traits::{
         election::StaticCommittee,
-<<<<<<< HEAD
-        implementations::{CentralizedServerNetwork, MemoryStorage, Stateless},
-=======
         implementations::{CentralizedServerNetwork, MemoryStorage},
->>>>>>> 57db501f
         Storage,
     },
     types::{ed25519::Ed25519Priv, HotShotHandle},
