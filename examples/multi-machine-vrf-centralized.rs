--- conflicted
+++ resolved
@@ -122,20 +122,13 @@
     for _ in known_nodes.iter() {
         distribution.push(stake_per_node);
     }
-<<<<<<< HEAD
     let vrf_impl = VrfImpl::with_initial_stake(
         known_nodes.clone(),
         &VRFStakeTableConfig {
-            sortition_parameter: SORTITION_PARAMETER,
+            sortition_parameter: NonZeroU64::new(SORTITION_PARAMETER).unwrap(),
             distribution,
         },
     );
-=======
-    let vrf_impl = VrfImpl::with_initial_stake(known_nodes.clone(), &VRFStakeTableConfig {
-        sortition_parameter: NonZeroU64::new(SORTITION_PARAMETER).unwrap(),
-        distribution,
-    });
->>>>>>> ada5d878
     let hotshot = HotShot::init(
         VRFPubKey::from_native(pub_key.clone()),
         (priv_key, pub_key),
