use ark_bls12_381::Parameters as Param381;
use blake3::Hasher;
use clap::Parser;
use hotshot::{
    demos::dentry::*,
    traits::{
<<<<<<< HEAD
        election::vrf::{
            VRFPubKey, VRFStakeTableConfig, VRFVoteToken, VrfImpl, SORTITION_PARAMETER,
        },
=======
        election::vrf::{VRFPubKey, VRFStakeTableConfig, VrfImpl, SORTITION_PARAMETER},
>>>>>>> f490c21a
        implementations::{CentralizedServerNetwork, MemoryStorage},
        Storage,
    },
    types::HotShotHandle,
    HotShot,
};
use hotshot_centralized_server::{NetworkConfig, RunResults};
<<<<<<< HEAD
use hotshot_types::{
    data::ViewNumber,
    traits::{node_implementation::NodeTypes, state::TestableState},
    HotShotConfig,
};
=======
use hotshot_types::{traits::state::TestableState, HotShotConfig};
>>>>>>> f490c21a
use hotshot_utils::{
    art::{async_main, async_sleep},
    test_util::{setup_backtrace, setup_logging},
};
use jf_primitives::{
<<<<<<< HEAD
    signatures::{
        bls::{BLSSignature, BLSVerKey},
        BLSSignatureScheme,
    },
=======
    signatures::BLSSignatureScheme,
>>>>>>> f490c21a
    vrf::{blsvrf::BLSVRFScheme, Vrf},
};
use std::{
    cmp,
    collections::{BTreeMap, VecDeque},
    fmt::Debug,
    mem,
    net::{IpAddr, SocketAddr},
    num::NonZeroU64,
    time::{Duration, Instant},
};
use tracing::{debug, error};

/// Implementation of [`NodeTypes`] for [`DEntryNode`]
#[derive(
    Copy,
    Clone,
    Debug,
    Default,
    Hash,
    PartialEq,
    Eq,
    PartialOrd,
    Ord,
    serde::Serialize,
    serde::Deserialize,
)]
pub struct VrfTypes;

impl NodeTypes for VrfTypes {
    type Time = ViewNumber;
    type BlockType = DEntryBlock;
    type SignatureKey = VRFPubKey<BLSSignatureScheme<Param381>>;
    type VoteTokenType =
        VRFVoteToken<BLSVerKey<ark_bls12_381::Parameters>, BLSSignature<ark_bls12_381::Parameters>>;
    type Transaction = DEntryTransaction;
    type ElectionConfigType = VRFStakeTableConfig;
    type StateType = DEntryState;
}
type Node = DEntryNode<
    VrfTypes,
    CentralizedServerNetwork<VrfTypes>,
    VrfImpl<VrfTypes, BLSSignatureScheme<Param381>, BLSVRFScheme<Param381>, Hasher, Param381>,
>;

#[derive(Debug, Parser)]
#[clap(
    name = "Multi-machine consensus",
    about = "Simulates consensus among multiple machines"
)]
struct NodeOpt {
    /// The address to connect to
    host: IpAddr,

    /// The port to connect to
    port: u16,
}

/// Creates the initial state and hotshot for simulation.
// TODO: remove `SecretKeySet` from parameters and read `PubKey`s from files.
async fn init_state_and_hotshot(
<<<<<<< HEAD
    networking: CentralizedServerNetwork<VrfTypes>,
=======
    networking: CentralizedServerNetwork<
        VRFPubKey<BLSSignatureScheme<Param381>>,
        VRFStakeTableConfig,
    >,
>>>>>>> f490c21a
    config: HotShotConfig<VRFPubKey<BLSSignatureScheme<Param381>>, VRFStakeTableConfig>,
    _seed: [u8; 32],
    node_id: u64,
) -> (DEntryState, HotShotHandle<VrfTypes, Node>) {
    // Create the initial block
    let accounts: BTreeMap<Account, Balance> = vec![
        ("Joe", 1_000_000),
        ("Nathan M", 500_000_000),
        ("John", 400_000_000),
        ("Nathan Y", 600_000_000),
        ("Ian", 300_000_000),
    ]
    .into_iter()
    .map(|(x, y)| (x.to_string(), y))
    .collect();
    let genesis_block = DEntryBlock::genesis_from(accounts);
    let initializer = hotshot::HotShotInitializer::from_genesis(genesis_block).unwrap();

    let prng = &mut rand::thread_rng();
    // TODO we should make this more general/use different parameters
    #[allow(clippy::let_unit_value)]
    let parameters =
        <BLSVRFScheme<Param381> as Vrf<Hasher, Param381>>::param_gen(Some(prng)).unwrap();
    let (priv_key, pub_key) =
        <BLSVRFScheme<Param381> as Vrf<Hasher, Param381>>::key_gen(&parameters, prng).unwrap();
    let known_nodes = config.known_nodes.clone();
    // let vrf_impl = VrfImpl::with_initial_stake(known_nodes.clone(), SORTITION_PARAMETER);
    let mut distribution = Vec::new();
    let stake_per_node = NonZeroU64::new(100).unwrap();
    for _ in known_nodes.iter() {
        distribution.push(stake_per_node);
    }
    let vrf_impl = VrfImpl::with_initial_stake(
        known_nodes.clone(),
        &VRFStakeTableConfig {
            sortition_parameter: NonZeroU64::new(SORTITION_PARAMETER).unwrap(),
            distribution,
        },
    );
    let hotshot = HotShot::init(
        VRFPubKey::from_native(pub_key.clone()),
        (priv_key, pub_key),
        node_id,
        config,
        networking,
        MemoryStorage::new(),
        vrf_impl,
        initializer,
    )
    .await
    .expect("Could not init hotshot");
    debug!("hotshot launched");

    let storage: &MemoryStorage<VrfTypes> = hotshot.storage();

    let state = storage.get_anchored_view().await.unwrap().state;

    (state, hotshot)
}

#[async_main]
async fn main() {
    // Setup tracing listener
    setup_logging();
    setup_backtrace();

    let opts: NodeOpt = NodeOpt::parse();
    let addr: SocketAddr = (opts.host, opts.port).into();
    error!("Connecting to {addr:?} to retrieve the server config");

    let (config, run, network) = CentralizedServerNetwork::connect_with_server_config(addr).await;

    error!("Run: {:?}", run);
    error!("Config: {:?}", config);

    // Get networking information

    let node_count = config.config.total_nodes;

    debug!("Waiting on connections...");
    while !network.run_ready() {
        let connected_clients = network.get_connected_client_count().await;
        error!("{} / {}", connected_clients, node_count);
        async_sleep(Duration::from_secs(1)).await;
    }

    let NetworkConfig {
        rounds,
        transactions_per_round,
        config,
        node_index,
        seed,
        padding,
        libp2p_config: _,
        start_delay_seconds: _,
        key_type_name,
        election_config_type_name,
    } = config;

    assert_eq!(
        key_type_name,
        std::any::type_name::<VRFPubKey<BLSSignatureScheme<Param381>>>()
    );
    assert_eq!(
        election_config_type_name,
        std::any::type_name::<VRFStakeTableConfig>()
    );

    // Initialize the state and hotshot
    let (_own_state, mut hotshot) = init_state_and_hotshot(network, config, seed, node_index).await;

    hotshot.start().await;

    let size = mem::size_of::<DEntryTransaction>();
    let adjusted_padding = if padding < size { 0 } else { padding - size };
    let mut txs: VecDeque<DEntryTransaction> = VecDeque::new();
    let state = hotshot.get_state().await;
    // This assumes that no node will be a leader more than 5x the expected number of times they should be the leader
    let tx_to_gen = transactions_per_round * (cmp::max(rounds / node_count, 1) + 5);
    error!("Generated {} transactions", tx_to_gen);
    for _ in 0..tx_to_gen {
        let mut txn = <DEntryState as TestableState>::create_random_transaction(&state);
        txn.padding = vec![0; adjusted_padding];
        txs.push_back(txn);
    }

    let start = Instant::now();

    // Run random transactions
    debug!("Running random transactions");
    error!("Adjusted padding size is = {:?}", adjusted_padding);
    let mut timed_out_views: u64 = 0;
    let mut round = 1;
    let mut total_transactions = 0;

    while round <= rounds {
        debug!(?round);
        error!("Round {}:", round);

        let num_submitted = if node_index == ((round % node_count) as u64) {
            tracing::info!("Generating txn for round {}", round);

            for _ in 0..transactions_per_round {
                let txn = txs.pop_front().unwrap();
                tracing::info!("Submitting txn on round {}", round);
                hotshot.submit_transaction(txn).await.unwrap();
            }
            transactions_per_round
        } else {
            0
        };
        error!("Submitting {} transactions", num_submitted);

        // Start consensus
        error!("  - Waiting for consensus to occur");
        debug!("Waiting for consensus to occur");

        let view_results = hotshot.collect_round_events().await;

        match view_results {
            Ok((state, blocks)) => {
                if let Some(state) = state.get(0) {
                    for (account, balance) in &state.balances {
                        debug!("    - {}: {}", account, balance);
                    }
                }
                for block in blocks {
                    total_transactions += block.txn_count();
                }
            }
            Err(e) => {
                timed_out_views += 1;
                error!("View: {:?}, failed with : {:?}", round, e);
            }
        }

        round += 1;
    }

    // Print metrics
    let total_time_elapsed = start.elapsed();
    let expected_transactions = transactions_per_round * rounds;
    let total_size = total_transactions * padding;
    error!("All {rounds} rounds completed in {total_time_elapsed:?}");
    error!("{timed_out_views} rounds timed out");

    // This assumes all submitted transactions make it through consensus:
    error!(
        "{} total bytes submitted in {:?}",
        total_size, total_time_elapsed
    );
    debug!("All rounds completed");

<<<<<<< HEAD
    let networking: &CentralizedServerNetwork<VrfTypes> = hotshot.networking();
=======
    let networking: &CentralizedServerNetwork<
        VRFPubKey<BLSSignatureScheme<Param381>>,
        VRFStakeTableConfig,
    > = hotshot.networking();
>>>>>>> f490c21a
    networking
        .send_results(RunResults {
            run,
            node_index,

            transactions_submitted: total_transactions,
            transactions_rejected: expected_transactions - total_transactions,
            transaction_size_bytes: total_size,

            rounds_succeeded: rounds as u64 - timed_out_views,
            rounds_timed_out: timed_out_views,
            total_time_in_seconds: total_time_elapsed.as_secs_f64(),
        })
        .await;
}<|MERGE_RESOLUTION|>--- conflicted
+++ resolved
@@ -4,13 +4,9 @@
 use hotshot::{
     demos::dentry::*,
     traits::{
-<<<<<<< HEAD
         election::vrf::{
             VRFPubKey, VRFStakeTableConfig, VRFVoteToken, VrfImpl, SORTITION_PARAMETER,
         },
-=======
-        election::vrf::{VRFPubKey, VRFStakeTableConfig, VrfImpl, SORTITION_PARAMETER},
->>>>>>> f490c21a
         implementations::{CentralizedServerNetwork, MemoryStorage},
         Storage,
     },
@@ -18,28 +14,20 @@
     HotShot,
 };
 use hotshot_centralized_server::{NetworkConfig, RunResults};
-<<<<<<< HEAD
 use hotshot_types::{
     data::ViewNumber,
     traits::{node_implementation::NodeTypes, state::TestableState},
     HotShotConfig,
 };
-=======
-use hotshot_types::{traits::state::TestableState, HotShotConfig};
->>>>>>> f490c21a
 use hotshot_utils::{
     art::{async_main, async_sleep},
     test_util::{setup_backtrace, setup_logging},
 };
 use jf_primitives::{
-<<<<<<< HEAD
     signatures::{
         bls::{BLSSignature, BLSVerKey},
         BLSSignatureScheme,
     },
-=======
-    signatures::BLSSignatureScheme,
->>>>>>> f490c21a
     vrf::{blsvrf::BLSVRFScheme, Vrf},
 };
 use std::{
@@ -101,14 +89,7 @@
 /// Creates the initial state and hotshot for simulation.
 // TODO: remove `SecretKeySet` from parameters and read `PubKey`s from files.
 async fn init_state_and_hotshot(
-<<<<<<< HEAD
     networking: CentralizedServerNetwork<VrfTypes>,
-=======
-    networking: CentralizedServerNetwork<
-        VRFPubKey<BLSSignatureScheme<Param381>>,
-        VRFStakeTableConfig,
-    >,
->>>>>>> f490c21a
     config: HotShotConfig<VRFPubKey<BLSSignatureScheme<Param381>>, VRFStakeTableConfig>,
     _seed: [u8; 32],
     node_id: u64,
@@ -302,14 +283,7 @@
     );
     debug!("All rounds completed");
 
-<<<<<<< HEAD
     let networking: &CentralizedServerNetwork<VrfTypes> = hotshot.networking();
-=======
-    let networking: &CentralizedServerNetwork<
-        VRFPubKey<BLSSignatureScheme<Param381>>,
-        VRFStakeTableConfig,
-    > = hotshot.networking();
->>>>>>> f490c21a
     networking
         .send_results(RunResults {
             run,
