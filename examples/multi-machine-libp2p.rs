--- conflicted
+++ resolved
@@ -10,19 +10,12 @@
     types::{HotShotHandle, Message},
     HotShot,
 };
-<<<<<<< HEAD
-use hotshot_types::traits::{
-    signature_key::{ed25519::Ed25519Pub, SignatureKey, TestableSignatureKey},
-    state::TestableState,
-=======
 use hotshot_types::{
     traits::{
-        block_contents::Genesis,
         signature_key::{ed25519::Ed25519Pub, SignatureKey, TestableSignatureKey},
         state::TestableState,
     },
     ExecutionType, HotShotConfig,
->>>>>>> 557a8e06
 };
 use hotshot_utils::test_util::{setup_backtrace, setup_logging};
 use libp2p::{identity::Keypair, multiaddr, Multiaddr, PeerId};
