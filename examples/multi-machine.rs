use clap::Parser;
use hotshot::{
    demos::dentry::*,
    traits::{
        election::StaticCommittee,
        implementations::{MemoryStorage, Stateless, WNetwork},
        StateContents,
    },
    types::{ed25519::Ed25519Pub, Event, EventType, HotShotHandle, Message, SignatureKey},
    HotShot,
};
<<<<<<< HEAD
use hotshot_types::traits::{
    signature_key::{ed25519::Ed25519Pub, SignatureKey, TestableSignatureKey},
    state::TestableState,
=======
use hotshot_types::{
    traits::{block_contents::Genesis, signature_key::TestableSignatureKey, state::TestableState},
    ExecutionType, HotShotConfig,
>>>>>>> 557a8e06
};
use hotshot_utils::test_util::{setup_backtrace, setup_logging};
use serde::{de::DeserializeOwned, Serialize};
use std::{
    collections::BTreeMap, fs::File, io::Read, num::NonZeroUsize, path::Path, time::Duration,
};
use toml::Value;
use tracing::debug;

const TRANSACTION_COUNT: u64 = 10;

type Node = DEntryNode<WNetwork<Message<DEntryState, Ed25519Pub>, Ed25519Pub>>;

#[derive(Debug, Parser)]
#[clap(
    name = "Multi-machine consensus",
    about = "Simulates consensus among multiple machines"
)]
struct NodeOpt {
    /// Path to the node configuration file
    #[clap(
        long = "config",
        short = 'c',
        default_value = "../../../examples/node-config.toml"
    )]
    config: String,

    /// Id of the current node
    #[clap(long = "id", short = 'i', default_value = "0")]
    id: u64,
}

/// Gets IP address and port number of a node from node configuration file.
fn get_host(node_config: Value, node_id: u64) -> (String, u16) {
    let node = &node_config["nodes"][node_id.to_string()];
    let ip = node["ip"].as_str().expect("Missing IP info").to_owned();
    let port = node["port"].as_integer().expect("Missing port info") as u16;
    (ip, port)
}

/// Trys to get a networking implementation with the given id and port number.
///
/// Also starts the background task.
async fn get_networking<
    T: Clone + Serialize + DeserializeOwned + Send + Sync + std::fmt::Debug + 'static,
>(
    pub_key: Ed25519Pub,
    listen_addr: &str,
    port: u16,
) -> (WNetwork<T, Ed25519Pub>, Ed25519Pub) {
    debug!(?pub_key);
    let network = WNetwork::new(pub_key, listen_addr, port, None).await;
    if let Ok(n) = network {
        let (c, sync) = futures::channel::oneshot::channel();
        match n.generate_task(c) {
            Some(task) => {
                task.into_iter().for_each(|n| {
                    async_std::task::spawn(n);
                });
                sync.await.expect("sync.await failed");
            }
            None => {
                panic!("Failed to launch networking task");
            }
        }
        return (n, pub_key);
    }
    panic!("Failed to open a port");
}

/// Creates the initial state and hotshot for simulation.
// TODO: remove `SecretKeySet` from parameters and read `PubKey`s from files.
async fn init_state_and_hotshot(
    nodes: usize,
    threshold: usize,
    node_id: u64,
    networking: WNetwork<Message<DEntryState, Ed25519Pub>, Ed25519Pub>,
) -> (DEntryState, HotShotHandle<Node>) {
    // Create the initial state
    let balances: BTreeMap<Account, Balance> = vec![
        ("Joe", 1_000_000),
        ("Nathan M", 500_000_000),
        ("John", 400_000_000),
        ("Nathan Y", 600_000_000),
        ("Ian", 300_000_000),
    ]
    .into_iter()
    .map(|(x, y)| (x.to_string(), y))
    .collect();

    let block = DEntryBlock::genesis_from(balances);
    let state = DEntryState::default().append(&block).unwrap();

    // Create the initial hotshot
    let known_nodes: Vec<_> = (0..nodes as u64)
        .map(|x| {
            let priv_key = Ed25519Pub::generate_test_key(x);
            Ed25519Pub::from_private(&priv_key)
        })
        .collect();

    let config = HotShotConfig {
        execution_type: ExecutionType::Continuous,
        total_nodes: NonZeroUsize::new(nodes).unwrap(),
        threshold: NonZeroUsize::new(threshold).unwrap(),
        max_transactions: NonZeroUsize::new(100).unwrap(),
        known_nodes: known_nodes.clone(),
        next_view_timeout: 10000,
        timeout_ratio: (11, 10),
        round_start_delay: 1,
        start_delay: 1,
        propose_min_round_time: Duration::from_millis(0),
        propose_max_round_time: Duration::from_millis(1000),
        // FIXME should this be 5?
        num_bootstrap: 5,
    };
    debug!(?config);
    let priv_key = Ed25519Pub::generate_test_key(node_id);
    let pub_key = Ed25519Pub::from_private(&priv_key);
    let hotshot = HotShot::init(
        known_nodes.clone(),
        pub_key,
        priv_key,
        node_id,
        config,
        networking,
        MemoryStorage::new(block, state.clone()),
        Stateless::default(),
        StaticCommittee::new(known_nodes),
    )
    .await
    .expect("Could not init hotshot");
    debug!("hotshot launched");

    (state, hotshot)
}

#[async_std::main]
async fn main() {
    // Setup tracing listener
    setup_logging();
    setup_backtrace();

    // Read configuration file path and node id from options
    let config_path_str = NodeOpt::from_args().config;
    let path = Path::new(&config_path_str);
    let own_id = NodeOpt::from_args().id;
    println!("  - Spawning network for node {}", own_id);

    // Read node info from node configuration file
    let mut config_file = File::open(&path)
        .unwrap_or_else(|_| panic!("Cannot find node config file: {}", path.display()));
    let mut config_str = String::new();
    config_file
        .read_to_string(&mut config_str)
        .unwrap_or_else(|err| panic!("Error while reading node config: [{}]", err));

    let node_config: Value =
        toml::from_str(&config_str).expect("Error while reading node config file");

    let nodes = node_config["nodes"]
        .as_table()
        .expect("Missing nodes info")
        .len();
    let threshold = ((nodes * 2) / 3) + 1;

    // Get networking information
    // TODO: read `PubKey`s from files.
    let (own_network, _) = get_networking(
        Ed25519Pub::from_private(&Ed25519Pub::generate_test_key(own_id)),
        "0.0.0.0",
        get_host(node_config.clone(), own_id).1,
    )
    .await;
    #[allow(clippy::type_complexity)]
    let mut other_nodes: Vec<(u64, Ed25519Pub, String, u16)> = Vec::new();
    for id in 0..nodes as u64 {
        if id != own_id {
            let (ip, port) = get_host(node_config.clone(), id);
            let pub_key = Ed25519Pub::from_private(&Ed25519Pub::generate_test_key(id));
            other_nodes.push((id, pub_key, ip, port));
        }
    }

    // Connect the networking implementations
    for (id, key, ip, port) in other_nodes {
        let socket = format!("{}:{}", ip, port);
        while own_network.connect_to(key, &socket).await.is_err() {
            println!("  - Retrying");
            debug!("Retrying");
            async_std::task::sleep(std::time::Duration::from_millis(10_000)).await;
        }
        println!("  - Connected to node {}", id);
        debug!("Connected to node {}", id);
    }

    // Wait for the networking implementations to connect
    while own_network.connection_table_size().await < nodes - 1 {
        async_std::task::sleep(std::time::Duration::from_millis(10)).await;
    }
    println!("All nodes connected to network");
    debug!("All nodes connected to network");

    // Initialize the state and hotshot
    let (mut own_state, mut hotshot) =
        init_state_and_hotshot(nodes, threshold, own_id, own_network).await;
    hotshot.start().await;

    // Run random transactions
    println!("Running random transactions");
    debug!("Running random transactions");
    let mut round: u64 = 1;
    while round < TRANSACTION_COUNT + 1 {
        debug!(?round);
        println!("Round {}:", round);

        // Start consensus
        println!("  - Waiting for consensus to occur");
        debug!("Waiting for consensus to occur");
        let mut event: Event<DEntryState> = hotshot
            .next_event()
            .await
            .expect("HotShot unexpectedly closed");
        while !matches!(event.event, EventType::Decide { .. }) {
            if matches!(event.event, EventType::Leader { .. }) {
                let tx = own_state.create_random_transaction();
                println!("  - Proposing: {:?}", tx);
                debug!("Proposing: {:?}", tx);
                hotshot
                    .submit_transaction(tx)
                    .await
                    .expect("Failed to submit transaction");
            }
            event = hotshot
                .next_event()
                .await
                .expect("HotShot unexpectedly closed");
        }
        println!("Node {} reached decision", own_id);
        debug!(?own_id, "Decision emitted");
        if let EventType::Decide { leaf_chain, .. } = event.event {
            println!("  - Balances:");
            for (account, balance) in &leaf_chain[0].state.balances {
                println!("    - {}: {}", account, balance);
            }
            own_state = leaf_chain[0].state.clone();
        } else {
            unreachable!()
        }
        round += 1;

        let mut line = String::new();
        println!("Hit any key to start the next round...");
        std::io::stdin().read_line(&mut line).unwrap();
    }

    println!("All rounds completed");
    debug!("All rounds completed");
}<|MERGE_RESOLUTION|>--- conflicted
+++ resolved
@@ -9,15 +9,9 @@
     types::{ed25519::Ed25519Pub, Event, EventType, HotShotHandle, Message, SignatureKey},
     HotShot,
 };
-<<<<<<< HEAD
-use hotshot_types::traits::{
-    signature_key::{ed25519::Ed25519Pub, SignatureKey, TestableSignatureKey},
-    state::TestableState,
-=======
 use hotshot_types::{
-    traits::{block_contents::Genesis, signature_key::TestableSignatureKey, state::TestableState},
+    traits::{signature_key::TestableSignatureKey, state::TestableState},
     ExecutionType, HotShotConfig,
->>>>>>> 557a8e06
 };
 use hotshot_utils::test_util::{setup_backtrace, setup_logging};
 use serde::{de::DeserializeOwned, Serialize};
