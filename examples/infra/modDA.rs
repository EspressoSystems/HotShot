use crate::infra::{load_config_from_file, OrchestratorArgs};

use async_compatibility_layer::logging::{setup_backtrace, setup_logging};
use async_trait::async_trait;
use futures::StreamExt;
use hotshot::HotShotSequencingConsensusApi;
use hotshot::{
    traits::{
        implementations::{MemoryStorage, WebCommChannel, WebServerNetwork},
        NodeImplementation,
    },
    types::{SignatureKey, SystemContextHandle},
    HotShotType, SystemContext, ViewRunner,
};
use hotshot_consensus::traits::SequencingConsensusApi;
use hotshot_orchestrator::{
    self,
    client::{OrchestratorClient, ValidatorArgs},
    config::{NetworkConfig, WebServerConfig},
};
use hotshot_task::task::FilterEvent;
use hotshot_types::event::{Event, EventType};
use hotshot_types::message::DataMessage;
use hotshot_types::traits::state::ConsensusTime;
use hotshot_types::{
    certificate::ViewSyncCertificate,
    message::Message,
    traits::election::{CommitteeExchange, QuorumExchange},
};
use hotshot_types::{
    data::ViewNumber,
    traits::{
        election::{ConsensusExchange, ViewSyncExchange},
        node_implementation::{CommitteeEx, QuorumEx},
    },
};
use hotshot_types::{
    data::{DAProposal, QuorumProposal, SequencingLeaf, TestableLeaf},
    message::SequencingMessage,
    traits::{
        consensus_type::sequencing_consensus::SequencingConsensus,
        election::Membership,
        metrics::NoMetrics,
        network::CommunicationChannel,
        node_implementation::{ExchangesType, NodeType, SequencingExchanges},
        state::{TestableBlock, TestableState},
    },
    vote::{DAVote, QuorumVote, ViewSyncVote},
    HotShotConfig,
};
use hotshot_web_server::config::DEFAULT_WEB_SERVER_VIEW_SYNC_PORT;
// use libp2p::{
//     identity::{
//         ed25519::{Keypair as EdKeypair, SecretKey},
//         Keypair,
//     },
//     multiaddr::{self, Protocol},
//     Multiaddr,
// };
// use libp2p_identity::PeerId;
// use libp2p_networking::network::{MeshParams, NetworkNodeConfigBuilder, NetworkNodeType};
use rand::SeedableRng;
use std::fmt::Debug;
use std::net::Ipv4Addr;
use std::{
    cmp,
    //collections::{BTreeSet, VecDeque},
    collections::VecDeque,
    //fs,
    mem,
    net::IpAddr,
    //num::NonZeroUsize,
    //str::FromStr,
    //sync::Arc,
    //time::{Duration, Instant},
    time::Instant,
};
//use surf_disco::error::ClientError;
//use surf_disco::Client;
#[allow(deprecated)]
use tracing::error;
use tracing::warn;

/// Runs the orchestrator
pub async fn run_orchestrator_da<
    TYPES: NodeType<ConsensusType = SequencingConsensus>,
    MEMBERSHIP: Membership<TYPES> + Debug,
    DANETWORK: CommunicationChannel<
            TYPES,
            Message<TYPES, NODE>,
            DAProposal<TYPES>,
            DAVote<TYPES>,
            MEMBERSHIP,
        > + Debug,
    QUORUMNETWORK: CommunicationChannel<
            TYPES,
            Message<TYPES, NODE>,
            QuorumProposal<TYPES, SequencingLeaf<TYPES>>,
            QuorumVote<TYPES, SequencingLeaf<TYPES>>,
            MEMBERSHIP,
        > + Debug,
    VIEWSYNCNETWORK: CommunicationChannel<
            TYPES,
            Message<TYPES, NODE>,
            ViewSyncCertificate<TYPES>,
            ViewSyncVote<TYPES>,
            MEMBERSHIP,
        > + Debug,
    NODE: NodeImplementation<
        TYPES,
        Leaf = SequencingLeaf<TYPES>,
        Exchanges = SequencingExchanges<
            TYPES,
            Message<TYPES, NODE>,
            QuorumExchange<
                TYPES,
                SequencingLeaf<TYPES>,
                QuorumProposal<TYPES, SequencingLeaf<TYPES>>,
                MEMBERSHIP,
                QUORUMNETWORK,
                Message<TYPES, NODE>,
            >,
            CommitteeExchange<TYPES, MEMBERSHIP, DANETWORK, Message<TYPES, NODE>>,
            ViewSyncExchange<
                TYPES,
                ViewSyncCertificate<TYPES>,
                MEMBERSHIP,
                VIEWSYNCNETWORK,
                Message<TYPES, NODE>,
            >,
        >,
        Storage = MemoryStorage<TYPES, SequencingLeaf<TYPES>>,
        ConsensusMessage = SequencingMessage<TYPES, NODE>,
    >,
>(
    OrchestratorArgs {
        host,
        port,
        config_file,
    }: OrchestratorArgs,
) {
    error!("Starting orchestrator",);
    let run_config = load_config_from_file::<TYPES>(config_file);
    let _result = hotshot_orchestrator::run_orchestrator::<
        TYPES::SignatureKey,
        TYPES::ElectionConfigType,
    >(run_config, host, port)
    .await;
}

/// Defines the behavior of a "run" of the network with a given configuration
#[async_trait]
pub trait RunDA<
    TYPES: NodeType<ConsensusType = SequencingConsensus, Time = ViewNumber>,
    MEMBERSHIP: Membership<TYPES> + Debug,
    DANETWORK: CommunicationChannel<
            TYPES,
            Message<TYPES, NODE>,
            DAProposal<TYPES>,
            DAVote<TYPES>,
            MEMBERSHIP,
        > + Debug,
    QUORUMNETWORK: CommunicationChannel<
            TYPES,
            Message<TYPES, NODE>,
            QuorumProposal<TYPES, SequencingLeaf<TYPES>>,
            QuorumVote<TYPES, SequencingLeaf<TYPES>>,
            MEMBERSHIP,
        > + Debug,
    VIEWSYNCNETWORK: CommunicationChannel<
            TYPES,
            Message<TYPES, NODE>,
            ViewSyncCertificate<TYPES>,
            ViewSyncVote<TYPES>,
            MEMBERSHIP,
        > + Debug,
    NODE: NodeImplementation<
        TYPES,
        Leaf = SequencingLeaf<TYPES>,
        Exchanges = SequencingExchanges<
            TYPES,
            Message<TYPES, NODE>,
            QuorumExchange<
                TYPES,
                SequencingLeaf<TYPES>,
                QuorumProposal<TYPES, SequencingLeaf<TYPES>>,
                MEMBERSHIP,
                QUORUMNETWORK,
                Message<TYPES, NODE>,
            >,
            CommitteeExchange<TYPES, MEMBERSHIP, DANETWORK, Message<TYPES, NODE>>,
            ViewSyncExchange<
                TYPES,
                ViewSyncCertificate<TYPES>,
                MEMBERSHIP,
                VIEWSYNCNETWORK,
                Message<TYPES, NODE>,
            >,
        >,
        Storage = MemoryStorage<TYPES, SequencingLeaf<TYPES>>,
        ConsensusMessage = SequencingMessage<TYPES, NODE>,
    >,
> where
    <TYPES as NodeType>::StateType: TestableState,
    <TYPES as NodeType>::BlockType: TestableBlock,
    SequencingLeaf<TYPES>: TestableLeaf,
    SystemContext<TYPES::ConsensusType, TYPES, NODE>: ViewRunner<TYPES, NODE>,
    Self: Sync,
    SystemContext<SequencingConsensus, TYPES, NODE>: HotShotType<TYPES, NODE>,
{
    /// Initializes networking, returns self
    async fn initialize_networking(
        config: NetworkConfig<TYPES::SignatureKey, TYPES::ElectionConfigType>,
    ) -> Self;

    /// Initializes the genesis state and HotShot instance; does not start HotShot consensus
    /// # Panics if it cannot generate a genesis block, fails to initialize HotShot, or cannot
    /// get the anchored view
    /// Note: sequencing leaf does not have state, so does not return state
    async fn initialize_state_and_hotshot(&self) -> SystemContextHandle<TYPES, NODE> {
        let genesis_block = TYPES::BlockType::genesis();
        let initializer =
            hotshot::HotShotInitializer::<TYPES, SequencingLeaf<TYPES>>::from_genesis(
                genesis_block,
            )
            .expect("Couldn't generate genesis block");

        let config = self.get_config();

        let (pk, sk) =
            TYPES::SignatureKey::generated_from_seed_indexed(config.seed, config.node_index);
        let ek = jf_primitives::aead::KeyPair::generate(&mut rand_chacha::ChaChaRng::from_seed(
            config.seed,
        ));
        let known_nodes = config.config.known_nodes.clone();

        let da_network = self.get_da_network();
        let quorum_network = self.get_quorum_network();
        let view_sync_network = self.get_view_sync_network();

        // Since we do not currently pass the election config type in the NetworkConfig, this will always be the default election config
        let quorum_election_config = config.config.election_config.clone().unwrap_or_else(|| {
            <QuorumEx<TYPES,NODE> as ConsensusExchange<
                TYPES,
                Message<TYPES, NODE>,
            >>::Membership::default_election_config(config.config.total_nodes.get() as u64)
        });

        let _committee_election_config = <CommitteeEx<TYPES, NODE> as ConsensusExchange<
            TYPES,
            Message<TYPES, NODE>,
        >>::Membership::default_election_config(
            config.config.da_committee_size.try_into().unwrap(),
        );

        let exchanges = NODE::Exchanges::create(
            known_nodes.clone(),
            (quorum_election_config, _committee_election_config),
            (
                quorum_network.clone(),
                view_sync_network.clone(),
                da_network.clone(),
            ),
            pk.clone(),
            sk.clone(),
            ek.clone(),
        );

        SystemContext::init(
            pk,
            sk,
            config.node_index,
            config.config,
            MemoryStorage::empty(),
            exchanges,
            initializer,
            NoMetrics::boxed(),
        )
        .await
        .expect("Could not init hotshot")
    }

    /// Starts HotShot consensus, returns when consensus has finished
    async fn run_hotshot(&self, mut context: SystemContextHandle<TYPES, NODE>) {
        let NetworkConfig {
            padding,
            rounds,
            transactions_per_round,
            node_index,
            config: HotShotConfig { total_nodes, .. },
            ..
        } = self.get_config();

        let size = mem::size_of::<TYPES::Transaction>();
        let adjusted_padding = if padding < size { 0 } else { padding - size };
        let mut txns: VecDeque<TYPES::Transaction> = VecDeque::new();

        // This assumes that no node will be a leader more than 5x the expected number of times they should be the leader
        // FIXME  is this a reasonable assumption when we start doing DA?
        // TODO ED: In the future we should have each node generate transactions every round to simulate a more realistic network
        let tx_to_gen = transactions_per_round * rounds * 3;
        {
            let mut txn_rng = rand::thread_rng();
            for _ in 0..tx_to_gen {
                let txn =
                    <<TYPES as NodeType>::StateType as TestableState>::create_random_transaction(
                        None,
                        &mut txn_rng,
                        padding as u64,
                    );
                txns.push_back(txn);
            }
        }
        error!("Generated {} transactions", tx_to_gen);

        error!("Adjusted padding size is {:?} bytes", adjusted_padding);
        let mut round = 0;
        let mut total_transactions = 0;

        let start = Instant::now();

        error!("Starting hotshot!");
        let (mut event_stream, _streamid) = context.get_event_stream(FilterEvent::default()).await;
        let mut anchor_view: TYPES::Time = <TYPES::Time as ConsensusTime>::genesis();
        let mut num_successful_commits = 0;

        let total_nodes_u64 = total_nodes.get() as u64;

        let api = HotShotSequencingConsensusApi {
            inner: context.hotshot.inner.clone(),
        };

        context.hotshot.start_consensus().await;

        loop {
<<<<<<< HEAD
=======
            if should_submit_txns {
                for _ in 0..transactions_per_round {
                    let txn = txns.pop_front().unwrap();
                    tracing::error!("Submitting txn on round {}", round);

                    api.send_transaction(DataMessage::SubmitTransaction(
                        txn.clone(),
                        TYPES::Time::new(0),
                    ))
                    .await
                    .expect("Could not send transaction");
                    // return (None, state);
                    // context.submit_transaction(txn).await.unwrap();
                    total_transactions += 1;
                }
                should_submit_txns = false;
            }

>>>>>>> ad1acfef
            match event_stream.next().await {
                None => {
                    panic!("Error! Event stream completed before consensus ended.");
                }
                Some(Event { event, .. }) => {
                    match event {
                        EventType::Error { error } => {
                            error!("Error in consensus: {:?}", error);
                            // TODO what to do here
                        }
                        EventType::Decide {
                            leaf_chain,
<<<<<<< HEAD
                            qc,
=======
                            qc: _,
>>>>>>> ad1acfef
                            block_size,
                        } => {
                            // this might be a obob
                            if let Some(leaf) = leaf_chain.get(0) {
                                warn!("Decide event for leaf: {}", *leaf.view_number);

                                let new_anchor = leaf.view_number;
                                if new_anchor >= anchor_view {
                                    anchor_view = leaf.view_number;
                                }
                            }

<<<<<<< HEAD
                            if block_size.is_some() {
                                total_transactions += block_size.unwrap();
=======
                            if let Some(size) = block_size {
                                total_transactions += size;
>>>>>>> ad1acfef
                            }

                            num_successful_commits += leaf_chain.len();
                            if num_successful_commits >= rounds {
                                break;
                            }

                            if leaf_chain.len() > 1 {
                                error!(
                                    "Leaf chain is greater than 1 with len {}",
                                    leaf_chain.len()
                                );
                            }
                            // when we make progress, submit new events
                        }
                        EventType::ReplicaViewTimeout { view_number } => {
                            error!("Timed out as a replicas in view {:?}", view_number);
                        }
                        EventType::NextLeaderViewTimeout { view_number } => {
                            error!("Timed out as the next leader in view {:?}", view_number);
                        }
                        EventType::ViewFinished { view_number } => {
                            if *view_number > round {
                                round = *view_number;
                                tracing::error!("view finished: {:?}", view_number);
                                for _ in 0..transactions_per_round {
                                    // if round % total_nodes_u64 == 0 {
                                    // Only relevant for 1000 nodes
                                    if node_index >= total_nodes_u64 - 10 {
                                        let txn = txns.pop_front().unwrap();

                                        tracing::warn!("Submitting txn on round {}", round);

                                        // if (round + 10) % (node_index + 1) <= 10 {
                                        let result = api
                                            .send_transaction(DataMessage::SubmitTransaction(
                                                txn.clone(),
                                                TYPES::Time::new(0),
                                            ))
                                            .await;

                                        if result.is_err() {
                                           error! (
                                            "Could not send transaction to web server on round {}",
                                            round
                                        )
                                        }
                                    }
                                    // return (None, state);
                                    // context.submit_transaction(txn).await.unwrap();
                                }
                            }
                        }
                        _ => unimplemented!(),
                    }
                }
            }

            round += 1;
        }
        // while round <= rounds {
        //     error!("Round {}:", round);

        //     let num_submitted = if node_index == ((round % total_nodes) as u64) {
        //         for _ in 0..transactions_per_round {
        //             let txn = txns.pop_front().unwrap();
        //             tracing::info!("Submitting txn on round {}", round);
        //             hotshot.submit_transaction(txn).await.unwrap();
        //         }
        //         transactions_per_round
        //     } else {
        //         0
        //     };
        //     error!("Submitting {} transactions", num_submitted);

        //     // Start consensus
        //     let view_results = hotshot.collect_round_events().await;

        //     match view_results {
        //         Ok((leaf_chain, _qc)) => {
        //             let blocks: Vec<Either<TYPES::BlockType, Commitment<TYPES::BlockType>>> =
        //                 leaf_chain
        //                     .into_iter()
        //                     .map(|leaf| leaf.get_deltas())
        //                     .collect();
        //             for b in blocks.into_iter() {
        //                 b.either(
        //                     |block| total_transactions += block.txn_count(),
        //                     |_| total_commitments += 1,
        //                 );
        //             }
        //         }
        //         Err(e) => {
        //             timed_out_views += 1;
        //             error!("View: {:?}, failed with : {:?}", round, e);
        //         }
        //     }

        //     round += 1;
        // }

        let total_time_elapsed = start.elapsed();
        let total_size = total_transactions * (padding as u64);

        // This assumes all transactions that were submitted made it through consensus, and does not account for the genesis block
<<<<<<< HEAD
        error!("{rounds} rounds completed in {total_time_elapsed:?} - Total transactions committed: {total_transactions} - Total commitments: {num_successful_commits}");
        // error!("Total commitments: s{num_successful_commits}s");
        // error!("Total transactions committed: s{total_transactions}");
=======
        error!("All {rounds} rounds completed in {total_time_elapsed:?}. {total_size} total bytes submitted");
        error!("Total commitments: {num_successful_commits}");
        error!("Total transactions committed: {total_transactions}");
>>>>>>> ad1acfef
    }

    /// Returns the da network for this run
    fn get_da_network(&self) -> DANETWORK;

    /// Returns the quorum network for this run
    fn get_quorum_network(&self) -> QUORUMNETWORK;

    ///Returns view sync network for this run
    fn get_view_sync_network(&self) -> VIEWSYNCNETWORK;

    /// Returns the config for this run
    fn get_config(&self) -> NetworkConfig<TYPES::SignatureKey, TYPES::ElectionConfigType>;
}

// WEB SERVER

/// Alias for the [`WebCommChannel`] for sequencing consensus.
type StaticDAComm<TYPES, I, MEMBERSHIP> =
    WebCommChannel<TYPES, I, DAProposal<TYPES>, DAVote<TYPES>, MEMBERSHIP>;

/// Alias for the ['WebCommChannel'] for validating consensus
type StaticQuorumComm<TYPES, I, MEMBERSHIP> = WebCommChannel<
    TYPES,
    I,
    QuorumProposal<TYPES, SequencingLeaf<TYPES>>,
    QuorumVote<TYPES, SequencingLeaf<TYPES>>,
    MEMBERSHIP,
>;

/// Alias for the ['WebCommChannel'] for view sync consensus
type StaticViewSyncComm<TYPES, I, MEMBERSHIP> =
    WebCommChannel<TYPES, I, ViewSyncCertificate<TYPES>, ViewSyncVote<TYPES>, MEMBERSHIP>;

/// Represents a web server-based run
pub struct WebServerDARun<
    TYPES: NodeType<ConsensusType = SequencingConsensus>,
    I: NodeImplementation<TYPES>,
    MEMBERSHIP: Membership<TYPES>,
> {
    config: NetworkConfig<TYPES::SignatureKey, TYPES::ElectionConfigType>,
    quorum_network: StaticQuorumComm<TYPES, I, MEMBERSHIP>,
    da_network: StaticDAComm<TYPES, I, MEMBERSHIP>,
    view_sync_network: StaticViewSyncComm<TYPES, I, MEMBERSHIP>,
}

#[async_trait]
impl<
        TYPES: NodeType<ConsensusType = SequencingConsensus, Time = ViewNumber>,
        MEMBERSHIP: Membership<TYPES> + Debug,
        NODE: NodeImplementation<
            TYPES,
            Leaf = SequencingLeaf<TYPES>,
            Exchanges = SequencingExchanges<
                TYPES,
                Message<TYPES, NODE>,
                QuorumExchange<
                    TYPES,
                    SequencingLeaf<TYPES>,
                    QuorumProposal<TYPES, SequencingLeaf<TYPES>>,
                    MEMBERSHIP,
                    WebCommChannel<
                        TYPES,
                        NODE,
                        QuorumProposal<TYPES, SequencingLeaf<TYPES>>,
                        QuorumVote<TYPES, SequencingLeaf<TYPES>>,
                        MEMBERSHIP,
                    >,
                    Message<TYPES, NODE>,
                >,
                CommitteeExchange<
                    TYPES,
                    MEMBERSHIP,
                    WebCommChannel<TYPES, NODE, DAProposal<TYPES>, DAVote<TYPES>, MEMBERSHIP>,
                    Message<TYPES, NODE>,
                >,
                ViewSyncExchange<
                    TYPES,
                    ViewSyncCertificate<TYPES>,
                    MEMBERSHIP,
                    WebCommChannel<
                        TYPES,
                        NODE,
                        ViewSyncCertificate<TYPES>,
                        ViewSyncVote<TYPES>,
                        MEMBERSHIP,
                    >,
                    Message<TYPES, NODE>,
                >,
            >,
            Storage = MemoryStorage<TYPES, SequencingLeaf<TYPES>>,
            ConsensusMessage = SequencingMessage<TYPES, NODE>,
        >,
    >
    RunDA<
        TYPES,
        MEMBERSHIP,
        StaticDAComm<TYPES, NODE, MEMBERSHIP>,
        StaticQuorumComm<TYPES, NODE, MEMBERSHIP>,
        StaticViewSyncComm<TYPES, NODE, MEMBERSHIP>,
        NODE,
    > for WebServerDARun<TYPES, NODE, MEMBERSHIP>
where
    <TYPES as NodeType>::StateType: TestableState,
    <TYPES as NodeType>::BlockType: TestableBlock,
    SequencingLeaf<TYPES>: TestableLeaf,
    SystemContext<TYPES::ConsensusType, TYPES, NODE>: ViewRunner<TYPES, NODE>,
    Self: Sync,
{
    async fn initialize_networking(
        config: NetworkConfig<TYPES::SignatureKey, TYPES::ElectionConfigType>,
    ) -> WebServerDARun<TYPES, NODE, MEMBERSHIP> {
        // Generate our own key
        let (pub_key, _priv_key) =
            <<TYPES as NodeType>::SignatureKey as SignatureKey>::generated_from_seed_indexed(
                config.seed,
                config.node_index,
            );

        // Get the configuration for the web server
        let WebServerConfig {
            host,
            port,
            wait_between_polls,
        }: WebServerConfig = config.clone().web_server_config.unwrap();

<<<<<<< HEAD
        let known_nodes = config.config.known_nodes.clone();

        let mut _committee_nodes = known_nodes.clone();
        //committee_nodes.truncate(config.config.da_committee_nodes.into());

        let underlying_quorum_network = WebServerNetwork::create(
            &host.to_string(),
            port,
            wait_between_polls,
            pub_key.clone(),
            known_nodes.clone(),
            false,
        );

=======
>>>>>>> ad1acfef
        // Create the network
        let quorum_network: WebCommChannel<
            TYPES,
            NODE,
            QuorumProposal<TYPES, SequencingLeaf<TYPES>>,
            QuorumVote<TYPES, SequencingLeaf<TYPES>>,
            MEMBERSHIP,
<<<<<<< HEAD
        > = WebCommChannel::new(underlying_quorum_network.clone().into());
=======
        > = WebCommChannel::new(
            WebServerNetwork::create(
                &host.to_string(),
                port,
                wait_between_polls,
                pub_key.clone(),
                false,
            )
            .into(),
        );
>>>>>>> ad1acfef

        let view_sync_network: WebCommChannel<
            TYPES,
            NODE,
            ViewSyncCertificate<TYPES>,
            ViewSyncVote<TYPES>,
            MEMBERSHIP,
<<<<<<< HEAD
        > = WebCommChannel::new(underlying_quorum_network.into());
=======
        > = WebCommChannel::new(
            WebServerNetwork::create(
                &host.to_string(),
                DEFAULT_WEB_SERVER_VIEW_SYNC_PORT,
                wait_between_polls,
                pub_key.clone(),
                false,
            )
            .into(),
        );
>>>>>>> ad1acfef

        let WebServerConfig {
            host,
            port,
            wait_between_polls,
        }: WebServerConfig = config.clone().da_web_server_config.unwrap();

        // Each node runs the DA network so that leaders have access to transactions and DA votes
        let da_network: WebCommChannel<TYPES, NODE, DAProposal<TYPES>, DAVote<TYPES>, MEMBERSHIP> =
            WebCommChannel::new(
                WebServerNetwork::create(
                    &host.to_string(),
                    port,
                    wait_between_polls,
                    pub_key,
                    true,
                )
                .into(),
            );

        WebServerDARun {
            config,
            quorum_network,
            da_network,
            view_sync_network,
        }
    }

    fn get_da_network(
        &self,
    ) -> WebCommChannel<TYPES, NODE, DAProposal<TYPES>, DAVote<TYPES>, MEMBERSHIP> {
        self.da_network.clone()
    }

    fn get_quorum_network(
        &self,
    ) -> WebCommChannel<
        TYPES,
        NODE,
        QuorumProposal<TYPES, SequencingLeaf<TYPES>>,
        QuorumVote<TYPES, SequencingLeaf<TYPES>>,
        MEMBERSHIP,
    > {
        self.quorum_network.clone()
    }

    fn get_view_sync_network(
        &self,
    ) -> WebCommChannel<TYPES, NODE, ViewSyncCertificate<TYPES>, ViewSyncVote<TYPES>, MEMBERSHIP>
    {
        self.view_sync_network.clone()
    }

    fn get_config(&self) -> NetworkConfig<TYPES::SignatureKey, TYPES::ElectionConfigType> {
        self.config.clone()
    }
}

/// Main entry point for validators
pub async fn main_entry_point<
    TYPES: NodeType<ConsensusType = SequencingConsensus, Time = ViewNumber>,
    MEMBERSHIP: Membership<TYPES> + Debug,
    DANETWORK: CommunicationChannel<
            TYPES,
            Message<TYPES, NODE>,
            DAProposal<TYPES>,
            DAVote<TYPES>,
            MEMBERSHIP,
        > + Debug,
    QUORUMNETWORK: CommunicationChannel<
            TYPES,
            Message<TYPES, NODE>,
            QuorumProposal<TYPES, SequencingLeaf<TYPES>>,
            QuorumVote<TYPES, SequencingLeaf<TYPES>>,
            MEMBERSHIP,
        > + Debug,
    VIEWSYNCNETWORK: CommunicationChannel<
            TYPES,
            Message<TYPES, NODE>,
            ViewSyncCertificate<TYPES>,
            ViewSyncVote<TYPES>,
            MEMBERSHIP,
        > + Debug,
    NODE: NodeImplementation<
        TYPES,
        Leaf = SequencingLeaf<TYPES>,
        Exchanges = SequencingExchanges<
            TYPES,
            Message<TYPES, NODE>,
            QuorumExchange<
                TYPES,
                SequencingLeaf<TYPES>,
                QuorumProposal<TYPES, SequencingLeaf<TYPES>>,
                MEMBERSHIP,
                QUORUMNETWORK,
                Message<TYPES, NODE>,
            >,
            CommitteeExchange<TYPES, MEMBERSHIP, DANETWORK, Message<TYPES, NODE>>,
            ViewSyncExchange<
                TYPES,
                ViewSyncCertificate<TYPES>,
                MEMBERSHIP,
                VIEWSYNCNETWORK,
                Message<TYPES, NODE>,
            >,
        >,
        Storage = MemoryStorage<TYPES, SequencingLeaf<TYPES>>,
        ConsensusMessage = SequencingMessage<TYPES, NODE>,
    >,
    RUNDA: RunDA<TYPES, MEMBERSHIP, DANETWORK, QUORUMNETWORK, VIEWSYNCNETWORK, NODE>,
>(
    args: ValidatorArgs,
) where
    <TYPES as NodeType>::StateType: TestableState,
    <TYPES as NodeType>::BlockType: TestableBlock,
    SequencingLeaf<TYPES>: TestableLeaf,
    SystemContext<TYPES::ConsensusType, TYPES, NODE>: ViewRunner<TYPES, NODE>,
{
    setup_logging();
    setup_backtrace();

    error!("Starting validator");

    let orchestrator_client: OrchestratorClient =
        OrchestratorClient::connect_to_orchestrator(args.clone()).await;

    // Identify with the orchestrator
    let public_ip = match args.public_ip {
        Some(ip) => ip,
        None => IpAddr::V4(Ipv4Addr::new(127, 0, 0, 1)),
    };
    error!(
        "Identifying with orchestrator using IP address {}",
        public_ip.to_string()
    );
    let node_index: u16 = orchestrator_client
        .identify_with_orchestrator(public_ip.to_string())
        .await;
    error!("Finished identifying; our node index is {node_index}");
    error!("Getting config from orchestrator");

    let mut run_config = orchestrator_client
        .get_config_from_orchestrator::<TYPES>(node_index)
        .await;

    run_config.node_index = node_index.into();
    //run_config.libp2p_config.as_mut().unwrap().public_ip = args.public_ip.unwrap();

    error!("Initializing networking");
    let run = RUNDA::initialize_networking(run_config.clone()).await;
    let hotshot = run.initialize_state_and_hotshot().await;

    error!("Waiting for start command from orchestrator");
    orchestrator_client
        .wait_for_all_nodes_ready(run_config.clone().node_index)
        .await;

    error!("All nodes are ready!  Starting HotShot");
    run.run_hotshot(hotshot).await;
}<|MERGE_RESOLUTION|>--- conflicted
+++ resolved
@@ -333,27 +333,6 @@
         context.hotshot.start_consensus().await;
 
         loop {
-<<<<<<< HEAD
-=======
-            if should_submit_txns {
-                for _ in 0..transactions_per_round {
-                    let txn = txns.pop_front().unwrap();
-                    tracing::error!("Submitting txn on round {}", round);
-
-                    api.send_transaction(DataMessage::SubmitTransaction(
-                        txn.clone(),
-                        TYPES::Time::new(0),
-                    ))
-                    .await
-                    .expect("Could not send transaction");
-                    // return (None, state);
-                    // context.submit_transaction(txn).await.unwrap();
-                    total_transactions += 1;
-                }
-                should_submit_txns = false;
-            }
-
->>>>>>> ad1acfef
             match event_stream.next().await {
                 None => {
                     panic!("Error! Event stream completed before consensus ended.");
@@ -366,11 +345,7 @@
                         }
                         EventType::Decide {
                             leaf_chain,
-<<<<<<< HEAD
                             qc,
-=======
-                            qc: _,
->>>>>>> ad1acfef
                             block_size,
                         } => {
                             // this might be a obob
@@ -383,13 +358,8 @@
                                 }
                             }
 
-<<<<<<< HEAD
-                            if block_size.is_some() {
-                                total_transactions += block_size.unwrap();
-=======
                             if let Some(size) = block_size {
                                 total_transactions += size;
->>>>>>> ad1acfef
                             }
 
                             num_successful_commits += leaf_chain.len();
@@ -495,15 +465,9 @@
         let total_size = total_transactions * (padding as u64);
 
         // This assumes all transactions that were submitted made it through consensus, and does not account for the genesis block
-<<<<<<< HEAD
         error!("{rounds} rounds completed in {total_time_elapsed:?} - Total transactions committed: {total_transactions} - Total commitments: {num_successful_commits}");
         // error!("Total commitments: s{num_successful_commits}s");
         // error!("Total transactions committed: s{total_transactions}");
-=======
-        error!("All {rounds} rounds completed in {total_time_elapsed:?}. {total_size} total bytes submitted");
-        error!("Total commitments: {num_successful_commits}");
-        error!("Total transactions committed: {total_transactions}");
->>>>>>> ad1acfef
     }
 
     /// Returns the da network for this run
@@ -630,12 +594,6 @@
             wait_between_polls,
         }: WebServerConfig = config.clone().web_server_config.unwrap();
 
-<<<<<<< HEAD
-        let known_nodes = config.config.known_nodes.clone();
-
-        let mut _committee_nodes = known_nodes.clone();
-        //committee_nodes.truncate(config.config.da_committee_nodes.into());
-
         let underlying_quorum_network = WebServerNetwork::create(
             &host.to_string(),
             port,
@@ -645,8 +603,6 @@
             false,
         );
 
-=======
->>>>>>> ad1acfef
         // Create the network
         let quorum_network: WebCommChannel<
             TYPES,
@@ -654,20 +610,7 @@
             QuorumProposal<TYPES, SequencingLeaf<TYPES>>,
             QuorumVote<TYPES, SequencingLeaf<TYPES>>,
             MEMBERSHIP,
-<<<<<<< HEAD
         > = WebCommChannel::new(underlying_quorum_network.clone().into());
-=======
-        > = WebCommChannel::new(
-            WebServerNetwork::create(
-                &host.to_string(),
-                port,
-                wait_between_polls,
-                pub_key.clone(),
-                false,
-            )
-            .into(),
-        );
->>>>>>> ad1acfef
 
         let view_sync_network: WebCommChannel<
             TYPES,
@@ -675,20 +618,7 @@
             ViewSyncCertificate<TYPES>,
             ViewSyncVote<TYPES>,
             MEMBERSHIP,
-<<<<<<< HEAD
         > = WebCommChannel::new(underlying_quorum_network.into());
-=======
-        > = WebCommChannel::new(
-            WebServerNetwork::create(
-                &host.to_string(),
-                DEFAULT_WEB_SERVER_VIEW_SYNC_PORT,
-                wait_between_polls,
-                pub_key.clone(),
-                false,
-            )
-            .into(),
-        );
->>>>>>> ad1acfef
 
         let WebServerConfig {
             host,
