--- conflicted
+++ resolved
@@ -27,12 +27,8 @@
 libp2p-identity = { workspace = true }
 rand = { workspace = true }
 serde = { workspace = true }
-<<<<<<< HEAD
 serde_bytes = { workspace = true }
-serde_json = "1.0.114"
-=======
 serde_json = { workspace = true }
->>>>>>> ddfaf0d1
 snafu = { workspace = true }
 tide = { version = "0.16", optional = true, default-features = false, features = [
     "h1-server",
