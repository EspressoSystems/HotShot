#![allow(clippy::panic)]

mod common;
use crate::common::print_connections;
use async_compatibility_layer::art::{async_sleep, async_spawn};
use async_lock::RwLock;
<<<<<<< HEAD
use common::{test_bed, HandleSnafu, TestError};
use hotshot_constants::STATIC_VER_0_1;
use libp2p_networking::network::{
    get_random_handle, NetworkEvent, NetworkNodeHandle, NetworkNodeHandleError,
};
=======
use bincode::Options;
use common::{test_bed, HandleSnafu, HandleWithState, TestError};
use hotshot_utils::bincode::bincode_opts;
use libp2p_networking::network::{NetworkEvent, NetworkNodeHandleError};
use rand::seq::IteratorRandom;
>>>>>>> ddfaf0d1
use serde::{Deserialize, Serialize};
use snafu::ResultExt;
use std::{fmt::Debug, sync::Arc, time::Duration};
use tracing::{debug, error, info, instrument, warn};
use versioned_binary_serialization::{BinarySerializer, Serializer};

#[cfg(async_executor_impl = "async-std")]
use async_std::prelude::StreamExt;
#[cfg(async_executor_impl = "tokio")]
use tokio_stream::StreamExt;
#[cfg(not(any(async_executor_impl = "async-std", async_executor_impl = "tokio")))]
compile_error! {"Either config option \"async-std\" or \"tokio\" must be enabled for this crate."}

pub type CounterState = u32;

const NUM_ROUNDS: usize = 100;

const TOTAL_NUM_PEERS_COVERAGE: usize = 10;
const NUM_OF_BOOTSTRAP_COVERAGE: usize = 5;
const TIMEOUT_COVERAGE: Duration = Duration::from_secs(120);

const TOTAL_NUM_PEERS_STRESS: usize = 100;
const NUM_OF_BOOTSTRAP_STRESS: usize = 25;
const TIMEOUT_STRESS: Duration = Duration::from_secs(60);

const DHT_KV_PADDING: usize = 1024;

/// Message types. We can either
/// - increment the Counter
/// - request a counter value
/// - reply with a counter value
#[derive(Debug, Clone, Serialize, Deserialize, Eq, PartialEq)]
pub enum CounterMessage {
    IncrementCounter {
        from: CounterState,
        to: CounterState,
    },
    AskForCounter,
    MyCounterIs(CounterState),
    Noop,
}

/// Given a slice of handles assumed to be larger than 0,
/// chooses one
/// # Panics
/// panics if handles is of length 0
fn get_random_handle<S: Debug + Default + Send + Clone>(
    handles: &[HandleWithState<S>],
    rng: &mut dyn rand::RngCore,
) -> HandleWithState<S> {
    handles.iter().choose(rng).unwrap().clone()
}

/// event handler for events from the swarm
/// - updates state based on events received
/// - replies to direct messages
#[instrument]
pub async fn counter_handle_network_event(
    event: NetworkEvent,
    handle: HandleWithState<CounterState>,
) -> Result<(), NetworkNodeHandleError> {
    use CounterMessage::*;
    use NetworkEvent::*;
    match event {
        IsBootstrapped => {}
        GossipMsg(m, _) | DirectResponse(m, _) => {
            if let Ok(msg) = Serializer::<0, 1>::deserialize::<CounterMessage>(&m) {
                match msg {
                    // direct message only
                    MyCounterIs(c) => {
                        handle.state.modify(|s| *s = c).await;
                    }
                    // gossip message only
                    IncrementCounter { from, to, .. } => {
                        handle
                            .state
                            .modify(|s| {
                                if *s == from {
                                    *s = to;
                                }
                            })
                            .await;
                    }
                    // only as a response
                    AskForCounter | Noop => {}
                }
            } else {
                error!("FAILED TO DESERIALIZE MSG {:?}", m);
            }
        }
        DirectRequest(m, _, chan) => {
            if let Ok(msg) = Serializer::<0, 1>::deserialize::<CounterMessage>(&m) {
                match msg {
                    // direct message request
                    IncrementCounter { from, to, .. } => {
                        handle
                            .state
                            .modify(|s| {
                                if *s == from {
                                    *s = to;
                                }
                            })
                            .await;
                        handle
<<<<<<< HEAD
                            .direct_response(chan, &CounterMessage::Noop, STATIC_VER_0_1)
=======
                            .handle
                            .direct_response(chan, &CounterMessage::Noop)
>>>>>>> ddfaf0d1
                            .await?;
                    }
                    // direct message response
                    AskForCounter => {
<<<<<<< HEAD
                        let response = MyCounterIs(handle.state().await);
                        handle
                            .direct_response(chan, &response, STATIC_VER_0_1)
                            .await?;
                    }
                    MyCounterIs(_) => {
                        handle
                            .direct_response(chan, &CounterMessage::Noop, STATIC_VER_0_1)
=======
                        let response = MyCounterIs(handle.state.copied().await);
                        handle.handle.direct_response(chan, &response).await?;
                    }
                    MyCounterIs(_) => {
                        handle
                            .handle
                            .direct_response(chan, &CounterMessage::Noop)
>>>>>>> ddfaf0d1
                            .await?;
                    }
                    Noop => {
                        handle
<<<<<<< HEAD
                            .direct_response(chan, &CounterMessage::Noop, STATIC_VER_0_1)
=======
                            .handle
                            .direct_response(chan, &CounterMessage::Noop)
>>>>>>> ddfaf0d1
                            .await?;
                    }
                }
            }
        }
    };
    Ok(())
}

/// `requester_handle` asks for `requestee_handle`'s state,
/// and then `requester_handle` updates its state to equal `requestee_handle`.
/// # Panics
/// on error
#[allow(clippy::similar_names)]
async fn run_request_response_increment<'a>(
    requester_handle: HandleWithState<CounterState>,
    requestee_handle: HandleWithState<CounterState>,
    timeout: Duration,
) -> Result<(), TestError<CounterState>> {
    async move {
        let new_state = requestee_handle.state.copied().await;

        // set up state change listener
        #[cfg(async_executor_impl = "async-std")]
        let mut stream = requester_handle.state.wait_timeout_until_with_trigger(timeout, move |state| *state == new_state);
        #[cfg(async_executor_impl = "tokio")]
        let mut stream = Box::pin(
            requester_handle.state.wait_timeout_until_with_trigger(timeout, move |state| *state == new_state),
        );
        #[cfg(not(any(async_executor_impl = "async-std", async_executor_impl = "tokio")))]
        compile_error! {"Either config option \"async-std\" or \"tokio\" must be enabled for this crate."}

        let requestee_pid = requestee_handle.handle.peer_id();

        match stream.next().await.unwrap() {
            Ok(()) => {}
            Err(e) => {error!("timed out waiting for {requestee_pid:?} to update state: {e}");
            std::process::exit(-1)},
        }
<<<<<<< HEAD
        requester_handle
            .direct_request(requestee_pid, &CounterMessage::AskForCounter, STATIC_VER_0_1)
=======
        requester_handle.handle
            .direct_request(requestee_pid, &CounterMessage::AskForCounter)
>>>>>>> ddfaf0d1
            .await
            .context(HandleSnafu)?;
        match stream.next().await.unwrap() {
            Ok(()) => {}
            Err(e) => {error!("timed out waiting for {requestee_pid:?} to update state: {e}");
            std::process::exit(-1)},        }

        let s1 = requester_handle.state.copied().await;

        // sanity check
        if s1 == new_state {
            Ok(())
        } else {
            Err(TestError::State {
                id: requester_handle.handle.id(),
                expected: new_state,
                actual: s1,
            })
        }
    }
    .await
}

/// broadcasts `msg` from a randomly chosen handle
/// then asserts that all nodes match `new_state`
async fn run_gossip_round(
    handles: &[HandleWithState<CounterState>],
    msg: CounterMessage,
    new_state: CounterState,
    timeout_duration: Duration,
) -> Result<(), TestError<CounterState>> {
    let mut rng = rand::thread_rng();
    let msg_handle = get_random_handle(handles, &mut rng);
    msg_handle.state.modify(|s| *s = new_state).await;

    let mut futs = Vec::new();

    let len = handles.len();
    for handle in handles {
        // already modified, so skip msg_handle
        if handle.handle.peer_id() != msg_handle.handle.peer_id() {
            let stream = handle
                .state
                .wait_timeout_until_with_trigger(timeout_duration, |state| *state == new_state);
            futs.push(Box::pin(stream));
        }
    }

    #[cfg(async_executor_impl = "async-std")]
    let mut merged_streams = futures::stream::select_all(futs);
    #[cfg(async_executor_impl = "tokio")]
    let mut merged_streams = Box::pin(futures::stream::select_all(futs));
    #[cfg(not(any(async_executor_impl = "async-std", async_executor_impl = "tokio")))]
    compile_error! {"Either config option \"async-std\" or \"tokio\" must be enabled for this crate."}

    // make sure all are ready/listening
    for i in 0..len - 1 {
        // unwrap is okay because stream must have 2 * (len - 1) elements
        match merged_streams.next().await.unwrap() {
            Ok(()) => {}
            Err(e) => {
                error!("timed out waiting for handle {i:?} to subscribe to state events: {e}");
                std::process::exit(-1)
            }
        }
    }

    msg_handle
<<<<<<< HEAD
        .gossip("global".to_string(), &msg, STATIC_VER_0_1)
=======
        .handle
        .gossip("global".to_string(), &msg)
>>>>>>> ddfaf0d1
        .await
        .context(HandleSnafu)?;

    for _ in 0..len - 1 {
        // wait for all events to finish
        // then check for failures
        let _ = merged_streams.next().await;
    }

    let mut failing = Vec::new();
    for handle in handles {
        let handle_state = handle.state.copied().await;
        if handle_state != new_state {
            failing.push(handle.handle.id());
            println!("state: {handle_state:?}, expected: {new_state:?}");
        }
    }
    if !failing.is_empty() {
        let nodes = handles
            .iter()
            .cloned()
            .map(|h| h.handle)
            .collect::<Vec<_>>();
        print_connections(nodes.as_slice()).await;
        return Err(TestError::GossipTimeout { failing });
    }

    Ok(())
}

async fn run_intersperse_many_rounds(
    handles: Vec<HandleWithState<CounterState>>,
    timeout: Duration,
) {
    for i in 0..u32::try_from(NUM_ROUNDS).unwrap() {
        if i % 2 == 0 {
            run_request_response_increment_all(&handles, timeout).await;
        } else {
            run_gossip_rounds(&handles, 1, i, timeout).await;
        }
    }
    for h in handles {
        assert_eq!(h.state.copied().await, u32::try_from(NUM_ROUNDS).unwrap());
    }
}

async fn run_dht_many_rounds(handles: Vec<HandleWithState<CounterState>>, timeout: Duration) {
    run_dht_rounds(&handles, timeout, 0, NUM_ROUNDS).await;
}

async fn run_dht_one_round(handles: Vec<HandleWithState<CounterState>>, timeout: Duration) {
    run_dht_rounds(&handles, timeout, 0, 1).await;
}

async fn run_request_response_many_rounds(
    handles: Vec<HandleWithState<CounterState>>,
    timeout: Duration,
) {
    for _i in 0..NUM_ROUNDS {
        run_request_response_increment_all(&handles, timeout).await;
    }
    for h in handles {
        assert_eq!(h.state.copied().await, u32::try_from(NUM_ROUNDS).unwrap());
    }
}

/// runs one round of request response
/// # Panics
/// on error
async fn run_request_response_one_round(
    handles: Vec<HandleWithState<CounterState>>,
    timeout: Duration,
) {
    run_request_response_increment_all(&handles, timeout).await;
    for h in handles {
        assert_eq!(h.state.copied().await, 1);
    }
}

/// runs multiple rounds of gossip
/// # Panics
/// on error
async fn run_gossip_many_rounds(handles: Vec<HandleWithState<CounterState>>, timeout: Duration) {
    run_gossip_rounds(&handles, NUM_ROUNDS, 0, timeout).await;
}

/// runs one round of gossip
/// # Panics
/// on error
async fn run_gossip_one_round(handles: Vec<HandleWithState<CounterState>>, timeout: Duration) {
    run_gossip_rounds(&handles, 1, 0, timeout).await;
}

/// runs many rounds of dht
/// # Panics
/// on error
async fn run_dht_rounds(
    handles: &[HandleWithState<CounterState>],
    timeout: Duration,
    starting_val: usize,
    num_rounds: usize,
) {
    let mut rng = rand::thread_rng();
    for i in 0..num_rounds {
        debug!("begin round {}", i);
        let msg_handle = get_random_handle(handles, &mut rng);
        let mut key = vec![0; DHT_KV_PADDING];
        let inc_val = u8::try_from(starting_val + i).unwrap();
        key.push(inc_val);
        let mut value = vec![0; DHT_KV_PADDING];
        value.push(inc_val);

        // put the key
<<<<<<< HEAD
        msg_handle
            .put_record(&key, &value, STATIC_VER_0_1)
            .await
            .unwrap();

        // get the key from the other nodes
        for handle in handles {
            let result: Result<Vec<u8>, NetworkNodeHandleError> = handle
                .get_record_timeout(&key, timeout, STATIC_VER_0_1)
                .await;
=======
        msg_handle.handle.put_record(&key, &value).await.unwrap();

        // get the key from the other nodes
        for handle in handles {
            let result: Result<Vec<u8>, NetworkNodeHandleError> =
                handle.handle.get_record_timeout(&key, timeout).await;
>>>>>>> ddfaf0d1
            match result {
                Err(e) => {
                    error!("DHT error {e:?} during GET");
                    std::process::exit(-1);
                }
                Ok(v) => {
                    assert_eq!(v, value);
                }
            }
        }
    }
}

/// runs `num_rounds` of message broadcast, incrementing the state of all nodes each broadcast
async fn run_gossip_rounds(
    handles: &[HandleWithState<CounterState>],
    num_rounds: usize,
    starting_state: CounterState,
    timeout: Duration,
) {
    let mut old_state = starting_state;
    for i in 0..num_rounds {
        info!("running gossip round {}", i);
        let new_state = old_state + 1;
        let msg = CounterMessage::IncrementCounter {
            from: old_state,
            to: new_state,
        };
        run_gossip_round(handles, msg, new_state, timeout)
            .await
            .unwrap();
        old_state = new_state;
    }
}

/// chooses a random handle from `handles`
/// increments its state by 1,
/// then has all other peers request its state
/// and update their state to the recv'ed state
#[allow(clippy::similar_names)]
async fn run_request_response_increment_all(
    handles: &[HandleWithState<CounterState>],
    timeout: Duration,
) {
    let mut rng = rand::thread_rng();
    let requestee_handle = get_random_handle(handles, &mut rng);
    requestee_handle.state.modify(|s| *s += 1).await;
    info!("RR REQUESTEE IS {:?}", requestee_handle.handle.peer_id());
    let mut futs = Vec::new();
    for handle in handles {
        if handle
            .handle
            .lookup_pid(requestee_handle.handle.peer_id())
            .await
            .is_err()
        {
            error!("ERROR LOOKING UP REQUESTEE ADDRS");
        }
        // NOTE uncomment if debugging
        // let _ = h.print_routing_table().await;
        // skip `requestee_handle`
        if handle.handle.peer_id() != requestee_handle.handle.peer_id() {
            let requester_handle = handle.clone();
            futs.push(run_request_response_increment(
                requester_handle,
                requestee_handle.clone(),
                timeout,
            ));
        }
    }

    // NOTE this was originally join_all
    // but this is simpler.
    let results = Arc::new(RwLock::new(vec![]));

    let len = futs.len();

    for _ in 0..futs.len() {
        let fut = futs.pop().unwrap();
        let results = results.clone();
        async_spawn(async move {
            let res = fut.await;
            results.write().await.push(res);
        });
    }
    loop {
        let l = results.read().await.iter().len();
        if l >= len {
            break;
        }
        info!("NUMBER OF RESULTS for increment all is: {}", l);
        async_sleep(Duration::from_secs(1)).await;
    }

    if results.read().await.iter().any(Result::is_err) {
        let nodes = handles
            .iter()
            .cloned()
            .map(|h| h.handle)
            .collect::<Vec<_>>();
        print_connections(nodes.as_slice()).await;
        let mut states = vec![];
        for handle in handles {
            states.push(handle.state.copied().await);
        }
        error!("states: {states:?}");
        std::process::exit(-1);
    }
}

/// simple case of direct message
#[cfg_attr(
    async_executor_impl = "tokio",
    tokio::test(flavor = "multi_thread", worker_threads = 2)
)]
#[cfg_attr(async_executor_impl = "async-std", async_std::test)]
#[instrument]
async fn test_coverage_request_response_one_round() {
    Box::pin(test_bed(
        run_request_response_one_round,
        counter_handle_network_event,
        TOTAL_NUM_PEERS_COVERAGE,
        NUM_OF_BOOTSTRAP_COVERAGE,
        TIMEOUT_COVERAGE,
    ))
    .await;
}

/// stress test of direct messsage
#[cfg_attr(
    async_executor_impl = "tokio",
    tokio::test(flavor = "multi_thread", worker_threads = 2)
)]
#[cfg_attr(async_executor_impl = "async-std", async_std::test)]
#[instrument]
async fn test_coverage_request_response_many_rounds() {
    Box::pin(test_bed(
        run_request_response_many_rounds,
        counter_handle_network_event,
        TOTAL_NUM_PEERS_COVERAGE,
        NUM_OF_BOOTSTRAP_COVERAGE,
        TIMEOUT_COVERAGE,
    ))
    .await;
}

/// stress test of broadcast + direct message
#[cfg_attr(
    async_executor_impl = "tokio",
    tokio::test(flavor = "multi_thread", worker_threads = 2)
)]
#[cfg_attr(async_executor_impl = "async-std", async_std::test)]
#[instrument]
async fn test_coverage_intersperse_many_rounds() {
    Box::pin(test_bed(
        run_intersperse_many_rounds,
        counter_handle_network_event,
        TOTAL_NUM_PEERS_COVERAGE,
        NUM_OF_BOOTSTRAP_COVERAGE,
        TIMEOUT_COVERAGE,
    ))
    .await;
}

/// stress teset that we can broadcast a message out and get counter increments
#[cfg_attr(
    async_executor_impl = "tokio",
    tokio::test(flavor = "multi_thread", worker_threads = 2)
)]
#[cfg_attr(async_executor_impl = "async-std", async_std::test)]
#[instrument]
async fn test_coverage_gossip_many_rounds() {
    Box::pin(test_bed(
        run_gossip_many_rounds,
        counter_handle_network_event,
        TOTAL_NUM_PEERS_COVERAGE,
        NUM_OF_BOOTSTRAP_COVERAGE,
        TIMEOUT_COVERAGE,
    ))
    .await;
}

/// simple case of broadcast message
#[cfg_attr(
    async_executor_impl = "tokio",
    tokio::test(flavor = "multi_thread", worker_threads = 2)
)]
#[cfg_attr(async_executor_impl = "async-std", async_std::test)]
#[instrument]
async fn test_coverage_gossip_one_round() {
    Box::pin(test_bed(
        run_gossip_one_round,
        counter_handle_network_event,
        TOTAL_NUM_PEERS_COVERAGE,
        NUM_OF_BOOTSTRAP_COVERAGE,
        TIMEOUT_COVERAGE,
    ))
    .await;
}

/// simple case of direct message
#[cfg_attr(
    async_executor_impl = "tokio",
    tokio::test(flavor = "multi_thread", worker_threads = 2)
)]
#[cfg_attr(async_executor_impl = "async-std", async_std::test)]
#[instrument]
#[ignore]
async fn test_stress_request_response_one_round() {
    Box::pin(test_bed(
        run_request_response_one_round,
        counter_handle_network_event,
        TOTAL_NUM_PEERS_STRESS,
        NUM_OF_BOOTSTRAP_STRESS,
        TIMEOUT_STRESS,
    ))
    .await;
}

/// stress test of direct messsage
#[cfg_attr(
    async_executor_impl = "tokio",
    tokio::test(flavor = "multi_thread", worker_threads = 2)
)]
#[cfg_attr(async_executor_impl = "async-std", async_std::test)]
#[instrument]
#[ignore]
async fn test_stress_request_response_many_rounds() {
    Box::pin(test_bed(
        run_request_response_many_rounds,
        counter_handle_network_event,
        TOTAL_NUM_PEERS_STRESS,
        NUM_OF_BOOTSTRAP_STRESS,
        TIMEOUT_STRESS,
    ))
    .await;
}

/// stress test of broadcast + direct message
#[cfg_attr(
    async_executor_impl = "tokio",
    tokio::test(flavor = "multi_thread", worker_threads = 2)
)]
#[cfg_attr(async_executor_impl = "async-std", async_std::test)]
#[instrument]
#[ignore]
async fn test_stress_intersperse_many_rounds() {
    Box::pin(test_bed(
        run_intersperse_many_rounds,
        counter_handle_network_event,
        TOTAL_NUM_PEERS_STRESS,
        NUM_OF_BOOTSTRAP_STRESS,
        TIMEOUT_STRESS,
    ))
    .await;
}

/// stress teset that we can broadcast a message out and get counter increments
#[cfg_attr(
    async_executor_impl = "tokio",
    tokio::test(flavor = "multi_thread", worker_threads = 2)
)]
#[cfg_attr(async_executor_impl = "async-std", async_std::test)]
#[instrument]
#[ignore]
async fn test_stress_gossip_many_rounds() {
    Box::pin(test_bed(
        run_gossip_many_rounds,
        counter_handle_network_event,
        TOTAL_NUM_PEERS_STRESS,
        NUM_OF_BOOTSTRAP_STRESS,
        TIMEOUT_STRESS,
    ))
    .await;
}

/// simple case of broadcast message
#[cfg_attr(
    async_executor_impl = "tokio",
    tokio::test(flavor = "multi_thread", worker_threads = 2)
)]
#[cfg_attr(async_executor_impl = "async-std", async_std::test)]
#[instrument]
#[ignore]
async fn test_stress_gossip_one_round() {
    Box::pin(test_bed(
        run_gossip_one_round,
        counter_handle_network_event,
        TOTAL_NUM_PEERS_STRESS,
        NUM_OF_BOOTSTRAP_STRESS,
        TIMEOUT_STRESS,
    ))
    .await;
}

/// simple case of one dht publish event
#[cfg_attr(
    async_executor_impl = "tokio",
    tokio::test(flavor = "multi_thread", worker_threads = 2)
)]
#[cfg_attr(async_executor_impl = "async-std", async_std::test)]
#[instrument]
#[ignore]
async fn test_stress_dht_one_round() {
    Box::pin(test_bed(
        run_dht_one_round,
        counter_handle_network_event,
        TOTAL_NUM_PEERS_STRESS,
        NUM_OF_BOOTSTRAP_STRESS,
        TIMEOUT_STRESS,
    ))
    .await;
}

/// many dht publishing events
#[cfg_attr(
    async_executor_impl = "tokio",
    tokio::test(flavor = "multi_thread", worker_threads = 2)
)]
#[cfg_attr(async_executor_impl = "async-std", async_std::test)]
#[instrument]
#[ignore]
async fn test_stress_dht_many_rounds() {
    Box::pin(test_bed(
        run_dht_many_rounds,
        counter_handle_network_event,
        TOTAL_NUM_PEERS_STRESS,
        NUM_OF_BOOTSTRAP_STRESS,
        TIMEOUT_STRESS,
    ))
    .await;
}

/// simple case of one dht publish event
#[cfg_attr(
    async_executor_impl = "tokio",
    tokio::test(flavor = "multi_thread", worker_threads = 2)
)]
#[cfg_attr(async_executor_impl = "async-std", async_std::test)]
#[instrument]
async fn test_coverage_dht_one_round() {
    Box::pin(test_bed(
        run_dht_one_round,
        counter_handle_network_event,
        TOTAL_NUM_PEERS_COVERAGE,
        NUM_OF_BOOTSTRAP_COVERAGE,
        TIMEOUT_COVERAGE,
    ))
    .await;
}

/// many dht publishing events
#[cfg_attr(
    async_executor_impl = "tokio",
    tokio::test(flavor = "multi_thread", worker_threads = 2)
)]
#[cfg_attr(async_executor_impl = "async-std", async_std::test)]
#[instrument]
async fn test_coverage_dht_many_rounds() {
    Box::pin(test_bed(
        run_dht_many_rounds,
        counter_handle_network_event,
        TOTAL_NUM_PEERS_COVERAGE,
        NUM_OF_BOOTSTRAP_COVERAGE,
        TIMEOUT_COVERAGE,
    ))
    .await;
}<|MERGE_RESOLUTION|>--- conflicted
+++ resolved
@@ -4,19 +4,10 @@
 use crate::common::print_connections;
 use async_compatibility_layer::art::{async_sleep, async_spawn};
 use async_lock::RwLock;
-<<<<<<< HEAD
-use common::{test_bed, HandleSnafu, TestError};
+use common::{test_bed, HandleSnafu, HandleWithState, TestError};
 use hotshot_constants::STATIC_VER_0_1;
-use libp2p_networking::network::{
-    get_random_handle, NetworkEvent, NetworkNodeHandle, NetworkNodeHandleError,
-};
-=======
-use bincode::Options;
-use common::{test_bed, HandleSnafu, HandleWithState, TestError};
-use hotshot_utils::bincode::bincode_opts;
 use libp2p_networking::network::{NetworkEvent, NetworkNodeHandleError};
 use rand::seq::IteratorRandom;
->>>>>>> ddfaf0d1
 use serde::{Deserialize, Serialize};
 use snafu::ResultExt;
 use std::{fmt::Debug, sync::Arc, time::Duration};
@@ -121,44 +112,28 @@
                             })
                             .await;
                         handle
-<<<<<<< HEAD
+                            .handle
                             .direct_response(chan, &CounterMessage::Noop, STATIC_VER_0_1)
-=======
-                            .handle
-                            .direct_response(chan, &CounterMessage::Noop)
->>>>>>> ddfaf0d1
                             .await?;
                     }
                     // direct message response
                     AskForCounter => {
-<<<<<<< HEAD
-                        let response = MyCounterIs(handle.state().await);
+                        let response = MyCounterIs(handle.state.copied().await);
                         handle
+                            .handle
                             .direct_response(chan, &response, STATIC_VER_0_1)
                             .await?;
                     }
                     MyCounterIs(_) => {
                         handle
+                            .handle
                             .direct_response(chan, &CounterMessage::Noop, STATIC_VER_0_1)
-=======
-                        let response = MyCounterIs(handle.state.copied().await);
-                        handle.handle.direct_response(chan, &response).await?;
-                    }
-                    MyCounterIs(_) => {
-                        handle
-                            .handle
-                            .direct_response(chan, &CounterMessage::Noop)
->>>>>>> ddfaf0d1
                             .await?;
                     }
                     Noop => {
                         handle
-<<<<<<< HEAD
+                            .handle
                             .direct_response(chan, &CounterMessage::Noop, STATIC_VER_0_1)
-=======
-                            .handle
-                            .direct_response(chan, &CounterMessage::Noop)
->>>>>>> ddfaf0d1
                             .await?;
                     }
                 }
@@ -198,13 +173,8 @@
             Err(e) => {error!("timed out waiting for {requestee_pid:?} to update state: {e}");
             std::process::exit(-1)},
         }
-<<<<<<< HEAD
-        requester_handle
+        requester_handle.handle
             .direct_request(requestee_pid, &CounterMessage::AskForCounter, STATIC_VER_0_1)
-=======
-        requester_handle.handle
-            .direct_request(requestee_pid, &CounterMessage::AskForCounter)
->>>>>>> ddfaf0d1
             .await
             .context(HandleSnafu)?;
         match stream.next().await.unwrap() {
@@ -273,12 +243,8 @@
     }
 
     msg_handle
-<<<<<<< HEAD
+        .handle
         .gossip("global".to_string(), &msg, STATIC_VER_0_1)
-=======
-        .handle
-        .gossip("global".to_string(), &msg)
->>>>>>> ddfaf0d1
         .await
         .context(HandleSnafu)?;
 
@@ -392,8 +358,8 @@
         value.push(inc_val);
 
         // put the key
-<<<<<<< HEAD
         msg_handle
+            .handle
             .put_record(&key, &value, STATIC_VER_0_1)
             .await
             .unwrap();
@@ -401,16 +367,9 @@
         // get the key from the other nodes
         for handle in handles {
             let result: Result<Vec<u8>, NetworkNodeHandleError> = handle
+                .handle
                 .get_record_timeout(&key, timeout, STATIC_VER_0_1)
                 .await;
-=======
-        msg_handle.handle.put_record(&key, &value).await.unwrap();
-
-        // get the key from the other nodes
-        for handle in handles {
-            let result: Result<Vec<u8>, NetworkNodeHandleError> =
-                handle.handle.get_record_timeout(&key, timeout).await;
->>>>>>> ddfaf0d1
             match result {
                 Err(e) => {
                     error!("DHT error {e:?} during GET");
