#![allow(clippy::panic)]

mod common;
use crate::common::print_connections;
use async_compatibility_layer::art::{async_sleep, async_spawn};
use async_lock::RwLock;
use common::{test_bed, HandleSnafu, HandleWithState, TestError};
use hotshot_constants::STATIC_VER_0_1;
use libp2p_networking::network::{NetworkEvent, NetworkNodeHandleError};
use rand::seq::IteratorRandom;
use serde::{Deserialize, Serialize};
use snafu::ResultExt;
use std::{fmt::Debug, sync::Arc, time::Duration};
use tracing::{debug, error, info, instrument, warn};
use versioned_binary_serialization::{BinarySerializer, Serializer};

#[cfg(async_executor_impl = "async-std")]
use async_std::prelude::StreamExt;
#[cfg(async_executor_impl = "tokio")]
use tokio_stream::StreamExt;
#[cfg(not(any(async_executor_impl = "async-std", async_executor_impl = "tokio")))]
compile_error! {"Either config option \"async-std\" or \"tokio\" must be enabled for this crate."}

pub type CounterState = u32;

const NUM_ROUNDS: usize = 100;

const TOTAL_NUM_PEERS_COVERAGE: usize = 10;
const NUM_OF_BOOTSTRAP_COVERAGE: usize = 5;
const TIMEOUT_COVERAGE: Duration = Duration::from_secs(120);

const TOTAL_NUM_PEERS_STRESS: usize = 100;
const NUM_OF_BOOTSTRAP_STRESS: usize = 25;
const TIMEOUT_STRESS: Duration = Duration::from_secs(60);

const DHT_KV_PADDING: usize = 1024;

/// Message types. We can either
/// - increment the Counter
/// - request a counter value
/// - reply with a counter value
#[derive(Debug, Clone, Serialize, Deserialize, Eq, PartialEq)]
pub enum CounterMessage {
    IncrementCounter {
        from: CounterState,
        to: CounterState,
    },
    AskForCounter,
    MyCounterIs(CounterState),
    Noop,
}

/// Given a slice of handles assumed to be larger than 0,
/// chooses one
/// # Panics
/// panics if handles is of length 0
fn get_random_handle<S: Debug + Default + Send + Clone>(
    handles: &[HandleWithState<S>],
    rng: &mut dyn rand::RngCore,
) -> HandleWithState<S> {
    handles.iter().choose(rng).unwrap().clone()
}

/// event handler for events from the swarm
/// - updates state based on events received
/// - replies to direct messages
#[instrument]
pub async fn counter_handle_network_event(
    event: NetworkEvent,
    handle: HandleWithState<CounterState>,
) -> Result<(), NetworkNodeHandleError> {
    use CounterMessage::*;
    use NetworkEvent::*;
    match event {
        IsBootstrapped => {}
<<<<<<< HEAD
        GossipMsg(m, _) | DirectResponse(m, _) => {
            if let Ok(msg) = Serializer::<0, 1>::deserialize::<CounterMessage>(&m) {
=======
        GossipMsg(m) | DirectResponse(m, _) => {
            if let Ok(msg) = bincode_opts().deserialize::<CounterMessage>(&m) {
>>>>>>> 61fd956f
                match msg {
                    // direct message only
                    MyCounterIs(c) => {
                        handle.state.modify(|s| *s = c).await;
                    }
                    // gossip message only
                    IncrementCounter { from, to, .. } => {
                        handle
                            .state
                            .modify(|s| {
                                if *s == from {
                                    *s = to;
                                }
                            })
                            .await;
                    }
                    // only as a response
                    AskForCounter | Noop => {}
                }
            } else {
                error!("FAILED TO DESERIALIZE MSG {:?}", m);
            }
        }
        DirectRequest(m, _, chan) => {
            if let Ok(msg) = Serializer::<0, 1>::deserialize::<CounterMessage>(&m) {
                match msg {
                    // direct message request
                    IncrementCounter { from, to, .. } => {
                        handle
                            .state
                            .modify(|s| {
                                if *s == from {
                                    *s = to;
                                }
                            })
                            .await;
                        handle
                            .handle
                            .direct_response(chan, &CounterMessage::Noop, STATIC_VER_0_1)
                            .await?;
                    }
                    // direct message response
                    AskForCounter => {
                        let response = MyCounterIs(handle.state.copied().await);
                        handle
                            .handle
                            .direct_response(chan, &response, STATIC_VER_0_1)
                            .await?;
                    }
                    MyCounterIs(_) => {
                        handle
                            .handle
                            .direct_response(chan, &CounterMessage::Noop, STATIC_VER_0_1)
                            .await?;
                    }
                    Noop => {
                        handle
                            .handle
                            .direct_response(chan, &CounterMessage::Noop, STATIC_VER_0_1)
                            .await?;
                    }
                }
            }
        }
    };
    Ok(())
}

/// `requester_handle` asks for `requestee_handle`'s state,
/// and then `requester_handle` updates its state to equal `requestee_handle`.
/// # Panics
/// on error
#[allow(clippy::similar_names)]
async fn run_request_response_increment<'a>(
    requester_handle: HandleWithState<CounterState>,
    requestee_handle: HandleWithState<CounterState>,
    timeout: Duration,
) -> Result<(), TestError<CounterState>> {
    async move {
        let new_state = requestee_handle.state.copied().await;

        // set up state change listener
        #[cfg(async_executor_impl = "async-std")]
        let mut stream = requester_handle.state.wait_timeout_until_with_trigger(timeout, move |state| *state == new_state);
        #[cfg(async_executor_impl = "tokio")]
        let mut stream = Box::pin(
            requester_handle.state.wait_timeout_until_with_trigger(timeout, move |state| *state == new_state),
        );
        #[cfg(not(any(async_executor_impl = "async-std", async_executor_impl = "tokio")))]
        compile_error! {"Either config option \"async-std\" or \"tokio\" must be enabled for this crate."}

        let requestee_pid = requestee_handle.handle.peer_id();

        match stream.next().await.unwrap() {
            Ok(()) => {}
            Err(e) => {error!("timed out waiting for {requestee_pid:?} to update state: {e}");
            std::process::exit(-1)},
        }
        requester_handle.handle
            .direct_request(requestee_pid, &CounterMessage::AskForCounter, STATIC_VER_0_1)
            .await
            .context(HandleSnafu)?;
        match stream.next().await.unwrap() {
            Ok(()) => {}
            Err(e) => {error!("timed out waiting for {requestee_pid:?} to update state: {e}");
            std::process::exit(-1)},        }

        let s1 = requester_handle.state.copied().await;

        // sanity check
        if s1 == new_state {
            Ok(())
        } else {
            Err(TestError::State {
                id: requester_handle.handle.id(),
                expected: new_state,
                actual: s1,
            })
        }
    }
    .await
}

/// broadcasts `msg` from a randomly chosen handle
/// then asserts that all nodes match `new_state`
async fn run_gossip_round(
    handles: &[HandleWithState<CounterState>],
    msg: CounterMessage,
    new_state: CounterState,
    timeout_duration: Duration,
) -> Result<(), TestError<CounterState>> {
    let mut rng = rand::thread_rng();
    let msg_handle = get_random_handle(handles, &mut rng);
    msg_handle.state.modify(|s| *s = new_state).await;

    let mut futs = Vec::new();

    let len = handles.len();
    for handle in handles {
        // already modified, so skip msg_handle
        if handle.handle.peer_id() != msg_handle.handle.peer_id() {
            let stream = handle
                .state
                .wait_timeout_until_with_trigger(timeout_duration, |state| *state == new_state);
            futs.push(Box::pin(stream));
        }
    }

    #[cfg(async_executor_impl = "async-std")]
    let mut merged_streams = futures::stream::select_all(futs);
    #[cfg(async_executor_impl = "tokio")]
    let mut merged_streams = Box::pin(futures::stream::select_all(futs));
    #[cfg(not(any(async_executor_impl = "async-std", async_executor_impl = "tokio")))]
    compile_error! {"Either config option \"async-std\" or \"tokio\" must be enabled for this crate."}

    // make sure all are ready/listening
    for i in 0..len - 1 {
        // unwrap is okay because stream must have 2 * (len - 1) elements
        match merged_streams.next().await.unwrap() {
            Ok(()) => {}
            Err(e) => {
                error!("timed out waiting for handle {i:?} to subscribe to state events: {e}");
                std::process::exit(-1)
            }
        }
    }

    msg_handle
        .handle
        .gossip("global".to_string(), &msg, STATIC_VER_0_1)
        .await
        .context(HandleSnafu)?;

    for _ in 0..len - 1 {
        // wait for all events to finish
        // then check for failures
        let _ = merged_streams.next().await;
    }

    let mut failing = Vec::new();
    for handle in handles {
        let handle_state = handle.state.copied().await;
        if handle_state != new_state {
            failing.push(handle.handle.id());
            println!("state: {handle_state:?}, expected: {new_state:?}");
        }
    }
    if !failing.is_empty() {
        let nodes = handles
            .iter()
            .cloned()
            .map(|h| h.handle)
            .collect::<Vec<_>>();
        print_connections(nodes.as_slice()).await;
        return Err(TestError::GossipTimeout { failing });
    }

    Ok(())
}

async fn run_intersperse_many_rounds(
    handles: Vec<HandleWithState<CounterState>>,
    timeout: Duration,
) {
    for i in 0..u32::try_from(NUM_ROUNDS).unwrap() {
        if i % 2 == 0 {
            run_request_response_increment_all(&handles, timeout).await;
        } else {
            run_gossip_rounds(&handles, 1, i, timeout).await;
        }
    }
    for h in handles {
        assert_eq!(h.state.copied().await, u32::try_from(NUM_ROUNDS).unwrap());
    }
}

async fn run_dht_many_rounds(handles: Vec<HandleWithState<CounterState>>, timeout: Duration) {
    run_dht_rounds(&handles, timeout, 0, NUM_ROUNDS).await;
}

async fn run_dht_one_round(handles: Vec<HandleWithState<CounterState>>, timeout: Duration) {
    run_dht_rounds(&handles, timeout, 0, 1).await;
}

async fn run_request_response_many_rounds(
    handles: Vec<HandleWithState<CounterState>>,
    timeout: Duration,
) {
    for _i in 0..NUM_ROUNDS {
        run_request_response_increment_all(&handles, timeout).await;
    }
    for h in handles {
        assert_eq!(h.state.copied().await, u32::try_from(NUM_ROUNDS).unwrap());
    }
}

/// runs one round of request response
/// # Panics
/// on error
async fn run_request_response_one_round(
    handles: Vec<HandleWithState<CounterState>>,
    timeout: Duration,
) {
    run_request_response_increment_all(&handles, timeout).await;
    for h in handles {
        assert_eq!(h.state.copied().await, 1);
    }
}

/// runs multiple rounds of gossip
/// # Panics
/// on error
async fn run_gossip_many_rounds(handles: Vec<HandleWithState<CounterState>>, timeout: Duration) {
    run_gossip_rounds(&handles, NUM_ROUNDS, 0, timeout).await;
}

/// runs one round of gossip
/// # Panics
/// on error
async fn run_gossip_one_round(handles: Vec<HandleWithState<CounterState>>, timeout: Duration) {
    run_gossip_rounds(&handles, 1, 0, timeout).await;
}

/// runs many rounds of dht
/// # Panics
/// on error
async fn run_dht_rounds(
    handles: &[HandleWithState<CounterState>],
    timeout: Duration,
    starting_val: usize,
    num_rounds: usize,
) {
    let mut rng = rand::thread_rng();
    for i in 0..num_rounds {
        debug!("begin round {}", i);
        let msg_handle = get_random_handle(handles, &mut rng);
        let mut key = vec![0; DHT_KV_PADDING];
        let inc_val = u8::try_from(starting_val + i).unwrap();
        key.push(inc_val);
        let mut value = vec![0; DHT_KV_PADDING];
        value.push(inc_val);

        // put the key
        msg_handle
            .handle
            .put_record(&key, &value, STATIC_VER_0_1)
            .await
            .unwrap();

        // get the key from the other nodes
        for handle in handles {
            let result: Result<Vec<u8>, NetworkNodeHandleError> = handle
                .handle
                .get_record_timeout(&key, timeout, STATIC_VER_0_1)
                .await;
            match result {
                Err(e) => {
                    error!("DHT error {e:?} during GET");
                    std::process::exit(-1);
                }
                Ok(v) => {
                    assert_eq!(v, value);
                }
            }
        }
    }
}

/// runs `num_rounds` of message broadcast, incrementing the state of all nodes each broadcast
async fn run_gossip_rounds(
    handles: &[HandleWithState<CounterState>],
    num_rounds: usize,
    starting_state: CounterState,
    timeout: Duration,
) {
    let mut old_state = starting_state;
    for i in 0..num_rounds {
        info!("running gossip round {}", i);
        let new_state = old_state + 1;
        let msg = CounterMessage::IncrementCounter {
            from: old_state,
            to: new_state,
        };
        run_gossip_round(handles, msg, new_state, timeout)
            .await
            .unwrap();
        old_state = new_state;
    }
}

/// chooses a random handle from `handles`
/// increments its state by 1,
/// then has all other peers request its state
/// and update their state to the recv'ed state
#[allow(clippy::similar_names)]
async fn run_request_response_increment_all(
    handles: &[HandleWithState<CounterState>],
    timeout: Duration,
) {
    let mut rng = rand::thread_rng();
    let requestee_handle = get_random_handle(handles, &mut rng);
    requestee_handle.state.modify(|s| *s += 1).await;
    info!("RR REQUESTEE IS {:?}", requestee_handle.handle.peer_id());
    let mut futs = Vec::new();
    for handle in handles {
        if handle
            .handle
            .lookup_pid(requestee_handle.handle.peer_id())
            .await
            .is_err()
        {
            error!("ERROR LOOKING UP REQUESTEE ADDRS");
        }
        // NOTE uncomment if debugging
        // let _ = h.print_routing_table().await;
        // skip `requestee_handle`
        if handle.handle.peer_id() != requestee_handle.handle.peer_id() {
            let requester_handle = handle.clone();
            futs.push(run_request_response_increment(
                requester_handle,
                requestee_handle.clone(),
                timeout,
            ));
        }
    }

    // NOTE this was originally join_all
    // but this is simpler.
    let results = Arc::new(RwLock::new(vec![]));

    let len = futs.len();

    for _ in 0..futs.len() {
        let fut = futs.pop().unwrap();
        let results = results.clone();
        async_spawn(async move {
            let res = fut.await;
            results.write().await.push(res);
        });
    }
    loop {
        let l = results.read().await.iter().len();
        if l >= len {
            break;
        }
        info!("NUMBER OF RESULTS for increment all is: {}", l);
        async_sleep(Duration::from_secs(1)).await;
    }

    if results.read().await.iter().any(Result::is_err) {
        let nodes = handles
            .iter()
            .cloned()
            .map(|h| h.handle)
            .collect::<Vec<_>>();
        print_connections(nodes.as_slice()).await;
        let mut states = vec![];
        for handle in handles {
            states.push(handle.state.copied().await);
        }
        error!("states: {states:?}");
        std::process::exit(-1);
    }
}

/// simple case of direct message
#[cfg_attr(
    async_executor_impl = "tokio",
    tokio::test(flavor = "multi_thread", worker_threads = 2)
)]
#[cfg_attr(async_executor_impl = "async-std", async_std::test)]
#[instrument]
async fn test_coverage_request_response_one_round() {
    Box::pin(test_bed(
        run_request_response_one_round,
        counter_handle_network_event,
        TOTAL_NUM_PEERS_COVERAGE,
        NUM_OF_BOOTSTRAP_COVERAGE,
        TIMEOUT_COVERAGE,
    ))
    .await;
}

/// stress test of direct messsage
#[cfg_attr(
    async_executor_impl = "tokio",
    tokio::test(flavor = "multi_thread", worker_threads = 2)
)]
#[cfg_attr(async_executor_impl = "async-std", async_std::test)]
#[instrument]
async fn test_coverage_request_response_many_rounds() {
    Box::pin(test_bed(
        run_request_response_many_rounds,
        counter_handle_network_event,
        TOTAL_NUM_PEERS_COVERAGE,
        NUM_OF_BOOTSTRAP_COVERAGE,
        TIMEOUT_COVERAGE,
    ))
    .await;
}

/// stress test of broadcast + direct message
#[cfg_attr(
    async_executor_impl = "tokio",
    tokio::test(flavor = "multi_thread", worker_threads = 2)
)]
#[cfg_attr(async_executor_impl = "async-std", async_std::test)]
#[instrument]
async fn test_coverage_intersperse_many_rounds() {
    Box::pin(test_bed(
        run_intersperse_many_rounds,
        counter_handle_network_event,
        TOTAL_NUM_PEERS_COVERAGE,
        NUM_OF_BOOTSTRAP_COVERAGE,
        TIMEOUT_COVERAGE,
    ))
    .await;
}

/// stress teset that we can broadcast a message out and get counter increments
#[cfg_attr(
    async_executor_impl = "tokio",
    tokio::test(flavor = "multi_thread", worker_threads = 2)
)]
#[cfg_attr(async_executor_impl = "async-std", async_std::test)]
#[instrument]
async fn test_coverage_gossip_many_rounds() {
    Box::pin(test_bed(
        run_gossip_many_rounds,
        counter_handle_network_event,
        TOTAL_NUM_PEERS_COVERAGE,
        NUM_OF_BOOTSTRAP_COVERAGE,
        TIMEOUT_COVERAGE,
    ))
    .await;
}

/// simple case of broadcast message
#[cfg_attr(
    async_executor_impl = "tokio",
    tokio::test(flavor = "multi_thread", worker_threads = 2)
)]
#[cfg_attr(async_executor_impl = "async-std", async_std::test)]
#[instrument]
async fn test_coverage_gossip_one_round() {
    Box::pin(test_bed(
        run_gossip_one_round,
        counter_handle_network_event,
        TOTAL_NUM_PEERS_COVERAGE,
        NUM_OF_BOOTSTRAP_COVERAGE,
        TIMEOUT_COVERAGE,
    ))
    .await;
}

/// simple case of direct message
#[cfg_attr(
    async_executor_impl = "tokio",
    tokio::test(flavor = "multi_thread", worker_threads = 2)
)]
#[cfg_attr(async_executor_impl = "async-std", async_std::test)]
#[instrument]
#[ignore]
async fn test_stress_request_response_one_round() {
    Box::pin(test_bed(
        run_request_response_one_round,
        counter_handle_network_event,
        TOTAL_NUM_PEERS_STRESS,
        NUM_OF_BOOTSTRAP_STRESS,
        TIMEOUT_STRESS,
    ))
    .await;
}

/// stress test of direct messsage
#[cfg_attr(
    async_executor_impl = "tokio",
    tokio::test(flavor = "multi_thread", worker_threads = 2)
)]
#[cfg_attr(async_executor_impl = "async-std", async_std::test)]
#[instrument]
#[ignore]
async fn test_stress_request_response_many_rounds() {
    Box::pin(test_bed(
        run_request_response_many_rounds,
        counter_handle_network_event,
        TOTAL_NUM_PEERS_STRESS,
        NUM_OF_BOOTSTRAP_STRESS,
        TIMEOUT_STRESS,
    ))
    .await;
}

/// stress test of broadcast + direct message
#[cfg_attr(
    async_executor_impl = "tokio",
    tokio::test(flavor = "multi_thread", worker_threads = 2)
)]
#[cfg_attr(async_executor_impl = "async-std", async_std::test)]
#[instrument]
#[ignore]
async fn test_stress_intersperse_many_rounds() {
    Box::pin(test_bed(
        run_intersperse_many_rounds,
        counter_handle_network_event,
        TOTAL_NUM_PEERS_STRESS,
        NUM_OF_BOOTSTRAP_STRESS,
        TIMEOUT_STRESS,
    ))
    .await;
}

/// stress teset that we can broadcast a message out and get counter increments
#[cfg_attr(
    async_executor_impl = "tokio",
    tokio::test(flavor = "multi_thread", worker_threads = 2)
)]
#[cfg_attr(async_executor_impl = "async-std", async_std::test)]
#[instrument]
#[ignore]
async fn test_stress_gossip_many_rounds() {
    Box::pin(test_bed(
        run_gossip_many_rounds,
        counter_handle_network_event,
        TOTAL_NUM_PEERS_STRESS,
        NUM_OF_BOOTSTRAP_STRESS,
        TIMEOUT_STRESS,
    ))
    .await;
}

/// simple case of broadcast message
#[cfg_attr(
    async_executor_impl = "tokio",
    tokio::test(flavor = "multi_thread", worker_threads = 2)
)]
#[cfg_attr(async_executor_impl = "async-std", async_std::test)]
#[instrument]
#[ignore]
async fn test_stress_gossip_one_round() {
    Box::pin(test_bed(
        run_gossip_one_round,
        counter_handle_network_event,
        TOTAL_NUM_PEERS_STRESS,
        NUM_OF_BOOTSTRAP_STRESS,
        TIMEOUT_STRESS,
    ))
    .await;
}

/// simple case of one dht publish event
#[cfg_attr(
    async_executor_impl = "tokio",
    tokio::test(flavor = "multi_thread", worker_threads = 2)
)]
#[cfg_attr(async_executor_impl = "async-std", async_std::test)]
#[instrument]
#[ignore]
async fn test_stress_dht_one_round() {
    Box::pin(test_bed(
        run_dht_one_round,
        counter_handle_network_event,
        TOTAL_NUM_PEERS_STRESS,
        NUM_OF_BOOTSTRAP_STRESS,
        TIMEOUT_STRESS,
    ))
    .await;
}

/// many dht publishing events
#[cfg_attr(
    async_executor_impl = "tokio",
    tokio::test(flavor = "multi_thread", worker_threads = 2)
)]
#[cfg_attr(async_executor_impl = "async-std", async_std::test)]
#[instrument]
#[ignore]
async fn test_stress_dht_many_rounds() {
    Box::pin(test_bed(
        run_dht_many_rounds,
        counter_handle_network_event,
        TOTAL_NUM_PEERS_STRESS,
        NUM_OF_BOOTSTRAP_STRESS,
        TIMEOUT_STRESS,
    ))
    .await;
}

/// simple case of one dht publish event
#[cfg_attr(
    async_executor_impl = "tokio",
    tokio::test(flavor = "multi_thread", worker_threads = 2)
)]
#[cfg_attr(async_executor_impl = "async-std", async_std::test)]
#[instrument]
async fn test_coverage_dht_one_round() {
    Box::pin(test_bed(
        run_dht_one_round,
        counter_handle_network_event,
        TOTAL_NUM_PEERS_COVERAGE,
        NUM_OF_BOOTSTRAP_COVERAGE,
        TIMEOUT_COVERAGE,
    ))
    .await;
}

/// many dht publishing events
#[cfg_attr(
    async_executor_impl = "tokio",
    tokio::test(flavor = "multi_thread", worker_threads = 2)
)]
#[cfg_attr(async_executor_impl = "async-std", async_std::test)]
#[instrument]
async fn test_coverage_dht_many_rounds() {
    Box::pin(test_bed(
        run_dht_many_rounds,
        counter_handle_network_event,
        TOTAL_NUM_PEERS_COVERAGE,
        NUM_OF_BOOTSTRAP_COVERAGE,
        TIMEOUT_COVERAGE,
    ))
    .await;
}<|MERGE_RESOLUTION|>--- conflicted
+++ resolved
@@ -73,13 +73,8 @@
     use NetworkEvent::*;
     match event {
         IsBootstrapped => {}
-<<<<<<< HEAD
-        GossipMsg(m, _) | DirectResponse(m, _) => {
+        GossipMsg(m) | DirectResponse(m, _) => {
             if let Ok(msg) = Serializer::<0, 1>::deserialize::<CounterMessage>(&m) {
-=======
-        GossipMsg(m) | DirectResponse(m, _) => {
-            if let Ok(msg) = bincode_opts().deserialize::<CounterMessage>(&m) {
->>>>>>> 61fd956f
                 match msg {
                     // direct message only
                     MyCounterIs(c) => {
