--- conflicted
+++ resolved
@@ -6,11 +6,7 @@
 };
 use libp2p::request_response::{Event, Message, OutboundRequestId, ResponseChannel};
 use libp2p_identity::PeerId;
-<<<<<<< HEAD
-use tracing::{debug, error};
-=======
 use tracing::{debug, error, warn};
->>>>>>> abd896c3
 
 use super::exponential_backoff::ExponentialBackoff;
 use crate::network::{ClientRequest, NetworkEvent};
@@ -93,11 +89,7 @@
                     channel,
                     ..
                 } => {
-<<<<<<< HEAD
-                    debug!("recv-ed DIRECT REQUEST {:?}", msg);
-=======
                     debug!("Received direct request {:?}", msg);
->>>>>>> abd896c3
                     // receiver, not initiator.
                     // don't track. If we are disconnected, sender will reinitiate
                     Some(NetworkEvent::DirectRequest(msg, peer, channel))
@@ -108,11 +100,7 @@
                 } => {
                     // success, finished.
                     if let Some(req) = self.in_progress_rr.remove(&request_id) {
-<<<<<<< HEAD
-                        debug!("recv-ed DIRECT RESPONSE {:?}", msg);
-=======
                         debug!("Received direct response {:?}", msg);
->>>>>>> abd896c3
                         Some(NetworkEvent::DirectResponse(msg, req.peer_id))
                     } else {
                         warn!("Received response for unknown request id {:?}", request_id);
@@ -121,11 +109,7 @@
                 }
             },
             e @ Event::ResponseSent { .. } => {
-<<<<<<< HEAD
-                debug!(?e, " sending response");
-=======
                 debug!("Response sent {:?}", e);
->>>>>>> abd896c3
                 None
             }
         }
@@ -141,11 +125,7 @@
 
         req.retry_count -= 1;
 
-<<<<<<< HEAD
-        debug!("direct message request with id {:?}", request_id);
-=======
         debug!("Adding direct request {:?}", req);
->>>>>>> abd896c3
 
         self.in_progress_rr.insert(request_id, req);
     }
