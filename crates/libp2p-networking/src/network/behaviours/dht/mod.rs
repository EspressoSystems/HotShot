/// Task for doing bootstraps at a regular interval
pub mod bootstrap;
use std::{
    collections::{HashMap, HashSet, VecDeque},
    num::NonZeroUsize,
    time::Duration,
};

use async_compatibility_layer::{art, channel::UnboundedSender};
/// a local caching layer for the DHT key value pairs
use futures::{
    channel::{mpsc, oneshot::Sender},
    SinkExt,
};
use lazy_static::lazy_static;
use libp2p::kad::{store::RecordStore, Behaviour as KademliaBehaviour};
use libp2p::kad::{BootstrapError, Event as KademliaEvent};
use libp2p::{
    kad::{
        /* handler::KademliaHandlerIn, */ store::MemoryStore, BootstrapOk, GetClosestPeersOk,
        GetRecordOk, GetRecordResult, ProgressStep, PutRecordResult, QueryId, QueryResult, Record,
    },
    Multiaddr,
};
use libp2p_identity::PeerId;
use tracing::{error, info, warn};

/// the number of nodes required to get an answer from
/// in order to trust that the answer is correct when retrieving from the DHT
pub(crate) const NUM_REPLICATED_TO_TRUST: usize = 2;

lazy_static! {
    /// the maximum number of nodes to query in the DHT at any one time
    static ref MAX_DHT_QUERY_SIZE: NonZeroUsize = NonZeroUsize::new(50).unwrap();
}

use crate::network::{ClientRequest, NetworkEvent};

use super::exponential_backoff::ExponentialBackoff;

/// Behaviour wrapping libp2p's kademlia
/// included:
/// - publishing API
/// - Request API
/// - bootstrapping into the network
/// - peer discovery
#[derive(Debug)]
pub struct DHTBehaviour {
    /// in progress queries for nearby peers
    pub in_progress_get_closest_peers: HashMap<QueryId, Sender<()>>,
    /// List of in-progress get requests
    in_progress_get_record_queries: HashMap<QueryId, KadGetQuery>,
    /// List of in-progress put requests
    in_progress_put_record_queries: HashMap<QueryId, KadPutQuery>,
<<<<<<< HEAD
=======
    /// List of previously failed get requests
    queued_get_record_queries: VecDeque<KadGetQuery>,
    /// List of previously failed put requests
    queued_put_record_queries: VecDeque<KadPutQuery>,
    /// Kademlia behaviour
    pub kadem: KademliaBehaviour<MemoryStore>,
>>>>>>> 65b7860b
    /// State of bootstrapping
    pub bootstrap_state: Bootstrap,
    /// the peer id (useful only for debugging right now)
    pub peer_id: PeerId,
    /// replication factor
    pub replication_factor: NonZeroUsize,
    /// Sender to retry requests.
    retry_tx: Option<UnboundedSender<ClientRequest>>,
    /// Sender to the bootstrap task
    bootstrap_tx: Option<mpsc::Sender<bootstrap::InputEvent>>,
}

/// State of bootstrapping
#[derive(Debug, Clone)]
pub struct Bootstrap {
    /// State of bootstrap
    pub state: State,
    /// Retry timeout
    pub backoff: ExponentialBackoff,
}

/// State used for random walk and bootstrapping
#[derive(Copy, Clone, Debug, PartialEq, Eq)]
pub enum State {
    /// Not in progress
    NotStarted,
    /// In progress
    Started,
}

/// DHT event enum
#[derive(Copy, Clone, Debug, PartialEq, Eq)]
pub enum DHTEvent {
    /// Only event tracked currently is when we successfully bootstrap into the network
    IsBootstrapped,
}

impl DHTBehaviour {
    /// Give the handler a way to retry requests.
    pub fn set_retry(&mut self, tx: UnboundedSender<ClientRequest>) {
        self.retry_tx = Some(tx);
    }
    pub fn set_bootstrap_sender(&mut self, tx: mpsc::Sender<bootstrap::InputEvent>) {
        self.bootstrap_tx = Some(tx);
    }
    /// Create a new DHT behaviour
    #[must_use]
    pub fn new(pid: PeerId, replication_factor: NonZeroUsize) -> Self {
        // needed because otherwise we stay in client mode when testing locally
        // and don't publish keys stuff
        // e.g. dht just doesn't work. We'd need to add mdns and that doesn't seem worth it since
        // we won't have a local network
        // <https://github.com/libp2p/rust-libp2p/issues/4194>
        Self {
            peer_id: pid,
            in_progress_get_record_queries: HashMap::default(),
            in_progress_put_record_queries: HashMap::default(),
            bootstrap_state: Bootstrap {
                state: State::NotStarted,
                backoff: ExponentialBackoff::new(2, Duration::from_secs(1)),
            },
            in_progress_get_closest_peers: HashMap::default(),
            replication_factor,
            retry_tx: None,
            bootstrap_tx: None,
        }
    }

    /// print out the routing table to stderr
    pub fn print_routing_table(&mut self, kadem: &mut KademliaBehaviour<MemoryStore>) {
        let mut err = format!("KBUCKETS: PID: {:?}, ", self.peer_id);
        let v = kadem.kbuckets().collect::<Vec<_>>();
        for i in v {
            for j in i.iter() {
                let s = format!(
                    "node: key: {:?}, val {:?}, status: {:?}",
                    j.node.key, j.node.value, j.status
                );
                err.push_str(&s);
            }
        }
        error!("{:?}", err);
    }

    /// Get the replication factor for queries
    #[must_use]
    pub fn get_replication_factor(&self) -> NonZeroUsize {
        self.replication_factor
    }
    /// Publish a key/value to the kv store.
    /// Once replicated upon all nodes, the caller is notified over
    /// `chan`. If there is an error, a [`crate::network::error::DHTError`] is
    /// sent instead.
    pub fn put_record(&mut self, id: QueryId, query: KadPutQuery) {
        self.in_progress_put_record_queries.insert(id, query);
    }

    /// Retrieve a value for a key from the DHT.
    /// Value (serialized) is sent over `chan`, and if a value is not found,
    /// a [`crate::network::error::DHTError`] is sent instead.
    /// NOTE: noop if `retry_count` is 0
    pub fn get_record(
        &mut self,
        key: Vec<u8>,
        chan: Sender<Vec<u8>>,
        factor: NonZeroUsize,
        backoff: ExponentialBackoff,
        retry_count: u8,
        kad: &mut KademliaBehaviour<MemoryStore>,
    ) {
        // noop
        if retry_count == 0 {
            return;
        }

        // check cache before making the request
        if let Some(entry) = kad.store_mut().get(&key.clone().into()) {
            // exists in cache
            if chan.send(entry.value.clone()).is_err() {
                error!("Get DHT: channel closed before get record request result could be sent");
            }
        } else {
            tracing::debug!("DHT cache miss, key: {:?}", key);
            // doesn't exist in cache, actually propagate request
            let qid = kad.get_record(key.clone().into());
            let query = KadGetQuery {
                backoff,
                progress: DHTProgress::InProgress(qid),
                notify: chan,
                num_replicas: factor,
                key,
                retry_count: retry_count - 1,
                records: HashMap::default(),
            };
            self.in_progress_get_record_queries.insert(qid, query);
        }
    }

    /// Spawn a task which will retry the query after a backoff.
    fn retry_get(&self, mut query: KadGetQuery) {
        let Some(tx) = self.retry_tx.clone() else {
            return;
        };
        let req = ClientRequest::GetDHT {
            key: query.key,
            notify: query.notify,
            retry_count: query.retry_count,
        };
        let backoff = query.backoff.next_timeout(false);
        art::async_spawn(async move {
            art::async_sleep(backoff).await;
            let _ = tx.send(req).await;
        });
    }

    /// Spawn a task which will retry the query after a backoff.
    fn retry_put(&self, mut query: KadPutQuery) {
        let Some(tx) = self.retry_tx.clone() else {
            return;
        };
        let req = ClientRequest::PutDHT {
            key: query.key,
            value: query.value,
            notify: query.notify,
        };
        art::async_spawn(async move {
            art::async_sleep(query.backoff.next_timeout(false)).await;
            let _ = tx.send(req).await;
        });
    }

    /// update state based on recv-ed get query
    fn handle_get_query(
        &mut self,
        store: &mut MemoryStore,
        record_results: GetRecordResult,
        id: QueryId,
        mut last: bool,
    ) {
        let num = match self.in_progress_get_record_queries.get_mut(&id) {
            Some(query) => match record_results {
                Ok(results) => match results {
                    GetRecordOk::FoundRecord(record) => {
                        match query.records.entry(record.record.value) {
                            std::collections::hash_map::Entry::Occupied(mut o) => {
                                let num_entries = o.get_mut();
                                *num_entries += 1;
                                *num_entries
                            }
                            std::collections::hash_map::Entry::Vacant(v) => {
                                v.insert(1);
                                1
                            }
                        }
                    }
                    GetRecordOk::FinishedWithNoAdditionalRecord {
                        cache_candidates: _,
                    } => {
                        tracing::debug!("GetRecord Finished with No Additional Record");
                        last = true;
                        0
                    }
                },
                Err(err) => {
                    error!("GOT ERROR IN KAD QUERY {:?}", err);
                    0
                }
            },
            None => {
                // We already finished the query (or it's been cancelled). Do nothing and exit the
                // function.
                return;
            }
        };

        // if the query has completed and we need to retry
        // or if the query has enough replicas to return to the client
        // trigger retry or completion logic
        if num >= NUM_REPLICATED_TO_TRUST || last {
            if let Some(KadGetQuery {
                backoff,
                progress,
                notify,
                num_replicas,
                key,
                retry_count,
                records,
            }) = self.in_progress_get_record_queries.remove(&id)
            {
                // if channel has been dropped, cancel request
                if notify.is_canceled() {
                    return;
                }

                // NOTE case where multiple nodes agree on different
                // values is not handled because it can't be hit.
                // We optimistically choose whichever record returns the most trusted entries first

                // iterate through the records and find an value that has enough replicas
                // to trust the value
                if let Some((r, _)) = records
                    .into_iter()
                    .find(|(_, v)| *v >= NUM_REPLICATED_TO_TRUST)
                {
                    let record = Record {
                        key: key.into(),
                        value: r.clone(),
                        publisher: None,
                        expires: None,
                    };
                    let _ = store.put(record);
                    // return value
                    if notify.send(r).is_err() {
                        error!("Get DHT: channel closed before get record request result could be sent");
                    }
                }
                // disagreement => query more nodes
                else {
                    // there is some internal disagreement or not enough nodes returned
                    // Initiate new query that hits more replicas
                    if retry_count > 0 {
                        let new_retry_count = retry_count - 1;
                        error!("Get DHT: Internal disagreement for get dht request {:?}! requerying with more nodes. {:?} retries left", progress, new_retry_count);
                        let new_factor = NonZeroUsize::max(
                            NonZeroUsize::new(num_replicas.get() + 1).unwrap_or(num_replicas),
                            *MAX_DHT_QUERY_SIZE,
                        );
                        self.retry_get(KadGetQuery {
                            backoff,
                            progress: DHTProgress::NotStarted,
                            notify,
                            num_replicas: new_factor,
                            key,
                            retry_count: new_retry_count,
                            records: HashMap::default(),
                        });
                    }
                    error!("Get DHT: Internal disagreement for get dht request {:?}! Giving up because out of retries. ", progress);
                }
            }
        }
    }

    /// Update state based on put query
    fn handle_put_query(&mut self, record_results: PutRecordResult, id: QueryId) {
        if let Some(mut query) = self.in_progress_put_record_queries.remove(&id) {
            // dropped so we handle further
            if query.notify.is_canceled() {
                return;
            }

            match record_results {
                Ok(_) => {
                    if query.notify.send(()).is_err() {
                        warn!("Put DHT: client channel closed before put record request could be sent");
                    }
                }
                Err(e) => {
                    query.progress = DHTProgress::NotStarted;
                    query.backoff.start_next(false);

                    error!(
                        "Put DHT: error performing put: {:?}. Retrying on pid {:?}.",
                        e, self.peer_id
                    );
                    // push back onto the queue
                    self.retry_put(query);
                }
            }
        } else {
            warn!("Put DHT: completed DHT query that is no longer tracked.");
        }
    }

    /// Send that the bootsrap suceeded
    fn finsish_bootstrap(&mut self) {
        if let Some(mut tx) = self.bootstrap_tx.clone() {
            art::async_spawn(
                async move { tx.send(bootstrap::InputEvent::BootstrapFinished).await },
            );
        }
    }
    #[allow(clippy::too_many_lines)]
    /// handle a DHT event
    pub fn dht_handle_event(
        &mut self,
        event: KademliaEvent,
        store: &mut MemoryStore,
    ) -> Option<NetworkEvent> {
        match event {
            KademliaEvent::OutboundQueryProgressed {
                result: QueryResult::PutRecord(record_results),
                id,
                step: ProgressStep { last, .. },
                ..
            } => {
                error!("Mad progress on put {}", id);
                if last {
                    self.handle_put_query(record_results, id);
                }
            }
            KademliaEvent::OutboundQueryProgressed {
                result: QueryResult::GetClosestPeers(r),
                id: query_id,
                stats,
                step: ProgressStep { last: true, .. },
                ..
            } => match r {
                Ok(GetClosestPeersOk { key, peers }) => {
                    if let Some(chan) = self.in_progress_get_closest_peers.remove(&query_id) {
                        if chan.send(()).is_err() {
                            warn!("DHT: finished query but client no longer interested");
                        };
                    };
                    info!(
                        "peer {:?} successfully completed get closest peers for {:?} with peers {:?}",
                        self.peer_id, key, peers
                    );
                }
                Err(e) => {
                    if let Some(chan) = self.in_progress_get_closest_peers.remove(&query_id) {
                        let _: Result<_, _> = chan.send(());
                    };
                    warn!(
                        "peer {:?} failed to get closest peers with {:?} and stats {:?}",
                        self.peer_id, e, stats
                    );
                }
            },
            KademliaEvent::OutboundQueryProgressed {
                result: QueryResult::GetRecord(record_results),
                id,
                step: ProgressStep { last, .. },
                ..
            } => {
                self.handle_get_query(store, record_results, id, last);
            }
            KademliaEvent::OutboundQueryProgressed {
                result:
                    QueryResult::Bootstrap(Ok(BootstrapOk {
                        peer: _,
                        num_remaining,
                    })),
                step: ProgressStep { last: true, .. },
                ..
            } => {
                if num_remaining == 0 {
                    info!("Finished bootstrap for peer {:?}", self.peer_id);
<<<<<<< HEAD
                    self.finsish_bootstrap();
=======
                    self.bootstrap_state.state = State::NotStarted;
                    self.event_queue.push(DHTEvent::IsBootstrapped);
                    // After initial bootstrap succeeds do it every 2 minutes to maintain routing.
                    self.bootstrap_state.backoff =
                        ExponentialBackoff::new(1, Duration::from_secs(120));
                    self.bootstrap_state.backoff.start_next(true);
>>>>>>> 65b7860b
                } else {
                    warn!(
                        "Bootstrap in progress: num remaining nodes to ping {:?}",
                        num_remaining
                    );
                }
                return Some(NetworkEvent::IsBootstrapped);
            }
            KademliaEvent::OutboundQueryProgressed {
                result: QueryResult::Bootstrap(Err(e)),
                ..
            } => {
                let BootstrapError::Timeout { num_remaining, .. } = e;
                if num_remaining.is_none() {
                    error!(
                        "Peer {:?} failed bootstrap with error {:?}. This should not happen and means all bootstrap nodes are down or were evicted from our local DHT.",
                        self.peer_id, e,
                    );
                }
                self.finsish_bootstrap();
            }
            KademliaEvent::RoutablePeer { peer, address: _ } => {
                info!("on peer {:?} found routable peer {:?}", self.peer_id, peer);
            }
            KademliaEvent::PendingRoutablePeer { peer, address: _ } => {
                info!(
                    "on peer {:?} have pending routable peer {:?}",
                    self.peer_id, peer
                );
            }
            KademliaEvent::UnroutablePeer { peer } => {
                info!("on peer {:?} have unroutable peer {:?}", self.peer_id, peer);
            }
            KademliaEvent::InboundRequest { request: _r } => {}
            KademliaEvent::RoutingUpdated {
                peer: _,
                is_new_peer: _,
                addresses: _,
                bucket_range: _,
                old_peer: _,
            } => {
                info!("Routing table update");
            }
            e @ KademliaEvent::OutboundQueryProgressed { .. } => {
                info!("Not handling dht event {:?}", e);
            }
            e => {
                error!("UNHANDLED NEW SWARM VARIANT: {e:?}");
            }
        }
        None
    }
}

/// Metadata holder for get query
#[derive(Debug)]
pub(crate) struct KadGetQuery {
    /// Exponential retry backoff
    pub(crate) backoff: ExponentialBackoff,
    /// progress through DHT query
    pub(crate) progress: DHTProgress,
    /// notify client of result
    pub(crate) notify: Sender<Vec<u8>>,
    /// number of replicas required to replicate over
    pub(crate) num_replicas: NonZeroUsize,
    /// the key to look up
    pub(crate) key: Vec<u8>,
    /// the number of remaining retries before giving up
    pub(crate) retry_count: u8,
    /// already received records
    pub(crate) records: HashMap<Vec<u8>, usize>,
}

/// Metadata holder for get query
#[derive(Debug)]
pub struct KadPutQuery {
    /// Exponential retry backoff
    pub(crate) backoff: ExponentialBackoff,
    /// progress through DHT query
    pub(crate) progress: DHTProgress,
    /// notify client of result
    pub(crate) notify: Sender<()>,
    /// the key to put
    pub(crate) key: Vec<u8>,
    /// the value to put
    pub(crate) value: Vec<u8>,
}

/// represents progress through DHT
#[derive(Debug, Clone, Eq, Hash, PartialEq)]
pub enum DHTProgress {
    /// The query has been started
    InProgress(QueryId),
    /// The query has not been started
    NotStarted,
<<<<<<< HEAD
=======
}

// Diagnostics:
// 1. use of deprecated associated function `libp2p::libp2p_swarm::NetworkBehaviour::inject_event`: Implement `NetworkBehaviour::on_connection_handler_event` instead. The default implementation of this `inject_*` method delegates to it.

impl NetworkBehaviour for DHTBehaviour {
    type ConnectionHandler =
        <KademliaBehaviour<MemoryStore> as NetworkBehaviour>::ConnectionHandler;

    type ToSwarm = DHTEvent;

    fn poll(
        &mut self,
        cx: &mut std::task::Context<'_>,
    ) -> Poll<ToSwarm<DHTEvent, THandlerInEvent<Self>>> {
        if matches!(self.bootstrap_state.state, State::NotStarted)
            && self.bootstrap_state.backoff.is_expired()
            && self.begin_bootstrap
        {
            match self.kadem.bootstrap() {
                Ok(_) => {
                    self.bootstrap_state.state = State::Started;
                    info!("Starting bootstrap");
                }
                Err(e) => {
                    warn!(
                        "peer id {:?} FAILED TO START BOOTSTRAP {:?} adding peers {:?}",
                        self.peer_id, e, self.bootstrap_nodes
                    );
                    for (peer, addrs) in self.bootstrap_nodes.clone() {
                        for addr in addrs {
                            self.kadem.add_address(&peer, addr);
                        }
                    }
                }
            }
        }

        // retry put/gets if they are ready
        for _i in 0..self.queued_get_record_queries.len() {
            let Some(req) = self.queued_get_record_queries.pop_front() else {
                continue;
            };
            if req.backoff.is_expired() {
                self.get_record(
                    req.key,
                    req.notify,
                    req.num_replicas,
                    req.backoff,
                    req.retry_count,
                );
            } else {
                self.queued_get_record_queries.push_back(req);
            }
        }

        for _i in 0..self.queued_put_record_queries.len() {
            let Some(req) = self.queued_put_record_queries.pop_front() else {
                continue;
            };
            if req.backoff.is_expired() {
                self.put_record(req);
            } else {
                self.queued_put_record_queries.push_back(req);
            }
        }

        // poll behaviour which is a passthrough and call inject event
        while let Poll::Ready(ready) = NetworkBehaviour::poll(&mut self.kadem, cx) {
            match ready {
                ToSwarm::GenerateEvent(e) => {
                    self.dht_handle_event(e);
                }
                ToSwarm::Dial { opts } => {
                    return Poll::Ready(ToSwarm::Dial { opts });
                }
                ToSwarm::NotifyHandler {
                    peer_id,
                    handler,
                    event,
                } => {
                    return Poll::Ready(ToSwarm::NotifyHandler {
                        peer_id,
                        handler,
                        event,
                    });
                }
                ToSwarm::CloseConnection {
                    peer_id,
                    connection,
                } => {
                    return Poll::Ready(ToSwarm::CloseConnection {
                        peer_id,
                        connection,
                    });
                }
                ToSwarm::ListenOn { opts } => {
                    return Poll::Ready(ToSwarm::ListenOn { opts });
                }
                ToSwarm::RemoveListener { id } => {
                    return Poll::Ready(ToSwarm::RemoveListener { id });
                }
                ToSwarm::NewExternalAddrCandidate(c) => {
                    return Poll::Ready(ToSwarm::NewExternalAddrCandidate(c));
                }
                ToSwarm::ExternalAddrConfirmed(c) => {
                    return Poll::Ready(ToSwarm::ExternalAddrConfirmed(c));
                }
                ToSwarm::ExternalAddrExpired(c) => {
                    return Poll::Ready(ToSwarm::ExternalAddrExpired(c));
                }
                e => {
                    error!("UNHANDLED NEW SWARM VARIANT: {e:?}");
                }
            }
        }
        if !self.event_queue.is_empty() {
            return Poll::Ready(ToSwarm::GenerateEvent(self.event_queue.remove(0)));
        }
        Poll::Pending
    }

    fn on_swarm_event(&mut self, event: libp2p::swarm::derive_prelude::FromSwarm<'_>) {
        self.kadem.on_swarm_event(event);
    }

    fn on_connection_handler_event(
        &mut self,
        peer_id: PeerId,
        connection_id: libp2p::swarm::derive_prelude::ConnectionId,
        event: THandlerOutEvent<Self>,
    ) {
        self.kadem
            .on_connection_handler_event(peer_id, connection_id, event);
    }

    fn handle_pending_inbound_connection(
        &mut self,
        connection_id: libp2p::swarm::ConnectionId,
        local_addr: &Multiaddr,
        remote_addr: &Multiaddr,
    ) -> Result<(), libp2p::swarm::ConnectionDenied> {
        self.kadem
            .handle_pending_inbound_connection(connection_id, local_addr, remote_addr)
    }

    fn handle_established_inbound_connection(
        &mut self,
        connection_id: libp2p::swarm::ConnectionId,
        peer: PeerId,
        local_addr: &Multiaddr,
        remote_addr: &Multiaddr,
    ) -> Result<libp2p::swarm::THandler<Self>, libp2p::swarm::ConnectionDenied> {
        self.kadem.handle_established_inbound_connection(
            connection_id,
            peer,
            local_addr,
            remote_addr,
        )
    }

    fn handle_pending_outbound_connection(
        &mut self,
        connection_id: libp2p::swarm::ConnectionId,
        maybe_peer: Option<PeerId>,
        addresses: &[Multiaddr],
        effective_role: libp2p::core::Endpoint,
    ) -> Result<Vec<Multiaddr>, libp2p::swarm::ConnectionDenied> {
        self.kadem.handle_pending_outbound_connection(
            connection_id,
            maybe_peer,
            addresses,
            effective_role,
        )
    }

    fn handle_established_outbound_connection(
        &mut self,
        connection_id: libp2p::swarm::ConnectionId,
        peer: PeerId,
        addr: &Multiaddr,
        role_override: libp2p::core::Endpoint,
    ) -> Result<libp2p::swarm::THandler<Self>, libp2p::swarm::ConnectionDenied> {
        self.kadem
            .handle_established_outbound_connection(connection_id, peer, addr, role_override)
    }
>>>>>>> 65b7860b
}<|MERGE_RESOLUTION|>--- conflicted
+++ resolved
@@ -1,7 +1,7 @@
 /// Task for doing bootstraps at a regular interval
 pub mod bootstrap;
 use std::{
-    collections::{HashMap, HashSet, VecDeque},
+    collections::HashMap,
     num::NonZeroUsize,
     time::Duration,
 };
@@ -15,13 +15,10 @@
 use lazy_static::lazy_static;
 use libp2p::kad::{store::RecordStore, Behaviour as KademliaBehaviour};
 use libp2p::kad::{BootstrapError, Event as KademliaEvent};
-use libp2p::{
-    kad::{
+use libp2p::kad::{
         /* handler::KademliaHandlerIn, */ store::MemoryStore, BootstrapOk, GetClosestPeersOk,
         GetRecordOk, GetRecordResult, ProgressStep, PutRecordResult, QueryId, QueryResult, Record,
-    },
-    Multiaddr,
-};
+    };
 use libp2p_identity::PeerId;
 use tracing::{error, info, warn};
 
@@ -52,15 +49,6 @@
     in_progress_get_record_queries: HashMap<QueryId, KadGetQuery>,
     /// List of in-progress put requests
     in_progress_put_record_queries: HashMap<QueryId, KadPutQuery>,
-<<<<<<< HEAD
-=======
-    /// List of previously failed get requests
-    queued_get_record_queries: VecDeque<KadGetQuery>,
-    /// List of previously failed put requests
-    queued_put_record_queries: VecDeque<KadPutQuery>,
-    /// Kademlia behaviour
-    pub kadem: KademliaBehaviour<MemoryStore>,
->>>>>>> 65b7860b
     /// State of bootstrapping
     pub bootstrap_state: Bootstrap,
     /// the peer id (useful only for debugging right now)
@@ -449,16 +437,7 @@
             } => {
                 if num_remaining == 0 {
                     info!("Finished bootstrap for peer {:?}", self.peer_id);
-<<<<<<< HEAD
                     self.finsish_bootstrap();
-=======
-                    self.bootstrap_state.state = State::NotStarted;
-                    self.event_queue.push(DHTEvent::IsBootstrapped);
-                    // After initial bootstrap succeeds do it every 2 minutes to maintain routing.
-                    self.bootstrap_state.backoff =
-                        ExponentialBackoff::new(1, Duration::from_secs(120));
-                    self.bootstrap_state.backoff.start_next(true);
->>>>>>> 65b7860b
                 } else {
                     warn!(
                         "Bootstrap in progress: num remaining nodes to ping {:?}",
@@ -554,193 +533,4 @@
     InProgress(QueryId),
     /// The query has not been started
     NotStarted,
-<<<<<<< HEAD
-=======
-}
-
-// Diagnostics:
-// 1. use of deprecated associated function `libp2p::libp2p_swarm::NetworkBehaviour::inject_event`: Implement `NetworkBehaviour::on_connection_handler_event` instead. The default implementation of this `inject_*` method delegates to it.
-
-impl NetworkBehaviour for DHTBehaviour {
-    type ConnectionHandler =
-        <KademliaBehaviour<MemoryStore> as NetworkBehaviour>::ConnectionHandler;
-
-    type ToSwarm = DHTEvent;
-
-    fn poll(
-        &mut self,
-        cx: &mut std::task::Context<'_>,
-    ) -> Poll<ToSwarm<DHTEvent, THandlerInEvent<Self>>> {
-        if matches!(self.bootstrap_state.state, State::NotStarted)
-            && self.bootstrap_state.backoff.is_expired()
-            && self.begin_bootstrap
-        {
-            match self.kadem.bootstrap() {
-                Ok(_) => {
-                    self.bootstrap_state.state = State::Started;
-                    info!("Starting bootstrap");
-                }
-                Err(e) => {
-                    warn!(
-                        "peer id {:?} FAILED TO START BOOTSTRAP {:?} adding peers {:?}",
-                        self.peer_id, e, self.bootstrap_nodes
-                    );
-                    for (peer, addrs) in self.bootstrap_nodes.clone() {
-                        for addr in addrs {
-                            self.kadem.add_address(&peer, addr);
-                        }
-                    }
-                }
-            }
-        }
-
-        // retry put/gets if they are ready
-        for _i in 0..self.queued_get_record_queries.len() {
-            let Some(req) = self.queued_get_record_queries.pop_front() else {
-                continue;
-            };
-            if req.backoff.is_expired() {
-                self.get_record(
-                    req.key,
-                    req.notify,
-                    req.num_replicas,
-                    req.backoff,
-                    req.retry_count,
-                );
-            } else {
-                self.queued_get_record_queries.push_back(req);
-            }
-        }
-
-        for _i in 0..self.queued_put_record_queries.len() {
-            let Some(req) = self.queued_put_record_queries.pop_front() else {
-                continue;
-            };
-            if req.backoff.is_expired() {
-                self.put_record(req);
-            } else {
-                self.queued_put_record_queries.push_back(req);
-            }
-        }
-
-        // poll behaviour which is a passthrough and call inject event
-        while let Poll::Ready(ready) = NetworkBehaviour::poll(&mut self.kadem, cx) {
-            match ready {
-                ToSwarm::GenerateEvent(e) => {
-                    self.dht_handle_event(e);
-                }
-                ToSwarm::Dial { opts } => {
-                    return Poll::Ready(ToSwarm::Dial { opts });
-                }
-                ToSwarm::NotifyHandler {
-                    peer_id,
-                    handler,
-                    event,
-                } => {
-                    return Poll::Ready(ToSwarm::NotifyHandler {
-                        peer_id,
-                        handler,
-                        event,
-                    });
-                }
-                ToSwarm::CloseConnection {
-                    peer_id,
-                    connection,
-                } => {
-                    return Poll::Ready(ToSwarm::CloseConnection {
-                        peer_id,
-                        connection,
-                    });
-                }
-                ToSwarm::ListenOn { opts } => {
-                    return Poll::Ready(ToSwarm::ListenOn { opts });
-                }
-                ToSwarm::RemoveListener { id } => {
-                    return Poll::Ready(ToSwarm::RemoveListener { id });
-                }
-                ToSwarm::NewExternalAddrCandidate(c) => {
-                    return Poll::Ready(ToSwarm::NewExternalAddrCandidate(c));
-                }
-                ToSwarm::ExternalAddrConfirmed(c) => {
-                    return Poll::Ready(ToSwarm::ExternalAddrConfirmed(c));
-                }
-                ToSwarm::ExternalAddrExpired(c) => {
-                    return Poll::Ready(ToSwarm::ExternalAddrExpired(c));
-                }
-                e => {
-                    error!("UNHANDLED NEW SWARM VARIANT: {e:?}");
-                }
-            }
-        }
-        if !self.event_queue.is_empty() {
-            return Poll::Ready(ToSwarm::GenerateEvent(self.event_queue.remove(0)));
-        }
-        Poll::Pending
-    }
-
-    fn on_swarm_event(&mut self, event: libp2p::swarm::derive_prelude::FromSwarm<'_>) {
-        self.kadem.on_swarm_event(event);
-    }
-
-    fn on_connection_handler_event(
-        &mut self,
-        peer_id: PeerId,
-        connection_id: libp2p::swarm::derive_prelude::ConnectionId,
-        event: THandlerOutEvent<Self>,
-    ) {
-        self.kadem
-            .on_connection_handler_event(peer_id, connection_id, event);
-    }
-
-    fn handle_pending_inbound_connection(
-        &mut self,
-        connection_id: libp2p::swarm::ConnectionId,
-        local_addr: &Multiaddr,
-        remote_addr: &Multiaddr,
-    ) -> Result<(), libp2p::swarm::ConnectionDenied> {
-        self.kadem
-            .handle_pending_inbound_connection(connection_id, local_addr, remote_addr)
-    }
-
-    fn handle_established_inbound_connection(
-        &mut self,
-        connection_id: libp2p::swarm::ConnectionId,
-        peer: PeerId,
-        local_addr: &Multiaddr,
-        remote_addr: &Multiaddr,
-    ) -> Result<libp2p::swarm::THandler<Self>, libp2p::swarm::ConnectionDenied> {
-        self.kadem.handle_established_inbound_connection(
-            connection_id,
-            peer,
-            local_addr,
-            remote_addr,
-        )
-    }
-
-    fn handle_pending_outbound_connection(
-        &mut self,
-        connection_id: libp2p::swarm::ConnectionId,
-        maybe_peer: Option<PeerId>,
-        addresses: &[Multiaddr],
-        effective_role: libp2p::core::Endpoint,
-    ) -> Result<Vec<Multiaddr>, libp2p::swarm::ConnectionDenied> {
-        self.kadem.handle_pending_outbound_connection(
-            connection_id,
-            maybe_peer,
-            addresses,
-            effective_role,
-        )
-    }
-
-    fn handle_established_outbound_connection(
-        &mut self,
-        connection_id: libp2p::swarm::ConnectionId,
-        peer: PeerId,
-        addr: &Multiaddr,
-        role_override: libp2p::core::Endpoint,
-    ) -> Result<libp2p::swarm::THandler<Self>, libp2p::swarm::ConnectionDenied> {
-        self.kadem
-            .handle_established_outbound_connection(connection_id, peer, addr, role_override)
-    }
->>>>>>> 65b7860b
 }