--- conflicted
+++ resolved
@@ -9,10 +9,8 @@
     channel::{Receiver, SendError, UnboundedReceiver, UnboundedRecvError, UnboundedSender},
 };
 use bincode::Options;
-<<<<<<< HEAD
 use futures::channel::oneshot;
-=======
->>>>>>> ddfaf0d1
+
 use hotshot_utils::bincode::bincode_opts;
 use libp2p::{
     request_response::{OutboundRequestId, ResponseChannel},
@@ -106,15 +104,9 @@
         receiver: recv_chan,
         recv_kill: None,
     };
-<<<<<<< HEAD
 
     info!("LISTEN ADDRESS IS {:?}", listen_addr);
 
-=======
-
-    info!("LISTEN ADDRESS IS {:?}", listen_addr);
-
->>>>>>> ddfaf0d1
     let handle = NetworkNodeHandle {
         network_config: config,
         send_network: send_chan,
