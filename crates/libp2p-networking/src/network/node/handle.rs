use crate::network::{
    behaviours::request_response::{Request, Response},
    error::{CancelledRequestSnafu, DHTError},
    gen_multiaddr, ClientRequest, NetworkError, NetworkEvent, NetworkNode, NetworkNodeConfig,
    NetworkNodeConfigBuilderError,
};
use async_compatibility_layer::{
    art::{async_sleep, async_timeout, future::to},
    channel::{Receiver, SendError, UnboundedReceiver, UnboundedRecvError, UnboundedSender},
};
<<<<<<< HEAD
=======
use bincode::Options;
use futures::channel::oneshot;

use hotshot_utils::bincode::bincode_opts;
>>>>>>> 21ead0ae
use libp2p::{request_response::ResponseChannel, Multiaddr};
use libp2p_identity::PeerId;
use serde::{Deserialize, Serialize};
use snafu::{ResultExt, Snafu};
use std::{
    collections::HashSet,
    fmt::Debug,
    time::{Duration, Instant},
};
use tracing::{debug, info, instrument};
use versioned_binary_serialization::{version::StaticVersion, BinarySerializer, Serializer};

/// A handle containing:
/// - A reference to the state
/// - Controls for the swarm
#[derive(Debug, Clone)]
pub struct NetworkNodeHandle {
    /// network configuration
    network_config: NetworkNodeConfig,

    /// send an action to the networkbehaviour
    send_network: UnboundedSender<ClientRequest>,

    /// the local address we're listening on
    listen_addr: Multiaddr,

    /// the peer id of the networkbehaviour
    peer_id: PeerId,

    /// human readable id
    id: usize,
}

/// internal network node receiver
#[derive(Debug)]
pub struct NetworkNodeReceiver {
    /// the receiver
    receiver: UnboundedReceiver<NetworkEvent>,

    ///kill switch
    recv_kill: Option<Receiver<()>>,
}

impl NetworkNodeReceiver {
    /// recv a network event
    /// # Errors
    /// Errors if the receiver channel is closed
    pub async fn recv(&self) -> Result<NetworkEvent, NetworkNodeHandleError> {
        self.receiver.recv().await.context(ReceiverEndedSnafu)
    }
    /// Add a kill switch to the receiver
    pub fn set_kill_switch(&mut self, kill_switch: Receiver<()>) {
        self.recv_kill = Some(kill_switch);
    }

    /// Take the kill switch to allow killing the receiver task
    pub fn take_kill_switch(&mut self) -> Option<Receiver<()>> {
        self.recv_kill.take()
    }
}

/// Spawn a network node task task and return the handle and the receiver for it
/// # Errors
/// Errors if spawning the task fails
pub async fn spawn_network_node(
    config: NetworkNodeConfig,
    id: usize,
) -> Result<(NetworkNodeReceiver, NetworkNodeHandle), NetworkNodeHandleError> {
    let mut network = NetworkNode::new(config.clone())
        .await
        .context(NetworkSnafu)?;
    // randomly assigned port
    let listen_addr = config
        .bound_addr
        .clone()
        .unwrap_or_else(|| gen_multiaddr(0));
    let peer_id = network.peer_id();
    let listen_addr = network
        .start_listen(listen_addr)
        .await
        .context(NetworkSnafu)?;
    // pin here to force the future onto the heap since it can be large
    // in the case of flume
    let (send_chan, recv_chan) = Box::pin(network.spawn_listeners())
        .await
        .context(NetworkSnafu)?;
    let receiver = NetworkNodeReceiver {
        receiver: recv_chan,
        recv_kill: None,
    };

    info!("LISTEN ADDRESS IS {:?}", listen_addr);

    let handle = NetworkNodeHandle {
        network_config: config,
        send_network: send_chan,
        listen_addr,
        peer_id,
        id,
    };
    Ok((receiver, handle))
}

impl NetworkNodeHandle {
    /// Cleanly shuts down a swarm node
    /// This is done by sending a message to
    /// the swarm itself to spin down
    #[instrument]
    pub async fn shutdown(&self) -> Result<(), NetworkNodeHandleError> {
        self.send_request(ClientRequest::Shutdown).await?;
        Ok(())
    }
    /// Notify the network to begin the bootstrap process
    /// # Errors
    /// If unable to send via `send_network`. This should only happen
    /// if the network is shut down.
    pub async fn begin_bootstrap(&self) -> Result<(), NetworkNodeHandleError> {
        let req = ClientRequest::BeginBootstrap;
        self.send_request(req).await
    }

    /// Get a reference to the network node handle's listen addr.
    #[must_use]
    pub fn listen_addr(&self) -> Multiaddr {
        self.listen_addr.clone()
    }

    /// Print out the routing table used by kademlia
    /// NOTE: only for debugging purposes currently
    /// # Errors
    /// if the client has stopped listening for a response
    pub async fn print_routing_table(&self) -> Result<(), NetworkNodeHandleError> {
        let (s, r) = futures::channel::oneshot::channel();
        let req = ClientRequest::GetRoutingTable(s);
        self.send_request(req).await?;
        r.await.map_err(|_| NetworkNodeHandleError::RecvError)
    }
    /// Wait until at least `num_peers` have connected, or until `timeout` time has passed.
    ///
    /// # Errors
    ///
    /// Will return any networking error encountered, or `ConnectTimeout` if the `timeout` has elapsed.
    pub async fn wait_to_connect(
        &self,
        num_peers: usize,
        node_id: usize,
        timeout: Duration,
    ) -> Result<(), NetworkNodeHandleError> {
        let start = Instant::now();
        self.begin_bootstrap().await?;
        let mut connected_ok = false;
        while !connected_ok {
            if start.elapsed() >= timeout {
                return Err(NetworkNodeHandleError::ConnectTimeout);
            }
            async_sleep(Duration::from_secs(1)).await;
            let num_connected = self.num_connected().await?;
            info!(
                "WAITING TO CONNECT, connected to {} / {} peers ON NODE {}",
                num_connected, num_peers, node_id
            );
            connected_ok = num_connected >= num_peers;
        }
        Ok(())
    }

    /// Request another peer for some data we want.  Returns the id of the request
    ///
    /// # Errors
    ///
    /// Will retrun a networking error if the channel closes before the result
    /// can be sent back
    pub async fn request_data(
        &self,
        request: &impl Serialize,
        peer: PeerId,
    ) -> Result<Option<Response>, NetworkNodeHandleError> {
        let (tx, rx) = oneshot::channel();
        let serialized_msg = bincode_opts()
            .serialize(request)
            .context(SerializationSnafu)?;
        let req = ClientRequest::DataRequest {
            request: Request(serialized_msg),
            peer,
            chan: tx,
        };

        self.send_request(req).await?;

        rx.await.map_err(|_| NetworkNodeHandleError::RecvError)
    }

    /// Send a response to a request with the response channel
    /// # Errors
    /// Will error if the client request channel is closed, or serialization fails.
    pub async fn respond_data(
        &self,
        response: &impl Serialize,
        chan: ResponseChannel<Response>,
    ) -> Result<(), NetworkNodeHandleError> {
        let serialized_msg = bincode_opts()
            .serialize(response)
            .context(SerializationSnafu)?;
        let req = ClientRequest::DataResponse {
            response: Response(serialized_msg),
            chan,
        };
        self.send_request(req).await
    }

    /// Look up a peer's addresses in kademlia
    /// NOTE: this should always be called before any `request_response` is initiated
    /// # Errors
    /// if the client has stopped listening for a response
    pub async fn lookup_pid(&self, peer_id: PeerId) -> Result<(), NetworkNodeHandleError> {
        let (s, r) = futures::channel::oneshot::channel();
        let req = ClientRequest::LookupPeer(peer_id, s);
        self.send_request(req).await?;
        r.await.map_err(|_| NetworkNodeHandleError::RecvError)
    }

    /// Looks up a node's `PeerId` and attempts to validate routing
    /// # Errors
    /// if the peer was unable to be looked up (did not provide a response, DNE)
    pub async fn lookup_node<
        V: for<'a> Deserialize<'a> + Serialize,
        const MAJOR: u16,
        const MINOR: u16,
    >(
        &self,
        key: V,
        dht_timeout: Duration,
        bind_version: StaticVersion<MAJOR, MINOR>,
    ) -> Result<PeerId, NetworkNodeHandleError> {
        // get record (from DHT)
        let pid = self
            .get_record_timeout::<PeerId, MAJOR, MINOR>(&key, dht_timeout, bind_version)
            .await?;

        // pid lookup for routing
        // self.lookup_pid(pid).await?;

        Ok(pid)
    }

    /// Insert a record into the kademlia DHT
    /// # Errors
    /// - Will return [`NetworkNodeHandleError::DHTError`] when encountering an error putting to DHT
    /// - Will return [`NetworkNodeHandleError::SerializationError`] when unable to serialize the key or value
    pub async fn put_record<const MAJOR: u16, const MINOR: u16>(
        &self,
        key: &impl Serialize,
        value: &impl Serialize,
        _: StaticVersion<MAJOR, MINOR>,
    ) -> Result<(), NetworkNodeHandleError> {
        let (s, r) = futures::channel::oneshot::channel();
        let req = ClientRequest::PutDHT {
            key: Serializer::<MAJOR, MINOR>::serialize(key).context(SerializationSnafu)?,
            value: Serializer::<MAJOR, MINOR>::serialize(value).context(SerializationSnafu)?,
            notify: s,
        };

        self.send_request(req).await?;

        r.await.context(CancelledRequestSnafu).context(DHTSnafu)
    }

    /// Receive a record from the kademlia DHT if it exists.
    /// Must be replicated on at least 2 nodes
    /// # Errors
    /// - Will return [`NetworkNodeHandleError::DHTError`] when encountering an error putting to DHT
    /// - Will return [`NetworkNodeHandleError::SerializationError`] when unable to serialize the key
    /// - Will return [`NetworkNodeHandleError::DeserializationError`] when unable to deserialize the returned value
    pub async fn get_record<V: for<'a> Deserialize<'a>, const MAJOR: u16, const MINOR: u16>(
        &self,
        key: &impl Serialize,
        retry_count: u8,
        _: StaticVersion<MAJOR, MINOR>,
    ) -> Result<V, NetworkNodeHandleError> {
        let (s, r) = futures::channel::oneshot::channel();
        let req = ClientRequest::GetDHT {
            key: Serializer::<MAJOR, MINOR>::serialize(key).context(SerializationSnafu)?,
            notify: s,
            retry_count,
        };
        self.send_request(req).await?;

        match r.await.context(CancelledRequestSnafu) {
            Ok(result) => {
                Serializer::<MAJOR, MINOR>::deserialize(&result).context(DeserializationSnafu)
            }
            Err(e) => Err(e).context(DHTSnafu),
        }
    }

    /// Get a record from the kademlia DHT with a timeout
    /// # Errors
    /// - Will return [`NetworkNodeHandleError::DHTError`] when encountering an error putting to DHT
    /// - Will return [`NetworkNodeHandleError::TimeoutError`] when times out
    /// - Will return [`NetworkNodeHandleError::SerializationError`] when unable to serialize the key
    /// - Will return [`NetworkNodeHandleError::DeserializationError`] when unable to deserialize the returned value
    pub async fn get_record_timeout<
        V: for<'a> Deserialize<'a>,
        const MAJOR: u16,
        const MINOR: u16,
    >(
        &self,
        key: &impl Serialize,
        timeout: Duration,
        bind_version: StaticVersion<MAJOR, MINOR>,
    ) -> Result<V, NetworkNodeHandleError> {
        let result = async_timeout(timeout, self.get_record(key, 3, bind_version)).await;
        match result {
            Err(e) => Err(e).context(TimeoutSnafu),
            Ok(r) => r,
        }
    }

    /// Insert a record into the kademlia DHT with a timeout
    /// # Errors
    /// - Will return [`NetworkNodeHandleError::DHTError`] when encountering an error putting to DHT
    /// - Will return [`NetworkNodeHandleError::TimeoutError`] when times out
    /// - Will return [`NetworkNodeHandleError::SerializationError`] when unable to serialize the key or value
    /// - Will return [`NetworkNodeHandleError::SendError`] when underlying `NetworkNode` has been killed
    pub async fn put_record_timeout<const MAJOR: u16, const MINOR: u16>(
        &self,
        key: &impl Serialize,
        value: &impl Serialize,
        timeout: Duration,
        bind_version: StaticVersion<MAJOR, MINOR>,
    ) -> Result<(), NetworkNodeHandleError> {
        let result = async_timeout(timeout, self.put_record(key, value, bind_version)).await;
        match result {
            Err(e) => Err(e).context(TimeoutSnafu),
            Ok(r) => r,
        }
    }

    /// Subscribe to a topic
    /// # Errors
    /// - Will return [`NetworkNodeHandleError::SendError`] when underlying `NetworkNode` has been killed
    pub async fn subscribe(&self, topic: String) -> Result<(), NetworkNodeHandleError> {
        let (s, r) = futures::channel::oneshot::channel();
        let req = ClientRequest::Subscribe(topic, Some(s));
        self.send_request(req).await?;
        r.await.map_err(|_| NetworkNodeHandleError::RecvError)
    }

    /// Unsubscribe from a topic
    /// # Errors
    /// - Will return [`NetworkNodeHandleError::SendError`] when underlying `NetworkNode` has been killed
    pub async fn unsubscribe(&self, topic: String) -> Result<(), NetworkNodeHandleError> {
        let (s, r) = futures::channel::oneshot::channel();
        let req = ClientRequest::Unsubscribe(topic, Some(s));
        self.send_request(req).await?;
        r.await.map_err(|_| NetworkNodeHandleError::RecvError)
    }

    /// Ignore `peers` when pruning
    /// e.g. maintain their connection
    /// # Errors
    /// - Will return [`NetworkNodeHandleError::SendError`] when underlying `NetworkNode` has been killed
    pub async fn ignore_peers(&self, peers: Vec<PeerId>) -> Result<(), NetworkNodeHandleError> {
        let req = ClientRequest::IgnorePeers(peers);
        self.send_request(req).await
    }

    /// Make a direct request to `peer_id` containing `msg`
    /// # Errors
    /// - Will return [`NetworkNodeHandleError::SendError`] when underlying `NetworkNode` has been killed
    /// - Will return [`NetworkNodeHandleError::SerializationError`] when unable to serialize `msg`
    pub async fn direct_request<const MAJOR: u16, const MINOR: u16>(
        &self,
        pid: PeerId,
        msg: &impl Serialize,
        _: StaticVersion<MAJOR, MINOR>,
    ) -> Result<(), NetworkNodeHandleError> {
        let serialized_msg =
            Serializer::<MAJOR, MINOR>::serialize(msg).context(SerializationSnafu)?;
        self.direct_request_no_serialize(pid, serialized_msg).await
    }

    /// Make a direct request to `peer_id` containing `msg` without serializing
    /// # Errors
    /// - Will return [`NetworkNodeHandleError::SendError`] when underlying `NetworkNode` has been killed
    /// - Will return [`NetworkNodeHandleError::SerializationError`] when unable to serialize `msg`
    pub async fn direct_request_no_serialize(
        &self,
        pid: PeerId,
        contents: Vec<u8>,
    ) -> Result<(), NetworkNodeHandleError> {
        let req = ClientRequest::DirectRequest {
            pid,
            contents,
            retry_count: 1,
        };
        self.send_request(req).await
    }

    /// Reply with `msg` to a request over `chan`
    /// # Errors
    /// - Will return [`NetworkNodeHandleError::SendError`] when underlying `NetworkNode` has been killed
    /// - Will return [`NetworkNodeHandleError::SerializationError`] when unable to serialize `msg`
    pub async fn direct_response<const MAJOR: u16, const MINOR: u16>(
        &self,
        chan: ResponseChannel<Vec<u8>>,
        msg: &impl Serialize,
        _: StaticVersion<MAJOR, MINOR>,
    ) -> Result<(), NetworkNodeHandleError> {
        let serialized_msg =
            Serializer::<MAJOR, MINOR>::serialize(msg).context(SerializationSnafu)?;
        let req = ClientRequest::DirectResponse(chan, serialized_msg);
        self.send_request(req).await
    }

    /// Forcefully disconnect from a peer
    /// # Errors
    /// If the channel is closed somehow
    /// Shouldnt' happen.
    /// # Panics
    /// If channel errors out
    /// shouldn't happen.
    pub async fn prune_peer(&self, pid: PeerId) -> Result<(), NetworkNodeHandleError> {
        let req = ClientRequest::Prune(pid);
        self.send_request(req).await
    }

    /// Gossip a message to peers
    /// # Errors
    /// - Will return [`NetworkNodeHandleError::SendError`] when underlying `NetworkNode` has been killed
    /// - Will return [`NetworkNodeHandleError::SerializationError`] when unable to serialize `msg`
    pub async fn gossip<const MAJOR: u16, const MINOR: u16>(
        &self,
        topic: String,
        msg: &impl Serialize,
        _: StaticVersion<MAJOR, MINOR>,
    ) -> Result<(), NetworkNodeHandleError> {
        let serialized_msg =
            Serializer::<MAJOR, MINOR>::serialize(msg).context(SerializationSnafu)?;
        self.gossip_no_serialize(topic, serialized_msg).await
    }

    /// Gossip a message to peers without serializing
    /// # Errors
    /// - Will return [`NetworkNodeHandleError::SendError`] when underlying `NetworkNode` has been killed
    /// - Will return [`NetworkNodeHandleError::SerializationError`] when unable to serialize `msg`
    pub async fn gossip_no_serialize(
        &self,
        topic: String,
        msg: Vec<u8>,
    ) -> Result<(), NetworkNodeHandleError> {
        let req = ClientRequest::GossipMsg(topic, msg);
        self.send_request(req).await
    }

    /// Tell libp2p about known network nodes
    /// # Errors
    /// - Will return [`NetworkNodeHandleError::SendError`] when underlying `NetworkNode` has been killed
    pub async fn add_known_peers(
        &self,
        known_peers: Vec<(Option<PeerId>, Multiaddr)>,
    ) -> Result<(), NetworkNodeHandleError> {
        info!("ADDING KNOWN PEERS TO {:?}", self.peer_id);
        let req = ClientRequest::AddKnownPeers(known_peers);
        self.send_request(req).await
    }

    /// Send a client request to the network
    ///
    /// # Errors
    /// - Will return [`NetworkNodeHandleError::SendError`] when underlying `NetworkNode` has been killed
    async fn send_request(&self, req: ClientRequest) -> Result<(), NetworkNodeHandleError> {
        debug!("peerid {:?}\t\tsending message {:?}", self.peer_id, req);
        self.send_network
            .send(req)
            .await
            .map_err(|_| NetworkNodeHandleError::SendError)?;
        Ok(())
    }

    /// Returns number of peers this node is connected to
    /// # Errors
    /// If the channel is closed somehow
    /// Shouldnt' happen.
    /// # Panics
    /// If channel errors out
    /// shouldn't happen.
    pub async fn num_connected(&self) -> Result<usize, NetworkNodeHandleError> {
        let (s, r) = futures::channel::oneshot::channel();
        let req = ClientRequest::GetConnectedPeerNum(s);
        self.send_request(req).await?;
        Ok(r.await.unwrap())
    }

    /// return hashset of PIDs this node is connected to
    /// # Errors
    /// If the channel is closed somehow
    /// Shouldnt' happen.
    /// # Panics
    /// If channel errors out
    /// shouldn't happen.
    pub async fn connected_pids(&self) -> Result<HashSet<PeerId>, NetworkNodeHandleError> {
        let (s, r) = futures::channel::oneshot::channel();
        let req = ClientRequest::GetConnectedPeers(s);
        self.send_request(req).await?;
        Ok(r.await.unwrap())
    }

    /// Get a reference to the network node handle's id.
    #[must_use]
    pub fn id(&self) -> usize {
        self.id
    }

    /// Get a reference to the network node handle's peer id.
    #[must_use]
    pub fn peer_id(&self) -> PeerId {
        self.peer_id
    }

    /// Return a reference to the network config
    #[must_use]
    pub fn config(&self) -> &NetworkNodeConfig {
        &self.network_config
    }
}

/// Error wrapper type for interacting with swarm handle
#[derive(Debug, Snafu)]
#[snafu(visibility(pub))]
pub enum NetworkNodeHandleError {
    /// Error generating network
    NetworkError {
        /// source of error
        source: NetworkError,
    },
    /// Failure to serialize a message
    SerializationError {
        /// source of error
        source: anyhow::Error,
    },
    /// Failure to deserialize a message
    DeserializationError {
        /// source of error
        source: anyhow::Error,
    },
    /// Error sending request to network
    SendError,
    /// Error receiving message from network
    RecvError,
    /// Error building Node config
    NodeConfigError {
        /// source of error
        source: NetworkNodeConfigBuilderError,
    },
    /// Error waiting for connections
    TimeoutError {
        /// source of error
        source: to::TimeoutError,
    },
    /// Could not connect to the network in time
    ConnectTimeout,
    /// Error in the kademlia DHT
    DHTError {
        /// source of error
        source: DHTError,
    },
    /// The inner [`NetworkNode`] has already been killed
    CantKillTwice {
        /// dummy source
        source: SendError<()>,
    },
    /// The network node has been killed
    Killed,
    /// The receiver was unable to receive a new message
    ReceiverEnded {
        /// source of error
        source: UnboundedRecvError,
    },
    /// no known topic matches the hashset of keys
    NoSuchTopic,
}

/// Re-exports of the snafu errors that [`NetworkNodeHandleError`] can throw
pub mod network_node_handle_error {
    pub use super::{
        NetworkSnafu, NodeConfigSnafu, RecvSnafu, SendSnafu, SerializationSnafu, TimeoutSnafu,
    };
}<|MERGE_RESOLUTION|>--- conflicted
+++ resolved
@@ -8,13 +8,8 @@
     art::{async_sleep, async_timeout, future::to},
     channel::{Receiver, SendError, UnboundedReceiver, UnboundedRecvError, UnboundedSender},
 };
-<<<<<<< HEAD
-=======
-use bincode::Options;
 use futures::channel::oneshot;
 
-use hotshot_utils::bincode::bincode_opts;
->>>>>>> 21ead0ae
 use libp2p::{request_response::ResponseChannel, Multiaddr};
 use libp2p_identity::PeerId;
 use serde::{Deserialize, Serialize};
@@ -187,15 +182,15 @@
     ///
     /// Will retrun a networking error if the channel closes before the result
     /// can be sent back
-    pub async fn request_data(
+    pub async fn request_data<const MAJOR: u16, const MINOR: u16>(
         &self,
         request: &impl Serialize,
         peer: PeerId,
+        _: StaticVersion<MAJOR, MINOR>,
     ) -> Result<Option<Response>, NetworkNodeHandleError> {
         let (tx, rx) = oneshot::channel();
-        let serialized_msg = bincode_opts()
-            .serialize(request)
-            .context(SerializationSnafu)?;
+        let serialized_msg =
+            Serializer::<MAJOR, MINOR>::serialize(request).context(SerializationSnafu)?;
         let req = ClientRequest::DataRequest {
             request: Request(serialized_msg),
             peer,
@@ -210,14 +205,14 @@
     /// Send a response to a request with the response channel
     /// # Errors
     /// Will error if the client request channel is closed, or serialization fails.
-    pub async fn respond_data(
+    pub async fn respond_data<const MAJOR: u16, const MINOR: u16>(
         &self,
         response: &impl Serialize,
         chan: ResponseChannel<Response>,
-    ) -> Result<(), NetworkNodeHandleError> {
-        let serialized_msg = bincode_opts()
-            .serialize(response)
-            .context(SerializationSnafu)?;
+        _: StaticVersion<MAJOR, MINOR>,
+    ) -> Result<(), NetworkNodeHandleError> {
+        let serialized_msg =
+            Serializer::<MAJOR, MINOR>::serialize(response).context(SerializationSnafu)?;
         let req = ClientRequest::DataResponse {
             response: Response(serialized_msg),
             chan,
