--- conflicted
+++ resolved
@@ -5,16 +5,8 @@
 use async_compatibility_layer::{
     art::{async_sleep, async_spawn, async_timeout, future::to, stream},
     async_primitives::subscribable_mutex::SubscribableMutex,
-    channel::{
-<<<<<<< HEAD
-        bounded, Receiver, SendError, Sender, UnboundedReceiver, UnboundedRecvError,
-=======
-        oneshot, OneShotReceiver, OneShotSender, SendError, UnboundedReceiver, UnboundedRecvError,
->>>>>>> 51d4f146
-        UnboundedSender,
-    },
+    channel::{Receiver, SendError, UnboundedReceiver, UnboundedRecvError, UnboundedSender},
 };
-use async_lock::Mutex;
 use bincode::Options;
 use futures::{stream::FuturesOrdered, Future, FutureExt};
 use hotshot_utils::bincode::bincode_opts;
@@ -52,14 +44,6 @@
 
     /// human readable id
     id: usize,
-
-<<<<<<< HEAD
-    /// A list of webui listeners that are listening for changes on this node
-    webui_listeners: Arc<Mutex<Vec<Sender<()>>>>,
-=======
-    /// network node receiver
-    receiver: NetworkNodeReceiver,
->>>>>>> 51d4f146
 }
 
 /// internal network node receiver
@@ -113,41 +97,7 @@
         recv_kill: None,
     };
 
-<<<<<<< HEAD
     info!("LISTEN ADDRESS IS {:?}", listen_addr);
-=======
-        let peer_id = network.peer_id();
-        let listen_addr = network
-            .start_listen(listen_addr)
-            .await
-            .context(NetworkSnafu)?;
-        info!("LISTEN ADDRESS IS {:?}", listen_addr);
-        // pin here to force the future onto the heap since it can be large
-        // in the case of flume
-        let (send_chan, recv_chan) = Box::pin(network.spawn_listeners())
-            .await
-            .context(NetworkSnafu)?;
-        let (kill_switch, recv_kill) = oneshot();
-
-        let kill_switch = Mutex::new(Some(kill_switch));
-        let recv_kill = Mutex::new(Some(recv_kill));
-        Ok(NetworkNodeHandle {
-            network_config: config,
-            state: std::sync::Arc::default(),
-            send_network: send_chan,
-            listen_addr,
-            peer_id,
-            id,
-            receiver: NetworkNodeReceiver {
-                kill_switch,
-                killed: AtomicBool::new(false),
-                receiver: Mutex::new(recv_chan),
-                recv_kill,
-                receiver_spawned: AtomicBool::new(false),
-            },
-        })
-    }
->>>>>>> 51d4f146
 
     let handle = NetworkNodeHandle {
         network_config: config,
@@ -156,7 +106,6 @@
         listen_addr,
         peer_id,
         id,
-        webui_listeners: Arc::default(),
     };
     Ok((receiver, handle))
 }
@@ -168,7 +117,6 @@
     ///
     /// Will panic if a handler is already spawned
     #[allow(clippy::unused_async)]
-<<<<<<< HEAD
     // // Tokio and async_std disagree how this function should be linted
     // #[allow(clippy::ignored_unit_patterns)]
 
@@ -177,9 +125,6 @@
         mut receiver: NetworkNodeReceiver,
         cb: F,
     ) -> impl Future
-=======
-    pub async fn spawn_handler<F, RET>(self: &Arc<Self>, cb: F) -> impl Future
->>>>>>> 51d4f146
     where
         F: Fn(NetworkEvent, Arc<NetworkNodeHandle<S>>) -> RET + Sync + Send + 'static,
         RET: Future<Output = Result<(), NetworkNodeHandleError>> + Send + 'static,
@@ -601,20 +546,6 @@
         self.state.modify(cb).await;
     }
 
-<<<<<<< HEAD
-    /// Register a webui listener
-    pub async fn register_webui_listener(&self) -> Receiver<()> {
-        let (sender, receiver) = bounded(100);
-        let mut lock = self.webui_listeners.lock().await;
-        lock.push(sender);
-        receiver
-=======
-    /// Returns `true` if the network state is killed
-    pub fn is_killed(&self) -> bool {
-        self.receiver.killed.load(Ordering::Relaxed)
->>>>>>> 51d4f146
-    }
-
     /// Call `wait_timeout_until` on the state's [`SubscribableMutex`]
     /// # Errors
     /// Will throw a [`NetworkNodeHandleError::TimeoutError`] error upon timeout
