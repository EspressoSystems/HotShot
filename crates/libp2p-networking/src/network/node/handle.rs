--- conflicted
+++ resolved
@@ -1,14 +1,10 @@
-<<<<<<< HEAD
-use std::{collections::HashSet, fmt::Debug, marker::PhantomData, time::Duration};
-=======
 // Copyright (c) 2021-2024 Espresso Systems (espressosys.com)
 // This file is part of the HotShot repository.
 
 // You should have received a copy of the MIT License
 // along with the HotShot repository. If not, see <https://mit-license.org/>.
 
-use std::{collections::HashSet, fmt::Debug, time::Duration};
->>>>>>> 80208077
+use std::{collections::HashSet, fmt::Debug, marker::PhantomData, time::Duration};
 
 use async_compatibility_layer::{
     art::{async_sleep, async_timeout, future::to},
@@ -89,17 +85,10 @@
 /// # Errors
 /// Errors if spawning the task fails
 pub async fn spawn_network_node<K: SignatureKey + 'static>(
-<<<<<<< HEAD
-    config: NetworkNodeConfig,
-    id: usize,
-) -> Result<(NetworkNodeReceiver, NetworkNodeHandle<K>), NetworkNodeHandleError> {
-    let mut network: NetworkNode<K> = NetworkNode::new(config.clone())
-=======
     config: NetworkNodeConfig<K>,
     id: usize,
 ) -> Result<(NetworkNodeReceiver, NetworkNodeHandle<K>), NetworkNodeHandleError> {
     let mut network = NetworkNode::new(config.clone())
->>>>>>> 80208077
         .await
         .context(NetworkSnafu)?;
     // randomly assigned port
