--- conflicted
+++ resolved
@@ -34,8 +34,8 @@
 use libp2p_identity::PeerId;
 use rand::seq::IteratorRandom;
 use serde::{Deserialize, Serialize};
-use std::{collections::HashSet, fmt::Debug, str::FromStr, sync::Arc, time::Duration};
-use tracing::{info, instrument};
+use std::{collections::HashSet, fmt::Debug, str::FromStr, sync::Arc};
+use tracing::instrument;
 
 #[cfg(async_executor_impl = "async-std")]
 use libp2p::dns::async_std::Transport as DnsTransport;
@@ -229,26 +229,6 @@
         .boxed())
 }
 
-<<<<<<< HEAD
-=======
-/// a single node, connects them to each other
-/// and waits for connections to propagate to all nodes.
-#[instrument]
-pub async fn spin_up_swarm<S: Debug + Default>(
-    timeout_len: Duration,
-    known_nodes: Vec<(Option<PeerId>, Multiaddr)>,
-    config: NetworkNodeConfig,
-    idx: usize,
-    handle: &Arc<NetworkNodeHandle<S>>,
-) -> Result<(), NetworkNodeHandleError> {
-    info!("known_nodes{:?}", known_nodes);
-    handle.add_known_peers(known_nodes).await?;
-    handle.subscribe("global".to_string()).await?;
-
-    Ok(())
-}
-
->>>>>>> 3c80a342
 /// Given a slice of handles assumed to be larger than 0,
 /// chooses one
 /// # Panics
