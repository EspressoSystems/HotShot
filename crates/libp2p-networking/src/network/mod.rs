--- conflicted
+++ resolved
@@ -17,19 +17,12 @@
     },
 };
 
-<<<<<<< HEAD
-use self::behaviours::{dht::DHTEvent, direct_message::DMEvent};
-use futures::channel::oneshot::Sender;
-=======
 use self::behaviours::{
     dht::DHTEvent,
     direct_message::DMEvent,
     request_response::{Request, Response},
 };
-use bincode::Options;
 use futures::channel::oneshot::{self, Sender};
-use hotshot_utils::bincode::bincode_opts;
->>>>>>> 21ead0ae
 use libp2p::{
     build_multiaddr,
     core::{muxing::StreamMuxerBox, transport::Boxed},
