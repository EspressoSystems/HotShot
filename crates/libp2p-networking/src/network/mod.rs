/// networking behaviours wrapping libp2p's behaviours
pub mod behaviours;
/// defines the swarm and network definition (internal)
mod def;
/// libp2p network errors
pub mod error;
/// functionality of a libp2p network node
mod node;

use std::{collections::HashSet, fmt::Debug, str::FromStr};

<<<<<<< HEAD
use self::behaviours::request_response::{Request, Response};
=======
>>>>>>> d1d33713
use futures::channel::oneshot::{self, Sender};
#[cfg(async_executor_impl = "async-std")]
use libp2p::dns::async_std::Transport as DnsTransport;
#[cfg(async_executor_impl = "tokio")]
use libp2p::dns::tokio::Transport as DnsTransport;
use libp2p::{
    build_multiaddr,
    core::{muxing::StreamMuxerBox, transport::Boxed},
    gossipsub::Event as GossipEvent,
    identify::Event as IdentifyEvent,
    identity::Keypair,
    quic,
    request_response::ResponseChannel,
    Multiaddr, Transport,
};
use libp2p_identity::PeerId;
#[cfg(async_executor_impl = "async-std")]
use quic::async_std::Transport as QuicTransport;
#[cfg(async_executor_impl = "tokio")]
use quic::tokio::Transport as QuicTransport;
use serde::{Deserialize, Serialize};
use tracing::instrument;

use self::behaviours::{
    dht::DHTEvent,
    request_response::{Request, Response},
};
pub use self::{
    def::NetworkDef,
    error::NetworkError,
    node::{
        network_node_handle_error, spawn_network_node, MeshParams, NetworkNode, NetworkNodeConfig,
        NetworkNodeConfigBuilder, NetworkNodeConfigBuilderError, NetworkNodeHandle,
        NetworkNodeHandleError, NetworkNodeReceiver,
    },
};
#[cfg(not(any(async_executor_impl = "async-std", async_executor_impl = "tokio")))]
compile_error! {"Either config option \"async-std\" or \"tokio\" must be enabled for this crate."}

/// this is mostly to estimate how many network connections
/// a node should allow
#[derive(Debug, Copy, Clone, PartialEq, Eq, Deserialize, Serialize)]
pub enum NetworkNodeType {
    /// bootstrap node accepts all connections
    Bootstrap,
    /// regular node has a limit to the
    /// number of connections to accept
    Regular,
    /// conductor node is never pruned
    Conductor,
}

impl FromStr for NetworkNodeType {
    type Err = String;

    fn from_str(input: &str) -> Result<NetworkNodeType, Self::Err> {
        match input {
            "Conductor" => Ok(NetworkNodeType::Conductor),
            "Regular" => Ok(NetworkNodeType::Regular),
            "Bootstrap" => Ok(NetworkNodeType::Bootstrap),
            _ => Err(
                "Couldn't parse node type. Must be one of Conductor, Bootstrap, Regular"
                    .to_string(),
            ),
        }
    }
}

impl Default for NetworkNodeType {
    fn default() -> Self {
        Self::Bootstrap
    }
}

/// Actions to send from the client to the swarm
#[derive(Debug)]
pub enum ClientRequest {
    /// Start the bootstrap process to kademlia
    BeginBootstrap,
    /// kill the swarm
    Shutdown,
    /// broadcast a serialized message
    GossipMsg(String, Vec<u8>),
    /// subscribe to a topic
    Subscribe(String, Option<Sender<()>>),
    /// unsubscribe from a topic
    Unsubscribe(String, Option<Sender<()>>),
    /// client request to send a direct serialized message
    DirectRequest {
        /// peer id
        pid: PeerId,
        /// msg contents
        contents: Vec<u8>,
        /// number of retries
        retry_count: u8,
    },
    /// client request to send a direct reply to a message
    DirectResponse(ResponseChannel<Vec<u8>>, Vec<u8>),
    /// request for data from another peer
    DataRequest {
        /// request sent on wire
        request: Request,
        /// Peer to try sending the request to
        peer: PeerId,
        /// Send back request ID to client
        chan: oneshot::Sender<Option<Response>>,
    },
    /// Respond with some data to another peer
    DataResponse {
        /// Data
        response: Response,
        /// Send back channel
        chan: ResponseChannel<Response>,
    },
    /// prune a peer
    Prune(PeerId),
    /// add vec of known peers or addresses
    AddKnownPeers(Vec<(PeerId, Multiaddr)>),
    /// Ignore peers. Only here for debugging purposes.
    /// Allows us to have nodes that are never pruned
    IgnorePeers(Vec<PeerId>),
    /// Put(Key, Value) into DHT
    /// relay success back on channel
    PutDHT {
        /// Key to publish under
        key: Vec<u8>,
        /// Value to publish under
        value: Vec<u8>,
        /// Channel to notify caller of result of publishing
        notify: Sender<()>,
    },
    /// Get(Key, Chan)
    GetDHT {
        /// Key to search for
        key: Vec<u8>,
        /// Channel to notify caller of value (or failure to find value)
        notify: Sender<Vec<u8>>,
        /// number of retries to make
        retry_count: u8,
    },
    /// Request the number of connected peers
    GetConnectedPeerNum(Sender<usize>),
    /// Request the set of connected peers
    GetConnectedPeers(Sender<HashSet<PeerId>>),
    /// Print the routing  table to stderr, debugging only
    GetRoutingTable(Sender<()>),
    /// Get address of peer
    LookupPeer(PeerId, Sender<()>),
}

/// events generated by the swarm that we wish
/// to relay to the client
#[derive(Debug)]
pub enum NetworkEvent {
    /// Recv-ed a broadcast
    GossipMsg(Vec<u8>),
    /// Recv-ed a direct message from a node
    DirectRequest(Vec<u8>, PeerId, ResponseChannel<Vec<u8>>),
    /// Recv-ed a direct response from a node (that hopefully was initiated by this node)
    DirectResponse(Vec<u8>, PeerId),
    /// A peer is asking us for data
    ResponseRequested(Request, ResponseChannel<Response>),
    /// Report that kademlia has successfully bootstrapped into the network
    IsBootstrapped,
}

#[derive(Debug)]
/// internal representation of the network events
/// only used for event processing before relaying to client
pub enum NetworkEventInternal {
    /// a DHT event
    DHTEvent(libp2p::kad::Event),
    /// a identify event. Is boxed because this event is much larger than the other ones so we want
    /// to store it on the heap.
    IdentifyEvent(Box<IdentifyEvent>),
    /// a gossip  event
    GossipEvent(Box<GossipEvent>),
    /// a direct message event
    DMEvent(libp2p::request_response::Event<Vec<u8>, Vec<u8>>),
    /// a request response event
    RequestResponseEvent(libp2p::request_response::Event<Request, Response>),
    /// a autonat event
    AutonatEvent(libp2p::autonat::Event),
}

/// Bind all interfaces on port `port`
/// NOTE we may want something more general in the fture.
#[must_use]
pub fn gen_multiaddr(port: u16) -> Multiaddr {
    build_multiaddr!(Ip4([0, 0, 0, 0]), Udp(port), QuicV1)
}

/// `BoxedTransport` is a type alias for a boxed tuple containing a `PeerId` and a `StreamMuxerBox`.
///
/// This type is used to represent a transport in the libp2p network framework. The `PeerId` is a unique identifier for each peer in the network, and the `StreamMuxerBox` is a type of multiplexer that can handle multiple substreams over a single connection.
type BoxedTransport = Boxed<(PeerId, StreamMuxerBox)>;

/// Generate authenticated transport
/// # Errors
/// could not sign the quic key with `identity`
#[instrument(skip(identity))]
pub async fn gen_transport(identity: Keypair) -> Result<BoxedTransport, NetworkError> {
    let quic_transport = {
        let mut config = quic::Config::new(&identity);
        config.handshake_timeout = std::time::Duration::from_secs(20);
        QuicTransport::new(config)
    };

    let dns_quic = {
        #[cfg(async_executor_impl = "async-std")]
        {
            DnsTransport::system(quic_transport).await
        }

        #[cfg(async_executor_impl = "tokio")]
        {
            DnsTransport::system(quic_transport)
        }
    }
    .map_err(|e| NetworkError::TransportLaunch { source: e })?;

    Ok(dns_quic
        .map(|(peer_id, connection), _| (peer_id, StreamMuxerBox::new(connection)))
        .boxed())
}<|MERGE_RESOLUTION|>--- conflicted
+++ resolved
@@ -9,10 +9,6 @@
 
 use std::{collections::HashSet, fmt::Debug, str::FromStr};
 
-<<<<<<< HEAD
-use self::behaviours::request_response::{Request, Response};
-=======
->>>>>>> d1d33713
 use futures::channel::oneshot::{self, Sender};
 #[cfg(async_executor_impl = "async-std")]
 use libp2p::dns::async_std::Transport as DnsTransport;
@@ -36,10 +32,7 @@
 use serde::{Deserialize, Serialize};
 use tracing::instrument;
 
-use self::behaviours::{
-    dht::DHTEvent,
-    request_response::{Request, Response},
-};
+use self::behaviours::request_response::{Request, Response};
 pub use self::{
     def::NetworkDef,
     error::NetworkError,
