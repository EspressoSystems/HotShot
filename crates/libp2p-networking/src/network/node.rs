/// configuration for the libp2p network (e.g. how it should be built)
mod config;

/// libp2p network handle
/// allows for control over the libp2p network
mod handle;

use std::{
    collections::{HashMap, HashSet},
    iter,
    num::{NonZeroU32, NonZeroUsize},
    time::Duration,
};

use async_compatibility_layer::{
    art::async_spawn,
    channel::{unbounded, UnboundedReceiver, UnboundedRecvError, UnboundedSender},
};
use futures::{channel::mpsc, select, FutureExt, SinkExt, StreamExt};
use hotshot_types::constants::KAD_DEFAULT_REPUB_INTERVAL_SEC;
use libp2p::{
    autonat,
    core::transport::ListenerId,
    gossipsub::{
        Behaviour as Gossipsub, ConfigBuilder as GossipsubConfigBuilder, Event as GossipEvent,
        Message as GossipsubMessage, MessageAuthenticity, MessageId, Topic, ValidationMode,
    },
    identify::{
        Behaviour as IdentifyBehaviour, Config as IdentifyConfig, Event as IdentifyEvent,
        Info as IdentifyInfo,
    },
    identity::Keypair,
    kad::{store::MemoryStore, Behaviour, Config, Mode, Record},
    request_response::{
        Behaviour as RequestResponse, Config as RequestResponseConfig, ProtocolSupport,
    },
    swarm::SwarmEvent,
    Multiaddr, StreamProtocol, Swarm, SwarmBuilder,
};
use libp2p_identity::PeerId;
use rand::{prelude::SliceRandom, thread_rng};
use snafu::ResultExt;
use tracing::{debug, error, info, info_span, instrument, warn, Instrument};

pub use self::{
    config::{
        MeshParams, NetworkNodeConfig, NetworkNodeConfigBuilder, NetworkNodeConfigBuilderError,
        DEFAULT_REPLICATION_FACTOR,
    },
    handle::{
        network_node_handle_error, spawn_network_node, NetworkNodeHandle, NetworkNodeHandleError,
        NetworkNodeReceiver,
    },
};
use super::{
    behaviours::dht::bootstrap::{self, DHTBootstrapTask, InputEvent},
    error::{GossipsubBuildSnafu, GossipsubConfigSnafu, NetworkError, TransportSnafu},
    gen_transport, BoxedTransport, ClientRequest, NetworkDef, NetworkEvent, NetworkEventInternal,
    NetworkNodeType,
};
use crate::network::behaviours::{
    dht::{DHTBehaviour, DHTProgress, KadPutQuery, NUM_REPLICATED_TO_TRUST},
    direct_message::{DMBehaviour, DMRequest},
    exponential_backoff::ExponentialBackoff,
    request_response::{Request, RequestResponseState, Response},
};

/// Maximum size of a message
pub const MAX_GOSSIP_MSG_SIZE: usize = 2_000_000_000;

/// Wrapped num of connections
pub const ESTABLISHED_LIMIT: NonZeroU32 =
    unsafe { NonZeroU32::new_unchecked(ESTABLISHED_LIMIT_UNWR) };
/// Number of connections to a single peer before logging an error
pub const ESTABLISHED_LIMIT_UNWR: u32 = 10;

/// Network definition
#[derive(custom_debug::Debug)]
pub struct NetworkNode {
    /// pub/private key from with peer_id is derived
    identity: Keypair,
    /// peer id of network node
    peer_id: PeerId,
    /// the swarm of networkbehaviours
    #[debug(skip)]
    swarm: Swarm<NetworkDef>,
    /// the configuration parameters of the netework
    config: NetworkNodeConfig,
    /// the listener id we are listening on, if it exists
    listener_id: Option<ListenerId>,
    /// Handler for requests and response behavior events.
    request_response_state: RequestResponseState,
    /// Handler for direct messages
    direct_message_state: DMBehaviour,
    /// Handler for DHT Events
    dht_handler: DHTBehaviour,
    /// Channel to resend requests, set to Some when we call `spawn_listeners`
    resend_tx: Option<UnboundedSender<ClientRequest>>,
    /// Send to the bootstrap task to tell it to start a bootstrap
    bootstrap_tx: Option<mpsc::Sender<bootstrap::InputEvent>>,
}

impl NetworkNode {
    /// Returns number of peers this node is connected to
    pub fn num_connected(&self) -> usize {
        self.swarm.connected_peers().count()
    }

    /// return hashset of PIDs this node is connected to
    pub fn connected_pids(&self) -> HashSet<PeerId> {
        self.swarm.connected_peers().copied().collect()
    }

    /// starts the swarm listening on `listen_addr`
    /// and optionally dials into peer `known_peer`
    /// returns the address the swarm is listening upon
    #[instrument(skip(self))]
    pub async fn start_listen(
        &mut self,
        listen_addr: Multiaddr,
    ) -> Result<Multiaddr, NetworkError> {
        self.listener_id = Some(self.swarm.listen_on(listen_addr).context(TransportSnafu)?);
        let addr = loop {
            if let Some(SwarmEvent::NewListenAddr { address, .. }) = self.swarm.next().await {
                break address;
            }
        };
        info!("Libp2p listening on {:?}", addr);
        Ok(addr)
    }

    /// initialize the DHT with known peers
    /// add the peers to kademlia and then
    /// the `spawn_listeners` function
    /// will start connecting to peers
    #[instrument(skip(self))]
    pub fn add_known_peers(&mut self, known_peers: &[(PeerId, Multiaddr)]) {
        debug!("Adding {} known peers", known_peers.len());
        let behaviour = self.swarm.behaviour_mut();
        let mut bs_nodes = HashMap::<PeerId, HashSet<Multiaddr>>::new();
        let mut shuffled = known_peers.iter().collect::<Vec<_>>();
        shuffled.shuffle(&mut thread_rng());
        for (peer_id, addr) in shuffled {
            if *peer_id != self.peer_id {
                behaviour.dht.add_address(peer_id, addr.clone());
                behaviour.autonat.add_server(*peer_id, Some(addr.clone()));
                bs_nodes.insert(*peer_id, iter::once(addr.clone()).collect());
            }
        }
    }

    /// Creates a new `Network` with the given settings.
    ///
    /// Currently:
    ///   * Generates a random key pair and associated [`PeerId`]
    ///   * Launches a hopefully production ready transport:
    ///       QUIC v1 (RFC 9000) + DNS
    ///   * Generates a connection to the "broadcast" topic
    ///   * Creates a swarm to manage peers and events
    #[instrument]
    pub async fn new(config: NetworkNodeConfig) -> Result<Self, NetworkError> {
        // Generate a random PeerId
        let identity = if let Some(ref kp) = config.identity {
            kp.clone()
        } else {
            Keypair::generate_ed25519()
        };
        let peer_id = PeerId::from(identity.public());
        debug!(?peer_id);
        let transport: BoxedTransport = gen_transport(identity.clone()).await?;
        debug!("Launched network transport");
        // Generate the swarm
        let mut swarm: Swarm<NetworkDef> = {
            // Use the hash of the message's contents as the ID
            // Use blake3 for much paranoia at very high speeds
            let message_id_fn = |message: &GossipsubMessage| {
                let hash = blake3::hash(&message.data);
                MessageId::from(hash.as_bytes().to_vec())
            };

            let params = if let Some(ref params) = config.mesh_params {
                params.clone()
            } else {
                // NOTE this should most likely be a builder pattern
                // at some point in the future.
                match config.node_type {
                    NetworkNodeType::Bootstrap => MeshParams {
                        mesh_n_high: 1000, // make this super high in case we end up scaling to 1k
                        // nodes
                        mesh_n_low: 10,
                        mesh_outbound_min: 5,
                        mesh_n: 15,
                    },
                    NetworkNodeType::Regular => MeshParams {
                        mesh_n_high: 15,
                        mesh_n_low: 8,
                        mesh_outbound_min: 4,
                        mesh_n: 12,
                    },
                    NetworkNodeType::Conductor => MeshParams {
                        mesh_n_high: 21,
                        mesh_n_low: 8,
                        mesh_outbound_min: 4,
                        mesh_n: 12,
                    },
                }
            };

            // Create a custom gossipsub
            let gossipsub_config = GossipsubConfigBuilder::default()
                .opportunistic_graft_ticks(3)
                .heartbeat_interval(Duration::from_secs(1))
                // Force all messages to have valid signatures
                .validation_mode(ValidationMode::Strict)
                .history_gossip(50)
                .mesh_n_high(params.mesh_n_high)
                .mesh_n_low(params.mesh_n_low)
                .mesh_outbound_min(params.mesh_outbound_min)
                .mesh_n(params.mesh_n)
                .history_length(500)
                .max_transmit_size(MAX_GOSSIP_MSG_SIZE)
                // Use the (blake3) hash of a message as its ID
                .message_id_fn(message_id_fn)
                .build()
                .map_err(|s| {
                    GossipsubConfigSnafu {
                        message: s.to_string(),
                    }
                    .build()
                })?;

            // - Build a gossipsub network behavior
            let gossipsub: Gossipsub = Gossipsub::new(
                // TODO do we even need this?
                // <https://github.com/EspressoSystems/hotshot/issues/42>
                // if messages are signed at the the consensus level AND the network
                // level (noise), this feels redundant.
                MessageAuthenticity::Signed(identity.clone()),
                gossipsub_config,
            )
            .map_err(|s| GossipsubBuildSnafu { message: s }.build())?;

            //   Build a identify network behavior needed for own
            //   node connection information
            //   E.g. this will answer the question: how are other nodes
            //   seeing the peer from behind a NAT
            let identify_cfg =
                IdentifyConfig::new("HotShot/identify/1.0".to_string(), identity.public());
            let identify = IdentifyBehaviour::new(identify_cfg);

            // - Build DHT needed for peer discovery
            let mut kconfig = Config::default();
            // 8 hours by default
            let record_republication_interval = config
                .republication_interval
                .unwrap_or(Duration::from_secs(KAD_DEFAULT_REPUB_INTERVAL_SEC));
            let ttl = Some(config.ttl.unwrap_or(16 * record_republication_interval));
            kconfig
                .set_parallelism(NonZeroUsize::new(5).unwrap())
                .set_provider_publication_interval(Some(record_republication_interval))
                .set_publication_interval(Some(record_republication_interval))
                .set_record_ttl(ttl);

            // allowing panic here because something is very wrong if this fales
            #[allow(clippy::panic)]
            if let Some(factor) = config.replication_factor {
                kconfig.set_replication_factor(factor);
            } else {
                panic!("Replication factor not set");
            }

            let mut kadem = Behaviour::with_config(peer_id, MemoryStore::new(peer_id), kconfig);
            if config.server_mode {
                kadem.set_mode(Some(Mode::Server));
            }

            let rrconfig = RequestResponseConfig::default();

            let direct_message: libp2p::request_response::cbor::Behaviour<Vec<u8>, Vec<u8>> =
                RequestResponse::new(
                    [(
                        StreamProtocol::new("/HotShot/direct_message/1.0"),
                        ProtocolSupport::Full,
                    )]
                    .into_iter(),
                    rrconfig.clone(),
                );
            let request_response: libp2p::request_response::cbor::Behaviour<Request, Response> =
                RequestResponse::new(
                    [(
                        StreamProtocol::new("/HotShot/request_response/1.0"),
                        ProtocolSupport::Full,
                    )]
                    .into_iter(),
                    rrconfig.clone(),
                );

            let autonat_config = autonat::Config {
                only_global_ips: false,
                ..Default::default()
            };

            let network = NetworkDef::new(
                gossipsub,
                kadem,
                identify,
                direct_message,
                request_response,
                autonat::Behaviour::new(peer_id, autonat_config),
            );

            // build swarm
            let swarm = SwarmBuilder::with_existing_identity(identity.clone());
            #[cfg(async_executor_impl = "async-std")]
            let swarm = swarm.with_async_std();
            #[cfg(async_executor_impl = "tokio")]
            let swarm = swarm.with_tokio();

            swarm
                .with_other_transport(|_| transport)
                .unwrap()
                .with_behaviour(|_| network)
                .unwrap()
                .build()
        };
        for (peer, addr) in &config.to_connect_addrs {
            if peer != swarm.local_peer_id() {
                swarm.behaviour_mut().add_address(peer, addr.clone());
            }
        }

        Ok(Self {
            identity,
            peer_id,
            swarm,
            config: config.clone(),
            listener_id: None,
            request_response_state: RequestResponseState::default(),
            direct_message_state: DMBehaviour::default(),
            dht_handler: DHTBehaviour::new(
                peer_id,
                config
                    .replication_factor
                    .unwrap_or(NonZeroUsize::new(4).unwrap()),
            ),
            resend_tx: None,
            bootstrap_tx: None,
        })
    }

    /// Publish a key/value to the kv store.
    /// Once replicated upon all nodes, the caller is notified over
    /// `chan`. If there is an error, a [`super::error::DHTError`] is
    /// sent instead.
    ///
    /// # Panics
    /// If the default replication factor is `None`
    pub fn put_record(&mut self, mut query: KadPutQuery) {
        let record = Record::new(query.key.clone(), query.value.clone());
        match self.swarm.behaviour_mut().dht.put_record(
            record,
            libp2p::kad::Quorum::N(
                NonZeroUsize::try_from(self.dht_handler.replication_factor().get() / 2)
                    .expect("replication factor should be bigger than 0"),
            ),
        ) {
            Err(e) => {
                // failed try again later
                query.progress = DHTProgress::NotStarted;
                query.backoff.start_next(false);
                error!("Error publishing to DHT: {e:?} for peer {:?}", self.peer_id);
            }
            Ok(qid) => {
                debug!("Published record to DHT with qid {:?}", qid);
                let query = KadPutQuery {
                    progress: DHTProgress::InProgress(qid),
                    ..query
                };
                self.dht_handler.put_record(qid, query);
            }
        }
    }

    /// event handler for client events
    /// currectly supported actions include
    /// - shutting down the swarm
    /// - gossipping a message to known peers on the `global` topic
    /// - returning the id of the current peer
    /// - subscribing to a topic
    /// - unsubscribing from a toipc
    /// - direct messaging a peer
    #[instrument(skip(self))]
    async fn handle_client_requests(
        &mut self,
        msg: Result<ClientRequest, UnboundedRecvError>,
    ) -> Result<bool, NetworkError> {
        let behaviour = self.swarm.behaviour_mut();
        match msg {
            Ok(msg) => {
                match msg {
                    ClientRequest::BeginBootstrap => {
                        debug!("Beginning Libp2p bootstrap");
                        let _ = self.swarm.behaviour_mut().dht.bootstrap();
                    }
                    ClientRequest::LookupPeer(pid, chan) => {
                        let id = self.swarm.behaviour_mut().dht.get_closest_peers(pid);
                        self.dht_handler
                            .in_progress_get_closest_peers
                            .insert(id, chan);
                    }
                    ClientRequest::GetRoutingTable(chan) => {
                        self.dht_handler
                            .print_routing_table(&mut self.swarm.behaviour_mut().dht);
                        if chan.send(()).is_err() {
                            warn!("Tried to notify client but client not tracking anymore");
                        }
                    }
                    ClientRequest::PutDHT { key, value, notify } => {
                        let query = KadPutQuery {
                            progress: DHTProgress::NotStarted,
                            notify,
                            key,
                            value,
                            backoff: ExponentialBackoff::default(),
                        };
                        self.put_record(query);
                    }
                    ClientRequest::GetConnectedPeerNum(s) => {
                        if s.send(self.num_connected()).is_err() {
                            error!("error sending peer number to client");
                        }
                    }
                    ClientRequest::GetConnectedPeers(s) => {
                        if s.send(self.connected_pids()).is_err() {
                            error!("error sending peer set to client");
                        }
                    }
                    ClientRequest::GetDHT {
                        key,
                        notify,
                        retry_count,
                    } => {
                        self.dht_handler.record(
                            key,
                            notify,
                            NonZeroUsize::new(NUM_REPLICATED_TO_TRUST).unwrap(),
                            ExponentialBackoff::default(),
                            retry_count,
                            &mut self.swarm.behaviour_mut().dht,
                        );
                    }
                    ClientRequest::IgnorePeers(_peers) => {
                        // NOTE used by test with conductor only
                    }
                    ClientRequest::Shutdown => {
                        if let Some(listener_id) = self.listener_id {
                            self.swarm.remove_listener(listener_id);
                        }

                        return Ok(true);
                    }
                    ClientRequest::GossipMsg(topic, contents) => {
                        behaviour.publish_gossip(Topic::new(topic.clone()), contents.clone());
                    }
                    ClientRequest::Subscribe(t, chan) => {
                        behaviour.subscribe_gossip(&t);
                        if let Some(chan) = chan {
                            if chan.send(()).is_err() {
                                error!("finished subscribing but response channel dropped");
                            }
                        }
                    }
                    ClientRequest::Unsubscribe(t, chan) => {
                        behaviour.unsubscribe_gossip(&t);
                        if let Some(chan) = chan {
                            if chan.send(()).is_err() {
                                error!("finished unsubscribing but response channel dropped");
                            }
                        }
                    }
                    ClientRequest::DirectRequest {
                        pid,
                        contents,
                        retry_count,
                    } => {
<<<<<<< HEAD
                        debug!("pid {:?} adding direct request", self.peer_id);
=======
                        debug!("Sending direct request to {:?}", pid);
>>>>>>> abd896c3
                        let id = behaviour.add_direct_request(pid, contents.clone());
                        let req = DMRequest {
                            peer_id: pid,
                            data: contents,
                            backoff: ExponentialBackoff::default(),
                            retry_count,
                        };
                        self.direct_message_state.add_direct_request(req, id);
                    }
                    ClientRequest::DirectResponse(chan, msg) => {
                        behaviour.add_direct_response(chan, msg);
                    }
                    ClientRequest::DataRequest {
                        request,
                        peer,
                        chan,
                    } => {
                        let id = behaviour.request_response.send_request(&peer, request);
                        self.request_response_state.add_request(id, chan);
                    }
                    ClientRequest::DataResponse { response, chan } => {
                        if behaviour
                            .request_response
                            .send_response(chan, response)
                            .is_err()
                        {
                            debug!("Data response dropped because client is no longer connected");
                        }
                    }
                    ClientRequest::AddKnownPeers(peers) => {
                        self.add_known_peers(&peers);
                    }
                    ClientRequest::Prune(pid) => {
                        if self.swarm.disconnect_peer_id(pid).is_err() {
                            warn!("Could not disconnect from {:?}", pid);
                        }
                    }
                }
            }
            Err(e) => {
                error!("Error receiving msg in main behaviour loop: {:?}", e);
            }
        }
        Ok(false)
    }

    /// event handler for events emitted from the swarm
    #[allow(clippy::type_complexity)]
    #[instrument(skip(self))]
    async fn handle_swarm_events(
        &mut self,
        event: SwarmEvent<NetworkEventInternal>,
        send_to_client: &UnboundedSender<NetworkEvent>,
    ) -> Result<(), NetworkError> {
        // Make the match cleaner
<<<<<<< HEAD
        debug!("event observed {:?}", event);
=======
        debug!("Swarm event observed {:?}", event);
>>>>>>> abd896c3

        #[allow(deprecated)]
        match event {
            SwarmEvent::ConnectionEstablished {
                connection_id: _,
                peer_id,
                endpoint,
                num_established,
                concurrent_dial_errors,
                established_in: _established_in,
            } => {
                if num_established > ESTABLISHED_LIMIT {
                    error!(
                        "Num concurrent connections to a single peer exceeding {:?} at {:?}!",
                        ESTABLISHED_LIMIT, num_established
                    );
                } else {
<<<<<<< HEAD
                    debug!("peerid {:?} connection is established to {:?} with endpoint {:?} with concurrent dial errors {:?}. {:?} connections left", self.peer_id, peer_id, endpoint, concurrent_dial_errors, num_established);
=======
                    debug!(
                        "Connection established with {:?} at {:?} with {:?} concurrent dial errors",
                        peer_id, endpoint, concurrent_dial_errors
                    );
>>>>>>> abd896c3
                }

                // Send the number of connected peers to the client
                send_to_client
                    .send(NetworkEvent::ConnectedPeersUpdate(self.num_connected()))
                    .await
                    .map_err(|_e| NetworkError::StreamClosed)?;
            }
            SwarmEvent::ConnectionClosed {
                connection_id: _,
                peer_id,
                endpoint,
                num_established,
                cause,
            } => {
                if num_established > ESTABLISHED_LIMIT_UNWR {
                    error!(
                        "Num concurrent connections to a single peer exceeding {:?} at {:?}!",
                        ESTABLISHED_LIMIT, num_established
                    );
                } else {
<<<<<<< HEAD
                    debug!("peerid {:?} connection is closed to {:?} with endpoint {:?}. {:?} connections left. Cause: {:?}", self.peer_id, peer_id, endpoint, num_established, cause);
=======
                    debug!(
                        "Connection closed with {:?} at {:?} due to {:?}",
                        peer_id, endpoint, cause
                    );
>>>>>>> abd896c3
                }

                // Send the number of connected peers to the client
                send_to_client
                    .send(NetworkEvent::ConnectedPeersUpdate(self.num_connected()))
                    .await
                    .map_err(|_e| NetworkError::StreamClosed)?;
            }
            SwarmEvent::Dialing {
                peer_id,
                connection_id: _,
            } => {
<<<<<<< HEAD
                debug!("{:?} is dialing {:?}", self.peer_id, peer_id);
=======
                debug!("Attempting to dial {:?}", peer_id);
>>>>>>> abd896c3
            }
            SwarmEvent::ListenerClosed {
                listener_id: _,
                addresses: _,
                reason: _,
            }
            | SwarmEvent::NewListenAddr {
                listener_id: _,
                address: _,
            }
            | SwarmEvent::ExpiredListenAddr {
                listener_id: _,
                address: _,
            }
            | SwarmEvent::NewExternalAddrCandidate { .. }
            | SwarmEvent::ExternalAddrExpired { .. }
            | SwarmEvent::IncomingConnection {
                connection_id: _,
                local_addr: _,
                send_back_addr: _,
            } => {}
            SwarmEvent::Behaviour(b) => {
                let maybe_event = match b {
                    NetworkEventInternal::DHTEvent(e) => self
                        .dht_handler
                        .dht_handle_event(e, self.swarm.behaviour_mut().dht.store_mut()),
                    NetworkEventInternal::IdentifyEvent(e) => {
                        // NOTE feed identified peers into kademlia's routing table for peer discovery.
                        if let IdentifyEvent::Received {
                            peer_id,
                            info:
                                IdentifyInfo {
                                    listen_addrs,
                                    protocols: _,
                                    public_key: _,
                                    protocol_version: _,
                                    agent_version: _,
                                    observed_addr: _,
                                },
                        } = *e
                        {
                            let behaviour = self.swarm.behaviour_mut();

                            // into hashset to delete duplicates (I checked: there are duplicates)
                            for addr in listen_addrs.iter().collect::<HashSet<_>>() {
                                behaviour.dht.add_address(&peer_id, addr.clone());
                            }
                        }
                        None
                    }
                    NetworkEventInternal::GossipEvent(e) => match *e {
                        GossipEvent::Message {
                            propagation_source: _peer_id,
                            message_id: _id,
                            message,
                        } => Some(NetworkEvent::GossipMsg(message.data)),
                        GossipEvent::Subscribed { peer_id, topic } => {
                            debug!("Peer {:?} subscribed to topic {:?}", peer_id, topic);
                            None
                        }
                        GossipEvent::Unsubscribed { peer_id, topic } => {
                            debug!("Peer {:?} unsubscribed from topic {:?}", peer_id, topic);
                            None
                        }
                        GossipEvent::GossipsubNotSupported { peer_id } => {
                            warn!("Peer {:?} does not support gossipsub", peer_id);
                            None
                        }
                    },
                    NetworkEventInternal::DMEvent(e) => self
                        .direct_message_state
                        .handle_dm_event(e, self.resend_tx.clone()),
                    NetworkEventInternal::RequestResponseEvent(e) => {
                        self.request_response_state.handle_request_response(e)
                    }
                    NetworkEventInternal::AutonatEvent(e) => {
                        match e {
                            autonat::Event::InboundProbe(_) => {}
                            autonat::Event::OutboundProbe(e) => match e {
                                autonat::OutboundProbeEvent::Request { .. }
                                | autonat::OutboundProbeEvent::Response { .. } => {}
                                autonat::OutboundProbeEvent::Error {
                                    probe_id: _,
                                    peer,
                                    error,
                                } => {
                                    warn!(
                                        "AutoNAT Probe failed to peer {:?} with error: {:?}",
                                        peer, error
                                    );
                                }
                            },
                            autonat::Event::StatusChanged { old, new } => {
                                debug!("AutoNAT Status changed. Old: {:?}, New: {:?}", old, new);
                            }
                        };
                        None
                    }
                };

                if let Some(event) = maybe_event {
                    // forward messages directly to Client
                    send_to_client
                        .send(event)
                        .await
                        .map_err(|_e| NetworkError::StreamClosed)?;
                }
            }
            SwarmEvent::OutgoingConnectionError {
                connection_id: _,
                peer_id,
                error,
            } => {
                warn!("Outgoing connection error to {:?}: {:?}", peer_id, error);
            }
            SwarmEvent::IncomingConnectionError {
                connection_id: _,
                local_addr: _,
                send_back_addr: _,
                error,
            } => {
                warn!("Incoming connection error: {:?}", error);
            }
            SwarmEvent::ListenerError {
                listener_id: _,
                error,
            } => {
                warn!("Listener error: {:?}", error);
            }
            SwarmEvent::ExternalAddrConfirmed { address } => {
                let my_id = *self.swarm.local_peer_id();
                self.swarm
                    .behaviour_mut()
                    .dht
                    .add_address(&my_id, address.clone());
            }
            _ => {
                debug!("Unhandled swarm event {:?}", event);
            }
        }
        Ok(())
    }

    /// Spawn a task to listen for requests on the returned channel
    /// as well as any events produced by libp2p
    #[instrument]
    pub async fn spawn_listeners(
        mut self,
    ) -> Result<
        (
            UnboundedSender<ClientRequest>,
            UnboundedReceiver<NetworkEvent>,
        ),
        NetworkError,
    > {
        let (s_input, s_output) = unbounded::<ClientRequest>();
        let (r_input, r_output) = unbounded::<NetworkEvent>();
        let (mut bootstrap_tx, bootstrap_rx) = mpsc::channel(100);
        self.resend_tx = Some(s_input.clone());
        self.dht_handler.set_bootstrap_sender(bootstrap_tx.clone());

        DHTBootstrapTask::run(bootstrap_rx, s_input.clone());
        async_spawn(
            async move {
                let mut fuse = s_output.recv().boxed().fuse();
                loop {
                    select! {
                        event = self.swarm.next() => {
                            debug!("peerid {:?}\t\thandling maybe event {:?}", self.peer_id, event);
                            if let Some(event) = event {
                                debug!("peerid {:?}\t\thandling event {:?}", self.peer_id, event);
                                self.handle_swarm_events(event, &r_input).await?;
                            }
                        },
                        msg = fuse => {
                            debug!("peerid {:?}\t\thandling msg {:?}", self.peer_id, msg);
                            let shutdown = self.handle_client_requests(msg).await?;
                            if shutdown {
                                let _ = bootstrap_tx.send(InputEvent::ShutdownBootstrap).await;
                                break
                            }
                            fuse = s_output.recv().boxed().fuse();
                        }
                    }
                }
                Ok::<(), NetworkError>(())
            }
            .instrument(info_span!("Libp2p NetworkBehaviour Handler")),
        );
        Ok((s_input, r_output))
    }

    /// Get a reference to the network node's peer id.
    pub fn peer_id(&self) -> PeerId {
        self.peer_id
    }
}<|MERGE_RESOLUTION|>--- conflicted
+++ resolved
@@ -483,11 +483,7 @@
                         contents,
                         retry_count,
                     } => {
-<<<<<<< HEAD
-                        debug!("pid {:?} adding direct request", self.peer_id);
-=======
                         debug!("Sending direct request to {:?}", pid);
->>>>>>> abd896c3
                         let id = behaviour.add_direct_request(pid, contents.clone());
                         let req = DMRequest {
                             peer_id: pid,
@@ -543,11 +539,7 @@
         send_to_client: &UnboundedSender<NetworkEvent>,
     ) -> Result<(), NetworkError> {
         // Make the match cleaner
-<<<<<<< HEAD
-        debug!("event observed {:?}", event);
-=======
         debug!("Swarm event observed {:?}", event);
->>>>>>> abd896c3
 
         #[allow(deprecated)]
         match event {
@@ -565,14 +557,10 @@
                         ESTABLISHED_LIMIT, num_established
                     );
                 } else {
-<<<<<<< HEAD
-                    debug!("peerid {:?} connection is established to {:?} with endpoint {:?} with concurrent dial errors {:?}. {:?} connections left", self.peer_id, peer_id, endpoint, concurrent_dial_errors, num_established);
-=======
                     debug!(
                         "Connection established with {:?} at {:?} with {:?} concurrent dial errors",
                         peer_id, endpoint, concurrent_dial_errors
                     );
->>>>>>> abd896c3
                 }
 
                 // Send the number of connected peers to the client
@@ -594,14 +582,10 @@
                         ESTABLISHED_LIMIT, num_established
                     );
                 } else {
-<<<<<<< HEAD
-                    debug!("peerid {:?} connection is closed to {:?} with endpoint {:?}. {:?} connections left. Cause: {:?}", self.peer_id, peer_id, endpoint, num_established, cause);
-=======
                     debug!(
                         "Connection closed with {:?} at {:?} due to {:?}",
                         peer_id, endpoint, cause
                     );
->>>>>>> abd896c3
                 }
 
                 // Send the number of connected peers to the client
@@ -614,11 +598,7 @@
                 peer_id,
                 connection_id: _,
             } => {
-<<<<<<< HEAD
-                debug!("{:?} is dialing {:?}", self.peer_id, peer_id);
-=======
                 debug!("Attempting to dial {:?}", peer_id);
->>>>>>> abd896c3
             }
             SwarmEvent::ListenerClosed {
                 listener_id: _,
