--- conflicted
+++ resolved
@@ -23,11 +23,7 @@
 };
 
 use crate::network::behaviours::{
-<<<<<<< HEAD
     dht::{DHTBehaviour, DHTProgress, KadPutQuery, NUM_REPLICATED_TO_TRUST},
-=======
-    dht::{DHTBehaviour, DHTEvent, DHTProgress, KadPutQuery, NUM_REPLICATED_TO_TRUST},
->>>>>>> 65b7860b
     direct_message::{DMBehaviour, DMRequest},
     exponential_backoff::ExponentialBackoff,
     request_response::{Request, RequestResponseState, Response},
@@ -38,11 +34,7 @@
 };
 use futures::{channel::mpsc, select, FutureExt, SinkExt, StreamExt};
 use hotshot_types::constants::KAD_DEFAULT_REPUB_INTERVAL_SEC;
-<<<<<<< HEAD
-use libp2p::{core::transport::ListenerId, kad::Record, StreamProtocol};
-=======
-use libp2p::{autonat, core::transport::ListenerId, StreamProtocol};
->>>>>>> 65b7860b
+use libp2p::{autonat, core::transport::ListenerId, kad::Record, StreamProtocol};
 use libp2p::{
     gossipsub::{
         Behaviour as Gossipsub, ConfigBuilder as GossipsubConfigBuilder, Event as GossipEvent,
@@ -98,17 +90,12 @@
     request_response_state: RequestResponseState,
     /// Handler for direct messages
     direct_message_state: DMBehaviour,
-<<<<<<< HEAD
     /// Handler for DHT Events
     dht_handler: DHTBehaviour,
     /// Channel to resend requests, set to Some when we call `spawn_listeners`
     resend_tx: Option<UnboundedSender<ClientRequest>>,
     /// Send to the bootstrap task to tell it to start a bootstrap
     bootstrap_tx: Option<mpsc::Sender<bootstrap::InputEvent>>,
-=======
-    /// Channel to resend requests, set to Some when we call `spawn_listeners`
-    resend_tx: Option<UnboundedSender<ClientRequest>>,
->>>>>>> 65b7860b
 }
 
 impl NetworkNode {
@@ -313,10 +300,6 @@
                     rrconfig.clone(),
                 );
 
-<<<<<<< HEAD
-            let network =
-                NetworkDef::new(gossipsub, kadem, identify, direct_message, request_response);
-=======
             let autonat_config = autonat::Config {
                 only_global_ips: false,
                 ..Default::default()
@@ -324,19 +307,12 @@
 
             let network = NetworkDef::new(
                 gossipsub,
-                DHTBehaviour::new(
-                    kadem,
-                    peer_id,
-                    config
-                        .replication_factor
-                        .unwrap_or_else(|| NonZeroUsize::new(4).unwrap()),
-                ),
+                kadem,
                 identify,
                 direct_message,
                 request_response,
                 autonat::Behaviour::new(peer_id, autonat_config),
             );
->>>>>>> 65b7860b
 
             // build swarm
             let swarm = SwarmBuilder::with_existing_identity(identity.clone());
@@ -368,7 +344,6 @@
             listener_id: None,
             request_response_state: RequestResponseState::default(),
             direct_message_state: DMBehaviour::default(),
-<<<<<<< HEAD
             dht_handler: DHTBehaviour::new(
                 peer_id,
                 config
@@ -377,9 +352,6 @@
             ),
             resend_tx: None,
             bootstrap_tx: None,
-=======
-            resend_tx: None,
->>>>>>> 65b7860b
         })
     }
 
@@ -784,12 +756,7 @@
         self.resend_tx = Some(s_input.clone());
         self.bootstrap_tx = Some(bootstrap_tx);
 
-<<<<<<< HEAD
         DHTBootstrapTask::run(bootstrap_rx, s_input.clone());
-=======
-        self.resend_tx = Some(s_input.clone());
-
->>>>>>> 65b7860b
         async_spawn(
             async move {
                 let mut fuse = s_output.recv().boxed().fuse();
