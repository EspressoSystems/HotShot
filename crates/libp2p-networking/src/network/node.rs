--- conflicted
+++ resolved
@@ -216,18 +216,8 @@
                 IdentifyConfig::new("HotShot/identify/1.0".to_string(), config.keypair.public());
             let identify = IdentifyBehaviour::new(identify_cfg);
 
-<<<<<<< HEAD
             // Configure the Kademlia behaviour
-            let mut kconfig = Config::default();
-=======
-            // - Build DHT needed for peer discovery
             let mut kconfig = Config::new(StreamProtocol::new("/ipfs/kad/1.0.0"));
-            // 8 hours by default
-            let record_republication_interval = config
-                .republication_interval
-                .unwrap_or(Duration::from_secs(KAD_DEFAULT_REPUB_INTERVAL_SEC));
-            let ttl = Some(config.ttl.unwrap_or(16 * record_republication_interval));
->>>>>>> ffdc6faf
             kconfig
                 .set_parallelism(NonZeroUsize::new(5).unwrap())
                 .set_provider_publication_interval(config.kademlia_config.publication_interval)
