--- conflicted
+++ resolved
@@ -25,11 +25,7 @@
     dht::{DHTBehaviour, DHTEvent, DHTProgress, KadPutQuery, NUM_REPLICATED_TO_TRUST},
     direct_message::{DMBehaviour, DMEvent},
     exponential_backoff::ExponentialBackoff,
-<<<<<<< HEAD
-    gossip::GossipEvent,
     request_response::{Request, RequestResponseState, Response},
-=======
->>>>>>> e9075c97
 };
 use async_compatibility_layer::{
     art::async_spawn,
