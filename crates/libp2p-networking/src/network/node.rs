--- conflicted
+++ resolved
@@ -134,26 +134,10 @@
         let mut shuffled = known_peers.iter().collect::<Vec<_>>();
         shuffled.shuffle(&mut thread_rng());
         for (peer_id, addr) in shuffled {
-<<<<<<< HEAD
             if *peer_id != self.peer_id {
                 behaviour.dht.add_address(peer_id, addr.clone());
+                behaviour.autonat.add_server(*peer_id, Some(addr.clone()));
                 bs_nodes.insert(*peer_id, iter::once(addr.clone()).collect());
-=======
-            match peer_id {
-                Some(peer_id) => {
-                    // if we know the peerid, add address.
-                    if *peer_id != self.peer_id {
-                        behaviour.autonat.add_server(*peer_id, Some(addr.clone()));
-                        behaviour.dht.add_address(peer_id, addr.clone());
-                        bs_nodes.insert(*peer_id, iter::once(addr.clone()).collect());
-                    }
-                }
-                None => {
-                    // <https://github.com/EspressoSystems/hotshot/issues/290>
-                    // TODO actually implement this part
-                    // if we don't know the peerid, dial to find out what the peerid is
-                }
->>>>>>> 65b7860b
             }
         }
         behaviour.dht.add_bootstrap_nodes(bs_nodes);
