<<<<<<< HEAD
=======
use std::num::NonZeroUsize;

use futures::channel::oneshot::Sender;
>>>>>>> d1d33713
use libp2p::{
    autonat,
    gossipsub::{Behaviour as GossipBehaviour, Event as GossipEvent, IdentTopic},
    identify::{Behaviour as IdentifyBehaviour, Event as IdentifyEvent},
    kad::store::MemoryStore,
    request_response::{cbor, OutboundRequestId, ResponseChannel},
    Multiaddr,
};
use libp2p_identity::PeerId;
<<<<<<< HEAD
=======
use libp2p_swarm_derive::NetworkBehaviour;
>>>>>>> d1d33713
use tracing::{debug, error};

use super::{
    behaviours::request_response::{Request, Response},
    NetworkEventInternal,
};

/// Overarching network behaviour performing:
/// - network topology discovoery
/// - direct messaging
/// - p2p broadcast
/// - connection management
#[derive(NetworkBehaviour, custom_debug::Debug)]
#[behaviour(to_swarm = "NetworkEventInternal")]
pub struct NetworkDef {
    /// purpose: broadcasting messages to many peers
    /// NOTE gossipsub works ONLY for sharing messages right now
    /// in the future it may be able to do peer discovery and routing
    /// <https://github.com/libp2p/rust-libp2p/issues/2398>
    #[debug(skip)]
    gossipsub: GossipBehaviour,

    /// purpose: peer routing
    /// purpose: storing pub key <-> peer id bijection
    #[debug(skip)]
    pub dht: libp2p::kad::Behaviour<MemoryStore>,

    /// purpose: identifying the addresses from an outside POV
    #[debug(skip)]
    identify: IdentifyBehaviour,

    /// purpose: directly messaging peer
    #[debug(skip)]
    pub direct_message: libp2p::request_response::cbor::Behaviour<Vec<u8>, Vec<u8>>,

    /// Behaviour for requesting and receiving data
    #[debug(skip)]
    pub request_response: libp2p::request_response::cbor::Behaviour<Request, Response>,

    /// Auto NAT behaviour to determine if we are publically reachable and
    /// by which address
    #[debug(skip)]
    pub autonat: libp2p::autonat::Behaviour,
}

impl NetworkDef {
    /// Create a new instance of a `NetworkDef`
    #[must_use]
    pub fn new(
        gossipsub: GossipBehaviour,
        dht: libp2p::kad::Behaviour<MemoryStore>,
        identify: IdentifyBehaviour,
        direct_message: cbor::Behaviour<Vec<u8>, Vec<u8>>,
        request_response: cbor::Behaviour<Request, Response>,
        autonat: autonat::Behaviour,
    ) -> NetworkDef {
        Self {
            gossipsub,
            dht,
            identify,
            direct_message,
            request_response,
            autonat,
        }
    }
}

/// Address functions
impl NetworkDef {
    /// Add an address
    pub fn add_address(&mut self, peer_id: &PeerId, address: Multiaddr) {
        // NOTE to get this address to play nice with the other
        // behaviours using the DHT for ouring
        // we only need to add this address to the DHT since it
        // is always enabled. If it were not always enabled,
        // we would need to manually add the address to
        // the direct message behaviour
        self.dht.add_address(peer_id, address);
    }
}

/// Gossip functions
impl NetworkDef {
    /// Publish a given gossip
    pub fn publish_gossip(&mut self, topic: IdentTopic, contents: Vec<u8>) {
        if let Err(e) = self.gossipsub.publish(topic, contents) {
            tracing::warn!("Failed to publish gossip message. Error: {:?}", e);
        }
    }
    /// Subscribe to a given topic
    pub fn subscribe_gossip(&mut self, t: &str) {
        if let Err(e) = self.gossipsub.subscribe(&IdentTopic::new(t)) {
            error!("Failed to subscribe to topic {:?}. Error: {:?}", t, e);
        }
    }

    /// Unsubscribe from a given topic
    pub fn unsubscribe_gossip(&mut self, t: &str) {
        if let Err(e) = self.gossipsub.unsubscribe(&IdentTopic::new(t)) {
            error!("Failed to unsubscribe from topic {:?}. Error: {:?}", t, e);
        }
    }
}

/// Request/response functions
impl NetworkDef {
    /// Add a direct request for a given peer
    pub fn add_direct_request(&mut self, peer_id: PeerId, data: Vec<u8>) -> OutboundRequestId {
        self.direct_message.send_request(&peer_id, data)
    }

    /// Add a direct response for a channel
    pub fn add_direct_response(&mut self, chan: ResponseChannel<Vec<u8>>, msg: Vec<u8>) {
        let _ = self.direct_message.send_response(chan, msg);
    }
}

impl From<GossipEvent> for NetworkEventInternal {
    fn from(event: GossipEvent) -> Self {
        Self::GossipEvent(Box::new(event))
    }
}

impl From<libp2p::kad::Event> for NetworkEventInternal {
    fn from(event: libp2p::kad::Event) -> Self {
        Self::DHTEvent(event)
    }
}

impl From<IdentifyEvent> for NetworkEventInternal {
    fn from(event: IdentifyEvent) -> Self {
        Self::IdentifyEvent(Box::new(event))
    }
}
impl From<libp2p::request_response::Event<Vec<u8>, Vec<u8>>> for NetworkEventInternal {
    fn from(value: libp2p::request_response::Event<Vec<u8>, Vec<u8>>) -> Self {
        Self::DMEvent(value)
    }
}

impl From<libp2p::request_response::Event<Request, Response>> for NetworkEventInternal {
    fn from(event: libp2p::request_response::Event<Request, Response>) -> Self {
        Self::RequestResponseEvent(event)
    }
}

impl From<libp2p::autonat::Event> for NetworkEventInternal {
    fn from(event: libp2p::autonat::Event) -> Self {
        Self::AutonatEvent(event)
    }
}<|MERGE_RESOLUTION|>--- conflicted
+++ resolved
@@ -1,9 +1,3 @@
-<<<<<<< HEAD
-=======
-use std::num::NonZeroUsize;
-
-use futures::channel::oneshot::Sender;
->>>>>>> d1d33713
 use libp2p::{
     autonat,
     gossipsub::{Behaviour as GossipBehaviour, Event as GossipEvent, IdentTopic},
@@ -13,10 +7,7 @@
     Multiaddr,
 };
 use libp2p_identity::PeerId;
-<<<<<<< HEAD
-=======
 use libp2p_swarm_derive::NetworkBehaviour;
->>>>>>> d1d33713
 use tracing::{debug, error};
 
 use super::{
