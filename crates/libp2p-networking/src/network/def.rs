// Copyright (c) 2021-2024 Espresso Systems (espressosys.com)
// This file is part of the HotShot repository.

// You should have received a copy of the MIT License
// along with the HotShot repository. If not, see <https://mit-license.org/>.

use hotshot_types::request_response::{Request, Response};
use libp2p::{
    autonat,
    gossipsub::{Behaviour as GossipBehaviour, Event as GossipEvent, IdentTopic},
    identify::{Behaviour as IdentifyBehaviour, Event as IdentifyEvent},
    kad::store::MemoryStore,
    request_response::{cbor, OutboundRequestId, ResponseChannel},
    Multiaddr,
};
use libp2p_identity::PeerId;
use libp2p_swarm_derive::NetworkBehaviour;
use tracing::{debug, error};

<<<<<<< HEAD
use super::NetworkEventInternal;
=======
use super::{behaviours::dht::store::ValidatedStore, NetworkEventInternal};
use hotshot_types::{
    request_response::{Request, Response},
    traits::signature_key::SignatureKey,
};
>>>>>>> 56e3f2c6

/// Overarching network behaviour performing:
/// - network topology discovoery
/// - direct messaging
/// - p2p broadcast
/// - connection management
#[derive(NetworkBehaviour, custom_debug::Debug)]
#[behaviour(to_swarm = "NetworkEventInternal")]
pub struct NetworkDef<K: SignatureKey + 'static> {
    /// purpose: broadcasting messages to many peers
    /// NOTE gossipsub works ONLY for sharing messages right now
    /// in the future it may be able to do peer discovery and routing
    /// <https://github.com/libp2p/rust-libp2p/issues/2398>
    #[debug(skip)]
    gossipsub: GossipBehaviour,

    /// purpose: peer routing
    /// purpose: storing pub key <-> peer id bijection
    #[debug(skip)]
    pub dht: libp2p::kad::Behaviour<ValidatedStore<MemoryStore, K>>,

    /// purpose: identifying the addresses from an outside POV
    #[debug(skip)]
    identify: IdentifyBehaviour,

    /// purpose: directly messaging peer
    #[debug(skip)]
    pub direct_message: libp2p::request_response::cbor::Behaviour<Vec<u8>, Vec<u8>>,

    /// Behaviour for requesting and receiving data
    #[debug(skip)]
    pub request_response: libp2p::request_response::cbor::Behaviour<Request, Response>,

    /// Auto NAT behaviour to determine if we are publically reachable and
    /// by which address
    #[debug(skip)]
    pub autonat: libp2p::autonat::Behaviour,
}

impl<K: SignatureKey + 'static> NetworkDef<K> {
    /// Create a new instance of a `NetworkDef`
    #[must_use]
    pub fn new(
        gossipsub: GossipBehaviour,
        dht: libp2p::kad::Behaviour<ValidatedStore<MemoryStore, K>>,
        identify: IdentifyBehaviour,
        direct_message: cbor::Behaviour<Vec<u8>, Vec<u8>>,
        request_response: cbor::Behaviour<Request, Response>,
        autonat: autonat::Behaviour,
    ) -> NetworkDef<K> {
        Self {
            gossipsub,
            dht,
            identify,
            direct_message,
            request_response,
            autonat,
        }
    }
}

/// Address functions
impl<K: SignatureKey + 'static> NetworkDef<K> {
    /// Add an address
    pub fn add_address(&mut self, peer_id: &PeerId, address: Multiaddr) {
        // NOTE to get this address to play nice with the other
        // behaviours using the DHT for ouring
        // we only need to add this address to the DHT since it
        // is always enabled. If it were not always enabled,
        // we would need to manually add the address to
        // the direct message behaviour
        self.dht.add_address(peer_id, address);
    }
}

/// Gossip functions
impl<K: SignatureKey + 'static> NetworkDef<K> {
    /// Publish a given gossip
    pub fn publish_gossip(&mut self, topic: IdentTopic, contents: Vec<u8>) {
        if let Err(e) = self.gossipsub.publish(topic, contents) {
            tracing::warn!("Failed to publish gossip message. Error: {:?}", e);
        }
    }
    /// Subscribe to a given topic
    pub fn subscribe_gossip(&mut self, t: &str) {
        if let Err(e) = self.gossipsub.subscribe(&IdentTopic::new(t)) {
            error!("Failed to subscribe to topic {:?}. Error: {:?}", t, e);
        }
    }

    /// Unsubscribe from a given topic
    pub fn unsubscribe_gossip(&mut self, t: &str) {
        if let Err(e) = self.gossipsub.unsubscribe(&IdentTopic::new(t)) {
            error!("Failed to unsubscribe from topic {:?}. Error: {:?}", t, e);
        }
    }
}

/// Request/response functions
impl<K: SignatureKey + 'static> NetworkDef<K> {
    /// Add a direct request for a given peer
    pub fn add_direct_request(&mut self, peer_id: PeerId, data: Vec<u8>) -> OutboundRequestId {
        self.direct_message.send_request(&peer_id, data)
    }

    /// Add a direct response for a channel
    pub fn add_direct_response(&mut self, chan: ResponseChannel<Vec<u8>>, msg: Vec<u8>) {
        let _ = self.direct_message.send_response(chan, msg);
    }
}

impl From<GossipEvent> for NetworkEventInternal {
    fn from(event: GossipEvent) -> Self {
        Self::GossipEvent(Box::new(event))
    }
}

impl From<libp2p::kad::Event> for NetworkEventInternal {
    fn from(event: libp2p::kad::Event) -> Self {
        Self::DHTEvent(event)
    }
}

impl From<IdentifyEvent> for NetworkEventInternal {
    fn from(event: IdentifyEvent) -> Self {
        Self::IdentifyEvent(Box::new(event))
    }
}
impl From<libp2p::request_response::Event<Vec<u8>, Vec<u8>>> for NetworkEventInternal {
    fn from(value: libp2p::request_response::Event<Vec<u8>, Vec<u8>>) -> Self {
        Self::DMEvent(value)
    }
}

impl From<libp2p::request_response::Event<Request, Response>> for NetworkEventInternal {
    fn from(event: libp2p::request_response::Event<Request, Response>) -> Self {
        Self::RequestResponseEvent(event)
    }
}

impl From<libp2p::autonat::Event> for NetworkEventInternal {
    fn from(event: libp2p::autonat::Event) -> Self {
        Self::AutonatEvent(event)
    }
}<|MERGE_RESOLUTION|>--- conflicted
+++ resolved
@@ -4,7 +4,10 @@
 // You should have received a copy of the MIT License
 // along with the HotShot repository. If not, see <https://mit-license.org/>.
 
-use hotshot_types::request_response::{Request, Response};
+use hotshot_types::{
+    request_response::{Request, Response},
+    traits::signature_key::SignatureKey,
+};
 use libp2p::{
     autonat,
     gossipsub::{Behaviour as GossipBehaviour, Event as GossipEvent, IdentTopic},
@@ -17,15 +20,7 @@
 use libp2p_swarm_derive::NetworkBehaviour;
 use tracing::{debug, error};
 
-<<<<<<< HEAD
-use super::NetworkEventInternal;
-=======
 use super::{behaviours::dht::store::ValidatedStore, NetworkEventInternal};
-use hotshot_types::{
-    request_response::{Request, Response},
-    traits::signature_key::SignatureKey,
-};
->>>>>>> 56e3f2c6
 
 /// Overarching network behaviour performing:
 /// - network topology discovoery
