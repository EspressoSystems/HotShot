// Copyright (c) 2021-2024 Espresso Systems (espressosys.com)
// This file is part of the HotShot repository.

// You should have received a copy of the MIT License
// along with the HotShot repository. If not, see <https://mit-license.org/>.

<<<<<<< HEAD
use hotshot_types::request_response::{Request, Response};
=======
use hotshot_types::{
    request_response::{Request, Response},
    traits::signature_key::SignatureKey,
};
>>>>>>> 3ded7f94
use libp2p::{
    autonat,
    gossipsub::{Behaviour as GossipBehaviour, Event as GossipEvent, IdentTopic},
    identify::{Behaviour as IdentifyBehaviour, Event as IdentifyEvent},
    kad::store::MemoryStore,
    request_response::{cbor, OutboundRequestId, ResponseChannel},
    Multiaddr,
};
use libp2p_identity::PeerId;
use libp2p_swarm_derive::NetworkBehaviour;
use tracing::{debug, error};

<<<<<<< HEAD
use super::NetworkEventInternal;
=======
use super::{behaviours::dht::store::ValidatedStore, NetworkEventInternal};
>>>>>>> 3ded7f94

/// Overarching network behaviour performing:
/// - network topology discovoery
/// - direct messaging
/// - p2p broadcast
/// - connection management
#[derive(NetworkBehaviour, custom_debug::Debug)]
#[behaviour(to_swarm = "NetworkEventInternal")]
pub struct NetworkDef<K: SignatureKey + 'static> {
    /// purpose: broadcasting messages to many peers
    /// NOTE gossipsub works ONLY for sharing messages right now
    /// in the future it may be able to do peer discovery and routing
    /// <https://github.com/libp2p/rust-libp2p/issues/2398>
    #[debug(skip)]
    gossipsub: GossipBehaviour,

    /// purpose: peer routing
    /// purpose: storing pub key <-> peer id bijection
    #[debug(skip)]
    pub dht: libp2p::kad::Behaviour<ValidatedStore<MemoryStore, K>>,

    /// purpose: identifying the addresses from an outside POV
    #[debug(skip)]
    identify: IdentifyBehaviour,

    /// purpose: directly messaging peer
    #[debug(skip)]
    pub direct_message: libp2p::request_response::cbor::Behaviour<Vec<u8>, Vec<u8>>,

    /// Behaviour for requesting and receiving data
    #[debug(skip)]
    pub request_response: libp2p::request_response::cbor::Behaviour<Request, Response>,

    /// Auto NAT behaviour to determine if we are publically reachable and
    /// by which address
    #[debug(skip)]
    pub autonat: libp2p::autonat::Behaviour,
}

impl<K: SignatureKey + 'static> NetworkDef<K> {
    /// Create a new instance of a `NetworkDef`
    #[must_use]
    pub fn new(
        gossipsub: GossipBehaviour,
        dht: libp2p::kad::Behaviour<ValidatedStore<MemoryStore, K>>,
        identify: IdentifyBehaviour,
        direct_message: cbor::Behaviour<Vec<u8>, Vec<u8>>,
        request_response: cbor::Behaviour<Request, Response>,
        autonat: autonat::Behaviour,
    ) -> NetworkDef<K> {
        Self {
            gossipsub,
            dht,
            identify,
            direct_message,
            request_response,
            autonat,
        }
    }
}

/// Address functions
impl<K: SignatureKey + 'static> NetworkDef<K> {
    /// Add an address
    pub fn add_address(&mut self, peer_id: &PeerId, address: Multiaddr) {
        // NOTE to get this address to play nice with the other
        // behaviours using the DHT for ouring
        // we only need to add this address to the DHT since it
        // is always enabled. If it were not always enabled,
        // we would need to manually add the address to
        // the direct message behaviour
        self.dht.add_address(peer_id, address);
    }
}

/// Gossip functions
impl<K: SignatureKey + 'static> NetworkDef<K> {
    /// Publish a given gossip
    pub fn publish_gossip(&mut self, topic: IdentTopic, contents: Vec<u8>) {
        if let Err(e) = self.gossipsub.publish(topic, contents) {
            tracing::warn!("Failed to publish gossip message. Error: {:?}", e);
        }
    }
    /// Subscribe to a given topic
    pub fn subscribe_gossip(&mut self, t: &str) {
        if let Err(e) = self.gossipsub.subscribe(&IdentTopic::new(t)) {
            error!("Failed to subscribe to topic {:?}. Error: {:?}", t, e);
        }
    }

    /// Unsubscribe from a given topic
    pub fn unsubscribe_gossip(&mut self, t: &str) {
        if let Err(e) = self.gossipsub.unsubscribe(&IdentTopic::new(t)) {
            error!("Failed to unsubscribe from topic {:?}. Error: {:?}", t, e);
        }
    }
}

/// Request/response functions
impl<K: SignatureKey + 'static> NetworkDef<K> {
    /// Add a direct request for a given peer
    pub fn add_direct_request(&mut self, peer_id: PeerId, data: Vec<u8>) -> OutboundRequestId {
        self.direct_message.send_request(&peer_id, data)
    }

    /// Add a direct response for a channel
    pub fn add_direct_response(&mut self, chan: ResponseChannel<Vec<u8>>, msg: Vec<u8>) {
        let _ = self.direct_message.send_response(chan, msg);
    }
}

impl From<GossipEvent> for NetworkEventInternal {
    fn from(event: GossipEvent) -> Self {
        Self::GossipEvent(Box::new(event))
    }
}

impl From<libp2p::kad::Event> for NetworkEventInternal {
    fn from(event: libp2p::kad::Event) -> Self {
        Self::DHTEvent(event)
    }
}

impl From<IdentifyEvent> for NetworkEventInternal {
    fn from(event: IdentifyEvent) -> Self {
        Self::IdentifyEvent(Box::new(event))
    }
}
impl From<libp2p::request_response::Event<Vec<u8>, Vec<u8>>> for NetworkEventInternal {
    fn from(value: libp2p::request_response::Event<Vec<u8>, Vec<u8>>) -> Self {
        Self::DMEvent(value)
    }
}

impl From<libp2p::request_response::Event<Request, Response>> for NetworkEventInternal {
    fn from(event: libp2p::request_response::Event<Request, Response>) -> Self {
        Self::RequestResponseEvent(event)
    }
}

impl From<libp2p::autonat::Event> for NetworkEventInternal {
    fn from(event: libp2p::autonat::Event) -> Self {
        Self::AutonatEvent(event)
    }
}<|MERGE_RESOLUTION|>--- conflicted
+++ resolved
@@ -4,14 +4,10 @@
 // You should have received a copy of the MIT License
 // along with the HotShot repository. If not, see <https://mit-license.org/>.
 
-<<<<<<< HEAD
-use hotshot_types::request_response::{Request, Response};
-=======
 use hotshot_types::{
     request_response::{Request, Response},
     traits::signature_key::SignatureKey,
 };
->>>>>>> 3ded7f94
 use libp2p::{
     autonat,
     gossipsub::{Behaviour as GossipBehaviour, Event as GossipEvent, IdentTopic},
@@ -24,11 +20,7 @@
 use libp2p_swarm_derive::NetworkBehaviour;
 use tracing::{debug, error};
 
-<<<<<<< HEAD
-use super::NetworkEventInternal;
-=======
 use super::{behaviours::dht::store::ValidatedStore, NetworkEventInternal};
->>>>>>> 3ded7f94
 
 /// Overarching network behaviour performing:
 /// - network topology discovoery
