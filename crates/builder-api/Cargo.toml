[package]
name = "hotshot-builder-api"
version = "0.1.7"
edition = "2021"
# See more keys and their definitions at https://doc.rust-lang.org/cargo/reference/manifest.html

[dependencies]
async-trait = { workspace = true }
clap = { workspace = true }
committable = { workspace = true }
<<<<<<< HEAD
derive_more = { workspace = true }
=======
derive_more = { workspace = true, features = ["from"] }
>>>>>>> fefd5a7b
futures = { workspace = true }
hotshot-types = { path = "../types" }
serde = { workspace = true }
tagged-base64 = { workspace = true }
thiserror = { workspace = true }
tide-disco = { workspace = true }
toml = { workspace = true }
vbs = { workspace = true }<|MERGE_RESOLUTION|>--- conflicted
+++ resolved
@@ -8,11 +8,7 @@
 async-trait = { workspace = true }
 clap = { workspace = true }
 committable = { workspace = true }
-<<<<<<< HEAD
-derive_more = { workspace = true }
-=======
 derive_more = { workspace = true, features = ["from"] }
->>>>>>> fefd5a7b
 futures = { workspace = true }
 hotshot-types = { path = "../types" }
 serde = { workspace = true }
