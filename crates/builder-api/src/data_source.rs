use async_trait::async_trait;
use committable::Commitment;
use hotshot_types::{
    traits::{node_implementation::NodeType, signature_key::SignatureKey},
    utils::BuilderCommitment,
    vid::VidCommitment,
};

use crate::{
    block_info::{AvailableBlockData, AvailableBlockInfo},
    builder::BuildError,
};

#[async_trait]
pub trait BuilderDataSource<TYPES: NodeType> {
    /// To get the list of available blocks
    async fn available_blocks(
        &self,
        for_parent: &VidCommitment,
        view_number: u64,
        sender: TYPES::SignatureKey,
        signature: &<TYPES::SignatureKey as SignatureKey>::PureAssembledSignatureType,
    ) -> Result<Vec<AvailableBlockInfo<TYPES>>, BuildError>;

    /// to claim a block from the list of provided available blocks
    async fn claim_block(
        &self,
        block_hash: &BuilderCommitment,
        view_number: u64,
        sender: TYPES::SignatureKey,
        signature: &<TYPES::SignatureKey as SignatureKey>::PureAssembledSignatureType,
    ) -> Result<AvailableBlockData<TYPES>, BuildError>;

<<<<<<< HEAD
    /// To get the builder address
=======
    /// To claim a block header input
    async fn claim_block_header_input(
        &self,
        block_hash: &BuilderCommitment,
        view_number: u64,
        sender: TYPES::SignatureKey,
        signature: &<TYPES::SignatureKey as SignatureKey>::PureAssembledSignatureType,
    ) -> Result<AvailableBlockHeaderInput<TYPES>, BuildError>;

    /// To get the builder's address
>>>>>>> 748f4f83
    async fn builder_address(&self) -> Result<TYPES::BuilderSignatureKey, BuildError>;
}

#[async_trait]
pub trait AcceptsTxnSubmits<I>
where
    I: NodeType,
{
    async fn submit_txns(
        &self,
        txns: Vec<<I as NodeType>::Transaction>,
    ) -> Result<Vec<Commitment<<I as NodeType>::Transaction>>, BuildError>;
}<|MERGE_RESOLUTION|>--- conflicted
+++ resolved
@@ -31,20 +31,7 @@
         signature: &<TYPES::SignatureKey as SignatureKey>::PureAssembledSignatureType,
     ) -> Result<AvailableBlockData<TYPES>, BuildError>;
 
-<<<<<<< HEAD
-    /// To get the builder address
-=======
-    /// To claim a block header input
-    async fn claim_block_header_input(
-        &self,
-        block_hash: &BuilderCommitment,
-        view_number: u64,
-        sender: TYPES::SignatureKey,
-        signature: &<TYPES::SignatureKey as SignatureKey>::PureAssembledSignatureType,
-    ) -> Result<AvailableBlockHeaderInput<TYPES>, BuildError>;
-
     /// To get the builder's address
->>>>>>> 748f4f83
     async fn builder_address(&self) -> Result<TYPES::BuilderSignatureKey, BuildError>;
 }
 
