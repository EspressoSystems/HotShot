use async_trait::async_trait;
use hotshot_types::{
    traits::{node_implementation::NodeType, signature_key::SignatureKey},
    utils::BuilderCommitment,
    vid::VidCommitment,
};

use crate::{
    block_info::{AvailableBlockData, AvailableBlockHeaderInput, AvailableBlockInfo},
    builder::BuildError,
};

#[async_trait]
pub trait BuilderDataSource<TYPES: NodeType> {
    // To get the list of available blocks
    async fn get_available_blocks(
        &self,
        for_parent: &VidCommitment,
    ) -> Result<Vec<AvailableBlockInfo<TYPES>>, BuildError>;

    // to claim a block from the list of provided available blocks
    async fn claim_block(
        &self,
        block_hash: &BuilderCommitment,
        signature: &<TYPES::SignatureKey as SignatureKey>::PureAssembledSignatureType,
    ) -> Result<AvailableBlockData<TYPES>, BuildError>;

    // To claim a block header input
    async fn claim_block_header_input(
        &self,
        block_hash: &BuilderCommitment,
        signature: &<TYPES::SignatureKey as SignatureKey>::PureAssembledSignatureType,
    ) -> Result<AvailableBlockHeaderInput<TYPES>, BuildError>;

    // To get the builder address
<<<<<<< HEAD
    async fn get_builder_address(&self)
        -> Result<<I as NodeType>::BuilderSignatureKey, BuildError>;
=======
    async fn get_builder_address(&self) -> Result<TYPES::SignatureKey, BuildError>;
>>>>>>> c2eb7df0
}

#[async_trait]
pub trait AcceptsTxnSubmits<I>
where
    I: NodeType,
{
    async fn submit_txn(&mut self, txn: <I as NodeType>::Transaction) -> Result<(), BuildError>;
}<|MERGE_RESOLUTION|>--- conflicted
+++ resolved
@@ -33,12 +33,7 @@
     ) -> Result<AvailableBlockHeaderInput<TYPES>, BuildError>;
 
     // To get the builder address
-<<<<<<< HEAD
-    async fn get_builder_address(&self)
-        -> Result<<I as NodeType>::BuilderSignatureKey, BuildError>;
-=======
     async fn get_builder_address(&self) -> Result<TYPES::SignatureKey, BuildError>;
->>>>>>> c2eb7df0
 }
 
 #[async_trait]
