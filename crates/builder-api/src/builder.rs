--- conflicted
+++ resolved
@@ -7,10 +7,11 @@
 use hotshot_types::{traits::node_implementation::NodeType, utils::BuilderCommitment};
 use serde::{Deserialize, Serialize};
 use snafu::{ResultExt, Snafu};
+use tagged_base64::TaggedBase64;
 use tide_disco::{
     api::ApiError,
     method::{ReadState, WriteState},
-    Api, RequestError, StatusCode,
+    Api, RequestError, RequestParams, StatusCode,
 };
 use vbs::version::StaticVersionType;
 
@@ -112,6 +113,20 @@
     }
 }
 
+fn try_extract_param<T: for<'a> TryFrom<&'a TaggedBase64>>(
+    params: &RequestParams,
+    param_name: &str,
+) -> Result<T, Error> {
+    params
+        .param(param_name)?
+        .as_tagged_base64()?
+        .try_into()
+        .map_err(|_| Error::Custom {
+            message: format!("Invalid {param_name}"),
+            status: StatusCode::UnprocessableEntity,
+        })
+}
+
 pub fn define_api<State, Types: NodeType, Ver: StaticVersionType + 'static>(
     options: &Options,
 ) -> Result<Api<State, Error, Ver>, ApiError>
@@ -119,16 +134,6 @@
     State: 'static + Send + Sync + ReadState,
     <State as ReadState>::State: Send + Sync + BuilderDataSource<Types>,
     Types: NodeType,
-<<<<<<< HEAD
-    // for<'a> <<Types::SignatureKey as SignatureKey>::PureAssembledSignatureType as TryFrom<
-    //     &'a TaggedBase64,
-    // >>::Error: Display,
-=======
-    for<'a> <Types::SignatureKey as TryFrom<&'a TaggedBase64>>::Error: Display,
-    for<'a> <<Types::SignatureKey as SignatureKey>::PureAssembledSignatureType as TryFrom<
-        &'a TaggedBase64,
-    >>::Error: Display,
->>>>>>> 3db10ae6
 {
     let mut api = load_api::<State, Error, Ver>(
         options.api_path.as_ref(),
@@ -139,8 +144,8 @@
         .get("available_blocks", |req, state| {
             async move {
                 let hash = req.blob_param("parent_hash")?;
-                let sender = req.blob_param("sender")?;
-                let signature = req.blob_param("signature")?;
+                let signature = try_extract_param(&req, "signature")?;
+                let sender = try_extract_param(&req, "sender")?;
                 state
                     .get_available_blocks(&hash, sender, &signature)
                     .await
@@ -153,19 +158,8 @@
         .get("claim_block", |req, state| {
             async move {
                 let hash: BuilderCommitment = req.blob_param("block_hash")?;
-<<<<<<< HEAD
-                let signature = req
-                    .param("signature")?
-                    .as_tagged_base64()?
-                    .try_into()
-                    .map_err(|_| Error::Custom {
-                        message: "Invalid signature".to_owned(),
-                        status: StatusCode::UnprocessableEntity,
-                    })?;
-=======
-                let sender = req.blob_param("sender")?;
-                let signature = req.blob_param("signature")?;
->>>>>>> 3db10ae6
+                let signature = try_extract_param(&req, "signature")?;
+                let sender = try_extract_param(&req, "sender")?;
                 state
                     .claim_block(&hash, sender, &signature)
                     .await
@@ -178,19 +172,8 @@
         .get("claim_header_input", |req, state| {
             async move {
                 let hash: BuilderCommitment = req.blob_param("block_hash")?;
-<<<<<<< HEAD
-                let signature = req
-                    .param("signature")?
-                    .as_tagged_base64()?
-                    .try_into()
-                    .map_err(|_| Error::Custom {
-                        message: "Invalid signature".to_owned(),
-                        status: StatusCode::UnprocessableEntity,
-                    })?;
-=======
-                let sender = req.blob_param("sender")?;
-                let signature = req.blob_param("signature")?;
->>>>>>> 3db10ae6
+                let signature = try_extract_param(&req, "signature")?;
+                let sender = try_extract_param(&req, "sender")?;
                 state
                     .claim_block_header_input(&hash, sender, &signature)
                     .await
