--- conflicted
+++ resolved
@@ -21,12 +21,7 @@
 hotshot-types = { path = "../types", default-features = false }
 hotshot-utils = { path = "../utils" }
 jf-primitives = { workspace = true }
-<<<<<<< HEAD
-tide-disco = { workspace = true }
-nll = { workspace = true }
-=======
 tide-disco = { git = "https://github.com/EspressoSystems/tide-disco.git", tag = "v0.4.1" }
->>>>>>> 7f6ca9a7
 tracing = { workspace = true }
 rand = { workspace = true }
 serde = { workspace = true }
