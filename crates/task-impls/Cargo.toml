--- conflicted
+++ resolved
@@ -26,12 +26,9 @@
 async-broadcast = { workspace = true }
 chrono = "0.4"
 rand = { workspace = true }
-<<<<<<< HEAD
-=======
 surf-disco = { workspace = true }
 serde = { workspace = true }
 tagged-base64 = { workspace = true }
->>>>>>> 7591fb14
 
 [target.'cfg(all(async_executor_impl = "tokio"))'.dependencies]
 tokio = { workspace = true }
