[package]
authors = { workspace = true }
description = "Async task implementations for consensus"
edition = { workspace = true }
name = "hotshot-task-impls"
version = { workspace = true }

[dependencies]
async-broadcast = { workspace = true }
async-compatibility-layer = { workspace = true }
async-lock = { workspace = true }
async-trait = { workspace = true }
bincode = { workspace = true }
bitvec = { workspace = true }
chrono = "0.4"
commit = { workspace = true }
either = { workspace = true }
futures = { workspace = true }
hotshot-task = { path = "../task" }
hotshot-types = { workspace = true }
hs-builder-api = { workspace = true }
jf-primitives = { workspace = true }
serde = { workspace = true }
sha2 = { workspace = true }
<<<<<<< HEAD
snafu = { workspace = true }
=======
hotshot-task = { path = "../task" }
async-broadcast = { workspace = true }
chrono = "0.4"
rand = { workspace = true }
>>>>>>> 7591fb14
surf-disco = { workspace = true }
tagged-base64 = { workspace = true }
time = { workspace = true }
tracing = { workspace = true }
versioned-binary-serialization = { workspace = true }

[target.'cfg(all(async_executor_impl = "tokio"))'.dependencies]
tokio = { workspace = true }
[target.'cfg(all(async_executor_impl = "async-std"))'.dependencies]
async-std = { workspace = true }

[lints]
workspace = true<|MERGE_RESOLUTION|>--- conflicted
+++ resolved
@@ -20,16 +20,10 @@
 hotshot-types = { workspace = true }
 hs-builder-api = { workspace = true }
 jf-primitives = { workspace = true }
+rand = { workspace = true }
 serde = { workspace = true }
 sha2 = { workspace = true }
-<<<<<<< HEAD
 snafu = { workspace = true }
-=======
-hotshot-task = { path = "../task" }
-async-broadcast = { workspace = true }
-chrono = "0.4"
-rand = { workspace = true }
->>>>>>> 7591fb14
 surf-disco = { workspace = true }
 tagged-base64 = { workspace = true }
 time = { workspace = true }
