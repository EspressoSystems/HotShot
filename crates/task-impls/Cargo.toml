--- conflicted
+++ resolved
@@ -16,11 +16,8 @@
 hotshot-constants = { path = "../constants", default-features = false }
 hotshot-types = { path = "../types", default-features = false }
 hotshot-utils = { path = "../utils" }
-<<<<<<< HEAD
 hs-builder-api = { workspace = true }
-=======
 jf-primitives = { workspace = true }
->>>>>>> 5cfeb013
 time = { workspace = true }
 commit = { workspace = true }
 bincode = { workspace = true }
