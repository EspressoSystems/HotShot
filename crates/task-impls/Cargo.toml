--- conflicted
+++ resolved
@@ -25,13 +25,10 @@
 hotshot-task = { path = "../task" }
 async-broadcast = { workspace = true }
 chrono = "0.4"
-<<<<<<< HEAD
 rand = { workspace = true }
-=======
 surf-disco = { workspace = true }
 serde = { workspace = true }
 tagged-base64 = { workspace = true }
->>>>>>> 936a482c
 
 [target.'cfg(all(async_executor_impl = "tokio"))'.dependencies]
 tokio = { workspace = true }
