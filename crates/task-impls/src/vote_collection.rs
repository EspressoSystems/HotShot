--- conflicted
+++ resolved
@@ -18,15 +18,6 @@
 use hotshot_types::{
     message::UpgradeLock,
     simple_certificate::{
-<<<<<<< HEAD
-        DaCertificate, NextEpochQuorumCertificate2, QuorumCertificate, QuorumCertificate2,
-        TimeoutCertificate, UpgradeCertificate, ViewSyncCommitCertificate2,
-        ViewSyncFinalizeCertificate2, ViewSyncPreCommitCertificate2,
-    },
-    simple_vote::{
-        DaVote, HasEpoch, NextEpochQuorumVote2, QuorumVote, QuorumVote2, TimeoutVote, UpgradeVote,
-        ViewSyncCommitVote, ViewSyncFinalizeVote, ViewSyncPreCommitVote,
-=======
         DaCertificate2, NextEpochQuorumCertificate2, QuorumCertificate, QuorumCertificate2,
         TimeoutCertificate2, UpgradeCertificate, ViewSyncCommitCertificate2,
         ViewSyncFinalizeCertificate2, ViewSyncPreCommitCertificate2,
@@ -34,7 +25,6 @@
     simple_vote::{
         DaVote2, NextEpochQuorumVote2, QuorumVote, QuorumVote2, TimeoutVote2, UpgradeVote,
         ViewSyncCommitVote2, ViewSyncFinalizeVote2, ViewSyncPreCommitVote2,
->>>>>>> 3d705c6a
     },
     traits::{
         election::Membership,
@@ -70,14 +60,13 @@
     /// The view which we are collecting votes for
     pub view: TYPES::View,
 
+    /// The epoch which we are collecting votes for
+    pub epoch: TYPES::Epoch,
+
     /// Node id
     pub id: u64,
 
-<<<<<<< HEAD
-    /// Indicates whether we are in the epoch transition
-=======
     /// Whether we should check if we are the leader when handling a vote
->>>>>>> 3d705c6a
     pub transition_indicator: EpochTransitionIndicator,
 }
 
@@ -104,7 +93,7 @@
 
 impl<
         TYPES: NodeType,
-        VOTE: Vote<TYPES> + HasEpoch<TYPES> + AggregatableVote<TYPES, VOTE, CERT>,
+        VOTE: Vote<TYPES> + AggregatableVote<TYPES, VOTE, CERT>,
         CERT: Certificate<TYPES, VOTE::Commitment, Voteable = VOTE::Commitment> + Clone + Debug,
         V: Versions,
     > VoteCollectionTaskState<TYPES, VOTE, CERT, V>
@@ -120,20 +109,6 @@
     pub async fn accumulate_vote(
         &mut self,
         vote: &VOTE,
-<<<<<<< HEAD
-        voter_epoch: TYPES::Epoch,
-        event_stream: &Sender<Arc<HotShotEvent<TYPES>>>,
-    ) -> Result<Option<CERT>> {
-        if matches!(
-            self.transition_indicator,
-            EpochTransitionIndicator::NotInTransition
-        ) {
-            ensure!(
-                vote.leader(&self.membership, vote.epoch())? == self.public_key,
-                info!("Received vote for a view in which we were not the leader.")
-            );
-        }
-=======
         sender_epoch: TYPES::Epoch,
         event_stream: &Sender<Arc<HotShotEvent<TYPES>>>,
     ) -> Result<Option<CERT>> {
@@ -145,7 +120,6 @@
             info!("Received vote for a view in which we were not the leader.")
         );
 
->>>>>>> 3d705c6a
         ensure!(
             vote.view_number() == self.view,
             error!(
@@ -160,11 +134,7 @@
         ))?;
 
         match accumulator
-<<<<<<< HEAD
-            .accumulate(vote, &self.membership, voter_epoch)
-=======
             .accumulate(vote, &self.membership, sender_epoch)
->>>>>>> 3d705c6a
             .await
         {
             Either::Left(()) => Ok(None),
@@ -216,13 +186,10 @@
 
     /// View of the votes we are collecting
     pub view: TYPES::View,
-<<<<<<< HEAD
-=======
 
     /// Epoch of the votes we are collecting
     pub epoch: TYPES::Epoch,
 
->>>>>>> 3d705c6a
     /// This nodes id
     pub id: u64,
 }
@@ -268,6 +235,7 @@
         public_key: info.public_key.clone(),
         accumulator: Some(new_accumulator),
         view: info.view,
+        epoch: info.epoch,
         id: info.id,
         transition_indicator,
     };
@@ -295,12 +263,8 @@
     collectors: &mut VoteCollectorsMap<TYPES, VOTE, CERT, V>,
     vote: &VOTE,
     public_key: TYPES::SignatureKey,
-<<<<<<< HEAD
-    membership: &Arc<TYPES::Membership>,
-=======
     membership: &Arc<RwLock<TYPES::Membership>>,
     epoch: TYPES::Epoch,
->>>>>>> 3d705c6a
     id: u64,
     event: &Arc<HotShotEvent<TYPES>>,
     event_stream: &Sender<Arc<HotShotEvent<TYPES>>>,
@@ -317,6 +281,7 @@
                 public_key,
                 membership: Arc::clone(membership),
                 view: vote.view_number(),
+                epoch,
                 id,
             };
             let collector = create_vote_accumulator(
@@ -569,11 +534,7 @@
     ) -> Result<Option<QuorumCertificate2<TYPES>>> {
         match event.as_ref() {
             HotShotEvent::QuorumVoteRecv(vote) => {
-<<<<<<< HEAD
-                self.accumulate_vote(vote, vote.epoch(), sender).await
-=======
                 self.accumulate_vote(vote, self.epoch, sender).await
->>>>>>> 3d705c6a
             }
             _ => Ok(None),
         }
@@ -596,11 +557,7 @@
     ) -> Result<Option<NextEpochQuorumCertificate2<TYPES>>> {
         match event.as_ref() {
             HotShotEvent::QuorumVoteRecv(vote) => {
-<<<<<<< HEAD
-                self.accumulate_vote(&vote.clone().into(), vote.epoch() + 1, sender)
-=======
                 self.accumulate_vote(&vote.clone().into(), self.epoch + 1, sender)
->>>>>>> 3d705c6a
                     .await
             }
             _ => Ok(None),
@@ -624,11 +581,7 @@
     ) -> Result<Option<UpgradeCertificate<TYPES>>> {
         match event.as_ref() {
             HotShotEvent::UpgradeVoteRecv(vote) => {
-<<<<<<< HEAD
-                self.accumulate_vote(vote, vote.epoch(), sender).await
-=======
                 self.accumulate_vote(vote, self.epoch, sender).await
->>>>>>> 3d705c6a
             }
             _ => Ok(None),
         }
@@ -648,13 +601,7 @@
         sender: &Sender<Arc<HotShotEvent<TYPES>>>,
     ) -> Result<Option<DaCertificate2<TYPES>>> {
         match event.as_ref() {
-<<<<<<< HEAD
-            HotShotEvent::DaVoteRecv(vote) => {
-                self.accumulate_vote(vote, vote.epoch(), sender).await
-            }
-=======
             HotShotEvent::DaVoteRecv(vote) => self.accumulate_vote(vote, self.epoch, sender).await,
->>>>>>> 3d705c6a
             _ => Ok(None),
         }
     }
@@ -675,11 +622,7 @@
     ) -> Result<Option<TimeoutCertificate2<TYPES>>> {
         match event.as_ref() {
             HotShotEvent::TimeoutVoteRecv(vote) => {
-<<<<<<< HEAD
-                self.accumulate_vote(vote, vote.epoch(), sender).await
-=======
                 self.accumulate_vote(vote, self.epoch, sender).await
->>>>>>> 3d705c6a
             }
             _ => Ok(None),
         }
@@ -701,11 +644,7 @@
     ) -> Result<Option<ViewSyncPreCommitCertificate2<TYPES>>> {
         match event.as_ref() {
             HotShotEvent::ViewSyncPreCommitVoteRecv(vote) => {
-<<<<<<< HEAD
-                self.accumulate_vote(vote, vote.epoch(), sender).await
-=======
                 self.accumulate_vote(vote, self.epoch, sender).await
->>>>>>> 3d705c6a
             }
             _ => Ok(None),
         }
@@ -727,11 +666,7 @@
     ) -> Result<Option<ViewSyncCommitCertificate2<TYPES>>> {
         match event.as_ref() {
             HotShotEvent::ViewSyncCommitVoteRecv(vote) => {
-<<<<<<< HEAD
-                self.accumulate_vote(vote, vote.epoch(), sender).await
-=======
                 self.accumulate_vote(vote, self.epoch, sender).await
->>>>>>> 3d705c6a
             }
             _ => Ok(None),
         }
@@ -753,11 +688,7 @@
     ) -> Result<Option<ViewSyncFinalizeCertificate2<TYPES>>> {
         match event.as_ref() {
             HotShotEvent::ViewSyncFinalizeVoteRecv(vote) => {
-<<<<<<< HEAD
-                self.accumulate_vote(vote, vote.epoch(), sender).await
-=======
                 self.accumulate_vote(vote, self.epoch, sender).await
->>>>>>> 3d705c6a
             }
             _ => Ok(None),
         }
