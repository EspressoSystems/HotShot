--- conflicted
+++ resolved
@@ -86,17 +86,8 @@
             );
             return None;
         }
-<<<<<<< HEAD
-
-        // Clippy suggests code that doesn't work to fix this.
-        // Maybe there is some way to make this work with the ?
-        // operator but I don't see it
-        let Some(ref mut accumulator) = self.accumulator else {
-            return None;
-        };
-=======
+
         let accumulator = self.accumulator.as_mut()?;
->>>>>>> 1f9e803d
         match accumulator.accumulate(vote, &self.membership) {
             Either::Left(()) => None,
             Either::Right(cert) => {
