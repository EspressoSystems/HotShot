// Copyright (c) 2021-2024 Espresso Systems (espressosys.com)
// This file is part of the HotShot repository.

// You should have received a copy of the MIT License
// along with the HotShot repository. If not, see <https://mit-license.org/>.

use std::{
    collections::{btree_map::Entry, BTreeMap, HashMap},
    fmt::Debug,
    marker::PhantomData,
    sync::Arc,
};

use async_broadcast::Sender;
use async_trait::async_trait;
use either::Either::{self, Left, Right};
use hotshot_types::{
    message::UpgradeLock,
    simple_certificate::{
<<<<<<< HEAD
        DaCertificate, NextEpochQuorumCertificate2, QuorumCertificate, QuorumCertificate2,
        TimeoutCertificate, UpgradeCertificate, ViewSyncCommitCertificate2,
        ViewSyncFinalizeCertificate2, ViewSyncPreCommitCertificate2,
    },
    simple_vote::{
        DaVote, HasEpoch, NextEpochQuorumVote2, QuorumVote, QuorumVote2, TimeoutVote, UpgradeVote,
        ViewSyncCommitVote, ViewSyncFinalizeVote, ViewSyncPreCommitVote,
=======
        DaCertificate2, QuorumCertificate, QuorumCertificate2, TimeoutCertificate2,
        UpgradeCertificate, ViewSyncCommitCertificate2, ViewSyncFinalizeCertificate2,
        ViewSyncPreCommitCertificate2,
    },
    simple_vote::{
        DaVote2, QuorumVote, QuorumVote2, TimeoutVote2, UpgradeVote, ViewSyncCommitVote2,
        ViewSyncFinalizeVote2, ViewSyncPreCommitVote2,
>>>>>>> 43263a55
    },
    traits::{
        election::Membership,
        node_implementation::{NodeType, Versions},
    },
    utils::EpochTransitionIndicator,
    vote::{Certificate, HasViewNumber, Vote, VoteAccumulator},
};
use utils::anytrace::*;

use crate::{events::HotShotEvent, helpers::broadcast_event};

/// Alias for a map of Vote Collectors
pub type VoteCollectorsMap<TYPES, VOTE, CERT, V> =
    BTreeMap<<TYPES as NodeType>::View, VoteCollectionTaskState<TYPES, VOTE, CERT, V>>;

/// Task state for collecting votes of one type and emitting a certificate
pub struct VoteCollectionTaskState<
    TYPES: NodeType,
    VOTE: Vote<TYPES>,
    CERT: Certificate<TYPES, VOTE::Commitment, Voteable = VOTE::Commitment> + Debug,
    V: Versions,
> {
    /// Public key for this node.
    pub public_key: TYPES::SignatureKey,

    /// Membership for voting
    pub membership: Arc<TYPES::Membership>,

    /// accumulator handles aggregating the votes
    pub accumulator: Option<VoteAccumulator<TYPES, VOTE, CERT, V>>,

    /// The view which we are collecting votes for
    pub view: TYPES::View,

    /// Node id
    pub id: u64,

    /// Indicates whether we are in the epoch transition
    pub transition_indicator: EpochTransitionIndicator,
}

/// Describes the functions a vote must implement for it to be aggregatable by the generic vote collection task
pub trait AggregatableVote<
    TYPES: NodeType,
    VOTE: Vote<TYPES>,
    CERT: Certificate<TYPES, VOTE::Commitment, Voteable = VOTE::Commitment>,
>
{
    /// return the leader for this votes
    ///
    /// # Errors
    /// if the leader cannot be calculated
    fn leader(
        &self,
        membership: &TYPES::Membership,
        epoch: TYPES::Epoch,
    ) -> Result<TYPES::SignatureKey>;

    /// return the Hotshot event for the completion of this CERT
    fn make_cert_event(certificate: CERT, key: &TYPES::SignatureKey) -> HotShotEvent<TYPES>;
}

impl<
        TYPES: NodeType,
        VOTE: Vote<TYPES> + HasEpoch<TYPES> + AggregatableVote<TYPES, VOTE, CERT>,
        CERT: Certificate<TYPES, VOTE::Commitment, Voteable = VOTE::Commitment> + Clone + Debug,
        V: Versions,
    > VoteCollectionTaskState<TYPES, VOTE, CERT, V>
{
    /// Take one vote and accumulate it. Returns either the cert or the updated state
    /// after the vote is accumulated
    /// voter_epoch against which epoch the vote needs to be checked.
    /// For `NextEpochQuorumVoteState` the epoch is one greater than the vote's epoch.
    ///
    /// # Errors
    /// If are unable to accumulate the vote
    #[allow(clippy::question_mark)]
    pub async fn accumulate_vote(
        &mut self,
        vote: &VOTE,
        voter_epoch: TYPES::Epoch,
        event_stream: &Sender<Arc<HotShotEvent<TYPES>>>,
    ) -> Result<Option<CERT>> {
        if matches!(
            self.transition_indicator,
            EpochTransitionIndicator::NotInTransition
        ) {
            ensure!(
                vote.leader(&self.membership, vote.epoch())? == self.public_key,
                info!("Received vote for a view in which we were not the leader.")
            );
        }
        ensure!(
            vote.view_number() == self.view,
            error!(
                "Vote view does not match! vote view is {} current view is {}. This vote should not have been passed to this accumulator.",
                *vote.view_number(),
                *self.view
            )
        );

        let accumulator = self.accumulator.as_mut().context(warn!(
            "No accumulator to handle vote with. This shouldn't happen."
        ))?;

        match accumulator
            .accumulate(vote, &self.membership, voter_epoch)
            .await
        {
            Either::Left(()) => Ok(None),
            Either::Right(cert) => {
                tracing::debug!("Certificate Formed! {:?}", cert);

                broadcast_event(
                    Arc::new(VOTE::make_cert_event(cert.clone(), &self.public_key)),
                    event_stream,
                )
                .await;
                self.accumulator = None;

                Ok(Some(cert))
            }
        }
    }
}

/// Trait for types which will handle a vote event.
#[async_trait]
pub trait HandleVoteEvent<TYPES, VOTE, CERT>
where
    TYPES: NodeType,
    VOTE: Vote<TYPES> + AggregatableVote<TYPES, VOTE, CERT>,
    CERT: Certificate<TYPES, VOTE::Commitment, Voteable = VOTE::Commitment> + Debug,
{
    /// Handle a vote event
    ///
    /// # Errors
    /// Returns an error if we fail to handle the vote
    async fn handle_vote_event(
        &mut self,
        event: Arc<HotShotEvent<TYPES>>,
        sender: &Sender<Arc<HotShotEvent<TYPES>>>,
    ) -> Result<Option<CERT>>;

    /// Event filter to use for this event
    fn filter(event: Arc<HotShotEvent<TYPES>>) -> bool;
}

/// Info needed to create a vote accumulator task
pub struct AccumulatorInfo<TYPES: NodeType> {
    /// This nodes Pub Key
    pub public_key: TYPES::SignatureKey,
    /// Membership we are accumulation votes for
    pub membership: Arc<TYPES::Membership>,
    /// View of the votes we are collecting
    pub view: TYPES::View,
    /// This nodes id
    pub id: u64,
}

/// Generic function for spawning a vote task.  Returns the event stream id of the spawned task if created
///
/// # Errors
/// If we failed to create the accumulator
///
/// # Panics
/// Calls unwrap but should never panic.
pub async fn create_vote_accumulator<TYPES, VOTE, CERT, V>(
    info: &AccumulatorInfo<TYPES>,
    event: Arc<HotShotEvent<TYPES>>,
    sender: &Sender<Arc<HotShotEvent<TYPES>>>,
    upgrade_lock: UpgradeLock<TYPES, V>,
    transition_indicator: EpochTransitionIndicator,
) -> Result<VoteCollectionTaskState<TYPES, VOTE, CERT, V>>
where
    TYPES: NodeType,
    VOTE: Vote<TYPES>
        + AggregatableVote<TYPES, VOTE, CERT>
        + std::marker::Send
        + std::marker::Sync
        + 'static,
    CERT: Certificate<TYPES, VOTE::Commitment, Voteable = VOTE::Commitment>
        + Debug
        + std::marker::Send
        + std::marker::Sync
        + 'static,
    V: Versions,
    VoteCollectionTaskState<TYPES, VOTE, CERT, V>: HandleVoteEvent<TYPES, VOTE, CERT>,
{
    let new_accumulator = VoteAccumulator {
        vote_outcomes: HashMap::new(),
        signers: HashMap::new(),
        phantom: PhantomData,
        upgrade_lock,
    };

    let mut state = VoteCollectionTaskState::<TYPES, VOTE, CERT, V> {
        membership: Arc::clone(&info.membership),
        public_key: info.public_key.clone(),
        accumulator: Some(new_accumulator),
        view: info.view,
        id: info.id,
        transition_indicator,
    };

    state.handle_vote_event(Arc::clone(&event), sender).await?;

    Ok(state)
}

/// A helper function that handles a vote regardless whether it's the first vote in the view or not.
///
/// # Errors
/// If we fail to handle the vote
#[allow(clippy::too_many_arguments)]
pub async fn handle_vote<
    TYPES: NodeType,
    VOTE: Vote<TYPES> + AggregatableVote<TYPES, VOTE, CERT> + Send + Sync + 'static,
    CERT: Certificate<TYPES, VOTE::Commitment, Voteable = VOTE::Commitment>
        + Debug
        + Send
        + Sync
        + 'static,
    V: Versions,
>(
    collectors: &mut VoteCollectorsMap<TYPES, VOTE, CERT, V>,
    vote: &VOTE,
    public_key: TYPES::SignatureKey,
    membership: &Arc<TYPES::Membership>,
    id: u64,
    event: &Arc<HotShotEvent<TYPES>>,
    event_stream: &Sender<Arc<HotShotEvent<TYPES>>>,
    upgrade_lock: &UpgradeLock<TYPES, V>,
    transition_indicator: EpochTransitionIndicator,
) -> Result<()>
where
    VoteCollectionTaskState<TYPES, VOTE, CERT, V>: HandleVoteEvent<TYPES, VOTE, CERT>,
{
    match collectors.entry(vote.view_number()) {
        Entry::Vacant(entry) => {
            tracing::debug!("Starting vote handle for view {:?}", vote.view_number());
            let info = AccumulatorInfo {
                public_key,
                membership: Arc::clone(membership),
                view: vote.view_number(),
                id,
            };
            let collector = create_vote_accumulator(
                &info,
                Arc::clone(event),
                event_stream,
                upgrade_lock.clone(),
                transition_indicator,
            )
            .await?;

            entry.insert(collector);

            Ok(())
        }
        Entry::Occupied(mut entry) => {
            // handle the vote, and garbage collect if the vote collector is finished
            if entry
                .get_mut()
                .handle_vote_event(Arc::clone(event), event_stream)
                .await?
                .is_some()
            {
                entry.remove();
                *collectors = collectors.split_off(&vote.view_number());
            }

            Ok(())
        }
    }
}

/// Alias for Quorum vote accumulator
type QuorumVoteState<TYPES, V> =
    VoteCollectionTaskState<TYPES, QuorumVote2<TYPES>, QuorumCertificate2<TYPES>, V>;
/// Alias for Quorum vote accumulator
type NextEpochQuorumVoteState<TYPES, V> = VoteCollectionTaskState<
    TYPES,
    NextEpochQuorumVote2<TYPES>,
    NextEpochQuorumCertificate2<TYPES>,
    V,
>;
/// Alias for DA vote accumulator
type DaVoteState<TYPES, V> =
    VoteCollectionTaskState<TYPES, DaVote2<TYPES>, DaCertificate2<TYPES>, V>;
/// Alias for Timeout vote accumulator
type TimeoutVoteState<TYPES, V> =
    VoteCollectionTaskState<TYPES, TimeoutVote2<TYPES>, TimeoutCertificate2<TYPES>, V>;
/// Alias for upgrade vote accumulator
type UpgradeVoteState<TYPES, V> =
    VoteCollectionTaskState<TYPES, UpgradeVote<TYPES>, UpgradeCertificate<TYPES>, V>;
/// Alias for View Sync Pre Commit vote accumulator
type ViewSyncPreCommitState<TYPES, V> = VoteCollectionTaskState<
    TYPES,
    ViewSyncPreCommitVote2<TYPES>,
    ViewSyncPreCommitCertificate2<TYPES>,
    V,
>;
/// Alias for View Sync Commit vote accumulator
type ViewSyncCommitVoteState<TYPES, V> = VoteCollectionTaskState<
    TYPES,
    ViewSyncCommitVote2<TYPES>,
    ViewSyncCommitCertificate2<TYPES>,
    V,
>;
/// Alias for View Sync Finalize vote accumulator
type ViewSyncFinalizeVoteState<TYPES, V> = VoteCollectionTaskState<
    TYPES,
    ViewSyncFinalizeVote2<TYPES>,
    ViewSyncFinalizeCertificate2<TYPES>,
    V,
>;

impl<TYPES: NodeType> AggregatableVote<TYPES, QuorumVote<TYPES>, QuorumCertificate<TYPES>>
    for QuorumVote<TYPES>
{
    fn leader(
        &self,
        membership: &TYPES::Membership,
        epoch: TYPES::Epoch,
    ) -> Result<TYPES::SignatureKey> {
        membership.leader(self.view_number() + 1, epoch)
    }
    fn make_cert_event(
        certificate: QuorumCertificate<TYPES>,
        _key: &TYPES::SignatureKey,
    ) -> HotShotEvent<TYPES> {
        HotShotEvent::QcFormed(Left(certificate))
    }
}

impl<TYPES: NodeType> AggregatableVote<TYPES, QuorumVote2<TYPES>, QuorumCertificate2<TYPES>>
    for QuorumVote2<TYPES>
{
    fn leader(
        &self,
        membership: &TYPES::Membership,
        epoch: TYPES::Epoch,
    ) -> Result<TYPES::SignatureKey> {
        membership.leader(self.view_number() + 1, epoch)
    }
    fn make_cert_event(
        certificate: QuorumCertificate2<TYPES>,
        _key: &TYPES::SignatureKey,
    ) -> HotShotEvent<TYPES> {
        HotShotEvent::Qc2Formed(Left(certificate))
    }
}

impl<TYPES: NodeType>
    AggregatableVote<TYPES, NextEpochQuorumVote2<TYPES>, NextEpochQuorumCertificate2<TYPES>>
    for NextEpochQuorumVote2<TYPES>
{
    fn leader(
        &self,
        membership: &TYPES::Membership,
        epoch: TYPES::Epoch,
    ) -> Result<TYPES::SignatureKey> {
        membership.leader(self.view_number() + 1, epoch)
    }
    fn make_cert_event(
        certificate: NextEpochQuorumCertificate2<TYPES>,
        _key: &TYPES::SignatureKey,
    ) -> HotShotEvent<TYPES> {
        HotShotEvent::NextEpochQc2Formed(Left(certificate))
    }
}

impl<TYPES: NodeType> AggregatableVote<TYPES, UpgradeVote<TYPES>, UpgradeCertificate<TYPES>>
    for UpgradeVote<TYPES>
{
    fn leader(
        &self,
        membership: &TYPES::Membership,
        epoch: TYPES::Epoch,
    ) -> Result<TYPES::SignatureKey> {
        membership.leader(self.view_number(), epoch)
    }
    fn make_cert_event(
        certificate: UpgradeCertificate<TYPES>,
        _key: &TYPES::SignatureKey,
    ) -> HotShotEvent<TYPES> {
        HotShotEvent::UpgradeCertificateFormed(certificate)
    }
}

impl<TYPES: NodeType> AggregatableVote<TYPES, DaVote2<TYPES>, DaCertificate2<TYPES>>
    for DaVote2<TYPES>
{
    fn leader(
        &self,
        membership: &TYPES::Membership,
        epoch: TYPES::Epoch,
    ) -> Result<TYPES::SignatureKey> {
        membership.leader(self.view_number(), epoch)
    }
    fn make_cert_event(
        certificate: DaCertificate2<TYPES>,
        key: &TYPES::SignatureKey,
    ) -> HotShotEvent<TYPES> {
        HotShotEvent::DacSend(certificate, key.clone())
    }
}

impl<TYPES: NodeType> AggregatableVote<TYPES, TimeoutVote2<TYPES>, TimeoutCertificate2<TYPES>>
    for TimeoutVote2<TYPES>
{
    fn leader(
        &self,
        membership: &TYPES::Membership,
        epoch: TYPES::Epoch,
    ) -> Result<TYPES::SignatureKey> {
        membership.leader(self.view_number() + 1, epoch)
    }
    fn make_cert_event(
        certificate: TimeoutCertificate2<TYPES>,
        _key: &TYPES::SignatureKey,
    ) -> HotShotEvent<TYPES> {
        HotShotEvent::Qc2Formed(Right(certificate))
    }
}

impl<TYPES: NodeType>
    AggregatableVote<TYPES, ViewSyncCommitVote2<TYPES>, ViewSyncCommitCertificate2<TYPES>>
    for ViewSyncCommitVote2<TYPES>
{
    fn leader(
        &self,
        membership: &TYPES::Membership,
        epoch: TYPES::Epoch,
    ) -> Result<TYPES::SignatureKey> {
        membership.leader(self.date().round + self.date().relay, epoch)
    }
    fn make_cert_event(
        certificate: ViewSyncCommitCertificate2<TYPES>,
        key: &TYPES::SignatureKey,
    ) -> HotShotEvent<TYPES> {
        HotShotEvent::ViewSyncCommitCertificateSend(certificate, key.clone())
    }
}

impl<TYPES: NodeType>
    AggregatableVote<TYPES, ViewSyncPreCommitVote2<TYPES>, ViewSyncPreCommitCertificate2<TYPES>>
    for ViewSyncPreCommitVote2<TYPES>
{
    fn leader(
        &self,
        membership: &TYPES::Membership,
        epoch: TYPES::Epoch,
    ) -> Result<TYPES::SignatureKey> {
        membership.leader(self.date().round + self.date().relay, epoch)
    }
    fn make_cert_event(
        certificate: ViewSyncPreCommitCertificate2<TYPES>,
        key: &TYPES::SignatureKey,
    ) -> HotShotEvent<TYPES> {
        HotShotEvent::ViewSyncPreCommitCertificateSend(certificate, key.clone())
    }
}

impl<TYPES: NodeType>
    AggregatableVote<TYPES, ViewSyncFinalizeVote2<TYPES>, ViewSyncFinalizeCertificate2<TYPES>>
    for ViewSyncFinalizeVote2<TYPES>
{
    fn leader(
        &self,
        membership: &TYPES::Membership,
        epoch: TYPES::Epoch,
    ) -> Result<TYPES::SignatureKey> {
        membership.leader(self.date().round + self.date().relay, epoch)
    }
    fn make_cert_event(
        certificate: ViewSyncFinalizeCertificate2<TYPES>,
        key: &TYPES::SignatureKey,
    ) -> HotShotEvent<TYPES> {
        HotShotEvent::ViewSyncFinalizeCertificateSend(certificate, key.clone())
    }
}

// Handlers for all vote accumulators
#[async_trait]
impl<TYPES: NodeType, V: Versions>
    HandleVoteEvent<TYPES, QuorumVote2<TYPES>, QuorumCertificate2<TYPES>>
    for QuorumVoteState<TYPES, V>
{
    async fn handle_vote_event(
        &mut self,
        event: Arc<HotShotEvent<TYPES>>,
        sender: &Sender<Arc<HotShotEvent<TYPES>>>,
    ) -> Result<Option<QuorumCertificate2<TYPES>>> {
        match event.as_ref() {
            HotShotEvent::QuorumVoteRecv(vote) => {
                self.accumulate_vote(vote, vote.epoch(), sender).await
            }
            _ => Ok(None),
        }
    }
    fn filter(event: Arc<HotShotEvent<TYPES>>) -> bool {
        matches!(event.as_ref(), HotShotEvent::QuorumVoteRecv(_))
    }
}

// Handlers for all vote accumulators
#[async_trait]
impl<TYPES: NodeType, V: Versions>
    HandleVoteEvent<TYPES, NextEpochQuorumVote2<TYPES>, NextEpochQuorumCertificate2<TYPES>>
    for NextEpochQuorumVoteState<TYPES, V>
{
    async fn handle_vote_event(
        &mut self,
        event: Arc<HotShotEvent<TYPES>>,
        sender: &Sender<Arc<HotShotEvent<TYPES>>>,
    ) -> Result<Option<NextEpochQuorumCertificate2<TYPES>>> {
        match event.as_ref() {
            HotShotEvent::QuorumVoteRecv(vote) => {
                self.accumulate_vote(&vote.clone().into(), vote.epoch() + 1, sender)
                    .await
            }
            _ => Ok(None),
        }
    }
    fn filter(event: Arc<HotShotEvent<TYPES>>) -> bool {
        matches!(event.as_ref(), HotShotEvent::QuorumVoteRecv(_))
    }
}

// Handlers for all vote accumulators
#[async_trait]
impl<TYPES: NodeType, V: Versions>
    HandleVoteEvent<TYPES, UpgradeVote<TYPES>, UpgradeCertificate<TYPES>>
    for UpgradeVoteState<TYPES, V>
{
    async fn handle_vote_event(
        &mut self,
        event: Arc<HotShotEvent<TYPES>>,
        sender: &Sender<Arc<HotShotEvent<TYPES>>>,
    ) -> Result<Option<UpgradeCertificate<TYPES>>> {
        match event.as_ref() {
            HotShotEvent::UpgradeVoteRecv(vote) => {
                self.accumulate_vote(vote, vote.epoch(), sender).await
            }
            _ => Ok(None),
        }
    }
    fn filter(event: Arc<HotShotEvent<TYPES>>) -> bool {
        matches!(event.as_ref(), HotShotEvent::UpgradeVoteRecv(_))
    }
}

#[async_trait]
impl<TYPES: NodeType, V: Versions> HandleVoteEvent<TYPES, DaVote2<TYPES>, DaCertificate2<TYPES>>
    for DaVoteState<TYPES, V>
{
    async fn handle_vote_event(
        &mut self,
        event: Arc<HotShotEvent<TYPES>>,
        sender: &Sender<Arc<HotShotEvent<TYPES>>>,
    ) -> Result<Option<DaCertificate2<TYPES>>> {
        match event.as_ref() {
            HotShotEvent::DaVoteRecv(vote) => {
                self.accumulate_vote(vote, vote.epoch(), sender).await
            }
            _ => Ok(None),
        }
    }
    fn filter(event: Arc<HotShotEvent<TYPES>>) -> bool {
        matches!(event.as_ref(), HotShotEvent::DaVoteRecv(_))
    }
}

#[async_trait]
impl<TYPES: NodeType, V: Versions>
    HandleVoteEvent<TYPES, TimeoutVote2<TYPES>, TimeoutCertificate2<TYPES>>
    for TimeoutVoteState<TYPES, V>
{
    async fn handle_vote_event(
        &mut self,
        event: Arc<HotShotEvent<TYPES>>,
        sender: &Sender<Arc<HotShotEvent<TYPES>>>,
    ) -> Result<Option<TimeoutCertificate2<TYPES>>> {
        match event.as_ref() {
            HotShotEvent::TimeoutVoteRecv(vote) => {
                self.accumulate_vote(vote, vote.epoch(), sender).await
            }
            _ => Ok(None),
        }
    }
    fn filter(event: Arc<HotShotEvent<TYPES>>) -> bool {
        matches!(event.as_ref(), HotShotEvent::TimeoutVoteRecv(_))
    }
}

#[async_trait]
impl<TYPES: NodeType, V: Versions>
    HandleVoteEvent<TYPES, ViewSyncPreCommitVote2<TYPES>, ViewSyncPreCommitCertificate2<TYPES>>
    for ViewSyncPreCommitState<TYPES, V>
{
    async fn handle_vote_event(
        &mut self,
        event: Arc<HotShotEvent<TYPES>>,
        sender: &Sender<Arc<HotShotEvent<TYPES>>>,
    ) -> Result<Option<ViewSyncPreCommitCertificate2<TYPES>>> {
        match event.as_ref() {
            HotShotEvent::ViewSyncPreCommitVoteRecv(vote) => {
                self.accumulate_vote(vote, vote.epoch(), sender).await
            }
            _ => Ok(None),
        }
    }
    fn filter(event: Arc<HotShotEvent<TYPES>>) -> bool {
        matches!(event.as_ref(), HotShotEvent::ViewSyncPreCommitVoteRecv(_))
    }
}

#[async_trait]
impl<TYPES: NodeType, V: Versions>
    HandleVoteEvent<TYPES, ViewSyncCommitVote2<TYPES>, ViewSyncCommitCertificate2<TYPES>>
    for ViewSyncCommitVoteState<TYPES, V>
{
    async fn handle_vote_event(
        &mut self,
        event: Arc<HotShotEvent<TYPES>>,
        sender: &Sender<Arc<HotShotEvent<TYPES>>>,
    ) -> Result<Option<ViewSyncCommitCertificate2<TYPES>>> {
        match event.as_ref() {
            HotShotEvent::ViewSyncCommitVoteRecv(vote) => {
                self.accumulate_vote(vote, vote.epoch(), sender).await
            }
            _ => Ok(None),
        }
    }
    fn filter(event: Arc<HotShotEvent<TYPES>>) -> bool {
        matches!(event.as_ref(), HotShotEvent::ViewSyncCommitVoteRecv(_))
    }
}

#[async_trait]
impl<TYPES: NodeType, V: Versions>
    HandleVoteEvent<TYPES, ViewSyncFinalizeVote2<TYPES>, ViewSyncFinalizeCertificate2<TYPES>>
    for ViewSyncFinalizeVoteState<TYPES, V>
{
    async fn handle_vote_event(
        &mut self,
        event: Arc<HotShotEvent<TYPES>>,
        sender: &Sender<Arc<HotShotEvent<TYPES>>>,
    ) -> Result<Option<ViewSyncFinalizeCertificate2<TYPES>>> {
        match event.as_ref() {
            HotShotEvent::ViewSyncFinalizeVoteRecv(vote) => {
                self.accumulate_vote(vote, vote.epoch(), sender).await
            }
            _ => Ok(None),
        }
    }
    fn filter(event: Arc<HotShotEvent<TYPES>>) -> bool {
        matches!(event.as_ref(), HotShotEvent::ViewSyncFinalizeVoteRecv(_))
    }
}<|MERGE_RESOLUTION|>--- conflicted
+++ resolved
@@ -17,15 +17,6 @@
 use hotshot_types::{
     message::UpgradeLock,
     simple_certificate::{
-<<<<<<< HEAD
-        DaCertificate, NextEpochQuorumCertificate2, QuorumCertificate, QuorumCertificate2,
-        TimeoutCertificate, UpgradeCertificate, ViewSyncCommitCertificate2,
-        ViewSyncFinalizeCertificate2, ViewSyncPreCommitCertificate2,
-    },
-    simple_vote::{
-        DaVote, HasEpoch, NextEpochQuorumVote2, QuorumVote, QuorumVote2, TimeoutVote, UpgradeVote,
-        ViewSyncCommitVote, ViewSyncFinalizeVote, ViewSyncPreCommitVote,
-=======
         DaCertificate2, QuorumCertificate, QuorumCertificate2, TimeoutCertificate2,
         UpgradeCertificate, ViewSyncCommitCertificate2, ViewSyncFinalizeCertificate2,
         ViewSyncPreCommitCertificate2,
@@ -33,13 +24,11 @@
     simple_vote::{
         DaVote2, QuorumVote, QuorumVote2, TimeoutVote2, UpgradeVote, ViewSyncCommitVote2,
         ViewSyncFinalizeVote2, ViewSyncPreCommitVote2,
->>>>>>> 43263a55
     },
     traits::{
         election::Membership,
         node_implementation::{NodeType, Versions},
     },
-    utils::EpochTransitionIndicator,
     vote::{Certificate, HasViewNumber, Vote, VoteAccumulator},
 };
 use utils::anytrace::*;
@@ -69,11 +58,14 @@
     /// The view which we are collecting votes for
     pub view: TYPES::View,
 
+    /// The epoch which we are collecting votes for
+    pub epoch: TYPES::Epoch,
+
     /// Node id
     pub id: u64,
 
-    /// Indicates whether we are in the epoch transition
-    pub transition_indicator: EpochTransitionIndicator,
+    /// Whether we should check if we are the leader when handling a vote
+    pub check_if_leader: bool,
 }
 
 /// Describes the functions a vote must implement for it to be aggregatable by the generic vote collection task
@@ -99,15 +91,13 @@
 
 impl<
         TYPES: NodeType,
-        VOTE: Vote<TYPES> + HasEpoch<TYPES> + AggregatableVote<TYPES, VOTE, CERT>,
+        VOTE: Vote<TYPES> + AggregatableVote<TYPES, VOTE, CERT>,
         CERT: Certificate<TYPES, VOTE::Commitment, Voteable = VOTE::Commitment> + Clone + Debug,
         V: Versions,
     > VoteCollectionTaskState<TYPES, VOTE, CERT, V>
 {
     /// Take one vote and accumulate it. Returns either the cert or the updated state
     /// after the vote is accumulated
-    /// voter_epoch against which epoch the vote needs to be checked.
-    /// For `NextEpochQuorumVoteState` the epoch is one greater than the vote's epoch.
     ///
     /// # Errors
     /// If are unable to accumulate the vote
@@ -115,15 +105,11 @@
     pub async fn accumulate_vote(
         &mut self,
         vote: &VOTE,
-        voter_epoch: TYPES::Epoch,
         event_stream: &Sender<Arc<HotShotEvent<TYPES>>>,
     ) -> Result<Option<CERT>> {
-        if matches!(
-            self.transition_indicator,
-            EpochTransitionIndicator::NotInTransition
-        ) {
+        if self.check_if_leader {
             ensure!(
-                vote.leader(&self.membership, vote.epoch())? == self.public_key,
+                vote.leader(&self.membership, self.epoch)? == self.public_key,
                 info!("Received vote for a view in which we were not the leader.")
             );
         }
@@ -141,7 +127,7 @@
         ))?;
 
         match accumulator
-            .accumulate(vote, &self.membership, voter_epoch)
+            .accumulate(vote, &self.membership, self.epoch)
             .await
         {
             Either::Left(()) => Ok(None),
@@ -191,6 +177,8 @@
     pub membership: Arc<TYPES::Membership>,
     /// View of the votes we are collecting
     pub view: TYPES::View,
+    /// Epoch of the votes we are collecting
+    pub epoch: TYPES::Epoch,
     /// This nodes id
     pub id: u64,
 }
@@ -207,7 +195,7 @@
     event: Arc<HotShotEvent<TYPES>>,
     sender: &Sender<Arc<HotShotEvent<TYPES>>>,
     upgrade_lock: UpgradeLock<TYPES, V>,
-    transition_indicator: EpochTransitionIndicator,
+    check_if_leader: bool,
 ) -> Result<VoteCollectionTaskState<TYPES, VOTE, CERT, V>>
 where
     TYPES: NodeType,
@@ -236,8 +224,9 @@
         public_key: info.public_key.clone(),
         accumulator: Some(new_accumulator),
         view: info.view,
+        epoch: info.epoch,
         id: info.id,
-        transition_indicator,
+        check_if_leader,
     };
 
     state.handle_vote_event(Arc::clone(&event), sender).await?;
@@ -264,11 +253,12 @@
     vote: &VOTE,
     public_key: TYPES::SignatureKey,
     membership: &Arc<TYPES::Membership>,
+    epoch: TYPES::Epoch,
     id: u64,
     event: &Arc<HotShotEvent<TYPES>>,
     event_stream: &Sender<Arc<HotShotEvent<TYPES>>>,
     upgrade_lock: &UpgradeLock<TYPES, V>,
-    transition_indicator: EpochTransitionIndicator,
+    check_if_leader: bool,
 ) -> Result<()>
 where
     VoteCollectionTaskState<TYPES, VOTE, CERT, V>: HandleVoteEvent<TYPES, VOTE, CERT>,
@@ -280,6 +270,7 @@
                 public_key,
                 membership: Arc::clone(membership),
                 view: vote.view_number(),
+                epoch,
                 id,
             };
             let collector = create_vote_accumulator(
@@ -287,7 +278,7 @@
                 Arc::clone(event),
                 event_stream,
                 upgrade_lock.clone(),
-                transition_indicator,
+                check_if_leader,
             )
             .await?;
 
@@ -315,13 +306,6 @@
 /// Alias for Quorum vote accumulator
 type QuorumVoteState<TYPES, V> =
     VoteCollectionTaskState<TYPES, QuorumVote2<TYPES>, QuorumCertificate2<TYPES>, V>;
-/// Alias for Quorum vote accumulator
-type NextEpochQuorumVoteState<TYPES, V> = VoteCollectionTaskState<
-    TYPES,
-    NextEpochQuorumVote2<TYPES>,
-    NextEpochQuorumCertificate2<TYPES>,
-    V,
->;
 /// Alias for DA vote accumulator
 type DaVoteState<TYPES, V> =
     VoteCollectionTaskState<TYPES, DaVote2<TYPES>, DaCertificate2<TYPES>, V>;
@@ -389,25 +373,6 @@
     }
 }
 
-impl<TYPES: NodeType>
-    AggregatableVote<TYPES, NextEpochQuorumVote2<TYPES>, NextEpochQuorumCertificate2<TYPES>>
-    for NextEpochQuorumVote2<TYPES>
-{
-    fn leader(
-        &self,
-        membership: &TYPES::Membership,
-        epoch: TYPES::Epoch,
-    ) -> Result<TYPES::SignatureKey> {
-        membership.leader(self.view_number() + 1, epoch)
-    }
-    fn make_cert_event(
-        certificate: NextEpochQuorumCertificate2<TYPES>,
-        _key: &TYPES::SignatureKey,
-    ) -> HotShotEvent<TYPES> {
-        HotShotEvent::NextEpochQc2Formed(Left(certificate))
-    }
-}
-
 impl<TYPES: NodeType> AggregatableVote<TYPES, UpgradeVote<TYPES>, UpgradeCertificate<TYPES>>
     for UpgradeVote<TYPES>
 {
@@ -531,33 +496,7 @@
         sender: &Sender<Arc<HotShotEvent<TYPES>>>,
     ) -> Result<Option<QuorumCertificate2<TYPES>>> {
         match event.as_ref() {
-            HotShotEvent::QuorumVoteRecv(vote) => {
-                self.accumulate_vote(vote, vote.epoch(), sender).await
-            }
-            _ => Ok(None),
-        }
-    }
-    fn filter(event: Arc<HotShotEvent<TYPES>>) -> bool {
-        matches!(event.as_ref(), HotShotEvent::QuorumVoteRecv(_))
-    }
-}
-
-// Handlers for all vote accumulators
-#[async_trait]
-impl<TYPES: NodeType, V: Versions>
-    HandleVoteEvent<TYPES, NextEpochQuorumVote2<TYPES>, NextEpochQuorumCertificate2<TYPES>>
-    for NextEpochQuorumVoteState<TYPES, V>
-{
-    async fn handle_vote_event(
-        &mut self,
-        event: Arc<HotShotEvent<TYPES>>,
-        sender: &Sender<Arc<HotShotEvent<TYPES>>>,
-    ) -> Result<Option<NextEpochQuorumCertificate2<TYPES>>> {
-        match event.as_ref() {
-            HotShotEvent::QuorumVoteRecv(vote) => {
-                self.accumulate_vote(&vote.clone().into(), vote.epoch() + 1, sender)
-                    .await
-            }
+            HotShotEvent::QuorumVoteRecv(vote) => self.accumulate_vote(vote, sender).await,
             _ => Ok(None),
         }
     }
@@ -578,9 +517,7 @@
         sender: &Sender<Arc<HotShotEvent<TYPES>>>,
     ) -> Result<Option<UpgradeCertificate<TYPES>>> {
         match event.as_ref() {
-            HotShotEvent::UpgradeVoteRecv(vote) => {
-                self.accumulate_vote(vote, vote.epoch(), sender).await
-            }
+            HotShotEvent::UpgradeVoteRecv(vote) => self.accumulate_vote(vote, sender).await,
             _ => Ok(None),
         }
     }
@@ -599,9 +536,7 @@
         sender: &Sender<Arc<HotShotEvent<TYPES>>>,
     ) -> Result<Option<DaCertificate2<TYPES>>> {
         match event.as_ref() {
-            HotShotEvent::DaVoteRecv(vote) => {
-                self.accumulate_vote(vote, vote.epoch(), sender).await
-            }
+            HotShotEvent::DaVoteRecv(vote) => self.accumulate_vote(vote, sender).await,
             _ => Ok(None),
         }
     }
@@ -621,9 +556,7 @@
         sender: &Sender<Arc<HotShotEvent<TYPES>>>,
     ) -> Result<Option<TimeoutCertificate2<TYPES>>> {
         match event.as_ref() {
-            HotShotEvent::TimeoutVoteRecv(vote) => {
-                self.accumulate_vote(vote, vote.epoch(), sender).await
-            }
+            HotShotEvent::TimeoutVoteRecv(vote) => self.accumulate_vote(vote, sender).await,
             _ => Ok(None),
         }
     }
@@ -644,7 +577,7 @@
     ) -> Result<Option<ViewSyncPreCommitCertificate2<TYPES>>> {
         match event.as_ref() {
             HotShotEvent::ViewSyncPreCommitVoteRecv(vote) => {
-                self.accumulate_vote(vote, vote.epoch(), sender).await
+                self.accumulate_vote(vote, sender).await
             }
             _ => Ok(None),
         }
@@ -665,9 +598,7 @@
         sender: &Sender<Arc<HotShotEvent<TYPES>>>,
     ) -> Result<Option<ViewSyncCommitCertificate2<TYPES>>> {
         match event.as_ref() {
-            HotShotEvent::ViewSyncCommitVoteRecv(vote) => {
-                self.accumulate_vote(vote, vote.epoch(), sender).await
-            }
+            HotShotEvent::ViewSyncCommitVoteRecv(vote) => self.accumulate_vote(vote, sender).await,
             _ => Ok(None),
         }
     }
@@ -688,7 +619,7 @@
     ) -> Result<Option<ViewSyncFinalizeCertificate2<TYPES>>> {
         match event.as_ref() {
             HotShotEvent::ViewSyncFinalizeVoteRecv(vote) => {
-                self.accumulate_vote(vote, vote.epoch(), sender).await
+                self.accumulate_vote(vote, sender).await
             }
             _ => Ok(None),
         }
