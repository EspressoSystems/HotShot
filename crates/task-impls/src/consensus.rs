use crate::{
    events::{HotShotEvent, HotShotTaskCompleted},
    helpers::{broadcast_event, cancel_task, AnyhowTracing},
    vote_collection::{create_vote_accumulator, AccumulatorInfo, VoteCollectionTaskState},
};
use anyhow::{ensure, Context, Result};
use async_broadcast::Sender;
use async_compatibility_layer::art::{async_sleep, async_spawn};
use async_lock::{RwLock, RwLockUpgradableReadGuard};
#[cfg(async_executor_impl = "async-std")]
use async_std::task::JoinHandle;
use committable::Committable;
use core::time::Duration;
use futures::future::{join_all, FutureExt};
use hotshot_task::task::{Task, TaskState};
use hotshot_types::data::null_block;
use hotshot_types::event::LeafInfo;
use hotshot_types::{
    consensus::{Consensus, View},
    data::{Leaf, QuorumProposal},
    event::{Event, EventType},
    message::{GeneralConsensusMessage, Proposal},
    simple_certificate::{QuorumCertificate, TimeoutCertificate, UpgradeCertificate},
    simple_vote::{QuorumData, QuorumVote, TimeoutData, TimeoutVote},
    traits::{
        block_contents::BlockHeader,
        consensus_api::ConsensusApi,
        election::Membership,
        network::{ConnectedNetwork, ConsensusIntentEvent},
        node_implementation::{ConsensusTime, NodeImplementation, NodeType},
        signature_key::SignatureKey,
        states::ValidatedState,
        storage::Storage,
        BlockPayload,
    },
    utils::{Terminator, ViewInner},
    vid::VidCommitment,
    vote::{Certificate, HasViewNumber},
};
use hotshot_types::{constants::LOOK_AHEAD, data::ViewChangeEvidence};
use vbs::version::Version;

use crate::vote_collection::HandleVoteEvent;
use chrono::Utc;
use hotshot_types::data::VidDisperseShare;
use std::{
    collections::{BTreeMap, HashMap, HashSet},
    marker::PhantomData,
    sync::Arc,
};
#[cfg(async_executor_impl = "tokio")]
use tokio::task::JoinHandle;
use tracing::{debug, error, info, instrument, warn};

/// Alias for the block payload commitment and the associated metadata.
pub struct CommitmentAndMetadata<PAYLOAD: BlockPayload> {
    /// Vid Commitment
    pub commitment: VidCommitment,
    /// Metadata for the block payload
    pub metadata: <PAYLOAD as BlockPayload>::Metadata,
}

/// Alias for Optional type for Vote Collectors
type VoteCollectorOption<TYPES, VOTE, CERT> = Option<VoteCollectionTaskState<TYPES, VOTE, CERT>>;

/// Validate the state and safety and liveness of a proposal then emit
/// a `QuorumProposalValidated` event.
#[allow(clippy::too_many_arguments)]
#[allow(clippy::too_many_lines)]
async fn validate_proposal<TYPES: NodeType>(
    proposal: Proposal<TYPES, QuorumProposal<TYPES>>,
    parent_leaf: Leaf<TYPES>,
    consensus: Arc<RwLock<Consensus<TYPES>>>,
    decided_upgrade_certificate: Option<UpgradeCertificate<TYPES>>,
    quorum_membership: Arc<TYPES::Membership>,
    parent_state: Arc<TYPES::ValidatedState>,
    view_leader_key: TYPES::SignatureKey,
    event_stream: Sender<Arc<HotShotEvent<TYPES>>>,
    sender: TYPES::SignatureKey,
    event_sender: Sender<Event<TYPES>>,
    storage: Arc<RwLock<impl Storage<TYPES>>>,
) -> Result<()> {
    let (validated_state, state_delta) = parent_state
        .validate_and_apply_header(
            &consensus.read().await.instance_state,
            &parent_leaf,
            &proposal.data.block_header.clone(),
        )
        .await
        .context("Block header doesn't extend the proposal!")?;

    let state = Arc::new(validated_state);
    let delta = Arc::new(state_delta);
    let view = proposal.data.get_view_number();
<<<<<<< HEAD
    let proposed_leaf = Leaf::from_quorum_proposal(&proposal.data);

    if proposed_leaf.get_parent_commitment() != parent_leaf.commit() {
        warn!(
            "Proposed leaf commit does not match parent leaf commit. Proposal validation failed."
        );
        return;
    }
=======

    let mut proposed_leaf = Leaf::from_quorum_proposal(&proposal.data);
    proposed_leaf.set_parent_commitment(parent_commitment);
>>>>>>> 5f51005f

    // Validate the proposal's signature. This should also catch if the leaf_commitment does not equal our calculated parent commitment
    //
    // There is a mistake here originating in the genesis leaf/qc commit. This should be replaced by:
    //
    //    proposal.validate_signature(&quorum_membership)?;
    //
    // in a future PR.
    ensure!(
        view_leader_key.validate(&proposal.signature, proposed_leaf.commit().as_ref()),
        "Could not verify proposal."
    );

    UpgradeCertificate::validate(&proposal.data.upgrade_certificate, &quorum_membership)?;

    // Validate that the upgrade certificate is re-attached, if we saw one on the parent
    proposed_leaf.extends_upgrade(parent_leaf, decided_upgrade_certificate)?;

    let justify_qc = proposal.data.justify_qc.clone();
    // Create a positive vote if either liveness or safety check
    // passes.

    // Liveness check.
    let consensus = consensus.upgradable_read().await;
    let liveness_check = justify_qc.get_view_number() > consensus.locked_view;

    // Safety check.
    // Check if proposal extends from the locked leaf.
    let outcome = consensus.visit_leaf_ancestors(
        justify_qc.get_view_number(),
        Terminator::Inclusive(consensus.locked_view),
        false,
        |leaf, _, _| {
            // if leaf view no == locked view no then we're done, report success by
            // returning true
            leaf.get_view_number() != consensus.locked_view
        },
    );
    let safety_check = outcome.is_ok();

    ensure!(safety_check || liveness_check, {
        if let Err(e) = outcome {
            broadcast_event(
                Event {
                    view_number: view,
                    event: EventType::Error { error: Arc::new(e) },
                },
                &event_sender,
            )
            .await;
        }

        format!("Failed safety and liveness check \n High QC is {:?}  Proposal QC is {:?}  Locked view is {:?}", consensus.high_qc, proposal.data.clone(), consensus.locked_view)
    });

    // We accept the proposal, notify the application layer

    broadcast_event(
        Event {
            view_number: view,
            event: EventType::QuorumProposal {
                proposal: proposal.clone(),
                sender,
            },
        },
        &event_sender,
    )
    .await;
    // Notify other tasks
    broadcast_event(
        Arc::new(HotShotEvent::QuorumProposalValidated(proposal.data.clone())),
        &event_stream,
    )
    .await;

    let mut consensus = RwLockUpgradableReadGuard::upgrade(consensus).await;

    consensus.validated_state_map.insert(
        view,
        View {
            view_inner: ViewInner::Leaf {
                leaf: proposed_leaf.commit(),
                state: state.clone(),
                delta: Some(delta.clone()),
            },
        },
    );
    consensus
        .saved_leaves
        .insert(proposed_leaf.commit(), proposed_leaf.clone());

    if let Err(e) = storage
        .write()
        .await
        .update_undecided_state(
            consensus.saved_leaves.clone(),
            consensus.validated_state_map.clone(),
        )
        .await
    {
        warn!("Couldn't store undecided state.  Error: {:?}", e);
    }

    Ok(())
}

/// Create the header for a proposal, build the proposal, and broadcast
/// the proposal send evnet.
#[allow(clippy::too_many_arguments)]
async fn create_and_send_proposal<TYPES: NodeType>(
    pub_key: TYPES::SignatureKey,
    private_key: <TYPES::SignatureKey as SignatureKey>::PrivateKey,
    consensus: Arc<RwLock<Consensus<TYPES>>>,
    event_stream: Sender<Arc<HotShotEvent<TYPES>>>,
    view: TYPES::Time,
    commitment: VidCommitment,
    metadata: <TYPES::BlockPayload as BlockPayload>::Metadata,
    parent_leaf: Leaf<TYPES>,
    state: Arc<TYPES::ValidatedState>,
    upgrade_cert: Option<UpgradeCertificate<TYPES>>,
    proposal_cert: Option<ViewChangeEvidence<TYPES>>,
    round_start_delay: u64,
) {
    let block_header = TYPES::BlockHeader::new(
        state.as_ref(),
        &consensus.read().await.instance_state,
        &parent_leaf,
        commitment,
        metadata,
    )
    .await;

    let proposal = QuorumProposal {
        block_header,
        view_number: view,
        justify_qc: consensus.read().await.high_qc.clone(),
        proposal_certificate: proposal_cert,
        upgrade_certificate: upgrade_cert,
    };

    let mut proposed_leaf = Leaf::from_quorum_proposal(&proposal);
    proposed_leaf.set_parent_commitment(parent_leaf.commit());

    let Ok(signature) = TYPES::SignatureKey::sign(&private_key, proposed_leaf.commit().as_ref())
    else {
        // This should never happen.
        error!("Failed to sign proposed_leaf.commit()!");
        return;
    };

    let message = Proposal {
        data: proposal,
        signature,
        _pd: PhantomData,
    };
    debug!(
        "Sending null proposal for view {:?} \n {:?}",
        proposed_leaf.get_view_number(),
        ""
    );

    async_sleep(Duration::from_millis(round_start_delay)).await;
    broadcast_event(
        Arc::new(HotShotEvent::QuorumProposalSend(message.clone(), pub_key)),
        &event_stream,
    )
    .await;
}

/// The state for the consensus task.  Contains all of the information for the implementation
/// of consensus
pub struct ConsensusTaskState<
    TYPES: NodeType,
    I: NodeImplementation<TYPES>,
    A: ConsensusApi<TYPES, I> + 'static,
> {
    /// Our public key
    pub public_key: TYPES::SignatureKey,
    /// Our Private Key
    pub private_key: <TYPES::SignatureKey as SignatureKey>::PrivateKey,
    /// Reference to consensus. The replica will require a write lock on this.
    pub consensus: Arc<RwLock<Consensus<TYPES>>>,
    /// View timeout from config.
    pub timeout: u64,
    /// Round start delay from config, in milliseconds.
    pub round_start_delay: u64,
    /// View number this view is executing in.
    pub cur_view: TYPES::Time,

    /// The commitment to the current block payload and its metadata submitted to DA.
    pub payload_commitment_and_metadata: Option<CommitmentAndMetadata<TYPES::BlockPayload>>,

    /// Network for all nodes
    pub quorum_network: Arc<I::QuorumNetwork>,

    /// Network for DA committee
    pub committee_network: Arc<I::CommitteeNetwork>,

    /// Membership for Timeout votes/certs
    pub timeout_membership: Arc<TYPES::Membership>,

    /// Membership for Quorum Certs/votes
    pub quorum_membership: Arc<TYPES::Membership>,

    /// Membership for DA committee Votes/certs
    pub committee_membership: Arc<TYPES::Membership>,

    /// Consensus api
    pub api: A,

    /// needed to typecheck
    pub _pd: PhantomData<I>,

    /// Current Vote collection task, with it's view.
    pub vote_collector:
        RwLock<VoteCollectorOption<TYPES, QuorumVote<TYPES>, QuorumCertificate<TYPES>>>,

    /// Current timeout vote collection task with its view
    pub timeout_vote_collector:
        RwLock<VoteCollectorOption<TYPES, TimeoutVote<TYPES>, TimeoutCertificate<TYPES>>>,

    /// timeout task handle
    pub timeout_task: Option<JoinHandle<()>>,

    /// Spawned tasks related to a specific view, so we can cancel them when
    /// they are stale
    pub spawned_tasks: BTreeMap<TYPES::Time, Vec<JoinHandle<()>>>,

    /// The most recent upgrade certificate this node formed.
    /// Note: this is ONLY for certificates that have been formed internally,
    /// so that we can propose with them.
    ///
    /// Certificates received from other nodes will get reattached regardless of this fields,
    /// since they will be present in the leaf we propose off of.
    pub formed_upgrade_certificate: Option<UpgradeCertificate<TYPES>>,

    /// last View Sync Certificate or Timeout Certificate this node formed.
    pub proposal_cert: Option<ViewChangeEvidence<TYPES>>,

    /// most recent decided upgrade certificate
    pub decided_upgrade_cert: Option<UpgradeCertificate<TYPES>>,

    /// Globally shared reference to the current network version.
    pub version: Arc<RwLock<Version>>,

    /// Output events to application
    pub output_event_stream: async_broadcast::Sender<Event<TYPES>>,

    /// The most recent proposal we have, will correspond to the current view if Some()
    /// Will be none if the view advanced through timeout/view_sync
    pub current_proposal: Option<QuorumProposal<TYPES>>,

    // ED Should replace this with config information since we need it anyway
    /// The node's id
    pub id: u64,

    /// This node's storage ref
    pub storage: Arc<RwLock<I::Storage>>,
}

impl<TYPES: NodeType, I: NodeImplementation<TYPES>, A: ConsensusApi<TYPES, I> + 'static>
    ConsensusTaskState<TYPES, I, A>
{
    /// Cancel all tasks the consensus tasks has spawned before the given view
    async fn cancel_tasks(&mut self, view: TYPES::Time) {
        let keep = self.spawned_tasks.split_off(&view);
        let mut cancel = Vec::new();
        while let Some((_, tasks)) = self.spawned_tasks.pop_first() {
            let mut to_cancel = tasks.into_iter().map(cancel_task).collect();
            cancel.append(&mut to_cancel);
        }
        self.spawned_tasks = keep;
        join_all(cancel).await;
    }
    #[instrument(skip_all, fields(id = self.id, view = *self.cur_view), name = "Consensus vote if able", level = "error")]
    // Check if we are able to vote, like whether the proposal is valid,
    // whether we have DAC and VID share, and if so, vote.
    async fn vote_if_able(&mut self, event_stream: &Sender<Arc<HotShotEvent<TYPES>>>) -> bool {
        if !self.quorum_membership.has_stake(&self.public_key) {
            debug!(
                "We were not chosen for consensus committee on {:?}",
                self.cur_view
            );
            return false;
        }

        if let Some(proposal) = &self.current_proposal {
            let consensus = self.consensus.read().await;
            // Only vote if you has seen the VID share for this view
            if let Some(_vid_share) = consensus.vid_shares.get(&proposal.view_number) {
            } else {
                debug!(
                    "We have not seen the VID share for this view {:?} yet, so we cannot vote.",
                    proposal.view_number
                );
                return false;
            }

            if let Some(upgrade_cert) = &self.decided_upgrade_cert {
                if upgrade_cert.in_interim(self.cur_view)
                    && Some(proposal.block_header.payload_commitment())
                        != null_block::commitment(self.quorum_membership.total_nodes())
                {
                    info!("Refusing to vote on proposal because it does not have a null commitment, and we are between versions. Expected:\n\n{:?}\n\nActual:{:?}", null_block::commitment(self.quorum_membership.total_nodes()), Some(proposal.block_header.payload_commitment()));
                    return false;
                }
            }

            // Only vote if you have the DA cert
            // ED Need to update the view number this is stored under?
            if let Some(cert) = consensus.saved_da_certs.get(&(proposal.get_view_number())) {
                let view = cert.view_number;
                // TODO: do some of this logic without the vote token check, only do that when voting.
                let justify_qc = proposal.justify_qc.clone();
                let parent = consensus
                    .saved_leaves
                    .get(&justify_qc.get_data().leaf_commit)
                    .cloned();

                // Justify qc's leaf commitment is not the same as the parent's leaf commitment, but it should be (in this case)
                let Some(parent) = parent else {
                    warn!(
                                "Proposal's parent missing from storage with commitment: {:?}, proposal view {:?}",
                                justify_qc.get_data().leaf_commit,
                                proposal.view_number,
                            );
                    return false;
                };
                let parent_commitment = parent.commit();

                let proposed_leaf = Leaf::from_quorum_proposal(proposal);
                assert_eq!(parent_commitment, proposed_leaf.get_parent_commitment());

                // Validate the DAC.
                let message = if cert.is_valid_cert(self.committee_membership.as_ref()) {
                    // Validate the block payload commitment for non-genesis DAC.
                    if cert.get_data().payload_commit != proposal.block_header.payload_commitment()
                    {
                        error!("Block payload commitment does not equal da cert payload commitment. View = {}", *view);
                        return false;
                    }
                    if let Ok(vote) = QuorumVote::<TYPES>::create_signed_vote(
                        QuorumData {
                            leaf_commit: proposed_leaf.commit(),
                        },
                        view,
                        &self.public_key,
                        &self.private_key,
                    ) {
                        GeneralConsensusMessage::<TYPES>::Vote(vote)
                    } else {
                        error!("Unable to sign quorum vote!");
                        return false;
                    }
                } else {
                    error!(
                        "Invalid DAC in proposal! Skipping proposal. {:?} cur view is: {:?}",
                        cert, self.cur_view
                    );
                    return false;
                };

                if let GeneralConsensusMessage::Vote(vote) = message {
                    debug!(
                        "Sending vote to next quorum leader {:?}",
                        vote.get_view_number() + 1
                    );
                    broadcast_event(Arc::new(HotShotEvent::QuorumVoteSend(vote)), event_stream)
                        .await;
                    return true;
                }
            }
            debug!(
                "Received VID share, but couldn't find DAC cert for view {:?}",
                *proposal.get_view_number(),
            );
            return false;
        }
        debug!(
            "Could not vote because we don't have a proposal yet for view {}",
            *self.cur_view
        );
        false
    }

    /// Must only update the view and GC if the view actually changes
    #[instrument(skip_all, fields(id = self.id, view = *self.cur_view), name = "Consensus update view", level = "error")]

    async fn update_view(
        &mut self,
        new_view: TYPES::Time,
        event_stream: &Sender<Arc<HotShotEvent<TYPES>>>,
    ) -> bool {
        if *self.cur_view < *new_view {
            debug!(
                "Updating view from {} to {} in consensus task",
                *self.cur_view, *new_view
            );

            if *self.cur_view / 100 != *new_view / 100 {
                // TODO (https://github.com/EspressoSystems/HotShot/issues/2296):
                // switch to info! when INFO logs become less cluttered
                error!("Progress: entered view {:>6}", *new_view);
            }

            // cancel the old timeout task
            if let Some(timeout_task) = self.timeout_task.take() {
                cancel_task(timeout_task).await;
            }
            self.cur_view = new_view;

            // Poll the future leader for lookahead
            let lookahead_view = new_view + LOOK_AHEAD;
            if self.quorum_membership.get_leader(lookahead_view) != self.public_key {
                self.quorum_network
                    .inject_consensus_info(ConsensusIntentEvent::PollFutureLeader(
                        *lookahead_view,
                        self.quorum_membership.get_leader(lookahead_view),
                    ))
                    .await;
            }

            // Start polling for proposals for the new view
            self.quorum_network
                .inject_consensus_info(ConsensusIntentEvent::PollForProposal(*self.cur_view + 1))
                .await;

            self.quorum_network
                .inject_consensus_info(ConsensusIntentEvent::PollForDAC(*self.cur_view + 1))
                .await;

            if self.quorum_membership.get_leader(self.cur_view + 1) == self.public_key {
                debug!("Polling for quorum votes for view {}", *self.cur_view);
                self.quorum_network
                    .inject_consensus_info(ConsensusIntentEvent::PollForVotes(*self.cur_view))
                    .await;
            }

            broadcast_event(Arc::new(HotShotEvent::ViewChange(new_view)), event_stream).await;

            // Spawn a timeout task if we did actually update view
            let timeout = self.timeout;
            self.timeout_task = Some(async_spawn({
                let stream = event_stream.clone();
                // Nuance: We timeout on the view + 1 here because that means that we have
                // not seen evidence to transition to this new view
                let view_number = self.cur_view + 1;
                async move {
                    async_sleep(Duration::from_millis(timeout)).await;
                    broadcast_event(
                        Arc::new(HotShotEvent::Timeout(TYPES::Time::new(*view_number))),
                        &stream,
                    )
                    .await;
                }
            }));
            let consensus = self.consensus.upgradable_read().await;
            consensus
                .metrics
                .current_view
                .set(usize::try_from(self.cur_view.get_u64()).unwrap());
            // Do the comparison before the subtraction to avoid potential overflow, since
            // `last_decided_view` may be greater than `cur_view` if the node is catching up.
            if usize::try_from(self.cur_view.get_u64()).unwrap()
                > usize::try_from(consensus.last_decided_view.get_u64()).unwrap()
            {
                consensus.metrics.number_of_views_since_last_decide.set(
                    usize::try_from(self.cur_view.get_u64()).unwrap()
                        - usize::try_from(consensus.last_decided_view.get_u64()).unwrap(),
                );
            }
            let mut consensus = RwLockUpgradableReadGuard::upgrade(consensus).await;
            consensus.update_view(new_view);
            drop(consensus);

            return true;
        }
        false
    }

    /// Validates whether the VID Dispersal Proposal is correctly signed
    fn validate_disperse(&self, disperse: &Proposal<TYPES, VidDisperseShare<TYPES>>) -> bool {
        let view = disperse.data.get_view_number();
        let payload_commitment = disperse.data.payload_commitment;
        // Check whether the data comes from the right leader for this view
        if self
            .quorum_membership
            .get_leader(view)
            .validate(&disperse.signature, payload_commitment.as_ref())
        {
            return true;
        }
        // or the data was calculated and signed by the current node
        if self
            .public_key
            .validate(&disperse.signature, payload_commitment.as_ref())
        {
            return true;
        }
        // or the data was signed by one of the staked DA committee members
        for da_member in self.committee_membership.get_staked_committee(view) {
            if da_member.validate(&disperse.signature, payload_commitment.as_ref()) {
                return true;
            }
        }
        false
    }

    /// Handles a consensus event received on the event stream
    #[instrument(skip_all, fields(id = self.id, view = *self.cur_view), name = "Consensus replica task", level = "error")]
    pub async fn handle(
        &mut self,
        event: Arc<HotShotEvent<TYPES>>,
        event_stream: Sender<Arc<HotShotEvent<TYPES>>>,
    ) {
        match event.as_ref() {
            HotShotEvent::QuorumProposalRecv(proposal, sender) => {
                let sender = sender.clone();
                debug!(
                    "Received Quorum Proposal for view {}",
                    *proposal.data.view_number
                );

                // stop polling for the received proposal
                self.quorum_network
                    .inject_consensus_info(ConsensusIntentEvent::CancelPollForProposal(
                        *proposal.data.view_number,
                    ))
                    .await;

                let view = proposal.data.get_view_number();
                if view < self.cur_view {
                    debug!("Proposal is from an older view {:?}", proposal.data.clone());
                    return;
                }

                let view_leader_key = self.quorum_membership.get_leader(view);
                if view_leader_key != sender {
                    warn!("Leader key does not match key in proposal");
                    return;
                }

                // Verify a timeout certificate OR a view sync certificate exists and is valid.
                if proposal.data.justify_qc.get_view_number() != view - 1 {
                    if let Some(received_proposal_cert) = proposal.data.proposal_certificate.clone()
                    {
                        match received_proposal_cert {
                            ViewChangeEvidence::Timeout(timeout_cert) => {
                                if timeout_cert.get_data().view != view - 1 {
                                    warn!("Timeout certificate for view {} was not for the immediately preceding view", *view);
                                    return;
                                }

                                if !timeout_cert.is_valid_cert(self.timeout_membership.as_ref()) {
                                    warn!("Timeout certificate for view {} was invalid", *view);
                                    return;
                                }
                            }
                            ViewChangeEvidence::ViewSync(view_sync_cert) => {
                                if view_sync_cert.view_number != view {
                                    debug!(
                                        "Cert view number {:?} does not match proposal view number {:?}",
                                        view_sync_cert.view_number, view
                                    );
                                    return;
                                }

                                // View sync certs must also be valid.
                                if !view_sync_cert.is_valid_cert(self.quorum_membership.as_ref()) {
                                    debug!("Invalid ViewSyncFinalize cert provided");
                                    return;
                                }
                            }
                        }
                    } else {
                        warn!(
                            "Quorum proposal for view {} needed a timeout or view sync certificate, but did not have one",
                            *view);
                        return;
                    };
                }

                let justify_qc = proposal.data.justify_qc.clone();

                if !justify_qc.is_valid_cert(self.quorum_membership.as_ref()) {
                    error!("Invalid justify_qc in proposal for view {}", *view);
                    let consensus = self.consensus.write().await;
                    consensus.metrics.invalid_qc.update(1);
                    return;
                }

                // Validate the upgrade certificate -- this is just a signature validation.
                // Note that we don't do anything with the certificate directly if this passes; it eventually gets stored as part of the leaf if nothing goes wrong.
                if let Err(e) = UpgradeCertificate::validate(
                    &proposal.data.upgrade_certificate,
                    &self.quorum_membership,
                ) {
                    warn!("{:?}", e);

                    return;
                }

                // NOTE: We could update our view with a valid TC but invalid QC, but that is not what we do here
                self.update_view(view, &event_stream).await;

                let consensus = self.consensus.upgradable_read().await;

                // Get the parent leaf and state.
                let parent = match consensus
                    .saved_leaves
                    .get(&justify_qc.get_data().leaf_commit)
                    .cloned()
                {
                    Some(leaf) => {
                        if let (Some(state), _) =
                            consensus.get_state_and_delta(leaf.get_view_number())
                        {
                            Some((leaf, state.clone()))
                        } else {
                            error!("Parent state not found! Consensus internally inconsistent");
                            return;
                        }
                    }
                    None => None,
                };

                if justify_qc.get_view_number() > consensus.high_qc.view_number {
                    if let Err(e) = self
                        .storage
                        .write()
                        .await
                        .update_high_qc(justify_qc.clone())
                        .await
                    {
                        warn!("Failed to store High QC not voting. Error: {:?}", e);
                        return;
                    }
                }

                let mut consensus = RwLockUpgradableReadGuard::upgrade(consensus).await;

                if justify_qc.get_view_number() > consensus.high_qc.view_number {
                    debug!("Updating high QC");
                    consensus.high_qc = justify_qc.clone();
                }

                // Justify qc's leaf commitment is not the same as the parent's leaf commitment, but it should be (in this case)
                let Some((parent_leaf, parent_state)) = parent else {
                    warn!(
                        "Proposal's parent missing from storage with commitment: {:?}",
                        justify_qc.get_data().leaf_commit
                    );
                    let leaf = Leaf::from_quorum_proposal(&proposal.data);

                    let state = Arc::new(
                        <TYPES::ValidatedState as ValidatedState<TYPES>>::from_header(
                            &proposal.data.block_header,
                        ),
                    );

                    consensus.validated_state_map.insert(
                        view,
                        View {
                            view_inner: ViewInner::Leaf {
                                leaf: leaf.commit(),
                                state,
                                delta: None,
                            },
                        },
                    );
                    consensus.saved_leaves.insert(leaf.commit(), leaf.clone());

                    if let Err(e) = self
                        .storage
                        .write()
                        .await
                        .update_undecided_state(
                            consensus.saved_leaves.clone(),
                            consensus.validated_state_map.clone(),
                        )
                        .await
                    {
                        warn!("Couldn't store undecided state.  Error: {:?}", e);
                    }

                    // If we are missing the parent from storage, the safety check will fail.  But we can
                    // still vote if the liveness check succeeds.
                    let liveness_check = justify_qc.get_view_number() > consensus.locked_view;

                    let high_qc = consensus.high_qc.clone();
                    let locked_view = consensus.locked_view;

                    drop(consensus);

                    if liveness_check {
                        self.current_proposal = Some(proposal.data.clone());
                        let new_view = proposal.data.view_number + 1;

                        // This is for the case where we form a QC but have not yet seen the previous proposal ourselves
                        let should_propose = self.quorum_membership.get_leader(new_view)
                            == self.public_key
                            && high_qc.view_number
                                == self.current_proposal.clone().unwrap().view_number;
                        let qc = high_qc.clone();
                        if should_propose {
                            debug!(
                                "Attempting to publish proposal after voting; now in view: {}",
                                *new_view
                            );
                            self.publish_proposal_if_able(qc.view_number + 1, &event_stream)
                                .await;
                        }
                        if self.vote_if_able(&event_stream).await {
                            self.current_proposal = None;
                        }
                    }
                    warn!("Failed liveneess check; cannot find parent either\n High QC is {:?}  Proposal QC is {:?}  Locked view is {:?}", high_qc, proposal.data.clone(), locked_view);

                    return;
                };

                self.spawned_tasks
                    .entry(proposal.data.get_view_number())
                    .or_default()
                    .push(async_spawn(
                        validate_proposal(
                            proposal.clone(),
                            parent_leaf,
                            self.consensus.clone(),
                            self.decided_upgrade_cert.clone(),
                            self.quorum_membership.clone(),
                            parent_state.clone(),
                            view_leader_key,
                            event_stream.clone(),
                            sender,
                            self.output_event_stream.clone(),
                            self.storage.clone(),
                        )
                        .map(AnyhowTracing::err_as_debug),
                    ));
            }
            HotShotEvent::QuorumProposalValidated(proposal) => {
                let consensus = self.consensus.upgradable_read().await;
                let view = proposal.get_view_number();
                self.current_proposal = Some(proposal.clone());
                let mut new_anchor_view = consensus.last_decided_view;
                let mut new_locked_view = consensus.locked_view;
                let mut last_view_number_visited = view;
                let mut new_commit_reached: bool = false;
                let mut new_decide_reached = false;
                let mut new_decide_qc = None;
                let mut leaf_views = Vec::new();
                let mut leafs_decided = Vec::new();
                let mut included_txns = HashSet::new();
                let old_anchor_view = consensus.last_decided_view;
                let parent_view = proposal.justify_qc.get_view_number();
                let mut current_chain_length = 0usize;
                if parent_view + 1 == view {
                    current_chain_length += 1;
                    if let Err(e) = consensus.visit_leaf_ancestors(
                        parent_view,
                        Terminator::Exclusive(old_anchor_view),
                        true,
                        |leaf, state, delta| {
                            if !new_decide_reached {
                                if last_view_number_visited == leaf.get_view_number() + 1 {
                                    last_view_number_visited = leaf.get_view_number();
                                    current_chain_length += 1;
                                    if current_chain_length == 2 {
                                        new_locked_view = leaf.get_view_number();
                                        new_commit_reached = true;
                                        // The next leaf in the chain, if there is one, is decided, so this
                                        // leaf's justify_qc would become the QC for the decided chain.
                                        new_decide_qc = Some(leaf.get_justify_qc().clone());
                                    } else if current_chain_length == 3 {
                                        new_anchor_view = leaf.get_view_number();
                                        new_decide_reached = true;
                                    }
                                } else {
                                    // nothing more to do here... we don't have a new chain extension
                                    return false;
                                }
                            }
                            // starting from the first iteration with a three chain, e.g. right after the else if case nested in the if case above
                            if new_decide_reached {
                                let mut leaf = leaf.clone();
                                if leaf.get_view_number() == new_anchor_view {
                                    consensus
                                        .metrics
                                        .last_synced_block_height
                                        .set(usize::try_from(leaf.get_height()).unwrap_or(0));
                                }
                                if let Some(cert) = leaf.get_upgrade_certificate() {
                                  if cert.data.decide_by < view {
                                    warn!("Failed to decide an upgrade certificate in time. Ignoring.");
                                  } else {
                                    info!("Updating consensus state with decided upgrade certificate: {:?}", cert);
                                    self.decided_upgrade_cert = Some(cert.clone());
                                  }
                                }
                                // If the block payload is available for this leaf, include it in
                                // the leaf chain that we send to the client.
                                if let Some(encoded_txns) =
                                    consensus.saved_payloads.get(&leaf.get_view_number())
                                {
                                    let payload = BlockPayload::from_bytes(
                                        encoded_txns.clone().into_iter(),
                                        leaf.get_block_header().metadata(),
                                    );

                                    leaf.fill_block_payload_unchecked(payload);
                                }

                                // Get the VID share at the leaf's view number, corresponding to our key
                                // (if one exists)
                                let vid_share = consensus
                                        .vid_shares
                                        .get(&leaf.get_view_number())
                                        .unwrap_or(&HashMap::new())
                                        .get(&self.public_key).cloned();

                                // Add our data into a new `LeafInfo`
                                leaf_views.push(LeafInfo::new(leaf.clone(), state.clone(), delta.clone(), vid_share));
                                leafs_decided.push(leaf.clone());
                                if let Some(ref payload) = leaf.get_block_payload() {
                                    for txn in payload
                                        .transaction_commitments(leaf.get_block_header().metadata())
                                    {
                                        included_txns.insert(txn);
                                    }
                                }
                            }
                            true
                        },
                    ) {
                        error!("view publish error {e}");
                    }
                }

                let included_txns_set: HashSet<_> = if new_decide_reached {
                    included_txns
                } else {
                    HashSet::new()
                };

                let mut consensus = RwLockUpgradableReadGuard::upgrade(consensus).await;
                if new_commit_reached {
                    consensus.locked_view = new_locked_view;
                }
                #[allow(clippy::cast_precision_loss)]
                if new_decide_reached {
                    broadcast_event(
                        Arc::new(HotShotEvent::LeafDecided(leafs_decided)),
                        &event_stream,
                    )
                    .await;
                    let decide_sent = broadcast_event(
                        Event {
                            view_number: consensus.last_decided_view,
                            event: EventType::Decide {
                                leaf_chain: Arc::new(leaf_views),
                                qc: Arc::new(new_decide_qc.unwrap()),
                                block_size: Some(included_txns_set.len().try_into().unwrap()),
                            },
                        },
                        &self.output_event_stream,
                    );
                    let old_anchor_view = consensus.last_decided_view;
                    consensus.collect_garbage(old_anchor_view, new_anchor_view);
                    consensus.last_decided_view = new_anchor_view;
                    consensus
                        .metrics
                        .last_decided_time
                        .set(Utc::now().timestamp().try_into().unwrap());
                    consensus.metrics.invalid_qc.set(0);
                    consensus
                        .metrics
                        .last_decided_view
                        .set(usize::try_from(consensus.last_decided_view.get_u64()).unwrap());
                    let cur_number_of_views_per_decide_event =
                        *self.cur_view - consensus.last_decided_view.get_u64();
                    consensus
                        .metrics
                        .number_of_views_per_decide_event
                        .add_point(cur_number_of_views_per_decide_event as f64);

                    debug!("Sending Decide for view {:?}", consensus.last_decided_view);
                    debug!("Decided txns len {:?}", included_txns_set.len());
                    decide_sent.await;
                    debug!("decide send succeeded");
                }

                let new_view = self.current_proposal.clone().unwrap().view_number + 1;
                // In future we can use the mempool model where we fetch the proposal if we don't have it, instead of having to wait for it here
                // This is for the case where we form a QC but have not yet seen the previous proposal ourselves
                let should_propose = self.quorum_membership.get_leader(new_view) == self.public_key
                    && consensus.high_qc.view_number
                        == self.current_proposal.clone().unwrap().view_number;
                // todo get rid of this clone
                let qc = consensus.high_qc.clone();

                drop(consensus);
                if new_decide_reached {
                    self.cancel_tasks(new_anchor_view).await;
                }
                if should_propose {
                    debug!(
                        "Attempting to publish proposal after voting; now in view: {}",
                        *new_view
                    );
                    self.publish_proposal_if_able(qc.view_number + 1, &event_stream)
                        .await;
                }

                if !self.vote_if_able(&event_stream).await {
                    return;
                }
                self.current_proposal = None;
            }
            HotShotEvent::QuorumVoteRecv(ref vote) => {
                debug!("Received quorum vote: {:?}", vote.get_view_number());
                if self
                    .quorum_membership
                    .get_leader(vote.get_view_number() + 1)
                    != self.public_key
                {
                    error!(
                        "We are not the leader for view {} are we the leader for view + 1? {}",
                        *vote.get_view_number() + 1,
                        self.quorum_membership
                            .get_leader(vote.get_view_number() + 2)
                            == self.public_key
                    );
                    return;
                }
                let mut collector = self.vote_collector.write().await;

                if collector.is_none() || vote.get_view_number() > collector.as_ref().unwrap().view
                {
                    debug!("Starting vote handle for view {:?}", vote.get_view_number());
                    let info = AccumulatorInfo {
                        public_key: self.public_key.clone(),
                        membership: self.quorum_membership.clone(),
                        view: vote.get_view_number(),
                        id: self.id,
                    };
                    *collector = create_vote_accumulator::<
                        TYPES,
                        QuorumVote<TYPES>,
                        QuorumCertificate<TYPES>,
                    >(&info, vote.clone(), event, &event_stream)
                    .await;
                } else {
                    let result = collector
                        .as_mut()
                        .unwrap()
                        .handle_event(event.clone(), &event_stream)
                        .await;

                    if result == Some(HotShotTaskCompleted) {
                        *collector = None;
                        // The protocol has finished
                        return;
                    }
                }
            }
            HotShotEvent::TimeoutVoteRecv(ref vote) => {
                if self
                    .timeout_membership
                    .get_leader(vote.get_view_number() + 1)
                    != self.public_key
                {
                    error!(
                        "We are not the leader for view {} are we the leader for view + 1? {}",
                        *vote.get_view_number() + 1,
                        self.timeout_membership
                            .get_leader(vote.get_view_number() + 2)
                            == self.public_key
                    );
                    return;
                }
                let mut collector = self.timeout_vote_collector.write().await;

                if collector.is_none() || vote.get_view_number() > collector.as_ref().unwrap().view
                {
                    debug!("Starting vote handle for view {:?}", vote.get_view_number());
                    let info = AccumulatorInfo {
                        public_key: self.public_key.clone(),
                        membership: self.quorum_membership.clone(),
                        view: vote.get_view_number(),
                        id: self.id,
                    };
                    *collector = create_vote_accumulator::<
                        TYPES,
                        TimeoutVote<TYPES>,
                        TimeoutCertificate<TYPES>,
                    >(&info, vote.clone(), event, &event_stream)
                    .await;
                } else {
                    let result = collector
                        .as_mut()
                        .unwrap()
                        .handle_event(event.clone(), &event_stream)
                        .await;

                    if result == Some(HotShotTaskCompleted) {
                        *collector = None;
                        // The protocol has finished
                        return;
                    }
                }
            }
            HotShotEvent::QCFormed(cert) => {
                debug!("QC Formed event happened!");

                if let either::Right(qc) = cert.clone() {
                    self.proposal_cert = Some(ViewChangeEvidence::Timeout(qc.clone()));
                    // cancel poll for votes
                    self.quorum_network
                        .inject_consensus_info(ConsensusIntentEvent::CancelPollForVotes(
                            *qc.view_number,
                        ))
                        .await;

                    debug!(
                        "Attempting to publish proposal after forming a TC for view {}",
                        *qc.view_number
                    );

                    let view = qc.view_number + 1;

                    self.publish_proposal_if_able(view, &event_stream).await;
                }
                if let either::Left(qc) = cert {
                    if let Err(e) = self.storage.write().await.update_high_qc(qc.clone()).await {
                        warn!("Failed to store High QC of QC we formed. Error: {:?}", e);
                    }

                    let mut consensus = self.consensus.write().await;
                    consensus.high_qc = qc.clone();

                    // cancel poll for votes
                    self.quorum_network
                        .inject_consensus_info(ConsensusIntentEvent::CancelPollForVotes(
                            *qc.view_number,
                        ))
                        .await;

                    drop(consensus);
                    debug!(
                        "Attempting to publish proposal after forming a QC for view {}",
                        *qc.view_number
                    );

                    self.publish_proposal_if_able(qc.view_number + 1, &event_stream)
                        .await;
                }
            }
            HotShotEvent::UpgradeCertificateFormed(cert) => {
                debug!(
                    "Upgrade certificate received for view {}!",
                    *cert.view_number
                );

                // Update our current upgrade_cert as long as we still have a chance of reaching a decide on it in time.
                if cert.data.decide_by >= self.cur_view + 3 {
                    debug!("Updating current formed_upgrade_certificate");

                    self.formed_upgrade_certificate = Some(cert.clone());
                }
            }
            HotShotEvent::DACertificateRecv(cert) => {
                debug!("DAC Received for view {}!", *cert.view_number);
                let view = cert.view_number;

                self.quorum_network
                    .inject_consensus_info(ConsensusIntentEvent::CancelPollForDAC(*view))
                    .await;

                self.committee_network
                    .inject_consensus_info(ConsensusIntentEvent::CancelPollForVotes(*view))
                    .await;

                self.consensus
                    .write()
                    .await
                    .saved_da_certs
                    .insert(view, cert.clone());

                if self.vote_if_able(&event_stream).await {
                    self.current_proposal = None;
                }
            }
            HotShotEvent::VidDisperseRecv(disperse) => {
                let view = disperse.data.get_view_number();

                debug!(
                    "VID disperse received for view: {:?} in consensus task",
                    view
                );

                // Allow VID disperse date that is one view older, in case we have updated the
                // view.
                // Adding `+ 1` on the LHS rather than `- 1` on the RHS, to avoid the overflow
                // error due to subtracting the genesis view number.
                if view + 1 < self.cur_view {
                    warn!("Throwing away VID disperse data that is more than one view older");
                    return;
                }

                debug!("VID disperse data is not more than one view older.");

                if !self.validate_disperse(disperse) {
                    warn!("Could not verify VID dispersal/share sig.");
                    return;
                }

                // stop polling for the received disperse after verifying it's valid
                self.quorum_network
                    .inject_consensus_info(ConsensusIntentEvent::CancelPollForVIDDisperse(
                        *disperse.data.view_number,
                    ))
                    .await;

                // Add to the storage that we have received the VID disperse for a specific view
                if let Err(e) = self.storage.write().await.append_vid(disperse).await {
                    error!(
                        "Failed to store VID Disperse Proposal with error {:?}, aborting vote",
                        e
                    );
                    return;
                }

                self.consensus
                    .write()
                    .await
                    .vid_shares
                    .entry(view)
                    .or_default()
                    .insert(disperse.data.recipient_key.clone(), disperse.data.clone());

                if self.vote_if_able(&event_stream).await {
                    self.current_proposal = None;
                }
            }
            HotShotEvent::ViewChange(new_view) => {
                let new_view = *new_view;
                debug!("View Change event for view {} in consensus task", *new_view);

                let old_view_number = self.cur_view;

                // Start polling for VID disperse for the new view
                self.quorum_network
                    .inject_consensus_info(ConsensusIntentEvent::PollForVIDDisperse(
                        *old_view_number + 1,
                    ))
                    .await;

                // If we have a decided upgrade certificate,
                // we may need to upgrade the protocol version on a view change.
                if let Some(ref cert) = self.decided_upgrade_cert {
                    if new_view == cert.data.new_version_first_view {
                        warn!(
                            "Updating version based on a decided upgrade cert: {:?}",
                            cert
                        );
                        let mut version = self.version.write().await;
                        *version = cert.data.new_version;

                        broadcast_event(
                            Arc::new(HotShotEvent::VersionUpgrade(cert.data.new_version)),
                            &event_stream,
                        )
                        .await;
                    }
                }

                // update the view in state to the one in the message
                // Publish a view change event to the application
                // Returns if the view does not need updating.
                if !self.update_view(new_view, &event_stream).await {
                    debug!("view not updated");
                    return;
                }

                broadcast_event(
                    Event {
                        view_number: old_view_number,
                        event: EventType::ViewFinished {
                            view_number: old_view_number,
                        },
                    },
                    &self.output_event_stream,
                )
                .await;
            }
            HotShotEvent::Timeout(view) => {
                let view = *view;
                // NOTE: We may optionally have the timeout task listen for view change events
                if self.cur_view >= view {
                    return;
                }
                if !self.timeout_membership.has_stake(&self.public_key) {
                    debug!(
                        "We were not chosen for consensus committee on {:?}",
                        self.cur_view
                    );
                    return;
                }

                // cancel poll for votes
                self.quorum_network
                    .inject_consensus_info(ConsensusIntentEvent::CancelPollForVotes(*view))
                    .await;

                // cancel poll for proposal
                self.quorum_network
                    .inject_consensus_info(ConsensusIntentEvent::CancelPollForProposal(*view))
                    .await;

                let Ok(vote) = TimeoutVote::create_signed_vote(
                    TimeoutData { view },
                    view,
                    &self.public_key,
                    &self.private_key,
                ) else {
                    error!("Failed to sign TimeoutData!");
                    return;
                };

                broadcast_event(Arc::new(HotShotEvent::TimeoutVoteSend(vote)), &event_stream).await;
                broadcast_event(
                    Event {
                        view_number: view,
                        event: EventType::ViewTimeout { view_number: view },
                    },
                    &self.output_event_stream,
                )
                .await;
                debug!(
                    "We did not receive evidence for view {} in time, sending timeout vote for that view!",
                    *view
                );

                broadcast_event(
                    Event {
                        view_number: view,
                        event: EventType::ReplicaViewTimeout { view_number: view },
                    },
                    &self.output_event_stream,
                )
                .await;
                let consensus = self.consensus.read().await;
                consensus.metrics.number_of_timeouts.add(1);
            }
            HotShotEvent::SendPayloadCommitmentAndMetadata(payload_commitment, metadata, view) => {
                let view = *view;
                debug!("got commit and meta {:?}", payload_commitment);
                self.payload_commitment_and_metadata = Some(CommitmentAndMetadata {
                    commitment: *payload_commitment,
                    metadata: metadata.clone(),
                });
                if self.quorum_membership.get_leader(view) == self.public_key
                    && self.consensus.read().await.high_qc.get_view_number() + 1 == view
                {
                    self.publish_proposal_if_able(view, &event_stream).await;
                }

                if let Some(cert) = &self.proposal_cert {
                    match cert {
                        ViewChangeEvidence::Timeout(tc) => {
                            if self.quorum_membership.get_leader(tc.get_view_number() + 1)
                                == self.public_key
                            {
                                self.publish_proposal_if_able(view, &event_stream).await;
                            }
                        }
                        ViewChangeEvidence::ViewSync(vsc) => {
                            if self.quorum_membership.get_leader(vsc.get_view_number())
                                == self.public_key
                            {
                                self.publish_proposal_if_able(view, &event_stream).await;
                            }
                        }
                    }
                }
            }
            HotShotEvent::ViewSyncFinalizeCertificate2Recv(certificate) => {
                if !certificate.is_valid_cert(self.quorum_membership.as_ref()) {
                    warn!(
                        "View Sync Finalize certificate {:?} was invalid",
                        certificate.get_data()
                    );
                    return;
                }

                self.proposal_cert = Some(ViewChangeEvidence::ViewSync(certificate.clone()));

                // cancel poll for votes
                self.quorum_network
                    .inject_consensus_info(ConsensusIntentEvent::CancelPollForVotes(
                        *certificate.view_number - 1,
                    ))
                    .await;

                let view = certificate.view_number;

                if self.quorum_membership.get_leader(view) == self.public_key {
                    debug!(
                        "Attempting to publish proposal after forming a View Sync Finalized Cert for view {}",
                        *certificate.view_number
                    );
                    self.publish_proposal_if_able(view, &event_stream).await;
                }
            }
            _ => {}
        }
    }

    /// Sends a proposal if possible from the high qc we have
    #[allow(clippy::too_many_lines)]
    pub async fn publish_proposal_if_able(
        &mut self,
        view: TYPES::Time,
        event_stream: &Sender<Arc<HotShotEvent<TYPES>>>,
    ) {
        if self.quorum_membership.get_leader(view) != self.public_key {
            // This is expected for view 1, so skipping the logging.
            if view != TYPES::Time::new(1) {
                error!(
                    "Somehow we formed a QC but are not the leader for the next view {:?}",
                    view
                );
            }
            return;
        }

        let consensus = self.consensus.read().await;
        let parent_view_number = &consensus.high_qc.get_view_number();
        let mut reached_decided = false;

        let Some(parent_view) = consensus.validated_state_map.get(parent_view_number) else {
            // This should have been added by the replica?
            error!("Couldn't find parent view in state map, waiting for replica to see proposal\n parent view number: {}", **parent_view_number);
            return;
        };
        // Leaf hash in view inner does not match high qc hash - Why?
        let Some((leaf_commitment, state)) = parent_view.get_leaf_and_state() else {
            error!(
                ?parent_view_number,
                ?parent_view,
                "Parent of high QC points to a view without a proposal"
            );
            return;
        };
        if leaf_commitment != consensus.high_qc.get_data().leaf_commit {
            // NOTE: This happens on the genesis block
            debug!(
                "They don't equal: {:?}   {:?}",
                leaf_commitment,
                consensus.high_qc.get_data().leaf_commit
            );
        }
        let Some(leaf) = consensus.saved_leaves.get(&leaf_commitment) else {
            error!("Failed to find high QC of parent.");
            return;
        };
        if leaf.get_view_number() == consensus.last_decided_view {
            reached_decided = true;
        }

        let parent_leaf = leaf.clone();

        let original_parent_hash = parent_leaf.commit();

        let mut next_parent_hash = original_parent_hash;

        // Walk back until we find a decide
        if !reached_decided {
            debug!("We have not reached decide from view {:?}", self.cur_view);
            while let Some(next_parent_leaf) = consensus.saved_leaves.get(&next_parent_hash) {
                if next_parent_leaf.get_view_number() <= consensus.last_decided_view {
                    break;
                }
                next_parent_hash = next_parent_leaf.get_parent_commitment();
            }
            debug!("updated saved leaves");
            // TODO do some sort of sanity check on the view number that it matches decided
        }

        // Special case: if we have a decided upgrade certificate AND it does not apply a version to the current view, we MUST propose with a null block.
        if let Some(upgrade_cert) = &self.decided_upgrade_cert {
            if upgrade_cert.in_interim(self.cur_view) {
                let Ok((_payload, metadata)) =
                    <TYPES::BlockPayload as BlockPayload>::from_transactions(Vec::new())
                else {
                    error!("Failed to build null block payload and metadata");
                    return;
                };

                let Some(null_block_commitment) =
                    null_block::commitment(self.quorum_membership.total_nodes())
                else {
                    // This should never happen.
                    error!("Failed to calculate null block commitment");
<<<<<<< HEAD
                    return false;
                };

                let block_header = TYPES::BlockHeader::new(
                    state,
                    &consensus.instance_state,
                    &parent_leaf,
                    null_block_commitment,
                    metadata,
                )
                .await;

                let proposal = QuorumProposal {
                    block_header,
                    view_number: view,
                    justify_qc: consensus.high_qc.clone(),
                    proposal_certificate: None,
                    upgrade_certificate: None,
                };

                let proposed_leaf = Leaf::from_quorum_proposal(&proposal);

                let Ok(signature) =
                    TYPES::SignatureKey::sign(&self.private_key, proposed_leaf.commit().as_ref())
                else {
                    // This should never happen.
                    error!("Failed to sign proposed_leaf.commit()!");
                    return false;
                };

                let message = Proposal {
                    data: proposal,
                    signature,
                    _pd: PhantomData,
=======
                    return;
>>>>>>> 5f51005f
                };

                let pub_key = self.public_key.clone();
                let priv_key = self.private_key.clone();
                let consensus = self.consensus.clone();
                let sender = event_stream.clone();
                let delay = self.round_start_delay;
                let parent = parent_leaf.clone();
                let state = state.clone();
                let upgrade_cert = self.decided_upgrade_cert.clone();
                self.spawned_tasks
                    .entry(view)
                    .or_default()
                    .push(async_spawn(async move {
                        create_and_send_proposal(
                            pub_key,
                            priv_key,
                            consensus,
                            sender,
                            view,
                            null_block_commitment,
                            metadata,
                            parent,
                            state,
                            upgrade_cert,
                            None,
                            delay,
                        )
                        .await;
                    }));
                return;
            }
        }

        if let Some(commit_and_metadata) = &self.payload_commitment_and_metadata {
            // In order of priority, we should try to attach:
            //   - the parent certificate if it exists, or
            //   - our own certificate that we formed.
            // In either case, we need to ensure that the certificate is still relevant.
            //
            // Note: once we reach a point of potentially propose with our formed upgrade certificate, we will ALWAYS drop it. If we cannot immediately use it for whatever reason, we choose to discard it.
            // It is possible that multiple nodes form separate upgrade certificates for the some upgrade if we are not careful about voting. But this shouldn't bother us: the first leader to propose is the one whose certificate will be used. And if that fails to reach a decide for whatever reason, we may lose our own certificate, but something will likely have gone wrong there anyway.
            let formed_upgrade_certificate = self.formed_upgrade_certificate.take();
            let mut proposal_upgrade_certificate = parent_leaf
                .get_upgrade_certificate()
                .or(formed_upgrade_certificate);

            if !proposal_upgrade_certificate.clone().is_some_and(|cert| {
                cert.is_relevant(view, self.decided_upgrade_cert.clone())
                    .is_ok()
            }) {
                proposal_upgrade_certificate = None;
            }

            // We only want to proposal to be attached if any of them are valid.
            let proposal_certificate = self
                .proposal_cert
                .as_ref()
                .filter(|cert| cert.is_valid_for_view(&view))
                .cloned();
<<<<<<< HEAD

            // TODO: DA cert is sent as part of the proposal here, we should split this out so we don't have to wait for it.
            let proposal = QuorumProposal {
                block_header: block_header.clone(),
                view_number: view,
                justify_qc: consensus.high_qc.clone(),
                proposal_certificate,
                upgrade_certificate: upgrade_cert.clone(),
            };

            let new_leaf = Leaf::from_quorum_proposal(&proposal);

            let Ok(signature) =
                TYPES::SignatureKey::sign(&self.private_key, new_leaf.commit().as_ref())
            else {
                error!("Failed to sign new_leaf.commit()!");
                return false;
            };
=======
            let pub_key = self.public_key.clone();
            let priv_key = self.private_key.clone();
            let consensus = self.consensus.clone();
            let sender = event_stream.clone();
            let commit = commit_and_metadata.commitment;
            let metadata = commit_and_metadata.metadata.clone();
            let state = state.clone();
            let delay = self.round_start_delay;
            self.spawned_tasks
                .entry(view)
                .or_default()
                .push(async_spawn(async move {
                    create_and_send_proposal(
                        pub_key,
                        priv_key,
                        consensus,
                        sender,
                        view,
                        commit,
                        metadata,
                        parent_leaf.clone(),
                        state,
                        proposal_upgrade_certificate,
                        proposal_certificate,
                        delay,
                    )
                    .await;
                }));
>>>>>>> 5f51005f

            self.proposal_cert = None;
            self.payload_commitment_and_metadata = None;
        }
        debug!("Cannot propose because we don't have the VID payload commitment and metadata");
    }
}

impl<TYPES: NodeType, I: NodeImplementation<TYPES>, A: ConsensusApi<TYPES, I> + 'static> TaskState
    for ConsensusTaskState<TYPES, I, A>
{
    type Event = Arc<HotShotEvent<TYPES>>;
    type Output = ();
    fn filter(&self, event: &Arc<HotShotEvent<TYPES>>) -> bool {
        !matches!(
            event.as_ref(),
            HotShotEvent::QuorumProposalRecv(_, _)
                | HotShotEvent::QuorumVoteRecv(_)
                | HotShotEvent::QuorumProposalValidated(_)
                | HotShotEvent::QCFormed(_)
                | HotShotEvent::UpgradeCertificateFormed(_)
                | HotShotEvent::DACertificateRecv(_)
                | HotShotEvent::ViewChange(_)
                | HotShotEvent::SendPayloadCommitmentAndMetadata(..)
                | HotShotEvent::Timeout(_)
                | HotShotEvent::TimeoutVoteRecv(_)
                | HotShotEvent::VidDisperseRecv(..)
                | HotShotEvent::ViewSyncFinalizeCertificate2Recv(_)
                | HotShotEvent::Shutdown,
        )
    }
    async fn handle_event(event: Self::Event, task: &mut Task<Self>) -> Option<()>
    where
        Self: Sized,
    {
        let sender = task.clone_sender();
        tracing::trace!("sender queue len {}", sender.len());
        task.state_mut().handle(event, sender).await;
        None
    }
    fn should_shutdown(event: &Self::Event) -> bool {
        matches!(event.as_ref(), HotShotEvent::Shutdown)
    }
}<|MERGE_RESOLUTION|>--- conflicted
+++ resolved
@@ -92,20 +92,8 @@
     let state = Arc::new(validated_state);
     let delta = Arc::new(state_delta);
     let view = proposal.data.get_view_number();
-<<<<<<< HEAD
+
     let proposed_leaf = Leaf::from_quorum_proposal(&proposal.data);
-
-    if proposed_leaf.get_parent_commitment() != parent_leaf.commit() {
-        warn!(
-            "Proposed leaf commit does not match parent leaf commit. Proposal validation failed."
-        );
-        return;
-    }
-=======
-
-    let mut proposed_leaf = Leaf::from_quorum_proposal(&proposal.data);
-    proposed_leaf.set_parent_commitment(parent_commitment);
->>>>>>> 5f51005f
 
     // Validate the proposal's signature. This should also catch if the leaf_commitment does not equal our calculated parent commitment
     //
@@ -122,7 +110,7 @@
     UpgradeCertificate::validate(&proposal.data.upgrade_certificate, &quorum_membership)?;
 
     // Validate that the upgrade certificate is re-attached, if we saw one on the parent
-    proposed_leaf.extends_upgrade(parent_leaf, decided_upgrade_certificate)?;
+    proposed_leaf.extends_upgrade(&parent_leaf, &decided_upgrade_certificate)?;
 
     let justify_qc = proposal.data.justify_qc.clone();
     // Create a positive vote if either liveness or safety check
@@ -246,8 +234,7 @@
         upgrade_certificate: upgrade_cert,
     };
 
-    let mut proposed_leaf = Leaf::from_quorum_proposal(&proposal);
-    proposed_leaf.set_parent_commitment(parent_leaf.commit());
+    let proposed_leaf = Leaf::from_quorum_proposal(&proposal);
 
     let Ok(signature) = TYPES::SignatureKey::sign(&private_key, proposed_leaf.commit().as_ref())
     else {
@@ -1511,44 +1498,7 @@
                 else {
                     // This should never happen.
                     error!("Failed to calculate null block commitment");
-<<<<<<< HEAD
-                    return false;
-                };
-
-                let block_header = TYPES::BlockHeader::new(
-                    state,
-                    &consensus.instance_state,
-                    &parent_leaf,
-                    null_block_commitment,
-                    metadata,
-                )
-                .await;
-
-                let proposal = QuorumProposal {
-                    block_header,
-                    view_number: view,
-                    justify_qc: consensus.high_qc.clone(),
-                    proposal_certificate: None,
-                    upgrade_certificate: None,
-                };
-
-                let proposed_leaf = Leaf::from_quorum_proposal(&proposal);
-
-                let Ok(signature) =
-                    TYPES::SignatureKey::sign(&self.private_key, proposed_leaf.commit().as_ref())
-                else {
-                    // This should never happen.
-                    error!("Failed to sign proposed_leaf.commit()!");
-                    return false;
-                };
-
-                let message = Proposal {
-                    data: proposal,
-                    signature,
-                    _pd: PhantomData,
-=======
-                    return;
->>>>>>> 5f51005f
+                    return;
                 };
 
                 let pub_key = self.public_key.clone();
@@ -1609,26 +1559,7 @@
                 .as_ref()
                 .filter(|cert| cert.is_valid_for_view(&view))
                 .cloned();
-<<<<<<< HEAD
-
-            // TODO: DA cert is sent as part of the proposal here, we should split this out so we don't have to wait for it.
-            let proposal = QuorumProposal {
-                block_header: block_header.clone(),
-                view_number: view,
-                justify_qc: consensus.high_qc.clone(),
-                proposal_certificate,
-                upgrade_certificate: upgrade_cert.clone(),
-            };
-
-            let new_leaf = Leaf::from_quorum_proposal(&proposal);
-
-            let Ok(signature) =
-                TYPES::SignatureKey::sign(&self.private_key, new_leaf.commit().as_ref())
-            else {
-                error!("Failed to sign new_leaf.commit()!");
-                return false;
-            };
-=======
+
             let pub_key = self.public_key.clone();
             let priv_key = self.private_key.clone();
             let consensus = self.consensus.clone();
@@ -1657,7 +1588,6 @@
                     )
                     .await;
                 }));
->>>>>>> 5f51005f
 
             self.proposal_cert = None;
             self.payload_commitment_and_metadata = None;
