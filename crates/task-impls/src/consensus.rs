use crate::{
    events::{HotShotEvent, HotShotTaskCompleted},
    helpers::{broadcast_event, cancel_task},
    vote::{create_vote_accumulator, AccumulatorInfo, VoteCollectionTaskState},
};
use async_broadcast::Sender;
use async_compatibility_layer::art::{async_sleep, async_spawn};
use async_lock::{RwLock, RwLockUpgradableReadGuard};
#[cfg(async_executor_impl = "async-std")]
use async_std::task::JoinHandle;
use commit::Committable;
use core::time::Duration;
use hotshot_task::task::{Task, TaskState};
use hotshot_types::constants::Version;
use hotshot_types::constants::LOOK_AHEAD;
use hotshot_types::event::LeafInfo;
use hotshot_types::{
    consensus::{Consensus, View},
    data::{Leaf, QuorumProposal},
    event::{Event, EventType},
    message::{GeneralConsensusMessage, Proposal},
    simple_certificate::{QuorumCertificate, TimeoutCertificate, UpgradeCertificate},
    simple_vote::{QuorumData, QuorumVote, TimeoutData, TimeoutVote},
    traits::{
        block_contents::BlockHeader,
        consensus_api::ConsensusApi,
        election::Membership,
        network::{ConnectedNetwork, ConsensusIntentEvent},
        node_implementation::{ConsensusTime, NodeImplementation, NodeType},
        signature_key::SignatureKey,
        states::ValidatedState,
        BlockPayload,
    },
    utils::{Terminator, ViewInner},
    vid::VidCommitment,
    vote::{Certificate, HasViewNumber},
};
use tracing::warn;

use crate::vote::HandleVoteEvent;
use chrono::Utc;
use std::{collections::HashSet, marker::PhantomData, sync::Arc};
#[cfg(async_executor_impl = "tokio")]
use tokio::task::JoinHandle;
use tracing::{debug, error, info, instrument};

/// Alias for the block payload commitment and the associated metadata.
pub struct CommitmentAndMetadata<PAYLOAD: BlockPayload> {
    /// Vid Commitment
    pub commitment: VidCommitment,
    /// Metadata for the block payload
    pub metadata: <PAYLOAD as BlockPayload>::Metadata,
}

/// Alias for Optional type for Vote Collectors
type VoteCollectorOption<TYPES, VOTE, CERT> = Option<VoteCollectionTaskState<TYPES, VOTE, CERT>>;

/// The state for the consensus task.  Contains all of the information for the implementation
/// of consensus
pub struct ConsensusTaskState<
    TYPES: NodeType,
    I: NodeImplementation<TYPES>,
    A: ConsensusApi<TYPES, I> + 'static,
> {
    /// Our public key
    pub public_key: TYPES::SignatureKey,
    /// Our Private Key
    pub private_key: <TYPES::SignatureKey as SignatureKey>::PrivateKey,
    /// Reference to consensus. The replica will require a write lock on this.
    pub consensus: Arc<RwLock<Consensus<TYPES>>>,
    /// View timeout from config.
    pub timeout: u64,
    /// View number this view is executing in.
    pub cur_view: TYPES::Time,

    /// The commitment to the current block payload and its metadata submitted to DA.
    pub payload_commitment_and_metadata: Option<CommitmentAndMetadata<TYPES::BlockPayload>>,

    /// Network for all nodes
    pub quorum_network: Arc<I::QuorumNetwork>,

    /// Network for DA committee
    pub committee_network: Arc<I::CommitteeNetwork>,

    /// Membership for Timeout votes/certs
    pub timeout_membership: Arc<TYPES::Membership>,

    /// Membership for Quorum Certs/votes
    pub quorum_membership: Arc<TYPES::Membership>,

    /// Membership for DA committee Votes/certs
    pub committee_membership: Arc<TYPES::Membership>,

    /// Consensus api
    pub api: A,

    /// needed to typecheck
    pub _pd: PhantomData<I>,

    /// Current Vote collection task, with it's view.
    pub vote_collector:
        RwLock<VoteCollectorOption<TYPES, QuorumVote<TYPES>, QuorumCertificate<TYPES>>>,

    /// Current timeout vote collection task with its view
    pub timeout_vote_collector:
        RwLock<VoteCollectorOption<TYPES, TimeoutVote<TYPES>, TimeoutCertificate<TYPES>>>,

    /// timeout task handle
    pub timeout_task: Option<JoinHandle<()>>,

    /// last Timeout Certificate this node formed
    pub timeout_cert: Option<TimeoutCertificate<TYPES>>,

    /// last Upgrade Certificate this node formed
    pub upgrade_cert: Option<UpgradeCertificate<TYPES>>,

    /// most recent decided upgrade certificate
    pub decided_upgrade_cert: Option<UpgradeCertificate<TYPES>>,

    /// The current version of the network.
    /// Updated on view change based on the most recent decided upgrade certificate.
    pub current_network_version: Version,

    /// Output events to application
    pub output_event_stream: async_broadcast::Sender<Event<TYPES>>,

    /// The most recent proposal we have, will correspond to the current view if Some()
    /// Will be none if the view advanced through timeout/view_sync
    pub current_proposal: Option<QuorumProposal<TYPES>>,

    // ED Should replace this with config information since we need it anyway
    /// The node's id
    pub id: u64,
}

impl<TYPES: NodeType, I: NodeImplementation<TYPES>, A: ConsensusApi<TYPES, I> + 'static>
    ConsensusTaskState<TYPES, I, A>
{
    #[instrument(skip_all, fields(id = self.id, view = *self.cur_view), name = "Consensus vote if able", level = "error")]
    // Check if we are able to vote, like whether the proposal is valid,
    // whether we have DAC and VID share, and if so, vote.
    async fn vote_if_able(&mut self, event_stream: &Sender<Arc<HotShotEvent<TYPES>>>) -> bool {
        if !self.quorum_membership.has_stake(&self.public_key) {
            debug!(
                "We were not chosen for consensus committee on {:?}",
                self.cur_view
            );
            return false;
        }

        if let Some(proposal) = &self.current_proposal {
            let consensus = self.consensus.read().await;
            // Only vote if you has seen the VID share for this view
            if let Some(_vid_share) = consensus.vid_shares.get(&proposal.view_number) {
            } else {
                debug!(
                    "We have not seen the VID share for this view {:?} yet, so we cannot vote.",
                    proposal.view_number
                );
                return false;
            }

            // Only vote if you have the DA cert
            // ED Need to update the view number this is stored under?
            if let Some(cert) = consensus.saved_da_certs.get(&(proposal.get_view_number())) {
                let view = cert.view_number;
                // TODO: do some of this logic without the vote token check, only do that when voting.
                let justify_qc = proposal.justify_qc.clone();
                let parent = if justify_qc.is_genesis {
                    Some(Leaf::genesis(&consensus.instance_state))
                } else {
                    consensus
                        .saved_leaves
                        .get(&justify_qc.get_data().leaf_commit)
                        .cloned()
                };

                // Justify qc's leaf commitment is not the same as the parent's leaf commitment, but it should be (in this case)
                let Some(parent) = parent else {
                    error!(
                                "Proposal's parent missing from storage with commitment: {:?}, proposal view {:?}",
                                justify_qc.get_data().leaf_commit,
                                proposal.view_number,
                            );
                    return false;
                };
                let parent_commitment = parent.commit();

                let leaf: Leaf<_> = Leaf {
                    view_number: view,
                    justify_qc: proposal.justify_qc.clone(),
                    parent_commitment,
                    block_header: proposal.block_header.clone(),
                    block_payload: None,
                    proposer_id: self.quorum_membership.get_leader(view),
                };

                // Validate the DAC.
                let message = if cert.is_valid_cert(self.committee_membership.as_ref()) {
                    // Validate the block payload commitment for non-genesis DAC.
                    if !cert.is_genesis
                        && cert.get_data().payload_commit
                            != proposal.block_header.payload_commitment()
                    {
                        error!("Block payload commitment does not equal da cert payload commitment. View = {}", *view);
                        return false;
                    }
                    if let Ok(vote) = QuorumVote::<TYPES>::create_signed_vote(
                        QuorumData {
                            leaf_commit: leaf.commit(),
                        },
                        view,
                        &self.public_key,
                        &self.private_key,
                    ) {
                        GeneralConsensusMessage::<TYPES>::Vote(vote)
                    } else {
                        error!("Unable to sign quorum vote!");
                        return false;
                    }
                } else {
                    error!(
                        "Invalid DAC in proposal! Skipping proposal. {:?} cur view is: {:?}",
                        cert, self.cur_view
                    );
                    return false;
                };

                if let GeneralConsensusMessage::Vote(vote) = message {
                    debug!(
                        "Sending vote to next quorum leader {:?}",
                        vote.get_view_number() + 1
                    );
                    broadcast_event(Arc::new(HotShotEvent::QuorumVoteSend(vote)), event_stream)
                        .await;
                    return true;
                }
            }
            debug!(
                "Received VID share, but couldn't find DAC cert for view {:?}",
                *proposal.get_view_number(),
            );
            return false;
        }
        debug!(
            "Could not vote because we don't have a proposal yet for view {}",
            *self.cur_view
        );
        false
    }

    /// Must only update the view and GC if the view actually changes
    #[instrument(skip_all, fields(id = self.id, view = *self.cur_view), name = "Consensus update view", level = "error")]

    async fn update_view(
        &mut self,
        new_view: TYPES::Time,
        event_stream: &Sender<Arc<HotShotEvent<TYPES>>>,
    ) -> bool {
        if *self.cur_view < *new_view {
            debug!(
                "Updating view from {} to {} in consensus task",
                *self.cur_view, *new_view
            );

            if *self.cur_view / 100 != *new_view / 100 {
                // TODO (https://github.com/EspressoSystems/HotShot/issues/2296):
                // switch to info! when INFO logs become less cluttered
                error!("Progress: entered view {:>6}", *new_view);
            }

            // cancel the old timeout task
            if let Some(timeout_task) = self.timeout_task.take() {
                cancel_task(timeout_task).await;
            }
            self.cur_view = new_view;

            // Poll the future leader for lookahead
            let lookahead_view = new_view + LOOK_AHEAD;
            if self.quorum_membership.get_leader(lookahead_view) != self.public_key {
                self.quorum_network
                    .inject_consensus_info(ConsensusIntentEvent::PollFutureLeader(
                        *lookahead_view,
                        self.quorum_membership.get_leader(lookahead_view),
                    ))
                    .await;
            }

            // Start polling for proposals for the new view
            self.quorum_network
                .inject_consensus_info(ConsensusIntentEvent::PollForProposal(*self.cur_view + 1))
                .await;

            self.quorum_network
                .inject_consensus_info(ConsensusIntentEvent::PollForDAC(*self.cur_view + 1))
                .await;

            if self.quorum_membership.get_leader(self.cur_view + 1) == self.public_key {
                debug!("Polling for quorum votes for view {}", *self.cur_view);
                self.quorum_network
                    .inject_consensus_info(ConsensusIntentEvent::PollForVotes(*self.cur_view))
                    .await;
            }

            broadcast_event(Arc::new(HotShotEvent::ViewChange(new_view)), event_stream).await;

            // Spawn a timeout task if we did actually update view
            let timeout = self.timeout;
            self.timeout_task = Some(async_spawn({
                let stream = event_stream.clone();
                // Nuance: We timeout on the view + 1 here because that means that we have
                // not seen evidence to transition to this new view
                let view_number = self.cur_view + 1;
                async move {
                    async_sleep(Duration::from_millis(timeout)).await;
                    broadcast_event(
                        Arc::new(HotShotEvent::Timeout(TYPES::Time::new(*view_number))),
                        &stream,
                    )
                    .await;
                }
            }));
            let consensus = self.consensus.upgradable_read().await;
            consensus
                .metrics
                .current_view
                .set(usize::try_from(self.cur_view.get_u64()).unwrap());
            // Do the comparison before the substraction to avoid potential overflow, since
            // `last_decided_view` may be greater than `cur_view` if the node is catching up.
            if usize::try_from(self.cur_view.get_u64()).unwrap()
                > usize::try_from(consensus.last_decided_view.get_u64()).unwrap()
            {
                consensus.metrics.number_of_views_since_last_decide.set(
                    usize::try_from(self.cur_view.get_u64()).unwrap()
                        - usize::try_from(consensus.last_decided_view.get_u64()).unwrap(),
                );
            }
            let mut consensus = RwLockUpgradableReadGuard::upgrade(consensus).await;
            consensus.update_view(new_view);
            drop(consensus);

            return true;
        }
        false
    }

    /// Handles a consensus event received on the event stream
    #[instrument(skip_all, fields(id = self.id, view = *self.cur_view), name = "Consensus replica task", level = "error")]
    pub async fn handle(
        &mut self,
        event: Arc<HotShotEvent<TYPES>>,
        event_stream: Sender<Arc<HotShotEvent<TYPES>>>,
    ) {
        match event.as_ref() {
            HotShotEvent::QuorumProposalRecv(proposal, sender) => {
                let sender = sender.clone();
                debug!(
                    "Received Quorum Proposal for view {}",
                    *proposal.data.view_number
                );

                // stop polling for the received proposal
                self.quorum_network
                    .inject_consensus_info(ConsensusIntentEvent::CancelPollForProposal(
                        *proposal.data.view_number,
                    ))
                    .await;

                let view = proposal.data.get_view_number();
                if view < self.cur_view {
                    debug!("Proposal is from an older view {:?}", proposal.data.clone());
                    return;
                }

                let view_leader_key = self.quorum_membership.get_leader(view);
                if view_leader_key != sender {
                    warn!("Leader key does not match key in proposal");
                    return;
                }

                // Verify a timeout certificate exists and is valid
                if proposal.data.justify_qc.get_view_number() != view - 1 {
                    let Some(timeout_cert) = proposal.data.timeout_certificate.clone() else {
                        warn!(
                            "Quorum proposal for view {} needed a timeout certificate but did not have one",
                            *view);
                        return;
                    };

                    if timeout_cert.get_data().view != view - 1 {
                        warn!("Timeout certificate for view {} was not for the immediately preceding view", *view);
                        return;
                    }

                    if !timeout_cert.is_valid_cert(self.timeout_membership.as_ref()) {
                        warn!("Timeout certificate for view {} was invalid", *view);
                        return;
                    }
                }

                let justify_qc = proposal.data.justify_qc.clone();

                if !justify_qc.is_valid_cert(self.quorum_membership.as_ref()) {
                    error!("Invalid justify_qc in proposal for view {}", *view);
                    let consensus = self.consensus.write().await;
                    consensus.metrics.invalid_qc.update(1);
                    return;
                }

                // Validate the upgrade certificate, if one is attached.
                // Continue unless the certificate is invalid.
                //
                // Note: we are *not* directly voting on the upgrade certificate here.
                // Once a certificate has been (allegedly) formed, it has already been voted on.
                // The certificate is either valid or invalid, and we are simply validating it.
                //
                // SS: It is possible that we may wish to vote against any quorum proposal
                // if it attaches an upgrade certificate that we cannot support.
                // But I don't think there's much point in this -- if the UpgradeCertificate
                // threshhold (90%) has been reached, voting against the QuorumProposal on that basis
                // will probably be completely symbolic anyway.
                //
                // We should just make sure we don't *sign* an UpgradeCertificate for an upgrade
                // that we do not support.
                if let Some(ref upgrade_cert) = proposal.data.upgrade_certificate {
                    if upgrade_cert.is_valid_cert(self.quorum_membership.as_ref()) {
                        self.consensus
                            .write()
                            .await
                            .saved_upgrade_certs
                            .insert(view, upgrade_cert.clone());
                    } else {
                        error!("Invalid upgrade_cert in proposal for view {}", *view);
                        return;
                    }
                }

                // NOTE: We could update our view with a valid TC but invalid QC, but that is not what we do here
                self.update_view(view, &event_stream).await;

                let consensus = self.consensus.upgradable_read().await;

                // Get the parent leaf and state.
                let parent = if justify_qc.is_genesis {
                    // Send the `Decide` event for the genesis block if the justify QC is genesis.
                    let leaf = Leaf::genesis(&consensus.instance_state);
                    let (validated_state, state_delta) =
                        TYPES::ValidatedState::genesis(&consensus.instance_state);
                    let state = Arc::new(validated_state);
                    broadcast_event(
                        Event {
                            view_number: TYPES::Time::genesis(),
                            event: EventType::Decide {
                                leaf_chain: Arc::new(vec![LeafInfo::new(
                                    leaf.clone(),
                                    state.clone(),
                                    Some(Arc::new(state_delta)),
                                    None,
                                )]),
                                qc: Arc::new(justify_qc.clone()),
                                block_size: None,
                            },
                        },
                        &self.output_event_stream,
                    )
                    .await;
                    Some((leaf, state))
                } else {
                    match consensus
                        .saved_leaves
                        .get(&justify_qc.get_data().leaf_commit)
                        .cloned()
                    {
                        Some(leaf) => {
                            if let (Some(state), _) =
                                consensus.get_state_and_delta(leaf.view_number)
                            {
                                Some((leaf, state.clone()))
                            } else {
                                error!("Parent state not found! Consensus internally inconsistent");
                                return;
                            }
                        }
                        None => None,
                    }
                };

                let mut consensus = RwLockUpgradableReadGuard::upgrade(consensus).await;

                if justify_qc.get_view_number() > consensus.high_qc.view_number {
                    debug!("Updating high QC");
                    consensus.high_qc = justify_qc.clone();
                }

                // Justify qc's leaf commitment is not the same as the parent's leaf commitment, but it should be (in this case)
                let Some((parent_leaf, parent_state)) = parent else {
                    error!(
                        "Proposal's parent missing from storage with commitment: {:?}",
                        justify_qc.get_data().leaf_commit
                    );
                    let leaf = Leaf {
                        view_number: view,
                        justify_qc: justify_qc.clone(),
                        parent_commitment: justify_qc.get_data().leaf_commit,
                        block_header: proposal.data.block_header.clone(),
                        block_payload: None,
                        proposer_id: sender,
                    };
                    let state = Arc::new(
                        <TYPES::ValidatedState as ValidatedState<TYPES>>::from_header(
                            &proposal.data.block_header,
                        ),
                    );

                    consensus.validated_state_map.insert(
                        view,
                        View {
                            view_inner: ViewInner::Leaf {
                                leaf: leaf.commit(),
                                state,
                                delta: None,
                            },
                        },
                    );
                    consensus.saved_leaves.insert(leaf.commit(), leaf.clone());

                    // If we are missing the parent from storage, the safety check will fail.  But we can
                    // still vote if the liveness check succeeds.
                    let liveness_check = justify_qc.get_view_number() > consensus.locked_view;

                    let high_qc = consensus.high_qc.clone();
                    let locked_view = consensus.locked_view;

                    drop(consensus);

                    if liveness_check {
                        self.current_proposal = Some(proposal.data.clone());
                        let new_view = proposal.data.view_number + 1;

                        // This is for the case where we form a QC but have not yet seen the previous proposal ourselves
                        let should_propose = self.quorum_membership.get_leader(new_view)
                            == self.public_key
                            && high_qc.view_number
                                == self.current_proposal.clone().unwrap().view_number;
                        let qc = high_qc.clone();
                        if should_propose {
                            debug!(
                                "Attempting to publish proposal after voting; now in view: {}",
                                *new_view
                            );
                            self.publish_proposal_if_able(qc.view_number + 1, None, &event_stream)
                                .await;
                        }
                        if self.vote_if_able(&event_stream).await {
                            self.current_proposal = None;
                        }
                    }
                    warn!("Failed liveneess check; cannot find parent either\n High QC is {:?}  Proposal QC is {:?}  Locked view is {:?}", high_qc, proposal.data.clone(), locked_view);

                    return;
                };
                let Ok((validated_state, state_delta)) = parent_state
                    .validate_and_apply_header(
                        &consensus.instance_state,
                        &parent_leaf,
                        &proposal.data.block_header.clone(),
                    )
                    .await
                else {
                    error!("Block header doesn't extend the proposal",);
                    return;
                };
                let state = Arc::new(validated_state);
                let delta = Arc::new(state_delta);
                let parent_commitment = parent_leaf.commit();
                let leaf: Leaf<_> = Leaf {
                    view_number: view,
                    justify_qc: justify_qc.clone(),
                    parent_commitment,
                    block_header: proposal.data.block_header.clone(),
                    block_payload: None,
                    proposer_id: sender.clone(),
                };
                let leaf_commitment = leaf.commit();

                // Validate the signature. This should also catch if the leaf_commitment does not equal our calculated parent commitment
                if !view_leader_key.validate(&proposal.signature, leaf_commitment.as_ref()) {
                    error!(?proposal.signature, "Could not verify proposal.");
                    return;
                }
                // Create a positive vote if either liveness or safety check
                // passes.

                // Liveness check.
                let liveness_check = justify_qc.get_view_number() > consensus.locked_view;

                // Safety check.
                // Check if proposal extends from the locked leaf.
                let outcome = consensus.visit_leaf_ancestors(
                    justify_qc.get_view_number(),
                    Terminator::Inclusive(consensus.locked_view),
                    false,
                    |leaf, _, _| {
                        // if leaf view no == locked view no then we're done, report success by
                        // returning true
                        leaf.view_number != consensus.locked_view
                    },
                );
                let safety_check = outcome.is_ok();
                if let Err(e) = outcome {
                    self.api
                        .send_event(Event {
                            view_number: view,
                            event: EventType::Error { error: Arc::new(e) },
                        })
                        .await;
                }

                // Skip if both saftey and liveness checks fail.
                if !safety_check && !liveness_check {
                    error!("Failed safety and liveness check \n High QC is {:?}  Proposal QC is {:?}  Locked view is {:?}", consensus.high_qc, proposal.data.clone(), consensus.locked_view);
                    return;
                }

                self.current_proposal = Some(proposal.data.clone());

                // We accept the proposal, notify the application layer
                self.api
                    .send_event(Event {
                        view_number: self.cur_view,
                        event: EventType::QuorumProposal {
                            proposal: proposal.clone(),
                            sender,
                        },
                    })
                    .await;
                // Notify other tasks
                broadcast_event(
                    Arc::new(HotShotEvent::QuorumProposalValidated(proposal.data.clone())),
                    &event_stream,
                )
                .await;

                let mut new_anchor_view = consensus.last_decided_view;
                let mut new_locked_view = consensus.locked_view;
                let mut last_view_number_visited = view;
                let mut new_commit_reached: bool = false;
                let mut new_decide_reached = false;
                let mut new_decide_qc = None;
                let mut leaf_views = Vec::new();
                let mut leafs_decided = Vec::new();
                let mut included_txns = HashSet::new();
                let old_anchor_view = consensus.last_decided_view;
                let parent_view = leaf.justify_qc.get_view_number();
                let mut current_chain_length = 0usize;
                if parent_view + 1 == view {
                    current_chain_length += 1;
                    if let Err(e) = consensus.visit_leaf_ancestors(
                        parent_view,
                        Terminator::Exclusive(old_anchor_view),
                        true,
                        |leaf, state, delta| {
                            if !new_decide_reached {
                                if last_view_number_visited == leaf.view_number + 1 {
                                    last_view_number_visited = leaf.view_number;
                                    current_chain_length += 1;
                                    if current_chain_length == 2 {
                                        new_locked_view = leaf.view_number;
                                        new_commit_reached = true;
                                        // The next leaf in the chain, if there is one, is decided, so this
                                        // leaf's justify_qc would become the QC for the decided chain.
                                        new_decide_qc = Some(leaf.justify_qc.clone());
                                    } else if current_chain_length == 3 {
                                        new_anchor_view = leaf.view_number;
                                        new_decide_reached = true;
                                    }
                                } else {
                                    // nothing more to do here... we don't have a new chain extension
                                    return false;
                                }
                            }
                            // starting from the first iteration with a three chain, e.g. right after the else if case nested in the if case above
                            if new_decide_reached {
                                let mut leaf = leaf.clone();
                                if leaf.view_number == new_anchor_view {
                                    consensus
                                        .metrics
                                        .last_synced_block_height
                                        .set(usize::try_from(leaf.get_height()).unwrap_or(0));
                                }
                                if let Some(upgrade_cert) = consensus.saved_upgrade_certs.get(&leaf.get_view_number()) {
                                    info!("Updating consensus state with decided upgrade certificate: {:?}", upgrade_cert);
                                    self.decided_upgrade_cert = Some(upgrade_cert.clone());
                                }
                                // If the block payload is available for this leaf, include it in
                                // the leaf chain that we send to the client.
                                if let Some(encoded_txns) =
                                    consensus.saved_payloads.get(&leaf.get_view_number())
                                {
                                    let payload = BlockPayload::from_bytes(
                                        encoded_txns.clone().into_iter(),
                                        leaf.get_block_header().metadata(),
                                    );

                                    leaf.fill_block_payload_unchecked(payload);
                                }

                                let vid = consensus
                                    .vid_shares
                                    .get(&leaf.get_view_number())
                                    .map(|vid_proposal| vid_proposal.data.clone());

                                leaf_views.push(LeafInfo::new(leaf.clone(), state.clone(), delta.clone(), vid));
                                leafs_decided.push(leaf.clone());
                                if let Some(ref payload) = leaf.block_payload {
                                    for txn in payload
                                        .transaction_commitments(leaf.get_block_header().metadata())
                                    {
                                        included_txns.insert(txn);
                                    }
                                }
                            }
                            true
                        },
                    ) {
                        error!("view publish error {e}");
                        broadcast_event(
                            Event {
                                view_number: view,
                                event: EventType::Error { error: e.into() },
                            },
                            &self.output_event_stream,
                        )
                        .await;
                    }
                }

                let included_txns_set: HashSet<_> = if new_decide_reached {
                    included_txns
                } else {
                    HashSet::new()
                };

                consensus.validated_state_map.insert(
                    view,
                    View {
                        view_inner: ViewInner::Leaf {
                            leaf: leaf.commit(),
                            state: state.clone(),
                            delta: Some(delta.clone()),
                        },
                    },
                );
                consensus.saved_leaves.insert(leaf.commit(), leaf.clone());
                if new_commit_reached {
                    consensus.locked_view = new_locked_view;
                }
                #[allow(clippy::cast_precision_loss)]
                if new_decide_reached {
                    broadcast_event(
                        Arc::new(HotShotEvent::LeafDecided(leafs_decided)),
                        &event_stream,
                    )
                    .await;
                    let decide_sent = broadcast_event(
                        Event {
                            view_number: consensus.last_decided_view,
                            event: EventType::Decide {
                                leaf_chain: Arc::new(leaf_views),
                                qc: Arc::new(new_decide_qc.unwrap()),
                                block_size: Some(included_txns_set.len().try_into().unwrap()),
                            },
                        },
                        &self.output_event_stream,
                    );
                    let old_anchor_view = consensus.last_decided_view;
                    consensus.collect_garbage(old_anchor_view, new_anchor_view);
                    consensus.last_decided_view = new_anchor_view;
                    consensus
                        .metrics
                        .last_decided_time
                        .set(Utc::now().timestamp().try_into().unwrap());
                    consensus.metrics.invalid_qc.set(0);
                    consensus
                        .metrics
                        .last_decided_view
                        .set(usize::try_from(consensus.last_decided_view.get_u64()).unwrap());
                    let cur_number_of_views_per_decide_event =
                        *self.cur_view - consensus.last_decided_view.get_u64();
                    consensus
                        .metrics
                        .number_of_views_per_decide_event
                        .add_point(cur_number_of_views_per_decide_event as f64);

                    // We're only storing the last QC. We could store more but we're realistically only going to retrieve the last one.
                    if let Err(e) = self.api.store_leaf(old_anchor_view, leaf).await {
                        error!("Could not insert new anchor into the storage API: {:?}", e);
                    }

                    debug!("Sending Decide for view {:?}", consensus.last_decided_view);
                    debug!("Decided txns len {:?}", included_txns_set.len());
                    decide_sent.await;
                    debug!("decide send succeeded");
                }

                let new_view = self.current_proposal.clone().unwrap().view_number + 1;
                // In future we can use the mempool model where we fetch the proposal if we don't have it, instead of having to wait for it here
                // This is for the case where we form a QC but have not yet seen the previous proposal ourselves
                let should_propose = self.quorum_membership.get_leader(new_view) == self.public_key
                    && consensus.high_qc.view_number
                        == self.current_proposal.clone().unwrap().view_number;
                // todo get rid of this clone
                let qc = consensus.high_qc.clone();

                drop(consensus);
                if should_propose {
                    debug!(
                        "Attempting to publish proposal after voting; now in view: {}",
                        *new_view
                    );
                    self.publish_proposal_if_able(qc.view_number + 1, None, &event_stream)
                        .await;
                }

                if !self.vote_if_able(&event_stream).await {
                    return;
                }
                self.current_proposal = None;
            }
            HotShotEvent::QuorumVoteRecv(ref vote) => {
                debug!("Received quroum vote: {:?}", vote.get_view_number());
                if self
                    .quorum_membership
                    .get_leader(vote.get_view_number() + 1)
                    != self.public_key
                {
                    error!(
                        "We are not the leader for view {} are we the leader for view + 1? {}",
                        *vote.get_view_number() + 1,
                        self.quorum_membership
                            .get_leader(vote.get_view_number() + 2)
                            == self.public_key
                    );
                    return;
                }
                let mut collector = self.vote_collector.write().await;

                if collector.is_none() || vote.get_view_number() > collector.as_ref().unwrap().view
                {
                    debug!("Starting vote handle for view {:?}", vote.get_view_number());
                    let info = AccumulatorInfo {
                        public_key: self.public_key.clone(),
                        membership: self.quorum_membership.clone(),
                        view: vote.get_view_number(),
                        id: self.id,
                    };
                    *collector = create_vote_accumulator::<
                        TYPES,
                        QuorumVote<TYPES>,
                        QuorumCertificate<TYPES>,
                    >(&info, vote.clone(), event, &event_stream)
                    .await;
                } else {
                    let result = collector
                        .as_mut()
                        .unwrap()
                        .handle_event(event.clone(), &event_stream)
                        .await;

                    if result == Some(HotShotTaskCompleted) {
                        *collector = None;
                        // The protocol has finished
                        return;
                    }
                }
            }
            HotShotEvent::TimeoutVoteRecv(ref vote) => {
                if self
                    .timeout_membership
                    .get_leader(vote.get_view_number() + 1)
                    != self.public_key
                {
                    error!(
                        "We are not the leader for view {} are we the leader for view + 1? {}",
                        *vote.get_view_number() + 1,
                        self.timeout_membership
                            .get_leader(vote.get_view_number() + 2)
                            == self.public_key
                    );
                    return;
                }
                let mut collector = self.timeout_vote_collector.write().await;

                if collector.is_none() || vote.get_view_number() > collector.as_ref().unwrap().view
                {
                    debug!("Starting vote handle for view {:?}", vote.get_view_number());
                    let info = AccumulatorInfo {
                        public_key: self.public_key.clone(),
                        membership: self.quorum_membership.clone(),
                        view: vote.get_view_number(),
                        id: self.id,
                    };
                    *collector = create_vote_accumulator::<
                        TYPES,
                        TimeoutVote<TYPES>,
                        TimeoutCertificate<TYPES>,
                    >(&info, vote.clone(), event, &event_stream)
                    .await;
                } else {
                    let result = collector
                        .as_mut()
                        .unwrap()
                        .handle_event(event.clone(), &event_stream)
                        .await;

                    if result == Some(HotShotTaskCompleted) {
                        *collector = None;
                        // The protocol has finished
                        return;
                    }
                }
            }
            HotShotEvent::QCFormed(cert) => {
                debug!("QC Formed event happened!");

                if let either::Right(qc) = cert.clone() {
                    self.timeout_cert = Some(qc.clone());
                    // cancel poll for votes
                    self.quorum_network
                        .inject_consensus_info(ConsensusIntentEvent::CancelPollForVotes(
                            *qc.view_number,
                        ))
                        .await;

                    debug!(
                        "Attempting to publish proposal after forming a TC for view {}",
                        *qc.view_number
                    );

                    let view = qc.view_number + 1;

                    if self
                        .publish_proposal_if_able(view, Some(qc.clone()), &event_stream)
                        .await
                    {
                    } else {
                        warn!("Wasn't able to publish proposal");
                    }
                }
                if let either::Left(qc) = cert {
                    let mut consensus = self.consensus.write().await;
                    consensus.high_qc = qc.clone();

                    // cancel poll for votes
                    self.quorum_network
                        .inject_consensus_info(ConsensusIntentEvent::CancelPollForVotes(
                            *qc.view_number,
                        ))
                        .await;

                    drop(consensus);
                    debug!(
                        "Attempting to publish proposal after forming a QC for view {}",
                        *qc.view_number
                    );

                    if !self
                        .publish_proposal_if_able(qc.view_number + 1, None, &event_stream)
                        .await
                    {
                        debug!(
                            "Wasn't able to publish proposal when QC was formed, still may publish"
                        );
                    }
                }
            }
            HotShotEvent::UpgradeCertificateFormed(cert) => {
                debug!(
                    "Upgrade certificate received for view {}!",
                    *cert.view_number
                );

                // Update our current upgrade_cert as long as it's still relevant.
                if cert.view_number >= self.cur_view {
                    self.upgrade_cert = Some(cert.clone());
                }
            }
            HotShotEvent::DACRecv(cert) => {
                debug!("DAC Received for view {}!", *cert.view_number);
                let view = cert.view_number;

                self.quorum_network
                    .inject_consensus_info(ConsensusIntentEvent::CancelPollForDAC(*view))
                    .await;

                self.committee_network
                    .inject_consensus_info(ConsensusIntentEvent::CancelPollForVotes(*view))
                    .await;

                self.consensus
                    .write()
                    .await
                    .saved_da_certs
                    .insert(view, cert.clone());

                if self.vote_if_able(&event_stream).await {
                    self.current_proposal = None;
                }
            }
<<<<<<< HEAD
            HotShotEvent::VidDisperseRecv(disperse) => {
=======
            HotShotEvent::VidDisperseRecv(disperse, sender) => {
                let sender = sender.clone();
>>>>>>> db60be0f
                let view = disperse.data.get_view_number();

                debug!(
                    "VID disperse received for view: {:?} in consensus task",
                    view
                );

                // Allow VID disperse date that is one view older, in case we have updated the
                // view.
                // Adding `+ 1` on the LHS rather than `- 1` on the RHS, to avoid the overflow
                // error due to subtracting the genesis view number.
                if view + 1 < self.cur_view {
                    warn!("Throwing away VID disperse data that is more than one view older");
                    return;
                }

                debug!("VID disperse data is not more than one view older.");
                let payload_commitment = disperse.data.payload_commitment;

                // Check whether the data comes from the right leader for this view
                let view_leader_key = self.quorum_membership.get_leader(view);
                if !view_leader_key.validate(&disperse.signature, payload_commitment.as_ref()) {
                    warn!("Could not verify VID dispersal/share sig.");
                    return;
                }

                // stop polling for the received disperse after verifying it's valid
                self.quorum_network
                    .inject_consensus_info(ConsensusIntentEvent::CancelPollForVIDDisperse(
                        *disperse.data.view_number,
                    ))
                    .await;

                // Add to the storage that we have received the VID disperse for a specific view
                self.consensus
                    .write()
                    .await
                    .vid_shares
                    .insert(view, disperse.clone());
                if self.vote_if_able(&event_stream).await {
                    self.current_proposal = None;
                }
            }
            HotShotEvent::ViewChange(new_view) => {
                let new_view = *new_view;
                debug!("View Change event for view {} in consensus task", *new_view);

                let old_view_number = self.cur_view;

                // Start polling for VID disperse for the new view
                self.quorum_network
                    .inject_consensus_info(ConsensusIntentEvent::PollForVIDDisperse(
                        *old_view_number + 1,
                    ))
                    .await;

                // update the view in state to the one in the message
                // Publish a view change event to the application
                if !self.update_view(new_view, &event_stream).await {
                    debug!("view not updated");
                    return;
                }

                // If we have a decided upgrade certificate,
                // we may need to upgrade the protocol version on a view change.
                if let Some(ref cert) = self.decided_upgrade_cert {
                    if new_view >= cert.data.new_version_first_block {
                        self.current_network_version = cert.data.new_version;
                        // Discard the old upgrade certificate, which is no longer relevant.
                        self.decided_upgrade_cert = None;
                    }
                }

                broadcast_event(
                    Event {
                        view_number: old_view_number,
                        event: EventType::ViewFinished {
                            view_number: old_view_number,
                        },
                    },
                    &self.output_event_stream,
                )
                .await;
            }
            HotShotEvent::Timeout(view) => {
                let view = *view;
                // NOTE: We may optionally have the timeout task listen for view change events
                if self.cur_view >= view {
                    return;
                }
                if !self.timeout_membership.has_stake(&self.public_key) {
                    debug!(
                        "We were not chosen for consensus committee on {:?}",
                        self.cur_view
                    );
                    return;
                }

                // cancel poll for votes
                self.quorum_network
                    .inject_consensus_info(ConsensusIntentEvent::CancelPollForVotes(*view))
                    .await;

                // cancel poll for proposal
                self.quorum_network
                    .inject_consensus_info(ConsensusIntentEvent::CancelPollForProposal(*view))
                    .await;

                let Ok(vote) = TimeoutVote::create_signed_vote(
                    TimeoutData { view },
                    view,
                    &self.public_key,
                    &self.private_key,
                ) else {
                    error!("Failed to sign TimeoutData!");
                    return;
                };

                broadcast_event(Arc::new(HotShotEvent::TimeoutVoteSend(vote)), &event_stream).await;
                broadcast_event(
                    Event {
                        view_number: view,
                        event: EventType::ViewTimeout { view_number: view },
                    },
                    &self.output_event_stream,
                )
                .await;
                debug!(
                    "We did not receive evidence for view {} in time, sending timeout vote for that view!",
                    *view
                );

                broadcast_event(
                    Event {
                        view_number: view,
                        event: EventType::ReplicaViewTimeout { view_number: view },
                    },
                    &self.output_event_stream,
                )
                .await;
                let consensus = self.consensus.read().await;
                consensus.metrics.number_of_timeouts.add(1);
            }
            HotShotEvent::SendPayloadCommitmentAndMetadata(payload_commitment, metadata, view) => {
                let view = *view;
                debug!("got commit and meta {:?}", payload_commitment);
                self.payload_commitment_and_metadata = Some(CommitmentAndMetadata {
                    commitment: *payload_commitment,
                    metadata: metadata.clone(),
                });
                if self.quorum_membership.get_leader(view) == self.public_key
                    && self.consensus.read().await.high_qc.get_view_number() + 1 == view
                {
                    self.publish_proposal_if_able(view, None, &event_stream)
                        .await;
                }
                if let Some(tc) = &self.timeout_cert {
                    if self.quorum_membership.get_leader(tc.get_view_number() + 1)
                        == self.public_key
                    {
                        self.publish_proposal_if_able(
                            view,
                            self.timeout_cert.clone(),
                            &event_stream,
                        )
                        .await;
                    }
                }
            }
            _ => {}
        }
    }

    /// Sends a proposal if possible from the high qc we have
    #[allow(clippy::too_many_lines)]
    pub async fn publish_proposal_if_able(
        &mut self,
        view: TYPES::Time,
        timeout_certificate: Option<TimeoutCertificate<TYPES>>,
        event_stream: &Sender<Arc<HotShotEvent<TYPES>>>,
    ) -> bool {
        if self.quorum_membership.get_leader(view) != self.public_key {
            // This is expected for view 1, so skipping the logging.
            if view != TYPES::Time::new(1) {
                error!(
                    "Somehow we formed a QC but are not the leader for the next view {:?}",
                    view
                );
            }
            return false;
        }

        let consensus = self.consensus.read().await;
        let parent_view_number = &consensus.high_qc.get_view_number();
        let mut reached_decided = false;

        let Some(parent_view) = consensus.validated_state_map.get(parent_view_number) else {
            // This should have been added by the replica?
            error!("Couldn't find parent view in state map, waiting for replica to see proposal\n parent view number: {}", **parent_view_number);
            return false;
        };
        // Leaf hash in view inner does not match high qc hash - Why?
        let Some((leaf_commitment, state)) = parent_view.get_leaf_and_state() else {
            error!(
                ?parent_view_number,
                ?parent_view,
                "Parent of high QC points to a view without a proposal"
            );
            return false;
        };
        if leaf_commitment != consensus.high_qc.get_data().leaf_commit {
            // NOTE: This happens on the genesis block
            debug!(
                "They don't equal: {:?}   {:?}",
                leaf_commitment,
                consensus.high_qc.get_data().leaf_commit
            );
        }
        let Some(leaf) = consensus.saved_leaves.get(&leaf_commitment) else {
            error!("Failed to find high QC of parent.");
            return false;
        };
        if leaf.view_number == consensus.last_decided_view {
            reached_decided = true;
        }

        let parent_leaf = leaf.clone();

        let original_parent_hash = parent_leaf.commit();

        let mut next_parent_hash = original_parent_hash;

        // Walk back until we find a decide
        if !reached_decided {
            debug!("not reached decide fro view {:?}", self.cur_view);
            while let Some(next_parent_leaf) = consensus.saved_leaves.get(&next_parent_hash) {
                if next_parent_leaf.view_number <= consensus.last_decided_view {
                    break;
                }
                next_parent_hash = next_parent_leaf.parent_commitment;
            }
            debug!("updated saved leaves");
            // TODO do some sort of sanity check on the view number that it matches decided
        }

        if let Some(commit_and_metadata) = &self.payload_commitment_and_metadata {
            let block_header = TYPES::BlockHeader::new(
                state,
                &consensus.instance_state,
                &parent_leaf,
                commit_and_metadata.commitment,
                commit_and_metadata.metadata.clone(),
            )
            .await;
            let leaf = Leaf {
                view_number: view,
                justify_qc: consensus.high_qc.clone(),
                parent_commitment: parent_leaf.commit(),
                block_header: block_header.clone(),
                block_payload: None,
                proposer_id: self.api.public_key().clone(),
            };

            let Ok(signature) =
                TYPES::SignatureKey::sign(&self.private_key, leaf.commit().as_ref())
            else {
                error!("Failed to sign leaf.commit()!");
                return false;
            };

            let upgrade_cert = if self
                .upgrade_cert
                .as_ref()
                .is_some_and(|cert| cert.view_number == view)
            {
                // If the cert view number matches, set upgrade_cert to self.upgrade_cert
                // and set self.upgrade_cert to None.
                //
                // Note: the certificate is discarded, regardless of whether the vote on the proposal succeeds or not.
                self.upgrade_cert.take()
            } else {
                // Otherwise, set upgrade_cert to None.
                None
            };

            // TODO: DA cert is sent as part of the proposal here, we should split this out so we don't have to wait for it.
            let proposal = QuorumProposal {
                block_header,
                view_number: leaf.view_number,
                justify_qc: consensus.high_qc.clone(),
                timeout_certificate: timeout_certificate.or_else(|| None),
                upgrade_certificate: upgrade_cert,
                proposer_id: leaf.proposer_id,
            };

            self.timeout_cert = None;
            let message = Proposal {
                data: proposal,
                signature,
                _pd: PhantomData,
            };
            debug!(
                "Sending proposal for view {:?} \n {:?}",
                leaf.view_number, ""
            );

            broadcast_event(
                Arc::new(HotShotEvent::QuorumProposalSend(
                    message.clone(),
                    self.public_key.clone(),
                )),
                event_stream,
            )
            .await;

            self.payload_commitment_and_metadata = None;
            return true;
        }
        debug!("Cannot propose because we don't have the VID payload commitment and metadata");
        false
    }
}

impl<TYPES: NodeType, I: NodeImplementation<TYPES>, A: ConsensusApi<TYPES, I> + 'static> TaskState
    for ConsensusTaskState<TYPES, I, A>
{
    type Event = Arc<HotShotEvent<TYPES>>;
    type Output = ();
    fn filter(&self, event: &Arc<HotShotEvent<TYPES>>) -> bool {
        !matches!(
            event.as_ref(),
            HotShotEvent::QuorumProposalRecv(_, _)
                | HotShotEvent::QuorumVoteRecv(_)
                | HotShotEvent::QCFormed(_)
                | HotShotEvent::UpgradeCertificateFormed(_)
                | HotShotEvent::DACRecv(_)
                | HotShotEvent::ViewChange(_)
                | HotShotEvent::SendPayloadCommitmentAndMetadata(..)
                | HotShotEvent::Timeout(_)
                | HotShotEvent::TimeoutVoteRecv(_)
                | HotShotEvent::VidDisperseRecv(..)
                | HotShotEvent::Shutdown,
        )
    }
    async fn handle_event(event: Self::Event, task: &mut Task<Self>) -> Option<()>
    where
        Self: Sized,
    {
        let sender = task.clone_sender();
        tracing::trace!("sender queue len {}", sender.len());
        task.state_mut().handle(event, sender).await;
        None
    }
    fn should_shutdown(event: &Self::Event) -> bool {
        matches!(event.as_ref(), HotShotEvent::Shutdown)
    }
}<|MERGE_RESOLUTION|>--- conflicted
+++ resolved
@@ -1007,12 +1007,7 @@
                     self.current_proposal = None;
                 }
             }
-<<<<<<< HEAD
             HotShotEvent::VidDisperseRecv(disperse) => {
-=======
-            HotShotEvent::VidDisperseRecv(disperse, sender) => {
-                let sender = sender.clone();
->>>>>>> db60be0f
                 let view = disperse.data.get_view_number();
 
                 debug!(
