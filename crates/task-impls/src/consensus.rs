--- conflicted
+++ resolved
@@ -1075,8 +1075,6 @@
                     ))
                     .await;
 
-<<<<<<< HEAD
-=======
                 // Add to the storage that we have received the VID disperse for a specific view
                 if let Err(e) = self.storage.write().await.append_vid(disperse).await {
                     error!(
@@ -1086,18 +1084,13 @@
                     return;
                 }
 
->>>>>>> b0adec35
                 self.consensus
                     .write()
                     .await
                     .vid_shares
-<<<<<<< HEAD
                     .entry(view)
                     .or_default()
                     .insert(disperse.data.recipient_key.clone(), disperse.clone());
-=======
-                    .insert(view, disperse.clone());
->>>>>>> b0adec35
 
                 if self.vote_if_able(&event_stream).await {
                     self.current_proposal = None;
