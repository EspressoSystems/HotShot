--- conflicted
+++ resolved
@@ -1074,8 +1074,6 @@
                     );
                     return;
                 }
-<<<<<<< HEAD
-=======
 
                 self.consensus
                     .write()
@@ -1083,7 +1081,6 @@
                     .vid_shares
                     .insert(view, disperse.clone());
 
->>>>>>> 8bf55cfb
                 if self.vote_if_able(&event_stream).await {
                     self.current_proposal = None;
                 }
