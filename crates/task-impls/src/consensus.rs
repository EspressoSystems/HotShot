--- conflicted
+++ resolved
@@ -488,15 +488,10 @@
                                 qc: Arc::new(justify_qc.clone()),
                                 block_size: None,
                             },
-<<<<<<< HEAD
-                        })
-                        .await;
-=======
                         },
                         &self.output_event_stream,
                     )
                     .await;
->>>>>>> 3afbde20
                     let state = Arc::new(TYPES::ValidatedState::genesis(&consensus.instance_state));
                     Some((leaf, state))
                 } else {
