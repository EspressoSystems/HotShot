--- conflicted
+++ resolved
@@ -1045,19 +1045,14 @@
                     .await;
 
                 // Add to the storage that we have received the VID disperse for a specific view
-<<<<<<< HEAD
-                self.vid_shares.insert(view, disperse);
-                if self.vote_if_able(&event_stream).await {
-                    self.current_proposal = None;
-                }
-=======
                 self.consensus
                     .write()
                     .await
                     .vid_shares
                     .insert(view, disperse);
-                self.vote_if_able(&event_stream).await;
->>>>>>> 7d3ee17a
+                if self.vote_if_able(&event_stream).await {
+                    self.current_proposal = None;
+                }
             }
             HotShotEvent::ViewChange(new_view) => {
                 debug!("View Change event for view {} in consensus task", *new_view);
