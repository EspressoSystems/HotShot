--- conflicted
+++ resolved
@@ -35,18 +35,13 @@
     vote::{Certificate, HasViewNumber},
 };
 use hotshot_types::{constants::LOOK_AHEAD, data::ViewChangeEvidence};
+use jf_primitives::vid::VidScheme;
 use tracing::warn;
 use versioned_binary_serialization::version::Version;
 
-<<<<<<< HEAD
-use jf_primitives::vid::VidScheme;
-
 use memoize::memoize;
 
-use crate::vote::HandleVoteEvent;
-=======
 use crate::vote_collection::HandleVoteEvent;
->>>>>>> 93c3de9b
 use chrono::Utc;
 use hotshot_types::data::VidDisperseShare;
 use std::{
@@ -1380,6 +1375,7 @@
             // TODO do some sort of sanity check on the view number that it matches decided
         }
 
+        // Special case: if we have a decided upgrade certificate AND it does not apply a version to the current view, we MUST propose with a null block.
         if let Some(upgrade_cert) = &self.decided_upgrade_cert {
             if self.cur_view > upgrade_cert.data.old_version_last_block
                 && self.cur_view < upgrade_cert.data.new_version_first_block
@@ -1394,7 +1390,7 @@
                 let Some(null_block_commitment) =
                     null_block_commitment(self.quorum_membership.total_nodes())
                 else {
-                    /// This should never happen.
+                    // This should never happen.
                     error!("Failed to calculate null block commitment");
                     return false;
                 };
@@ -1414,7 +1410,6 @@
                     parent_commitment: parent_leaf.commit(),
                     block_header: block_header.clone(),
                     block_payload: None,
-                    proposer_id: self.api.public_key().clone(),
                 };
 
                 let Ok(signature) =
@@ -1429,12 +1424,10 @@
                     block_header,
                     view_number: leaf.view_number,
                     justify_qc: consensus.high_qc.clone(),
-                    timeout_certificate: timeout_certificate.or_else(|| None),
+                    proposal_certificate: None,
                     upgrade_certificate: None,
-                    proposer_id: leaf.proposer_id,
                 };
 
-                self.timeout_cert = None;
                 let message = Proposal {
                     data: proposal,
                     signature,
@@ -1446,7 +1439,10 @@
                 );
 
                 broadcast_event(
-                    HotShotEvent::QuorumProposalSend(message.clone(), self.public_key.clone()),
+                    Arc::new(HotShotEvent::QuorumProposalSend(
+                        message.clone(),
+                        self.public_key.clone(),
+                    )),
                     event_stream,
                 )
                 .await;
@@ -1573,7 +1569,7 @@
 
 /// The commitment for a null block payload.
 ///
-/// Note: the commitment depends on the network (via `num_storage_nodes`), 
+/// Note: the commitment depends on the network (via `num_storage_nodes`),
 /// and may change (albeit rarely) during execution.
 ///
 /// We memoize the result to avoid having to recalculate it.
