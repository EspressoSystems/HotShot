--- conflicted
+++ resolved
@@ -220,12 +220,7 @@
                     block_header: proposal.block_header.clone(),
                     block_payload: None,
                     rejected: Vec::new(),
-<<<<<<< HEAD
-                    proposer_id: self.quorum_membership.get_leader(view).to_bytes(),
-=======
-                    timestamp: time::OffsetDateTime::now_utc().unix_timestamp_nanos(),
                     proposer_id: self.quorum_membership.get_leader(view),
->>>>>>> ffd12f74
                 };
                 let Ok(vote) = QuorumVote::<TYPES>::create_signed_vote(
                     QuorumData {
@@ -311,12 +306,7 @@
                     block_header: proposal.block_header.clone(),
                     block_payload: None,
                     rejected: Vec::new(),
-<<<<<<< HEAD
-                    proposer_id: self.quorum_membership.get_leader(view).to_bytes(),
-=======
-                    timestamp: time::OffsetDateTime::now_utc().unix_timestamp_nanos(),
                     proposer_id: self.quorum_membership.get_leader(view),
->>>>>>> ffd12f74
                 };
 
                 // Validate the DAC.
@@ -539,12 +529,7 @@
                         block_header: proposal.data.block_header,
                         block_payload: None,
                         rejected: Vec::new(),
-<<<<<<< HEAD
-                        proposer_id: sender.to_bytes(),
-=======
-                        timestamp: time::OffsetDateTime::now_utc().unix_timestamp_nanos(),
                         proposer_id: sender,
->>>>>>> ffd12f74
                     };
 
                     let mut consensus = RwLockUpgradableReadGuard::upgrade(consensus).await;
@@ -568,12 +553,7 @@
                     block_header: proposal.data.block_header,
                     block_payload: None,
                     rejected: Vec::new(),
-<<<<<<< HEAD
-                    proposer_id: sender.to_bytes(),
-=======
-                    timestamp: time::OffsetDateTime::now_utc().unix_timestamp_nanos(),
                     proposer_id: sender,
->>>>>>> ffd12f74
                 };
                 let leaf_commitment = leaf.commit();
 
@@ -1182,12 +1162,7 @@
                 ),
                 block_payload: None,
                 rejected: vec![],
-<<<<<<< HEAD
-                proposer_id: self.api.public_key().to_bytes(),
-=======
-                timestamp: time::OffsetDateTime::now_utc().unix_timestamp_nanos(),
                 proposer_id: self.api.public_key().clone(),
->>>>>>> ffd12f74
             };
 
             let Ok(signature) =
