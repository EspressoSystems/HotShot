use crate::{
    events::{HotShotEvent, HotShotTaskCompleted},
    helpers::{broadcast_event, cancel_task},
    vote_collection::{create_vote_accumulator, AccumulatorInfo, VoteCollectionTaskState},
};
use async_broadcast::Sender;
use async_compatibility_layer::art::{async_sleep, async_spawn};
use async_lock::{RwLock, RwLockUpgradableReadGuard};
#[cfg(async_executor_impl = "async-std")]
use async_std::task::JoinHandle;
use commit::Committable;
use core::time::Duration;
use hotshot_task::task::{Task, TaskState};
use hotshot_types::event::LeafInfo;
use hotshot_types::{
    consensus::{Consensus, View},
    data::{Leaf, QuorumProposal},
    event::{Event, EventType},
    message::{GeneralConsensusMessage, Proposal},
    simple_certificate::{QuorumCertificate, TimeoutCertificate, UpgradeCertificate},
    simple_vote::{QuorumData, QuorumVote, TimeoutData, TimeoutVote},
    traits::{
        block_contents::BlockHeader,
        consensus_api::ConsensusApi,
        election::Membership,
        network::{ConnectedNetwork, ConsensusIntentEvent},
        node_implementation::{ConsensusTime, NodeImplementation, NodeType},
        signature_key::SignatureKey,
        states::ValidatedState,
        storage::Storage,
        BlockPayload,
    },
    utils::{Terminator, ViewInner},
    vid::VidCommitment,
    vote::{Certificate, HasViewNumber},
};
use hotshot_types::{constants::LOOK_AHEAD, data::ViewChangeEvidence};
use tracing::warn;
use versioned_binary_serialization::version::Version;

use crate::vote_collection::HandleVoteEvent;
use chrono::Utc;
use hotshot_types::data::VidDisperseShare;
use std::{
    collections::{HashMap, HashSet},
    marker::PhantomData,
    sync::Arc,
};
#[cfg(async_executor_impl = "tokio")]
use tokio::task::JoinHandle;
use tracing::{debug, error, info, instrument};

/// Alias for the block payload commitment and the associated metadata.
pub struct CommitmentAndMetadata<PAYLOAD: BlockPayload> {
    /// Vid Commitment
    pub commitment: VidCommitment,
    /// Metadata for the block payload
    pub metadata: <PAYLOAD as BlockPayload>::Metadata,
}

/// Alias for Optional type for Vote Collectors
type VoteCollectorOption<TYPES, VOTE, CERT> = Option<VoteCollectionTaskState<TYPES, VOTE, CERT>>;

/// Validate the state and safety and liveness of a proposal then emit
/// a `QuorumProposalValidated` event.
#[allow(clippy::too_many_arguments)]
async fn validate_proposal<TYPES: NodeType>(
    proposal: Proposal<TYPES, QuorumProposal<TYPES>>,
    parent_leaf: Leaf<TYPES>,
    consensus: Arc<RwLock<Consensus<TYPES>>>,
    parent_state: Arc<TYPES::ValidatedState>,
    view_leader_key: TYPES::SignatureKey,
    event_stream: Sender<Arc<HotShotEvent<TYPES>>>,
    sender: TYPES::SignatureKey,
    event_sender: Sender<Event<TYPES>>,
    storage: Arc<RwLock<impl Storage<TYPES>>>,
) {
    let Ok((validated_state, state_delta)) = parent_state
        .validate_and_apply_header(
            &consensus.read().await.instance_state,
            &parent_leaf,
            &proposal.data.block_header.clone(),
        )
        .await
    else {
        error!("Block header doesn't extend the proposal",);
        return;
    };
    let state = Arc::new(validated_state);
    let delta = Arc::new(state_delta);
    let parent_commitment = parent_leaf.commit();
    let view = proposal.data.get_view_number();
    let justify_qc = proposal.data.justify_qc.clone();
    let leaf: Leaf<_> = Leaf {
        view_number: view,
        justify_qc: justify_qc.clone(),
        parent_commitment,
        block_header: proposal.data.block_header.clone(),
        block_payload: None,
    };
    let leaf_commitment = leaf.commit();

    // Validate the signature. This should also catch if the leaf_commitment does not equal our calculated parent commitment
    if !view_leader_key.validate(&proposal.signature, leaf_commitment.as_ref()) {
        error!(?proposal.signature, "Could not verify proposal.");
        return;
    }
    // Create a positive vote if either liveness or safety check
    // passes.

    // Liveness check.
    let consensus = consensus.upgradable_read().await;
    let liveness_check = justify_qc.get_view_number() > consensus.locked_view;

    // Safety check.
    // Check if proposal extends from the locked leaf.
    let outcome = consensus.visit_leaf_ancestors(
        justify_qc.get_view_number(),
        Terminator::Inclusive(consensus.locked_view),
        false,
        |leaf, _, _| {
            // if leaf view no == locked view no then we're done, report success by
            // returning true
            leaf.view_number != consensus.locked_view
        },
    );
    let safety_check = outcome.is_ok();

    // Skip if both saftey and liveness checks fail.
    if !safety_check && !liveness_check {
        error!("Failed safety and liveness check \n High QC is {:?}  Proposal QC is {:?}  Locked view is {:?}", consensus.high_qc, proposal.data.clone(), consensus.locked_view);
        return;
    }

    // Notify other tasks
    broadcast_event(
        Arc::new(HotShotEvent::QuorumProposalValidated(proposal.data.clone())),
        &event_stream,
    )
    .await;
    // We accept the proposal, notify the application layer
    broadcast_event(
        Event {
            view_number: view,
            event: EventType::QuorumProposal {
                proposal: proposal.clone(),
                sender,
            },
        },
        &event_sender,
    )
    .await;
    let mut consensus = RwLockUpgradableReadGuard::upgrade(consensus).await;
    consensus.validated_state_map.insert(
        view,
        View {
            view_inner: ViewInner::Leaf {
                leaf: leaf.commit(),
                state: state.clone(),
                delta: Some(delta.clone()),
            },
        },
    );
    consensus.saved_leaves.insert(leaf.commit(), leaf.clone());

    if let Err(e) = storage
        .write()
        .await
        .update_undecided_state(
            consensus.saved_leaves.clone(),
            consensus.validated_state_map.clone(),
        )
        .await
    {
        warn!("Couldn't store undecided state.  Error: {:?}", e);
    }
}

/// The state for the consensus task.  Contains all of the information for the implementation
/// of consensus
pub struct ConsensusTaskState<
    TYPES: NodeType,
    I: NodeImplementation<TYPES>,
    A: ConsensusApi<TYPES, I> + 'static,
> {
    /// Our public key
    pub public_key: TYPES::SignatureKey,
    /// Our Private Key
    pub private_key: <TYPES::SignatureKey as SignatureKey>::PrivateKey,
    /// Reference to consensus. The replica will require a write lock on this.
    pub consensus: Arc<RwLock<Consensus<TYPES>>>,
    /// View timeout from config.
    pub timeout: u64,
    /// View number this view is executing in.
    pub cur_view: TYPES::Time,

    /// The commitment to the current block payload and its metadata submitted to DA.
    pub payload_commitment_and_metadata: Option<CommitmentAndMetadata<TYPES::BlockPayload>>,

    /// Network for all nodes
    pub quorum_network: Arc<I::QuorumNetwork>,

    /// Network for DA committee
    pub committee_network: Arc<I::CommitteeNetwork>,

    /// Membership for Timeout votes/certs
    pub timeout_membership: Arc<TYPES::Membership>,

    /// Membership for Quorum Certs/votes
    pub quorum_membership: Arc<TYPES::Membership>,

    /// Membership for DA committee Votes/certs
    pub committee_membership: Arc<TYPES::Membership>,

    /// Consensus api
    pub api: A,

    /// needed to typecheck
    pub _pd: PhantomData<I>,

    /// Current Vote collection task, with it's view.
    pub vote_collector:
        RwLock<VoteCollectorOption<TYPES, QuorumVote<TYPES>, QuorumCertificate<TYPES>>>,

    /// Current timeout vote collection task with its view
    pub timeout_vote_collector:
        RwLock<VoteCollectorOption<TYPES, TimeoutVote<TYPES>, TimeoutCertificate<TYPES>>>,

    /// timeout task handle
    pub timeout_task: Option<JoinHandle<()>>,

    /// last Upgrade Certificate this node formed
    pub upgrade_cert: Option<UpgradeCertificate<TYPES>>,

    /// last View Sync Certificate or Timeout Certificate this node formed.
    pub proposal_cert: Option<ViewChangeEvidence<TYPES>>,

    /// most recent decided upgrade certificate
    pub decided_upgrade_cert: Option<UpgradeCertificate<TYPES>>,

    /// The current version of the network.
    /// Updated on view change based on the most recent decided upgrade certificate.
    pub current_network_version: Version,

    /// Output events to application
    pub output_event_stream: async_broadcast::Sender<Event<TYPES>>,

    /// The most recent proposal we have, will correspond to the current view if Some()
    /// Will be none if the view advanced through timeout/view_sync
    pub current_proposal: Option<QuorumProposal<TYPES>>,

    // ED Should replace this with config information since we need it anyway
    /// The node's id
    pub id: u64,

    /// This node's storage ref
    pub storage: Arc<RwLock<I::Storage>>,
}

impl<TYPES: NodeType, I: NodeImplementation<TYPES>, A: ConsensusApi<TYPES, I> + 'static>
    ConsensusTaskState<TYPES, I, A>
{
    #[instrument(skip_all, fields(id = self.id, view = *self.cur_view), name = "Consensus vote if able", level = "error")]
    // Check if we are able to vote, like whether the proposal is valid,
    // whether we have DAC and VID share, and if so, vote.
    async fn vote_if_able(&mut self, event_stream: &Sender<Arc<HotShotEvent<TYPES>>>) -> bool {
        if !self.quorum_membership.has_stake(&self.public_key) {
            debug!(
                "We were not chosen for consensus committee on {:?}",
                self.cur_view
            );
            return false;
        }

        if let Some(proposal) = &self.current_proposal {
            let consensus = self.consensus.read().await;
            // Only vote if you has seen the VID share for this view
            if let Some(_vid_share) = consensus.vid_shares.get(&proposal.view_number) {
            } else {
                debug!(
                    "We have not seen the VID share for this view {:?} yet, so we cannot vote.",
                    proposal.view_number
                );
                return false;
            }

            // Only vote if you have the DA cert
            // ED Need to update the view number this is stored under?
            if let Some(cert) = consensus.saved_da_certs.get(&(proposal.get_view_number())) {
                let view = cert.view_number;
                // TODO: do some of this logic without the vote token check, only do that when voting.
                let justify_qc = proposal.justify_qc.clone();
                let parent = if justify_qc.is_genesis {
                    Some(Leaf::genesis(&consensus.instance_state))
                } else {
                    consensus
                        .saved_leaves
                        .get(&justify_qc.get_data().leaf_commit)
                        .cloned()
                };

                // Justify qc's leaf commitment is not the same as the parent's leaf commitment, but it should be (in this case)
                let Some(parent) = parent else {
                    error!(
                                "Proposal's parent missing from storage with commitment: {:?}, proposal view {:?}",
                                justify_qc.get_data().leaf_commit,
                                proposal.view_number,
                            );
                    return false;
                };
                let parent_commitment = parent.commit();

                let mut proposed_leaf = Leaf::from_quorum_proposal(proposal);
                proposed_leaf.set_parent_commitment(parent_commitment);

                // Validate the DAC.
                let message = if cert.is_valid_cert(self.committee_membership.as_ref()) {
                    // Validate the block payload commitment for non-genesis DAC.
                    if !cert.is_genesis
                        && cert.get_data().payload_commit
                            != proposal.block_header.payload_commitment()
                    {
                        error!("Block payload commitment does not equal da cert payload commitment. View = {}", *view);
                        return false;
                    }
                    if let Ok(vote) = QuorumVote::<TYPES>::create_signed_vote(
                        QuorumData {
                            leaf_commit: proposed_leaf.commit(),
                        },
                        view,
                        &self.public_key,
                        &self.private_key,
                    ) {
                        GeneralConsensusMessage::<TYPES>::Vote(vote)
                    } else {
                        error!("Unable to sign quorum vote!");
                        return false;
                    }
                } else {
                    error!(
                        "Invalid DAC in proposal! Skipping proposal. {:?} cur view is: {:?}",
                        cert, self.cur_view
                    );
                    return false;
                };

                if let GeneralConsensusMessage::Vote(vote) = message {
                    debug!(
                        "Sending vote to next quorum leader {:?}",
                        vote.get_view_number() + 1
                    );
                    broadcast_event(Arc::new(HotShotEvent::QuorumVoteSend(vote)), event_stream)
                        .await;
                    return true;
                }
            }
            debug!(
                "Received VID share, but couldn't find DAC cert for view {:?}",
                *proposal.get_view_number(),
            );
            return false;
        }
        debug!(
            "Could not vote because we don't have a proposal yet for view {}",
            *self.cur_view
        );
        false
    }

    /// Must only update the view and GC if the view actually changes
    #[instrument(skip_all, fields(id = self.id, view = *self.cur_view), name = "Consensus update view", level = "error")]

    async fn update_view(
        &mut self,
        new_view: TYPES::Time,
        event_stream: &Sender<Arc<HotShotEvent<TYPES>>>,
    ) -> bool {
        if *self.cur_view < *new_view {
            debug!(
                "Updating view from {} to {} in consensus task",
                *self.cur_view, *new_view
            );

            if *self.cur_view / 100 != *new_view / 100 {
                // TODO (https://github.com/EspressoSystems/HotShot/issues/2296):
                // switch to info! when INFO logs become less cluttered
                error!("Progress: entered view {:>6}", *new_view);
            }

            // cancel the old timeout task
            if let Some(timeout_task) = self.timeout_task.take() {
                cancel_task(timeout_task).await;
            }
            self.cur_view = new_view;

            // Poll the future leader for lookahead
            let lookahead_view = new_view + LOOK_AHEAD;
            if self.quorum_membership.get_leader(lookahead_view) != self.public_key {
                self.quorum_network
                    .inject_consensus_info(ConsensusIntentEvent::PollFutureLeader(
                        *lookahead_view,
                        self.quorum_membership.get_leader(lookahead_view),
                    ))
                    .await;
            }

            // Start polling for proposals for the new view
            self.quorum_network
                .inject_consensus_info(ConsensusIntentEvent::PollForProposal(*self.cur_view + 1))
                .await;

            self.quorum_network
                .inject_consensus_info(ConsensusIntentEvent::PollForDAC(*self.cur_view + 1))
                .await;

            if self.quorum_membership.get_leader(self.cur_view + 1) == self.public_key {
                debug!("Polling for quorum votes for view {}", *self.cur_view);
                self.quorum_network
                    .inject_consensus_info(ConsensusIntentEvent::PollForVotes(*self.cur_view))
                    .await;
            }

            broadcast_event(Arc::new(HotShotEvent::ViewChange(new_view)), event_stream).await;

            // Spawn a timeout task if we did actually update view
            let timeout = self.timeout;
            self.timeout_task = Some(async_spawn({
                let stream = event_stream.clone();
                // Nuance: We timeout on the view + 1 here because that means that we have
                // not seen evidence to transition to this new view
                let view_number = self.cur_view + 1;
                async move {
                    async_sleep(Duration::from_millis(timeout)).await;
                    broadcast_event(
                        Arc::new(HotShotEvent::Timeout(TYPES::Time::new(*view_number))),
                        &stream,
                    )
                    .await;
                }
            }));
            let consensus = self.consensus.upgradable_read().await;
            consensus
                .metrics
                .current_view
                .set(usize::try_from(self.cur_view.get_u64()).unwrap());
            // Do the comparison before the substraction to avoid potential overflow, since
            // `last_decided_view` may be greater than `cur_view` if the node is catching up.
            if usize::try_from(self.cur_view.get_u64()).unwrap()
                > usize::try_from(consensus.last_decided_view.get_u64()).unwrap()
            {
                consensus.metrics.number_of_views_since_last_decide.set(
                    usize::try_from(self.cur_view.get_u64()).unwrap()
                        - usize::try_from(consensus.last_decided_view.get_u64()).unwrap(),
                );
            }
            let mut consensus = RwLockUpgradableReadGuard::upgrade(consensus).await;
            consensus.update_view(new_view);
            drop(consensus);

            return true;
        }
        false
    }

    /// Handles a consensus event received on the event stream
    #[instrument(skip_all, fields(id = self.id, view = *self.cur_view), name = "Consensus replica task", level = "error")]
    pub async fn handle(
        &mut self,
        event: Arc<HotShotEvent<TYPES>>,
        event_stream: Sender<Arc<HotShotEvent<TYPES>>>,
    ) {
        match event.as_ref() {
            HotShotEvent::QuorumProposalRecv(proposal, sender) => {
                let sender = sender.clone();
                debug!(
                    "Received Quorum Proposal for view {}",
                    *proposal.data.view_number
                );

                // stop polling for the received proposal
                self.quorum_network
                    .inject_consensus_info(ConsensusIntentEvent::CancelPollForProposal(
                        *proposal.data.view_number,
                    ))
                    .await;

                let view = proposal.data.get_view_number();
                if view < self.cur_view {
                    debug!("Proposal is from an older view {:?}", proposal.data.clone());
                    return;
                }

                let view_leader_key = self.quorum_membership.get_leader(view);
                if view_leader_key != sender {
                    warn!("Leader key does not match key in proposal");
                    return;
                }

                // Verify a timeout certificate OR a view sync certificate exists and is valid.
                if proposal.data.justify_qc.get_view_number() != view - 1 {
                    if let Some(received_proposal_cert) = proposal.data.proposal_certificate.clone()
                    {
                        match received_proposal_cert {
                            ViewChangeEvidence::Timeout(timeout_cert) => {
                                if timeout_cert.get_data().view != view - 1 {
                                    warn!("Timeout certificate for view {} was not for the immediately preceding view", *view);
                                    return;
                                }

                                if !timeout_cert.is_valid_cert(self.timeout_membership.as_ref()) {
                                    warn!("Timeout certificate for view {} was invalid", *view);
                                    return;
                                }
                            }
                            ViewChangeEvidence::ViewSync(view_sync_cert) => {
                                if view_sync_cert.view_number != view {
                                    debug!(
                                        "Cert view number {:?} does not match proposal view number {:?}",
                                        view_sync_cert.view_number, view
                                    );
                                    return;
                                }

                                // View sync certs must also be valid.
                                if !view_sync_cert.is_valid_cert(self.quorum_membership.as_ref()) {
                                    debug!("Invalid ViewSyncFinalize cert provided");
                                    return;
                                }
                            }
                        }
                    } else {
                        warn!(
                            "Quorum proposal for view {} needed a timeout or view sync certificate, but did not have one",
                            *view);
                        return;
                    };
                }

                let justify_qc = proposal.data.justify_qc.clone();

                if !justify_qc.is_valid_cert(self.quorum_membership.as_ref()) {
                    error!("Invalid justify_qc in proposal for view {}", *view);
                    let consensus = self.consensus.write().await;
                    consensus.metrics.invalid_qc.update(1);
                    return;
                }

                // Validate the upgrade certificate, if one is attached.
                // Continue unless the certificate is invalid.
                //
                // Note: we are *not* directly voting on the upgrade certificate here.
                // Once a certificate has been (allegedly) formed, it has already been voted on.
                // The certificate is either valid or invalid, and we are simply validating it.
                //
                // SS: It is possible that we may wish to vote against any quorum proposal
                // if it attaches an upgrade certificate that we cannot support.
                // But I don't think there's much point in this -- if the UpgradeCertificate
                // threshhold (90%) has been reached, voting against the QuorumProposal on that basis
                // will probably be completely symbolic anyway.
                //
                // We should just make sure we don't *sign* an UpgradeCertificate for an upgrade
                // that we do not support.
                if let Some(ref upgrade_cert) = proposal.data.upgrade_certificate {
                    if upgrade_cert.is_valid_cert(self.quorum_membership.as_ref()) {
                        self.consensus
                            .write()
                            .await
                            .saved_upgrade_certs
                            .insert(view, upgrade_cert.clone());
                    } else {
                        error!("Invalid upgrade_cert in proposal for view {}", *view);
                        return;
                    }
                }

                // NOTE: We could update our view with a valid TC but invalid QC, but that is not what we do here
                self.update_view(view, &event_stream).await;

                let consensus = self.consensus.upgradable_read().await;

                // Get the parent leaf and state.
                let parent = if justify_qc.is_genesis {
                    // Send the `Decide` event for the genesis block if the justify QC is genesis.
                    let leaf = Leaf::genesis(&consensus.instance_state);
                    let (validated_state, state_delta) =
                        TYPES::ValidatedState::genesis(&consensus.instance_state);
                    let state = Arc::new(validated_state);
                    broadcast_event(
                        Event {
                            view_number: TYPES::Time::genesis(),
                            event: EventType::Decide {
                                leaf_chain: Arc::new(vec![LeafInfo::new(
                                    leaf.clone(),
                                    state.clone(),
                                    Some(Arc::new(state_delta)),
                                    None,
                                )]),
                                qc: Arc::new(justify_qc.clone()),
                                block_size: None,
                            },
                        },
                        &self.output_event_stream,
                    )
                    .await;
                    Some((leaf, state))
                } else {
                    match consensus
                        .saved_leaves
                        .get(&justify_qc.get_data().leaf_commit)
                        .cloned()
                    {
                        Some(leaf) => {
                            if let (Some(state), _) =
                                consensus.get_state_and_delta(leaf.get_view_number())
                            {
                                Some((leaf, state.clone()))
                            } else {
                                error!("Parent state not found! Consensus internally inconsistent");
                                return;
                            }
                        }
                        None => None,
                    }
                };

                if justify_qc.get_view_number() > consensus.high_qc.view_number {
                    if let Err(e) = self
                        .storage
                        .write()
                        .await
                        .update_high_qc(justify_qc.clone())
                        .await
                    {
                        warn!("Failed to store High QC not voting. Error: {:?}", e);
                        return;
                    }
                }

                let mut consensus = RwLockUpgradableReadGuard::upgrade(consensus).await;

                if justify_qc.get_view_number() > consensus.high_qc.view_number {
                    debug!("Updating high QC");
                    consensus.high_qc = justify_qc.clone();
                }

                // Justify qc's leaf commitment is not the same as the parent's leaf commitment, but it should be (in this case)
                let Some((parent_leaf, parent_state)) = parent else {
                    error!(
                        "Proposal's parent missing from storage with commitment: {:?}",
                        justify_qc.get_data().leaf_commit
                    );
                    let leaf = Leaf::from_proposal(proposal);

                    let state = Arc::new(
                        <TYPES::ValidatedState as ValidatedState<TYPES>>::from_header(
                            &proposal.data.block_header,
                        ),
                    );

                    consensus.validated_state_map.insert(
                        view,
                        View {
                            view_inner: ViewInner::Leaf {
                                leaf: leaf.commit(),
                                state,
                                delta: None,
                            },
                        },
                    );
                    consensus.saved_leaves.insert(leaf.commit(), leaf.clone());

                    if let Err(e) = self
                        .storage
                        .write()
                        .await
                        .update_undecided_state(
                            consensus.saved_leaves.clone(),
                            consensus.validated_state_map.clone(),
                        )
                        .await
                    {
                        warn!("Couldn't store undecided state.  Error: {:?}", e);
                    }

                    // If we are missing the parent from storage, the safety check will fail.  But we can
                    // still vote if the liveness check succeeds.
                    let liveness_check = justify_qc.get_view_number() > consensus.locked_view;

                    let high_qc = consensus.high_qc.clone();
                    let locked_view = consensus.locked_view;

                    drop(consensus);

                    if liveness_check {
                        self.current_proposal = Some(proposal.data.clone());
                        let new_view = proposal.data.view_number + 1;

                        // This is for the case where we form a QC but have not yet seen the previous proposal ourselves
                        let should_propose = self.quorum_membership.get_leader(new_view)
                            == self.public_key
                            && high_qc.view_number
                                == self.current_proposal.clone().unwrap().view_number;
                        let qc = high_qc.clone();
                        if should_propose {
                            debug!(
                                "Attempting to publish proposal after voting; now in view: {}",
                                *new_view
                            );
                            self.publish_proposal_if_able(qc.view_number + 1, &event_stream)
                                .await;
                        }
                        if self.vote_if_able(&event_stream).await {
                            self.current_proposal = None;
                        }
                    }
                    warn!("Failed liveneess check; cannot find parent either\n High QC is {:?}  Proposal QC is {:?}  Locked view is {:?}", high_qc, proposal.data.clone(), locked_view);

                    return;
                };
<<<<<<< HEAD
=======
                let Ok((validated_state, state_delta)) = parent_state
                    .validate_and_apply_header(
                        &consensus.instance_state,
                        &parent_leaf,
                        &proposal.data.block_header.clone(),
                    )
                    .await
                else {
                    error!("Block header doesn't extend the proposal",);
                    return;
                };
                let state = Arc::new(validated_state);
                let delta = Arc::new(state_delta);
                let parent_commitment = parent_leaf.commit();

                let mut proposed_leaf = Leaf::from_quorum_proposal(&proposal.data);
                proposed_leaf.set_parent_commitment(parent_commitment);

                // Validate the signature. This should also catch if the leaf_commitment does not equal our calculated parent commitment
                if !view_leader_key.validate(&proposal.signature, proposed_leaf.commit().as_ref()) {
                    error!(?proposal.signature, "Could not verify proposal.");
                    return;
                }

                // Create a positive vote if either liveness or safety check
                // passes.

                // Liveness check.
                let liveness_check = justify_qc.get_view_number() > consensus.locked_view;

                // Safety check.
                // Check if proposal extends from the locked leaf.
                let outcome = consensus.visit_leaf_ancestors(
                    justify_qc.get_view_number(),
                    Terminator::Inclusive(consensus.locked_view),
                    false,
                    |leaf, _, _| {
                        // if leaf view no == locked view no then we're done, report success by
                        // returning true
                        leaf.get_view_number() != consensus.locked_view
                    },
                );
                let safety_check = outcome.is_ok();
                if let Err(e) = outcome {
                    self.api
                        .send_event(Event {
                            view_number: view,
                            event: EventType::Error { error: Arc::new(e) },
                        })
                        .await;
                }

                // Skip if both saftey and liveness checks fail.
                if !safety_check && !liveness_check {
                    error!("Failed safety and liveness check \n High QC is {:?}  Proposal QC is {:?}  Locked view is {:?}", consensus.high_qc, proposal.data.clone(), consensus.locked_view);
                    return;
                }

                self.current_proposal = Some(proposal.data.clone());

                // We accept the proposal, notify the application layer
                self.api
                    .send_event(Event {
                        view_number: self.cur_view,
                        event: EventType::QuorumProposal {
                            proposal: proposal.clone(),
                            sender,
                        },
                    })
                    .await;
                // Notify other tasks
                broadcast_event(
                    Arc::new(HotShotEvent::QuorumProposalValidated(proposal.data.clone())),
                    &event_stream,
                )
                .await;
>>>>>>> 6d04dbca

                async_spawn(validate_proposal(
                    proposal.clone(),
                    parent_leaf,
                    self.consensus.clone(),
                    parent_state.clone(),
                    view_leader_key,
                    event_stream.clone(),
                    sender,
                    self.output_event_stream.clone(),
                    self.storage.clone(),
                ));
            }
            HotShotEvent::QuorumProposalValidated(proposal) => {
                let consensus = self.consensus.upgradable_read().await;
                let view = proposal.get_view_number();
                self.current_proposal = Some(proposal.clone());
                let mut new_anchor_view = consensus.last_decided_view;
                let mut new_locked_view = consensus.locked_view;
                let mut last_view_number_visited = view;
                let mut new_commit_reached: bool = false;
                let mut new_decide_reached = false;
                let mut new_decide_qc = None;
                let mut leaf_views = Vec::new();
                let mut leafs_decided = Vec::new();
                let mut included_txns = HashSet::new();
                let old_anchor_view = consensus.last_decided_view;
<<<<<<< HEAD
                let parent_view = proposal.justify_qc.get_view_number();
=======
                let parent_view = proposed_leaf.get_justify_qc().get_view_number();
>>>>>>> 6d04dbca
                let mut current_chain_length = 0usize;
                if parent_view + 1 == view {
                    current_chain_length += 1;
                    if let Err(e) = consensus.visit_leaf_ancestors(
                        parent_view,
                        Terminator::Exclusive(old_anchor_view),
                        true,
                        |leaf, state, delta| {
                            if !new_decide_reached {
                                if last_view_number_visited == leaf.get_view_number() + 1 {
                                    last_view_number_visited = leaf.get_view_number();
                                    current_chain_length += 1;
                                    if current_chain_length == 2 {
                                        new_locked_view = leaf.get_view_number();
                                        new_commit_reached = true;
                                        // The next leaf in the chain, if there is one, is decided, so this
                                        // leaf's justify_qc would become the QC for the decided chain.
                                        new_decide_qc = Some(leaf.get_justify_qc().clone());
                                    } else if current_chain_length == 3 {
                                        new_anchor_view = leaf.get_view_number();
                                        new_decide_reached = true;
                                    }
                                } else {
                                    // nothing more to do here... we don't have a new chain extension
                                    return false;
                                }
                            }
                            // starting from the first iteration with a three chain, e.g. right after the else if case nested in the if case above
                            if new_decide_reached {
                                let mut leaf = leaf.clone();
                                if leaf.get_view_number() == new_anchor_view {
                                    consensus
                                        .metrics
                                        .last_synced_block_height
                                        .set(usize::try_from(leaf.get_height()).unwrap_or(0));
                                }
                                if let Some(upgrade_cert) = consensus.saved_upgrade_certs.get(&leaf.get_view_number()) {
                                    info!("Updating consensus state with decided upgrade certificate: {:?}", upgrade_cert);
                                    self.decided_upgrade_cert = Some(upgrade_cert.clone());
                                }
                                // If the block payload is available for this leaf, include it in
                                // the leaf chain that we send to the client.
                                if let Some(encoded_txns) =
                                    consensus.saved_payloads.get(&leaf.get_view_number())
                                {
                                    let payload = BlockPayload::from_bytes(
                                        encoded_txns.clone().into_iter(),
                                        leaf.get_block_header().metadata(),
                                    );

                                    leaf.fill_block_payload_unchecked(payload);
                                }

                                let vid = VidDisperseShare::to_vid_disperse(
                                    consensus
                                        .vid_shares
                                        .get(&leaf.get_view_number())
                                        .unwrap_or(&HashMap::new())
                                        .iter()
                                        .map(|(_key, proposal)| &proposal.data)
                                );

                                leaf_views.push(LeafInfo::new(leaf.clone(), state.clone(), delta.clone(), vid));
                                leafs_decided.push(leaf.clone());
                                if let Some(ref payload) = leaf.get_block_payload() {
                                    for txn in payload
                                        .transaction_commitments(leaf.get_block_header().metadata())
                                    {
                                        included_txns.insert(txn);
                                    }
                                }
                            }
                            true
                        },
                    ) {
                        error!("view publish error {e}");
                        broadcast_event(
                            Event {
                                view_number: view,
                                event: EventType::Error { error: e.into() },
                            },
                            &self.output_event_stream,
                        )
                        .await;
                    }
                }

                let included_txns_set: HashSet<_> = if new_decide_reached {
                    included_txns
                } else {
                    HashSet::new()
                };

<<<<<<< HEAD
                let mut consensus = RwLockUpgradableReadGuard::upgrade(consensus).await;
=======
                consensus.validated_state_map.insert(
                    view,
                    View {
                        view_inner: ViewInner::Leaf {
                            leaf: proposed_leaf.commit(),
                            state: state.clone(),
                            delta: Some(delta.clone()),
                        },
                    },
                );
                consensus
                    .saved_leaves
                    .insert(proposed_leaf.commit(), proposed_leaf.clone());

                if let Err(e) = self
                    .storage
                    .write()
                    .await
                    .update_undecided_state(
                        consensus.saved_leaves.clone(),
                        consensus.validated_state_map.clone(),
                    )
                    .await
                {
                    warn!("Couldn't store undecided state.  Error: {:?}", e);
                }

>>>>>>> 6d04dbca
                if new_commit_reached {
                    consensus.locked_view = new_locked_view;
                }
                #[allow(clippy::cast_precision_loss)]
                if new_decide_reached {
                    broadcast_event(
                        Arc::new(HotShotEvent::LeafDecided(leafs_decided)),
                        &event_stream,
                    )
                    .await;
                    let decide_sent = broadcast_event(
                        Event {
                            view_number: consensus.last_decided_view,
                            event: EventType::Decide {
                                leaf_chain: Arc::new(leaf_views),
                                qc: Arc::new(new_decide_qc.unwrap()),
                                block_size: Some(included_txns_set.len().try_into().unwrap()),
                            },
                        },
                        &self.output_event_stream,
                    );
                    let old_anchor_view = consensus.last_decided_view;
                    consensus.collect_garbage(old_anchor_view, new_anchor_view);
                    consensus.last_decided_view = new_anchor_view;
                    consensus
                        .metrics
                        .last_decided_time
                        .set(Utc::now().timestamp().try_into().unwrap());
                    consensus.metrics.invalid_qc.set(0);
                    consensus
                        .metrics
                        .last_decided_view
                        .set(usize::try_from(consensus.last_decided_view.get_u64()).unwrap());
                    let cur_number_of_views_per_decide_event =
                        *self.cur_view - consensus.last_decided_view.get_u64();
                    consensus
                        .metrics
                        .number_of_views_per_decide_event
                        .add_point(cur_number_of_views_per_decide_event as f64);

                    debug!("Sending Decide for view {:?}", consensus.last_decided_view);
                    debug!("Decided txns len {:?}", included_txns_set.len());
                    decide_sent.await;
                    debug!("decide send succeeded");
                }

                let new_view = self.current_proposal.clone().unwrap().view_number + 1;
                // In future we can use the mempool model where we fetch the proposal if we don't have it, instead of having to wait for it here
                // This is for the case where we form a QC but have not yet seen the previous proposal ourselves
                let should_propose = self.quorum_membership.get_leader(new_view) == self.public_key
                    && consensus.high_qc.view_number
                        == self.current_proposal.clone().unwrap().view_number;
                // todo get rid of this clone
                let qc = consensus.high_qc.clone();

                drop(consensus);
                if should_propose {
                    debug!(
                        "Attempting to publish proposal after voting; now in view: {}",
                        *new_view
                    );
                    self.publish_proposal_if_able(qc.view_number + 1, &event_stream)
                        .await;
                }

                if !self.vote_if_able(&event_stream).await {
                    return;
                }
                self.current_proposal = None;
            }
            HotShotEvent::QuorumVoteRecv(ref vote) => {
                debug!("Received quroum vote: {:?}", vote.get_view_number());
                if self
                    .quorum_membership
                    .get_leader(vote.get_view_number() + 1)
                    != self.public_key
                {
                    error!(
                        "We are not the leader for view {} are we the leader for view + 1? {}",
                        *vote.get_view_number() + 1,
                        self.quorum_membership
                            .get_leader(vote.get_view_number() + 2)
                            == self.public_key
                    );
                    return;
                }
                let mut collector = self.vote_collector.write().await;

                if collector.is_none() || vote.get_view_number() > collector.as_ref().unwrap().view
                {
                    debug!("Starting vote handle for view {:?}", vote.get_view_number());
                    let info = AccumulatorInfo {
                        public_key: self.public_key.clone(),
                        membership: self.quorum_membership.clone(),
                        view: vote.get_view_number(),
                        id: self.id,
                    };
                    *collector = create_vote_accumulator::<
                        TYPES,
                        QuorumVote<TYPES>,
                        QuorumCertificate<TYPES>,
                    >(&info, vote.clone(), event, &event_stream)
                    .await;
                } else {
                    let result = collector
                        .as_mut()
                        .unwrap()
                        .handle_event(event.clone(), &event_stream)
                        .await;

                    if result == Some(HotShotTaskCompleted) {
                        *collector = None;
                        // The protocol has finished
                        return;
                    }
                }
            }
            HotShotEvent::TimeoutVoteRecv(ref vote) => {
                if self
                    .timeout_membership
                    .get_leader(vote.get_view_number() + 1)
                    != self.public_key
                {
                    error!(
                        "We are not the leader for view {} are we the leader for view + 1? {}",
                        *vote.get_view_number() + 1,
                        self.timeout_membership
                            .get_leader(vote.get_view_number() + 2)
                            == self.public_key
                    );
                    return;
                }
                let mut collector = self.timeout_vote_collector.write().await;

                if collector.is_none() || vote.get_view_number() > collector.as_ref().unwrap().view
                {
                    debug!("Starting vote handle for view {:?}", vote.get_view_number());
                    let info = AccumulatorInfo {
                        public_key: self.public_key.clone(),
                        membership: self.quorum_membership.clone(),
                        view: vote.get_view_number(),
                        id: self.id,
                    };
                    *collector = create_vote_accumulator::<
                        TYPES,
                        TimeoutVote<TYPES>,
                        TimeoutCertificate<TYPES>,
                    >(&info, vote.clone(), event, &event_stream)
                    .await;
                } else {
                    let result = collector
                        .as_mut()
                        .unwrap()
                        .handle_event(event.clone(), &event_stream)
                        .await;

                    if result == Some(HotShotTaskCompleted) {
                        *collector = None;
                        // The protocol has finished
                        return;
                    }
                }
            }
            HotShotEvent::QCFormed(cert) => {
                debug!("QC Formed event happened!");

                if let either::Right(qc) = cert.clone() {
                    self.proposal_cert = Some(ViewChangeEvidence::Timeout(qc.clone()));
                    // cancel poll for votes
                    self.quorum_network
                        .inject_consensus_info(ConsensusIntentEvent::CancelPollForVotes(
                            *qc.view_number,
                        ))
                        .await;

                    debug!(
                        "Attempting to publish proposal after forming a TC for view {}",
                        *qc.view_number
                    );

                    let view = qc.view_number + 1;

                    if !self.publish_proposal_if_able(view, &event_stream).await {
                        warn!("Wasn't able to publish proposal");
                    }
                }
                if let either::Left(qc) = cert {
                    if let Err(e) = self.storage.write().await.update_high_qc(qc.clone()).await {
                        warn!("Failed to store High QC of QC we formed. Error: {:?}", e);
                    }

                    let mut consensus = self.consensus.write().await;
                    consensus.high_qc = qc.clone();

                    // cancel poll for votes
                    self.quorum_network
                        .inject_consensus_info(ConsensusIntentEvent::CancelPollForVotes(
                            *qc.view_number,
                        ))
                        .await;

                    drop(consensus);
                    debug!(
                        "Attempting to publish proposal after forming a QC for view {}",
                        *qc.view_number
                    );

                    if !self
                        .publish_proposal_if_able(qc.view_number + 1, &event_stream)
                        .await
                    {
                        debug!(
                            "Wasn't able to publish proposal when QC was formed, still may publish"
                        );
                    }
                }
            }
            HotShotEvent::UpgradeCertificateFormed(cert) => {
                debug!(
                    "Upgrade certificate received for view {}!",
                    *cert.view_number
                );

                // Update our current upgrade_cert as long as it's still relevant.
                if cert.view_number >= self.cur_view {
                    self.upgrade_cert = Some(cert.clone());
                }
            }
            HotShotEvent::DACRecv(cert) => {
                debug!("DAC Received for view {}!", *cert.view_number);
                let view = cert.view_number;

                self.quorum_network
                    .inject_consensus_info(ConsensusIntentEvent::CancelPollForDAC(*view))
                    .await;

                self.committee_network
                    .inject_consensus_info(ConsensusIntentEvent::CancelPollForVotes(*view))
                    .await;

                self.consensus
                    .write()
                    .await
                    .saved_da_certs
                    .insert(view, cert.clone());

                if self.vote_if_able(&event_stream).await {
                    self.current_proposal = None;
                }
            }
            HotShotEvent::VidDisperseRecv(disperse) => {
                let view = disperse.data.get_view_number();

                debug!(
                    "VID disperse received for view: {:?} in consensus task",
                    view
                );

                // Allow VID disperse date that is one view older, in case we have updated the
                // view.
                // Adding `+ 1` on the LHS rather than `- 1` on the RHS, to avoid the overflow
                // error due to subtracting the genesis view number.
                if view + 1 < self.cur_view {
                    warn!("Throwing away VID disperse data that is more than one view older");
                    return;
                }

                debug!("VID disperse data is not more than one view older.");
                let payload_commitment = disperse.data.payload_commitment;

                // Check whether the data comes from the right leader for this view or
                // the data was calculated and signed by the current node
                let view_leader_key = self.quorum_membership.get_leader(view);
                if !view_leader_key.validate(&disperse.signature, payload_commitment.as_ref())
                    && !self
                        .public_key
                        .validate(&disperse.signature, payload_commitment.as_ref())
                {
                    warn!("Could not verify VID dispersal/share sig.");
                    return;
                }

                // stop polling for the received disperse after verifying it's valid
                self.quorum_network
                    .inject_consensus_info(ConsensusIntentEvent::CancelPollForVIDDisperse(
                        *disperse.data.view_number,
                    ))
                    .await;

                // Add to the storage that we have received the VID disperse for a specific view
                if let Err(e) = self.storage.write().await.append_vid(disperse).await {
                    error!(
                        "Failed to store VID Disperse Proposal with error {:?}, aborting vote",
                        e
                    );
                    return;
                }

                self.consensus
                    .write()
                    .await
                    .vid_shares
                    .entry(view)
                    .or_default()
                    .insert(disperse.data.recipient_key.clone(), disperse.clone());

                if self.vote_if_able(&event_stream).await {
                    self.current_proposal = None;
                }
            }
            HotShotEvent::ViewChange(new_view) => {
                let new_view = *new_view;
                debug!("View Change event for view {} in consensus task", *new_view);

                let old_view_number = self.cur_view;

                // Start polling for VID disperse for the new view
                self.quorum_network
                    .inject_consensus_info(ConsensusIntentEvent::PollForVIDDisperse(
                        *old_view_number + 1,
                    ))
                    .await;

                // update the view in state to the one in the message
                // Publish a view change event to the application
                if !self.update_view(new_view, &event_stream).await {
                    debug!("view not updated");
                    return;
                }

                // If we have a decided upgrade certificate,
                // we may need to upgrade the protocol version on a view change.
                if let Some(ref cert) = self.decided_upgrade_cert {
                    if new_view >= cert.data.new_version_first_block {
                        self.current_network_version = cert.data.new_version;
                        // Discard the old upgrade certificate, which is no longer relevant.
                        self.decided_upgrade_cert = None;
                    }
                }

                broadcast_event(
                    Event {
                        view_number: old_view_number,
                        event: EventType::ViewFinished {
                            view_number: old_view_number,
                        },
                    },
                    &self.output_event_stream,
                )
                .await;
            }
            HotShotEvent::Timeout(view) => {
                let view = *view;
                // NOTE: We may optionally have the timeout task listen for view change events
                if self.cur_view >= view {
                    return;
                }
                if !self.timeout_membership.has_stake(&self.public_key) {
                    debug!(
                        "We were not chosen for consensus committee on {:?}",
                        self.cur_view
                    );
                    return;
                }

                // cancel poll for votes
                self.quorum_network
                    .inject_consensus_info(ConsensusIntentEvent::CancelPollForVotes(*view))
                    .await;

                // cancel poll for proposal
                self.quorum_network
                    .inject_consensus_info(ConsensusIntentEvent::CancelPollForProposal(*view))
                    .await;

                let Ok(vote) = TimeoutVote::create_signed_vote(
                    TimeoutData { view },
                    view,
                    &self.public_key,
                    &self.private_key,
                ) else {
                    error!("Failed to sign TimeoutData!");
                    return;
                };

                broadcast_event(Arc::new(HotShotEvent::TimeoutVoteSend(vote)), &event_stream).await;
                broadcast_event(
                    Event {
                        view_number: view,
                        event: EventType::ViewTimeout { view_number: view },
                    },
                    &self.output_event_stream,
                )
                .await;
                debug!(
                    "We did not receive evidence for view {} in time, sending timeout vote for that view!",
                    *view
                );

                broadcast_event(
                    Event {
                        view_number: view,
                        event: EventType::ReplicaViewTimeout { view_number: view },
                    },
                    &self.output_event_stream,
                )
                .await;
                let consensus = self.consensus.read().await;
                consensus.metrics.number_of_timeouts.add(1);
            }
            HotShotEvent::SendPayloadCommitmentAndMetadata(payload_commitment, metadata, view) => {
                let view = *view;
                debug!("got commit and meta {:?}", payload_commitment);
                self.payload_commitment_and_metadata = Some(CommitmentAndMetadata {
                    commitment: *payload_commitment,
                    metadata: metadata.clone(),
                });
                if self.quorum_membership.get_leader(view) == self.public_key
                    && self.consensus.read().await.high_qc.get_view_number() + 1 == view
                {
                    self.publish_proposal_if_able(view, &event_stream).await;
                }

                if let Some(cert) = &self.proposal_cert {
                    match cert {
                        ViewChangeEvidence::Timeout(tc) => {
                            if self.quorum_membership.get_leader(tc.get_view_number() + 1)
                                == self.public_key
                            {
                                self.publish_proposal_if_able(view, &event_stream).await;
                            }
                        }
                        ViewChangeEvidence::ViewSync(vsc) => {
                            if self.quorum_membership.get_leader(vsc.get_view_number())
                                == self.public_key
                            {
                                self.publish_proposal_if_able(view, &event_stream).await;
                            }
                        }
                    }
                }
            }
            HotShotEvent::ViewSyncFinalizeCertificate2Recv(certificate) => {
                if !certificate.is_valid_cert(self.quorum_membership.as_ref()) {
                    warn!(
                        "View Sync Finalize certificate {:?} was invalid",
                        certificate.get_data()
                    );
                    return;
                }

                self.proposal_cert = Some(ViewChangeEvidence::ViewSync(certificate.clone()));

                // cancel poll for votes
                self.quorum_network
                    .inject_consensus_info(ConsensusIntentEvent::CancelPollForVotes(
                        *certificate.view_number - 1,
                    ))
                    .await;

                let view = certificate.view_number;

                if self.quorum_membership.get_leader(view) == self.public_key {
                    debug!(
                        "Attempting to publish proposal after forming a View Sync Finalized Cert for view {}",
                        *certificate.view_number
                    );
                    self.publish_proposal_if_able(view, &event_stream).await;
                }
            }
            _ => {}
        }
    }

    /// Sends a proposal if possible from the high qc we have
    #[allow(clippy::too_many_lines)]
    pub async fn publish_proposal_if_able(
        &mut self,
        view: TYPES::Time,
        event_stream: &Sender<Arc<HotShotEvent<TYPES>>>,
    ) -> bool {
        if self.quorum_membership.get_leader(view) != self.public_key {
            // This is expected for view 1, so skipping the logging.
            if view != TYPES::Time::new(1) {
                error!(
                    "Somehow we formed a QC but are not the leader for the next view {:?}",
                    view
                );
            }
            return false;
        }

        let consensus = self.consensus.read().await;
        let parent_view_number = &consensus.high_qc.get_view_number();
        let mut reached_decided = false;

        let Some(parent_view) = consensus.validated_state_map.get(parent_view_number) else {
            // This should have been added by the replica?
            error!("Couldn't find parent view in state map, waiting for replica to see proposal\n parent view number: {}", **parent_view_number);
            return false;
        };
        // Leaf hash in view inner does not match high qc hash - Why?
        let Some((leaf_commitment, state)) = parent_view.get_leaf_and_state() else {
            error!(
                ?parent_view_number,
                ?parent_view,
                "Parent of high QC points to a view without a proposal"
            );
            return false;
        };
        if leaf_commitment != consensus.high_qc.get_data().leaf_commit {
            // NOTE: This happens on the genesis block
            debug!(
                "They don't equal: {:?}   {:?}",
                leaf_commitment,
                consensus.high_qc.get_data().leaf_commit
            );
        }
        let Some(leaf) = consensus.saved_leaves.get(&leaf_commitment) else {
            error!("Failed to find high QC of parent.");
            return false;
        };
        if leaf.get_view_number() == consensus.last_decided_view {
            reached_decided = true;
        }

        let parent_leaf = leaf.clone();

        let original_parent_hash = parent_leaf.commit();

        let mut next_parent_hash = original_parent_hash;

        // Walk back until we find a decide
        if !reached_decided {
            debug!("We have not reached decide from view {:?}", self.cur_view);
            while let Some(next_parent_leaf) = consensus.saved_leaves.get(&next_parent_hash) {
                if next_parent_leaf.get_view_number() <= consensus.last_decided_view {
                    break;
                }
                next_parent_hash = next_parent_leaf.get_parent_commitment();
            }
            debug!("updated saved leaves");
            // TODO do some sort of sanity check on the view number that it matches decided
        }

        if let Some(commit_and_metadata) = &self.payload_commitment_and_metadata {
            let block_header = TYPES::BlockHeader::new(
                state,
                &consensus.instance_state,
                &parent_leaf,
                commit_and_metadata.commitment,
                commit_and_metadata.metadata.clone(),
            )
            .await;
            let upgrade_cert = if self
                .upgrade_cert
                .as_ref()
                .is_some_and(|cert| cert.view_number == view)
            {
                // If the cert view number matches, set upgrade_cert to self.upgrade_cert
                // and set self.upgrade_cert to None.
                //
                // Note: the certificate is discarded, regardless of whether the vote on the proposal succeeds or not.
                self.upgrade_cert.take()
            } else {
                // Otherwise, set upgrade_cert to None.
                None
            };

            // We only want to proposal to be attached if any of them are valid.
            let proposal_certificate = self
                .proposal_cert
                .as_ref()
                .filter(|cert| cert.is_valid_for_view(&view))
                .cloned();

            // TODO: DA cert is sent as part of the proposal here, we should split this out so we don't have to wait for it.
            let proposal = QuorumProposal {
                block_header: block_header.clone(),
                view_number: view,
                justify_qc: consensus.high_qc.clone(),
                proposal_certificate,
                upgrade_certificate: upgrade_cert.clone(),
            };

            let mut new_leaf = Leaf::from_quorum_proposal(&proposal);
            new_leaf.set_parent_commitment(parent_leaf.commit());

            let Ok(signature) =
                TYPES::SignatureKey::sign(&self.private_key, new_leaf.commit().as_ref())
            else {
                error!("Failed to sign new_leaf.commit()!");
                return false;
            };

            self.proposal_cert = None;
            let message = Proposal {
                data: proposal,
                signature,
                _pd: PhantomData,
            };
            debug!("Sending proposal for view {:?}", view);

            broadcast_event(
                Arc::new(HotShotEvent::QuorumProposalSend(
                    message.clone(),
                    self.public_key.clone(),
                )),
                event_stream,
            )
            .await;

            self.payload_commitment_and_metadata = None;
            return true;
        }
        debug!("Cannot propose because we don't have the VID payload commitment and metadata");
        false
    }
}

impl<TYPES: NodeType, I: NodeImplementation<TYPES>, A: ConsensusApi<TYPES, I> + 'static> TaskState
    for ConsensusTaskState<TYPES, I, A>
{
    type Event = Arc<HotShotEvent<TYPES>>;
    type Output = ();
    fn filter(&self, event: &Arc<HotShotEvent<TYPES>>) -> bool {
        !matches!(
            event.as_ref(),
            HotShotEvent::QuorumProposalRecv(_, _)
                | HotShotEvent::QuorumVoteRecv(_)
                | HotShotEvent::QuorumProposalValidated(_)
                | HotShotEvent::QCFormed(_)
                | HotShotEvent::UpgradeCertificateFormed(_)
                | HotShotEvent::DACRecv(_)
                | HotShotEvent::ViewChange(_)
                | HotShotEvent::SendPayloadCommitmentAndMetadata(..)
                | HotShotEvent::Timeout(_)
                | HotShotEvent::TimeoutVoteRecv(_)
                | HotShotEvent::VidDisperseRecv(..)
                | HotShotEvent::ViewSyncFinalizeCertificate2Recv(_)
                | HotShotEvent::Shutdown,
        )
    }
    async fn handle_event(event: Self::Event, task: &mut Task<Self>) -> Option<()>
    where
        Self: Sized,
    {
        let sender = task.clone_sender();
        tracing::trace!("sender queue len {}", sender.len());
        task.state_mut().handle(event, sender).await;
        None
    }
    fn should_shutdown(event: &Self::Event) -> bool {
        matches!(event.as_ref(), HotShotEvent::Shutdown)
    }
}<|MERGE_RESOLUTION|>--- conflicted
+++ resolved
@@ -90,21 +90,15 @@
     let delta = Arc::new(state_delta);
     let parent_commitment = parent_leaf.commit();
     let view = proposal.data.get_view_number();
-    let justify_qc = proposal.data.justify_qc.clone();
-    let leaf: Leaf<_> = Leaf {
-        view_number: view,
-        justify_qc: justify_qc.clone(),
-        parent_commitment,
-        block_header: proposal.data.block_header.clone(),
-        block_payload: None,
-    };
-    let leaf_commitment = leaf.commit();
+    let mut proposed_leaf = Leaf::from_quorum_proposal(&proposal.data);
+    // proposed_leaf.set_parent_commitment(parent_commitment);
 
     // Validate the signature. This should also catch if the leaf_commitment does not equal our calculated parent commitment
-    if !view_leader_key.validate(&proposal.signature, leaf_commitment.as_ref()) {
+    if !view_leader_key.validate(&proposal.signature, proposed_leaf.commit().as_ref()) {
         error!(?proposal.signature, "Could not verify proposal.");
         return;
     }
+    let justify_qc = proposal.data.justify_qc.clone();
     // Create a positive vote if either liveness or safety check
     // passes.
 
@@ -121,10 +115,20 @@
         |leaf, _, _| {
             // if leaf view no == locked view no then we're done, report success by
             // returning true
-            leaf.view_number != consensus.locked_view
+            leaf.get_view_number() != consensus.locked_view
         },
     );
     let safety_check = outcome.is_ok();
+    if let Err(e) = outcome {
+        broadcast_event(
+            Event {
+                view_number: view,
+                event: EventType::Error { error: Arc::new(e) },
+            },
+            &event_sender,
+        )
+        .await;
+    }
 
     // Skip if both saftey and liveness checks fail.
     if !safety_check && !liveness_check {
@@ -132,13 +136,8 @@
         return;
     }
 
-    // Notify other tasks
-    broadcast_event(
-        Arc::new(HotShotEvent::QuorumProposalValidated(proposal.data.clone())),
-        &event_stream,
-    )
-    .await;
     // We accept the proposal, notify the application layer
+
     broadcast_event(
         Event {
             view_number: view,
@@ -150,18 +149,28 @@
         &event_sender,
     )
     .await;
+    // Notify other tasks
+    broadcast_event(
+        Arc::new(HotShotEvent::QuorumProposalValidated(proposal.data.clone())),
+        &event_stream,
+    )
+    .await;
+
     let mut consensus = RwLockUpgradableReadGuard::upgrade(consensus).await;
+
     consensus.validated_state_map.insert(
         view,
         View {
             view_inner: ViewInner::Leaf {
-                leaf: leaf.commit(),
+                leaf: proposed_leaf.commit(),
                 state: state.clone(),
                 delta: Some(delta.clone()),
             },
         },
     );
-    consensus.saved_leaves.insert(leaf.commit(), leaf.clone());
+    consensus
+        .saved_leaves
+        .insert(proposed_leaf.commit(), proposed_leaf.clone());
 
     if let Err(e) = storage
         .write()
@@ -717,85 +726,6 @@
 
                     return;
                 };
-<<<<<<< HEAD
-=======
-                let Ok((validated_state, state_delta)) = parent_state
-                    .validate_and_apply_header(
-                        &consensus.instance_state,
-                        &parent_leaf,
-                        &proposal.data.block_header.clone(),
-                    )
-                    .await
-                else {
-                    error!("Block header doesn't extend the proposal",);
-                    return;
-                };
-                let state = Arc::new(validated_state);
-                let delta = Arc::new(state_delta);
-                let parent_commitment = parent_leaf.commit();
-
-                let mut proposed_leaf = Leaf::from_quorum_proposal(&proposal.data);
-                proposed_leaf.set_parent_commitment(parent_commitment);
-
-                // Validate the signature. This should also catch if the leaf_commitment does not equal our calculated parent commitment
-                if !view_leader_key.validate(&proposal.signature, proposed_leaf.commit().as_ref()) {
-                    error!(?proposal.signature, "Could not verify proposal.");
-                    return;
-                }
-
-                // Create a positive vote if either liveness or safety check
-                // passes.
-
-                // Liveness check.
-                let liveness_check = justify_qc.get_view_number() > consensus.locked_view;
-
-                // Safety check.
-                // Check if proposal extends from the locked leaf.
-                let outcome = consensus.visit_leaf_ancestors(
-                    justify_qc.get_view_number(),
-                    Terminator::Inclusive(consensus.locked_view),
-                    false,
-                    |leaf, _, _| {
-                        // if leaf view no == locked view no then we're done, report success by
-                        // returning true
-                        leaf.get_view_number() != consensus.locked_view
-                    },
-                );
-                let safety_check = outcome.is_ok();
-                if let Err(e) = outcome {
-                    self.api
-                        .send_event(Event {
-                            view_number: view,
-                            event: EventType::Error { error: Arc::new(e) },
-                        })
-                        .await;
-                }
-
-                // Skip if both saftey and liveness checks fail.
-                if !safety_check && !liveness_check {
-                    error!("Failed safety and liveness check \n High QC is {:?}  Proposal QC is {:?}  Locked view is {:?}", consensus.high_qc, proposal.data.clone(), consensus.locked_view);
-                    return;
-                }
-
-                self.current_proposal = Some(proposal.data.clone());
-
-                // We accept the proposal, notify the application layer
-                self.api
-                    .send_event(Event {
-                        view_number: self.cur_view,
-                        event: EventType::QuorumProposal {
-                            proposal: proposal.clone(),
-                            sender,
-                        },
-                    })
-                    .await;
-                // Notify other tasks
-                broadcast_event(
-                    Arc::new(HotShotEvent::QuorumProposalValidated(proposal.data.clone())),
-                    &event_stream,
-                )
-                .await;
->>>>>>> 6d04dbca
 
                 async_spawn(validate_proposal(
                     proposal.clone(),
@@ -823,11 +753,7 @@
                 let mut leafs_decided = Vec::new();
                 let mut included_txns = HashSet::new();
                 let old_anchor_view = consensus.last_decided_view;
-<<<<<<< HEAD
                 let parent_view = proposal.justify_qc.get_view_number();
-=======
-                let parent_view = proposed_leaf.get_justify_qc().get_view_number();
->>>>>>> 6d04dbca
                 let mut current_chain_length = 0usize;
                 if parent_view + 1 == view {
                     current_chain_length += 1;
@@ -921,37 +847,7 @@
                     HashSet::new()
                 };
 
-<<<<<<< HEAD
                 let mut consensus = RwLockUpgradableReadGuard::upgrade(consensus).await;
-=======
-                consensus.validated_state_map.insert(
-                    view,
-                    View {
-                        view_inner: ViewInner::Leaf {
-                            leaf: proposed_leaf.commit(),
-                            state: state.clone(),
-                            delta: Some(delta.clone()),
-                        },
-                    },
-                );
-                consensus
-                    .saved_leaves
-                    .insert(proposed_leaf.commit(), proposed_leaf.clone());
-
-                if let Err(e) = self
-                    .storage
-                    .write()
-                    .await
-                    .update_undecided_state(
-                        consensus.saved_leaves.clone(),
-                        consensus.validated_state_map.clone(),
-                    )
-                    .await
-                {
-                    warn!("Couldn't store undecided state.  Error: {:?}", e);
-                }
-
->>>>>>> 6d04dbca
                 if new_commit_reached {
                     consensus.locked_view = new_locked_view;
                 }
