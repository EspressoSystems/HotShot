--- conflicted
+++ resolved
@@ -1087,7 +1087,6 @@
                     .write()
                     .await
                     .vid_shares
-<<<<<<< HEAD
                     .get_mut(&view) {
                     vid_disperse
                         .insert(disperse.data.recipient_key.clone(), disperse);
@@ -1100,13 +1099,10 @@
                         .vid_shares
                         .insert(view, proposals_map);
                 }
-                self.vote_if_able(&event_stream).await;
-=======
-                    .insert(view, disperse.clone());
+
                 if self.vote_if_able(&event_stream).await {
                     self.current_proposal = None;
                 }
->>>>>>> aa24dc9a
             }
             HotShotEvent::ViewChange(new_view) => {
                 let new_view = *new_view;
