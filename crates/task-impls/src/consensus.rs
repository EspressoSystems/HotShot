--- conflicted
+++ resolved
@@ -659,13 +659,8 @@
                     error!("Block header doesn't extend the proposal",);
                     return;
                 };
-<<<<<<< HEAD
-
-                let state = Arc::new(state);
-=======
                 let state = Arc::new(validated_state);
                 let delta = Arc::new(state_delta);
->>>>>>> 6cfcb982
                 let parent_commitment = parent_leaf.commit();
                 let leaf: Leaf<_> = Leaf {
                     view_number: view,
