--- conflicted
+++ resolved
@@ -1151,13 +1151,8 @@
 
     /// Sends a proposal if possible from the high qc we have
     pub async fn publish_proposal_if_able(
-<<<<<<< HEAD
-        &self,
-        _qc: QuorumCertificate<TYPES, Commitment<I::Leaf>>,
-=======
         &mut self,
         _qc: QuorumCertificate<TYPES, I::Leaf>,
->>>>>>> b5c60269
         view: TYPES::Time,
     ) -> bool {
         if !self.quorum_exchange.is_leader(view) {
@@ -1220,28 +1215,11 @@
             // TODO do some sort of sanity check on the view number that it matches decided
         }
 
-<<<<<<< HEAD
-        let block_commitment = self.block.commit();
-
-        let leaf = SequencingLeaf {
-            view_number: view,
-            height: parent_leaf.height + 1,
-            justify_qc: consensus.high_qc.clone(),
-            parent_commitment: parent_leaf.commit(),
-            // Use the block commitment rather than the block, so that the replica can construct
-            // the same leaf with the commitment.
-            deltas: Right(block_commitment),
-            rejected: vec![],
-            timestamp: time::OffsetDateTime::now_utc().unix_timestamp_nanos(),
-            proposer_id: self.api.public_key().to_bytes(),
-        };
-=======
         if let Some(block) = &self.block {
             let block_commitment = block.commit();
             if block_commitment == TYPES::BlockType::new().commit() {
                 debug!("Block is generic block! {:?}", self.cur_view);
             }
->>>>>>> b5c60269
 
             let leaf = SequencingLeaf {
                 view_number: view,
