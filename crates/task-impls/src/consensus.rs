use crate::events::HotShotEvent;
use async_compatibility_layer::art::{async_sleep, async_spawn};
use async_lock::{RwLock, RwLockUpgradableReadGuard};
#[cfg(async_executor_impl = "async-std")]
use async_std::task::JoinHandle;
use bitvec::prelude::*;
use commit::{Commitment, Committable};
use core::time::Duration;
use either::Either;
use futures::FutureExt;
use hotshot_constants::LOOK_AHEAD;
use hotshot_task::{
    event_stream::{ChannelStream, EventStream},
    global_registry::GlobalRegistry,
    task::{FilterEvent, HandleEvent, HotShotTaskCompleted, HotShotTaskTypes, TS},
    task_impls::{HSTWithEvent, TaskBuilder},
};
use hotshot_types::{
    block_impl::{VIDBlockPayload, VIDTransaction},
<<<<<<< HEAD
    certificate::{DACertificate, TimeoutCertificate, VIDCertificate},
=======
    certificate::{DACertificate, QuorumCertificate, TimeoutCertificate},
>>>>>>> b8e5ebe4
    consensus::{Consensus, View},
    data::{Leaf, LeafType, ProposalType, QuorumProposal},
    event::{Event, EventType},
    message::{GeneralConsensusMessage, Message, Proposal, SequencingMessage},
<<<<<<< HEAD
    simple_certificate::{DACertificate2, QuorumCertificate2, TimeoutCertificate2},
    simple_vote::{QuorumData, QuorumVote, TimeoutData, TimeoutVote2},
=======
    simple_certificate::{DACertificate2, QuorumCertificate2, VIDCertificate2},
    simple_vote::{QuorumData, QuorumVote},
>>>>>>> b8e5ebe4
    traits::{
        block_contents::BlockHeader,
        consensus_api::ConsensusApi,
        election::{ConsensusExchange, QuorumExchangeType},
        network::{CommunicationChannel, ConsensusIntentEvent},
        node_implementation::{
            CommitteeEx, NodeImplementation, NodeType, QuorumEx, QuorumMembership, TimeoutEx,
        },
        signature_key::SignatureKey,
        state::ConsensusTime,
        BlockPayload,
    },
    utils::{Terminator, ViewInner},
    vote2::{Certificate2, HasViewNumber, VoteAccumulator2},
};

use tracing::warn;

use snafu::Snafu;
use std::{
    collections::{HashMap, HashSet},
    marker::PhantomData,
    sync::Arc,
};
#[cfg(async_executor_impl = "tokio")]
use tokio::task::JoinHandle;
use tracing::{debug, error, info, instrument};

/// Error returned by the consensus task
#[derive(Snafu, Debug)]
pub struct ConsensusTaskError {}

/// The state for the consensus task.  Contains all of the information for the implementation
/// of consensus
pub struct ConsensusTaskState<
    TYPES: NodeType<Transaction = VIDTransaction>,
    I: NodeImplementation<TYPES, Leaf = Leaf<TYPES>, ConsensusMessage = SequencingMessage<TYPES, I>>,
    A: ConsensusApi<TYPES, Leaf<TYPES>, I> + 'static,
> where
    QuorumEx<TYPES, I>: ConsensusExchange<
        TYPES,
        Message<TYPES, I>,
        Proposal = QuorumProposal<TYPES, Leaf<TYPES>>,
        Commitment = Commitment<Leaf<TYPES>>,
    >,
    CommitteeEx<TYPES, I>: ConsensusExchange<
        TYPES,
        Message<TYPES, I>,
        Certificate = DACertificate<TYPES>,
        Commitment = Commitment<TYPES::BlockPayload>,
    >,
    TimeoutEx<TYPES, I>: ConsensusExchange<
        TYPES,
        Message<TYPES, I>,
        Proposal = QuorumProposal<TYPES, Leaf<TYPES>>,
        Certificate = TimeoutCertificate<TYPES>,
        Commitment = Commitment<TYPES::Time>,
    >,
{
    /// The global task registry
    pub registry: GlobalRegistry,
    /// Reference to consensus. The replica will require a write lock on this.
    pub consensus: Arc<RwLock<Consensus<TYPES, Leaf<TYPES>>>>,
    /// View timeout from config.
    pub timeout: u64,
    /// View number this view is executing in.
    pub cur_view: TYPES::Time,

    /// The commitment to the current block payload submitted to DA
    pub payload_commitment: Option<Commitment<TYPES::BlockPayload>>,

    /// the quorum exchange
    pub quorum_exchange: Arc<QuorumEx<TYPES, I>>,

    /// The timeout exchange
    pub timeout_exchange: Arc<TimeoutEx<TYPES, I>>,

    /// Consensus api
    pub api: A,

    /// the committee exchange
    pub committee_exchange: Arc<CommitteeEx<TYPES, I>>,

    /// needed to typecheck
    pub _pd: PhantomData<I>,

    /// Current Vote collection task, with it's view.
    pub vote_collector: Option<(TYPES::Time, usize, usize)>,

    /// Have we already sent a proposal for a particular view
    /// since proposal can be sent either on QCFormed event or ViewChange event
    // pub proposal_sent: HashMap<TYPES::Time, bool>,

    /// timeout task handle
    pub timeout_task: JoinHandle<()>,

    /// Global events stream to publish events
    pub event_stream: ChannelStream<HotShotEvent<TYPES, I>>,

    /// Event stream to publish events to the application layer
    pub output_event_stream: ChannelStream<Event<TYPES, I::Leaf>>,

    /// All the DA certs we've received for current and future views.
    pub da_certs: HashMap<TYPES::Time, DACertificate2<TYPES>>,

    /// All the VID certs we've received for current and future views.
    pub vid_certs: HashMap<TYPES::Time, VIDCertificate2<TYPES>>,

    /// The most recent proposal we have, will correspond to the current view if Some()
    /// Will be none if the view advanced through timeout/view_sync
    pub current_proposal: Option<QuorumProposal<TYPES, I::Leaf>>,

    // ED Should replace this with config information since we need it anyway
    /// The node's id
    pub id: u64,
}

/// State for the vote collection task.  This handles the building of a QC from a votes received
pub struct VoteCollectionTaskState<
    TYPES: NodeType,
    I: NodeImplementation<TYPES, Leaf = Leaf<TYPES>>,
> where
    QuorumEx<TYPES, I>: ConsensusExchange<
        TYPES,
        Message<TYPES, I>,
        Proposal = QuorumProposal<TYPES, Leaf<TYPES>>,
        Commitment = Commitment<Leaf<TYPES>>,
    >,
    TimeoutEx<TYPES, I>: ConsensusExchange<
        TYPES,
        Message<TYPES, I>,
        Proposal = QuorumProposal<TYPES, Leaf<TYPES>>,
        Certificate = TimeoutCertificate<TYPES>,
        Commitment = Commitment<TYPES::Time>,
    >,
{
    /// the quorum exchange
    pub quorum_exchange: Arc<QuorumEx<TYPES, I>>,
    /// the timeout exchange
    pub timeout_exchange: Arc<TimeoutEx<TYPES, I>>,

    #[allow(clippy::type_complexity)]
    /// Accumulator for votes
    pub accumulator: Either<
        VoteAccumulator2<
            TYPES,
            QuorumVote<TYPES, I::Leaf, QuorumMembership<TYPES, I>>,
            QuorumCertificate2<TYPES, I::Leaf>,
        >,
        QuorumCertificate2<TYPES, I::Leaf>,
    >,

    /// Accumulator for votes
    #[allow(clippy::type_complexity)]
    pub timeout_accumulator: Either<
        VoteAccumulator2<
            TYPES,
            TimeoutVote2<TYPES, QuorumMembership<TYPES, I>>,
            TimeoutCertificate2<TYPES>,
        >,
        TimeoutCertificate2<TYPES>,
    >,
    /// View which this vote collection task is collecting votes in
    pub cur_view: TYPES::Time,
    /// The event stream shared by all tasks
    pub event_stream: ChannelStream<HotShotEvent<TYPES, I>>,
    /// Node id
    pub id: u64,
}

impl<TYPES: NodeType, I: NodeImplementation<TYPES, Leaf = Leaf<TYPES>>> TS
    for VoteCollectionTaskState<TYPES, I>
where
    QuorumEx<TYPES, I>: ConsensusExchange<
        TYPES,
        Message<TYPES, I>,
        Proposal = QuorumProposal<TYPES, Leaf<TYPES>>,
        Commitment = Commitment<Leaf<TYPES>>,
    >,
    TimeoutEx<TYPES, I>: ConsensusExchange<
        TYPES,
        Message<TYPES, I>,
        Proposal = QuorumProposal<TYPES, Leaf<TYPES>>,
        Certificate = TimeoutCertificate<TYPES>,
        Commitment = Commitment<TYPES::Time>,
    >,
{
}

#[instrument(skip_all, fields(id = state.id, view = *state.cur_view), name = "Quorum Vote Collection Task", level = "error")]

async fn vote_handle<TYPES: NodeType, I: NodeImplementation<TYPES, Leaf = Leaf<TYPES>>>(
    mut state: VoteCollectionTaskState<TYPES, I>,
    event: HotShotEvent<TYPES, I>,
) -> (
    std::option::Option<HotShotTaskCompleted>,
    VoteCollectionTaskState<TYPES, I>,
)
where
    QuorumEx<TYPES, I>: ConsensusExchange<
        TYPES,
        Message<TYPES, I>,
        Proposal = QuorumProposal<TYPES, Leaf<TYPES>>,
        Commitment = Commitment<Leaf<TYPES>>,
    >,
    TimeoutEx<TYPES, I>: ConsensusExchange<
        TYPES,
        Message<TYPES, I>,
        Proposal = QuorumProposal<TYPES, Leaf<TYPES>>,
        Certificate = TimeoutCertificate<TYPES>,
        Commitment = Commitment<TYPES::Time>,
    >,
{
    match event {
        HotShotEvent::QuorumVoteRecv(vote) => {
            // For the case where we receive votes after we've made a certificate
            if state.accumulator.is_right() {
                return (None, state);
            }

            if vote.get_view_number() != state.cur_view {
                error!(
                    "Vote view does not match! vote view is {} current view is {}",
                    *vote.get_view_number(),
                    *state.cur_view
                );
                return (None, state);
            }

            let accumulator = state.accumulator.left().unwrap();

            match accumulator.accumulate(&vote, state.quorum_exchange.membership()) {
                Either::Left(acc) => {
                    state.accumulator = Either::Left(acc);
                    return (None, state);
                }
                Either::Right(qc) => {
                    debug!("QCFormed! {:?}", qc.view_number);
                    state
                        .event_stream
                        .publish(HotShotEvent::QCFormed(either::Left(qc.clone())))
                        .await;
                    state.accumulator = Either::Right(qc.clone());

                    // No longer need to poll for votes
                    state
                        .quorum_exchange
                        .network()
                        .inject_consensus_info(ConsensusIntentEvent::CancelPollForVotes(
                            *qc.view_number,
                        ))
                        .await;

                    return (Some(HotShotTaskCompleted::ShutDown), state);
                }
            }
        }
        // TODO: Code below is redundant of code above; can be fixed
        // during exchange refactor
        // https://github.com/EspressoSystems/HotShot/issues/1799
        HotShotEvent::TimeoutVoteRecv(vote) => {
            debug!("Received timeout vote for view {}", *vote.get_view_number());
            if state.timeout_accumulator.is_right() {
                return (None, state);
            }

            if vote.get_view_number() != state.cur_view {
                error!(
                    "Vote view does not match! vote view is {} current view is {}",
                    *vote.get_view_number(),
                    *state.cur_view
                );
                return (None, state);
            }

            let accumulator = state.timeout_accumulator.left().unwrap();

            match accumulator.accumulate(&vote, state.quorum_exchange.membership()) {
                Either::Left(acc) => {
                    state.timeout_accumulator = Either::Left(acc);
                    return (None, state);
                }
                Either::Right(qc) => {
                    debug!("QCFormed! {:?}", qc.view_number);
                    state
                        .event_stream
                        .publish(HotShotEvent::QCFormed(either::Right(qc.clone())))
                        .await;
                    state.timeout_accumulator = Either::Right(qc.clone());

                    // No longer need to poll for votes
                    state
                        .quorum_exchange
                        .network()
                        .inject_consensus_info(ConsensusIntentEvent::CancelPollForVotes(
                            *qc.view_number,
                        ))
                        .await;

                    return (Some(HotShotTaskCompleted::ShutDown), state);
                }
            }
        }
        HotShotEvent::Shutdown => {
            return (Some(HotShotTaskCompleted::ShutDown), state);
        }
        _ => {
            error!("Unexpected event");
        }
    }
    (None, state)
}

impl<
        TYPES: NodeType<BlockPayload = VIDBlockPayload, Transaction = VIDTransaction>,
        I: NodeImplementation<
            TYPES,
            Leaf = Leaf<TYPES>,
            ConsensusMessage = SequencingMessage<TYPES, I>,
        >,
        A: ConsensusApi<TYPES, Leaf<TYPES>, I> + 'static,
    > ConsensusTaskState<TYPES, I, A>
where
    TYPES::BlockHeader: BlockHeader<Payload = VIDBlockPayload>,
    QuorumEx<TYPES, I>: ConsensusExchange<
        TYPES,
        Message<TYPES, I>,
        Proposal = QuorumProposal<TYPES, Leaf<TYPES>>,
        Commitment = Commitment<Leaf<TYPES>>,
    >,
    CommitteeEx<TYPES, I>: ConsensusExchange<
        TYPES,
        Message<TYPES, I>,
        Certificate = DACertificate<TYPES>,
        Commitment = Commitment<TYPES::BlockPayload>,
    >,
    TimeoutEx<TYPES, I>: ConsensusExchange<
        TYPES,
        Message<TYPES, I>,
        Proposal = QuorumProposal<TYPES, Leaf<TYPES>>,
        Certificate = TimeoutCertificate<TYPES>,
        Commitment = Commitment<TYPES::Time>,
    >,
{
    #[instrument(skip_all, fields(id = self.id, view = *self.cur_view), name = "Consensus genesis leaf", level = "error")]

    async fn genesis_leaf(&self) -> Option<Leaf<TYPES>> {
        let consensus = self.consensus.read().await;

        let Some(genesis_view) = consensus.state_map.get(&TYPES::Time::genesis()) else {
            error!("Couldn't find genesis view in state map.");
            return None;
        };
        let Some(leaf) = genesis_view.get_leaf_commitment() else {
            error!(
                ?genesis_view,
                "Genesis view points to a view without a leaf"
            );
            return None;
        };
        let Some(leaf) = consensus.saved_leaves.get(&leaf) else {
            error!("Failed to find genesis leaf.");
            return None;
        };
        Some(leaf.clone())
    }

    #[instrument(skip_all, fields(id = self.id, view = *self.cur_view), name = "Consensus vote if able", level = "error")]

    async fn vote_if_able(&self) -> bool {
        if let Some(proposal) = &self.current_proposal {
            // ED Need to account for the genesis DA cert
            if proposal.justify_qc.is_genesis && proposal.view_number == TYPES::Time::new(1) {
                // warn!("Proposal is genesis!");

                let view = TYPES::Time::new(*proposal.view_number);
                let vote_token = self.quorum_exchange.make_vote_token(view);

                match vote_token {
                    Err(e) => {
                        error!("Failed to generate vote token for {:?} {:?}", view, e);
                    }
                    Ok(None) => {
                        debug!("We were not chosen for consensus committee on {:?}", view);
                    }
                    Ok(Some(_vote_token)) => {
                        let justify_qc = proposal.justify_qc.clone();
                        let parent = if justify_qc.is_genesis {
                            self.genesis_leaf().await
                        } else {
                            self.consensus
                                .read()
                                .await
                                .saved_leaves
                                .get(&justify_qc.get_data().leaf_commit)
                                .cloned()
                        };

                        // Justify qc's leaf commitment is not the same as the parent's leaf commitment, but it should be (in this case)
                        let Some(parent) = parent else {
                            error!(
                                "Proposal's parent missing from storage with commitment: {:?}, proposal view {:?}",
                                justify_qc.get_data().leaf_commit,
                                proposal.view_number,
                            );
                            return false;
                        };
                        let parent_commitment = parent.commit();

                        let leaf: Leaf<_> = Leaf {
                            view_number: view,
                            justify_qc: proposal.justify_qc.clone(),
                            parent_commitment,
                            block_header: proposal.block_header.clone(),
                            block_payload: None,
                            rejected: Vec::new(),
                            timestamp: time::OffsetDateTime::now_utc().unix_timestamp_nanos(),
                            proposer_id: self.quorum_exchange.get_leader(view).to_bytes(),
                        };
                        let vote =
                            QuorumVote::<TYPES, I::Leaf, QuorumMembership<TYPES, I>>::create_signed_vote(
                                QuorumData { leaf_commit: leaf.commit() },
                                view,
                                self.quorum_exchange.public_key(),
                                self.quorum_exchange.private_key(),
                            );
                        let message = GeneralConsensusMessage::<TYPES, I>::Vote(vote);

                        if let GeneralConsensusMessage::Vote(vote) = message {
                            debug!(
                                "Sending vote to next quorum leader {:?}",
                                vote.get_view_number() + 1
                            );
                            self.event_stream
                                .publish(HotShotEvent::QuorumVoteSend(vote))
                                .await;
                            return true;
                        }
                    }
                }
            }

            // Only vote if you have the DA cert
            // ED Need to update the view number this is stored under?
            if let Some(cert) = self.da_certs.get(&(proposal.get_view_number())) {
                let view = cert.view_number;
                let vote_token = self.quorum_exchange.make_vote_token(view);
                // TODO: do some of this logic without the vote token check, only do that when voting.
                match vote_token {
                    Err(e) => {
                        error!("Failed to generate vote token for {:?} {:?}", view, e);
                    }
                    Ok(None) => {
                        debug!("We were not chosen for consensus committee on {:?}", view);
                    }
                    Ok(Some(_vote_token)) => {
                        let justify_qc = proposal.justify_qc.clone();
                        let parent = if justify_qc.is_genesis {
                            self.genesis_leaf().await
                        } else {
                            self.consensus
                                .read()
                                .await
                                .saved_leaves
                                .get(&justify_qc.get_data().leaf_commit)
                                .cloned()
                        };

                        // Justify qc's leaf commitment is not the same as the parent's leaf commitment, but it should be (in this case)
                        let Some(parent) = parent else {
                            error!(
                                "Proposal's parent missing from storage with commitment: {:?}, proposal view {:?}",
                                justify_qc.get_data().leaf_commit,
                                proposal.view_number,
                            );
                            return false;
                        };
                        let parent_commitment = parent.commit();

                        let leaf: Leaf<_> = Leaf {
                            view_number: view,
                            justify_qc: proposal.justify_qc.clone(),
                            parent_commitment,
                            block_header: proposal.block_header.clone(),
                            block_payload: None,
                            rejected: Vec::new(),
                            timestamp: time::OffsetDateTime::now_utc().unix_timestamp_nanos(),
                            proposer_id: self.quorum_exchange.get_leader(view).to_bytes(),
                        };

                        // Validate the DAC.
                        let message = if cert.is_valid_cert(self.committee_exchange.membership()) {
                            // Validate the block payload commitment for non-genesis DAC.
                            if !cert.is_genesis
                                && cert.get_data().payload_commit
                                    != proposal.block_header.payload_commitment()
                            {
                                error!("Block payload commitment does not equal parent commitment");
                                return false;
                            }
                            let vote =
                            QuorumVote::<TYPES, I::Leaf, QuorumMembership<TYPES, I>>::create_signed_vote(
                                QuorumData { leaf_commit: leaf.commit() },
                                view,
                                self.quorum_exchange.public_key(),
                                self.quorum_exchange.private_key(),
                            );
                            GeneralConsensusMessage::<TYPES, I>::Vote(vote)
                        } else {
                            error!("Invalid DAC in proposal! Skipping proposal. {:?} cur view is: {:?}", cert, self.cur_view );
                            return false;
                        };

                        if let GeneralConsensusMessage::Vote(vote) = message {
                            debug!(
                                "Sending vote to next quorum leader {:?}",
                                vote.get_view_number()
                            );
                            self.event_stream
                                .publish(HotShotEvent::QuorumVoteSend(vote))
                                .await;
                            return true;
                        }
                    }
                }
            }
            info!(
                "Couldn't find DAC cert in certs, meaning we haven't received it yet for view {:?}",
                *proposal.get_view_number(),
            );
            return false;
        }
        info!(
            "Could not vote because we don't have a proposal yet for view {}",
            *self.cur_view
        );
        false
    }

    /// Must only update the view and GC if the view actually changes
    #[instrument(skip_all, fields(id = self.id, view = *self.cur_view), name = "Consensus update view", level = "error")]

    async fn update_view(&mut self, new_view: TYPES::Time) -> bool {
        if *self.cur_view < *new_view {
            debug!(
                "Updating view from {} to {} in consensus task",
                *self.cur_view, *new_view
            );

            // Remove old certs, we won't vote on past views
            for view in *self.cur_view..*new_view - 1 {
                let v = TYPES::Time::new(view);
                self.da_certs.remove(&v);
            }
            self.cur_view = new_view;

            // Poll the future leader for lookahead
            let lookahead_view = new_view + LOOK_AHEAD;
            if !self.quorum_exchange.is_leader(lookahead_view) {
                self.quorum_exchange
                    .network()
                    .inject_consensus_info(ConsensusIntentEvent::PollFutureLeader(
                        *lookahead_view,
                        self.quorum_exchange.get_leader(lookahead_view),
                    ))
                    .await;
            }

            // Start polling for proposals for the new view
            self.quorum_exchange
                .network()
                .inject_consensus_info(ConsensusIntentEvent::PollForProposal(*self.cur_view + 1))
                .await;

            self.quorum_exchange
                .network()
                .inject_consensus_info(ConsensusIntentEvent::PollForDAC(*self.cur_view + 1))
                .await;

            if self.quorum_exchange.is_leader(self.cur_view + 1) {
                debug!("Polling for quorum votes for view {}", *self.cur_view);
                self.quorum_exchange
                    .network()
                    .inject_consensus_info(ConsensusIntentEvent::PollForVotes(*self.cur_view))
                    .await;
            }

            self.event_stream
                .publish(HotShotEvent::ViewChange(new_view))
                .await;

            // Spawn a timeout task if we did actually update view
            let timeout = self.timeout;
            self.timeout_task = async_spawn({
                let stream = self.event_stream.clone();
                // Nuance: We timeout on the view + 1 here because that means that we have
                // not seen evidence to transition to this new view
                let view_number = self.cur_view + 1;
                async move {
                    async_sleep(Duration::from_millis(timeout)).await;
                    stream
                        .publish(HotShotEvent::Timeout(TYPES::Time::new(*view_number)))
                        .await;
                }
            });
            let consensus = self.consensus.read().await;
            consensus
                .metrics
                .current_view
                .set(usize::try_from(self.cur_view.get_u64()).unwrap());
            consensus.metrics.number_of_views_since_last_decide.set(
                usize::try_from(self.cur_view.get_u64()).unwrap()
                    - usize::try_from(consensus.last_decided_view.get_u64()).unwrap(),
            );

            return true;
        }
        false
    }

    /// Handles a consensus event received on the event stream
    #[instrument(skip_all, fields(id = self.id, view = *self.cur_view), name = "Consensus replica task", level = "error")]
    pub async fn handle_event(&mut self, event: HotShotEvent<TYPES, I>) {
        match event {
            HotShotEvent::QuorumProposalRecv(proposal, sender) => {
                debug!(
                    "Receved Quorum Propsoal for view {}",
                    *proposal.data.view_number
                );

                let view = proposal.data.get_view_number();
                if view < self.cur_view {
                    debug!("Proposal is from an older view {:?}", proposal.data.clone());
                    return;
                }

                let view_leader_key = self.quorum_exchange.get_leader(view);
                if view_leader_key != sender {
                    error!("Leader key does not match key in proposal");
                    return;
                }

                // Verify a timeout certificate exists and is valid
                if proposal.data.justify_qc.get_view_number() != view - 1 {
                    let Some(timeout_cert) = proposal.data.timeout_certificate.clone() else {
                        warn!(
                            "Quorum proposal for view {} needed a timeout certificate but did not have one",
                            *view);
                        return;
                    };

                    if timeout_cert.get_data().view != view - 1 {
                        warn!("Timeout certificate for view {} was not for the immediately preceding view", *view);
                        return;
                    }

                    if !timeout_cert.is_valid_cert(self.timeout_exchange.membership()) {
                        warn!("Timeout certificate for view {} was invalid", *view);
                        return;
                    }
                }

                let justify_qc = proposal.data.justify_qc.clone();

                if !justify_qc.is_valid_cert(self.quorum_exchange.membership()) {
                    error!("Invalid justify_qc in proposal for view {}", *view);
                    let consensus = self.consensus.write().await;
                    consensus.metrics.invalid_qc.update(1);
                    return;
                }

                // NOTE: We could update our view with a valid TC but invalid QC, but that is not what we do here
                self.update_view(view).await;

                self.current_proposal = Some(proposal.data.clone());

                let consensus = self.consensus.upgradable_read().await;

                // Construct the leaf.
                let parent = if justify_qc.is_genesis {
                    self.genesis_leaf().await
                } else {
                    consensus
                        .saved_leaves
                        .get(&justify_qc.get_data().leaf_commit)
                        .cloned()
                };

                //
                // Justify qc's leaf commitment is not the same as the parent's leaf commitment, but it should be (in this case)
                let Some(parent) = parent else {
                    // If no parent then just update our state map and return.  We will not vote.
                    error!(
                        "Proposal's parent missing from storage with commitment: {:?}",
                        justify_qc.get_data().leaf_commit
                    );
                    let leaf = Leaf {
                        view_number: view,
                        justify_qc: justify_qc.clone(),
                        parent_commitment: justify_qc.get_data().leaf_commit,
                        block_header: proposal.data.block_header,
                        block_payload: None,
                        rejected: Vec::new(),
                        timestamp: time::OffsetDateTime::now_utc().unix_timestamp_nanos(),
                        proposer_id: sender.to_bytes(),
                    };

                    let mut consensus = RwLockUpgradableReadGuard::upgrade(consensus).await;
                    consensus.state_map.insert(
                        view,
                        View {
                            view_inner: ViewInner::Leaf {
                                leaf: leaf.commit(),
                            },
                        },
                    );
                    consensus.saved_leaves.insert(leaf.commit(), leaf.clone());

                    return;
                };
                let parent_commitment = parent.commit();
                let leaf: Leaf<_> = Leaf {
                    view_number: view,
                    justify_qc: justify_qc.clone(),
                    parent_commitment,
                    block_header: proposal.data.block_header,
                    block_payload: None,
                    rejected: Vec::new(),
                    timestamp: time::OffsetDateTime::now_utc().unix_timestamp_nanos(),
                    proposer_id: sender.to_bytes(),
                };
                let leaf_commitment = leaf.commit();

                // Validate the signature. This should also catch if the leaf_commitment does not equal our calculated parent commitment
                if !view_leader_key.validate(&proposal.signature, leaf_commitment.as_ref()) {
                    error!(?proposal.signature, "Could not verify proposal.");
                    return;
                }
                // Create a positive vote if either liveness or safety check
                // passes.

                // Liveness check.
                let liveness_check = justify_qc.get_view_number() > consensus.locked_view;

                // Safety check.
                // Check if proposal extends from the locked leaf.
                let outcome = consensus.visit_leaf_ancestors(
                    justify_qc.get_view_number(),
                    Terminator::Inclusive(consensus.locked_view),
                    false,
                    |leaf| {
                        // if leaf view no == locked view no then we're done, report success by
                        // returning true
                        leaf.view_number != consensus.locked_view
                    },
                );
                let safety_check = outcome.is_ok();
                if let Err(e) = outcome {
                    self.api.send_view_error(view, Arc::new(e)).await;
                    return;
                }

                // Skip if both saftey and liveness checks fail.
                if !safety_check && !liveness_check {
                    error!("Failed safety check and liveness check");
                    return;
                }

                let high_qc = leaf.justify_qc.clone();
                let mut new_anchor_view = consensus.last_decided_view;
                let mut new_locked_view = consensus.locked_view;
                let mut last_view_number_visited = view;
                let mut new_commit_reached: bool = false;
                let mut new_decide_reached = false;
                let mut new_decide_qc = None;
                let mut leaf_views = Vec::new();
                let mut included_txns = HashSet::new();
                let old_anchor_view = consensus.last_decided_view;
                let parent_view = leaf.justify_qc.get_view_number();
                let mut current_chain_length = 0usize;
                if parent_view + 1 == view {
                    current_chain_length += 1;
                    if let Err(e) = consensus.visit_leaf_ancestors(
                        parent_view,
                        Terminator::Exclusive(old_anchor_view),
                        true,
                        |leaf| {
                            if !new_decide_reached {
                                if last_view_number_visited == leaf.view_number + 1 {
                                    last_view_number_visited = leaf.view_number;
                                    current_chain_length += 1;
                                    if current_chain_length == 2 {
                                        new_locked_view = leaf.view_number;
                                        new_commit_reached = true;
                                        // The next leaf in the chain, if there is one, is decided, so this
                                        // leaf's justify_qc would become the QC for the decided chain.
                                        new_decide_qc = Some(leaf.justify_qc.clone());
                                    } else if current_chain_length == 3 {
                                        new_anchor_view = leaf.view_number;
                                        new_decide_reached = true;
                                    }
                                } else {
                                    // nothing more to do here... we don't have a new chain extension
                                    return false;
                                }
                            }
                            // starting from the first iteration with a three chain, e.g. right after the else if case nested in the if case above
                            if new_decide_reached {
                                let mut leaf = leaf.clone();
                                consensus
                                    .metrics
                                    .last_synced_block_height
                                    .set(usize::try_from(leaf.get_height()).unwrap_or(0));

                                // If the block payload is available for this leaf, include it in
                                // the leaf chain that we send to the client.
                                if let Some(payload) = consensus
                                    .saved_block_payloads
                                    .get(leaf.get_payload_commitment())
                                {
                                    if let Err(e) = leaf.fill_block_payload(payload.clone()) {
                                        error!(
                                            "Saved block payload and commitment don't match: {:?}",
                                            e
                                        );
                                    }
                                }

                                leaf_views.push(leaf.clone());
                                if let Some(payload) = leaf.block_payload {
                                    for txn in payload.transaction_commitments() {
                                        included_txns.insert(txn);
                                    }
                                }
                            }
                            true
                        },
                    ) {
                        error!("publishing view error");
                        self.output_event_stream
                            .publish(Event {
                                view_number: view,
                                event: EventType::Error { error: e.into() },
                            })
                            .await;
                    }
                }

                let included_txns_set: HashSet<_> = if new_decide_reached {
                    included_txns
                } else {
                    HashSet::new()
                };

                // promote lock here to add proposal to statemap
                let mut consensus = RwLockUpgradableReadGuard::upgrade(consensus).await;
                if high_qc.view_number > consensus.high_qc.view_number {
                    consensus.high_qc = high_qc;
                }
                consensus.state_map.insert(
                    view,
                    View {
                        view_inner: ViewInner::Leaf {
                            leaf: leaf.commit(),
                        },
                    },
                );
                consensus.saved_leaves.insert(leaf.commit(), leaf.clone());
                if new_commit_reached {
                    consensus.locked_view = new_locked_view;
                }
                #[allow(clippy::cast_precision_loss)]
                if new_decide_reached {
                    debug!("about to publish decide");
                    self.event_stream
                        .publish(HotShotEvent::LeafDecided(leaf_views.clone()))
                        .await;
                    let decide_sent = self.output_event_stream.publish(Event {
                        view_number: consensus.last_decided_view,
                        event: EventType::Decide {
                            leaf_chain: Arc::new(leaf_views),
                            qc: Arc::new(new_decide_qc.unwrap()),
                            block_size: Some(included_txns_set.len().try_into().unwrap()),
                        },
                    });
                    let old_anchor_view = consensus.last_decided_view;
                    consensus
                        .collect_garbage(old_anchor_view, new_anchor_view)
                        .await;
                    consensus.last_decided_view = new_anchor_view;
                    consensus.metrics.invalid_qc.set(0);
                    consensus
                        .metrics
                        .last_decided_view
                        .set(usize::try_from(consensus.last_decided_view.get_u64()).unwrap());
                    let cur_number_of_views_per_decide_event =
                        *self.cur_view - consensus.last_decided_view.get_u64();
                    consensus
                        .metrics
                        .number_of_views_per_decide_event
                        .add_point(cur_number_of_views_per_decide_event as f64);

                    // We're only storing the last QC. We could store more but we're realistically only going to retrieve the last one.
                    if let Err(e) = self.api.store_leaf(old_anchor_view, leaf).await {
                        error!("Could not insert new anchor into the storage API: {:?}", e);
                    }

                    debug!("Sending Decide for view {:?}", consensus.last_decided_view);
                    debug!("Decided txns len {:?}", included_txns_set.len());
                    decide_sent.await;
                }

                let new_view = self.current_proposal.clone().unwrap().view_number + 1;
                // In future we can use the mempool model where we fetch the proposal if we don't have it, instead of having to wait for it here
                // This is for the case where we form a QC but have not yet seen the previous proposal ourselves
                let should_propose = self.quorum_exchange.is_leader(new_view)
                    && consensus.high_qc.view_number
                        == self.current_proposal.clone().unwrap().view_number;
                // todo get rid of this clone
                let qc = consensus.high_qc.clone();

                drop(consensus);
                if should_propose {
                    debug!(
                        "Attempting to publish proposal after voting; now in view: {}",
                        *new_view
                    );
                    self.publish_proposal_if_able(qc.clone(), qc.view_number + 1, None)
                        .await;
                }
                if !self.vote_if_able().await {
                    return;
                }
                self.current_proposal = None;

                for v in (*self.cur_view)..=(*view) {
                    let time = TYPES::Time::new(v);
                    self.da_certs.remove(&time);
                }
            }
            HotShotEvent::QuorumVoteRecv(vote) => {
                debug!("Received quroum vote: {:?}", vote.get_view_number());

                if !self.quorum_exchange.is_leader(vote.get_view_number() + 1) {
                    error!(
                        "We are not the leader for view {} are we the leader for view + 1? {}",
                        *vote.get_view_number() + 1,
                        self.quorum_exchange.is_leader(vote.get_view_number() + 2)
                    );
                    return;
                }

                let handle_event = HandleEvent(Arc::new(move |event, state| {
                    async move { vote_handle(state, event).await }.boxed()
                }));
                let collection_view =
                    if let Some((collection_view, collection_task, _)) = &self.vote_collector {
                        if vote.get_view_number() > *collection_view {
                            // ED I think we'd want to let that task timeout to avoid a griefing vector
                            self.registry.shutdown_task(*collection_task).await;
                        }
                        *collection_view
                    } else {
                        TYPES::Time::new(0)
                    };

                // Todo check if we are the leader
                let new_accumulator = VoteAccumulator2 {
                    vote_outcomes: HashMap::new(),
                    sig_lists: Vec::new(),
                    signers: bitvec![0; self.quorum_exchange.total_nodes()],
                    phantom: PhantomData,
                };

                let accumulator =
                    new_accumulator.accumulate(&vote, self.quorum_exchange.membership());

                // TODO Create default functions for accumulators
                // https://github.com/EspressoSystems/HotShot/issues/1797
                let timeout_accumulator = VoteAccumulator2 {
                    vote_outcomes: HashMap::new(),
                    sig_lists: Vec::new(),
                    signers: bitvec![0; self.timeout_exchange.total_nodes()],
                    phantom: PhantomData,
                };

                if vote.get_view_number() > collection_view {
                    let state = VoteCollectionTaskState {
                        quorum_exchange: self.quorum_exchange.clone(),
                        timeout_exchange: self.timeout_exchange.clone(),
                        accumulator,
                        timeout_accumulator: either::Left(timeout_accumulator),
                        cur_view: vote.get_view_number(),
                        event_stream: self.event_stream.clone(),
                        id: self.id,
                    };
                    let name = "Quorum Vote Collection";
                    let filter = FilterEvent(Arc::new(|event| {
                        matches!(
                            event,
                            HotShotEvent::QuorumVoteRecv(_) | HotShotEvent::TimeoutVoteRecv(_)
                        )
                    }));

                    let builder =
                        TaskBuilder::<VoteCollectionTypes<TYPES, I>>::new(name.to_string())
                            .register_event_stream(self.event_stream.clone(), filter)
                            .await
                            .register_registry(&mut self.registry.clone())
                            .await
                            .register_state(state)
                            .register_event_handler(handle_event);
                    let id = builder.get_task_id().unwrap();
                    let stream_id = builder.get_stream_id().unwrap();

                    self.vote_collector = Some((vote.get_view_number(), id, stream_id));

                    let _task = async_spawn(async move {
                        VoteCollectionTypes::build(builder).launch().await;
                    });
                    debug!("Starting vote handle for view {:?}", vote.get_view_number());
                } else if let Some((_, _, stream_id)) = self.vote_collector {
                    self.event_stream
                        .direct_message(stream_id, HotShotEvent::QuorumVoteRecv(vote))
                        .await;
                }
            }
            HotShotEvent::TimeoutVoteRecv(vote) => {
                if !self.timeout_exchange.is_leader(vote.get_view_number() + 1) {
                    error!(
                        "We are not the leader for view {} are we the leader for view + 1? {}",
                        *vote.get_view_number() + 1,
                        self.timeout_exchange.is_leader(vote.get_view_number() + 2)
                    );
                    return;
                }

                let handle_event = HandleEvent(Arc::new(move |event, state| {
                    async move { vote_handle(state, event).await }.boxed()
                }));
                let collection_view =
                    if let Some((collection_view, collection_task, _)) = &self.vote_collector {
                        if vote.get_view_number() > *collection_view {
                            // ED I think we'd want to let that task timeout to avoid a griefing vector
                            self.registry.shutdown_task(*collection_task).await;
                        }
                        *collection_view
                    } else {
                        TYPES::Time::new(0)
                    };

                //         // Todo check if we are the leader
                let new_accumulator = VoteAccumulator2 {
                    vote_outcomes: HashMap::new(),
                    sig_lists: Vec::new(),
                    signers: bitvec![0; self.timeout_exchange.total_nodes()],
                    phantom: PhantomData,
                };

                let timeout_accumulator =
                    new_accumulator.accumulate(&vote, self.quorum_exchange.membership());

                let quorum_accumulator = VoteAccumulator2 {
                    vote_outcomes: HashMap::new(),
                    sig_lists: Vec::new(),
                    signers: bitvec![0; self.quorum_exchange.total_nodes()],
                    phantom: PhantomData,
                };

                // self.timeout_accumulator = accumulator;

                if vote.get_view_number() > collection_view {
                    let state = VoteCollectionTaskState {
                        quorum_exchange: self.quorum_exchange.clone(),
                        timeout_exchange: self.timeout_exchange.clone(),
                        accumulator: either::Left(quorum_accumulator),
                        timeout_accumulator,
                        cur_view: vote.get_view_number(),
                        event_stream: self.event_stream.clone(),
                        id: self.id,
                    };
                    let name = "Quorum Vote Collection";
                    let filter = FilterEvent(Arc::new(|event| {
                        matches!(
                            event,
                            HotShotEvent::QuorumVoteRecv(_) | HotShotEvent::TimeoutVoteRecv(_)
                        )
                    }));

                    let builder =
                        TaskBuilder::<VoteCollectionTypes<TYPES, I>>::new(name.to_string())
                            .register_event_stream(self.event_stream.clone(), filter)
                            .await
                            .register_registry(&mut self.registry.clone())
                            .await
                            .register_state(state)
                            .register_event_handler(handle_event);
                    let id = builder.get_task_id().unwrap();
                    let stream_id = builder.get_stream_id().unwrap();

                    self.vote_collector = Some((vote.get_view_number(), id, stream_id));

                    let _task = async_spawn(async move {
                        VoteCollectionTypes::build(builder).launch().await;
                    });
                    debug!("Starting vote handle for view {:?}", vote.get_view_number());
                } else if let Some((_, _, stream_id)) = self.vote_collector {
                    self.event_stream
                        .direct_message(stream_id, HotShotEvent::TimeoutVoteRecv(vote))
                        .await;
                }
            }
            HotShotEvent::QCFormed(cert) => {
                debug!("QC Formed event happened!");

                if let either::Right(qc) = cert.clone() {
                    debug!(
                        "Attempting to publish proposal after forming a TC for view {}",
                        *qc.view_number
                    );

                    let view = qc.view_number + 1;

                    let high_qc = self.consensus.read().await.high_qc.clone();

                    if self
                        .publish_proposal_if_able(high_qc, view, Some(qc.clone()))
                        .await
                    {
                    } else {
                        warn!("Wasn't able to publish proposal");
                    }
                }
                if let either::Left(qc) = cert {
                    let mut consensus = self.consensus.write().await;
                    consensus.high_qc = qc.clone();

                    drop(consensus);
                    debug!(
                        "Attempting to publish proposal after forming a QC for view {}",
                        *qc.view_number
                    );

                    if !self
                        .publish_proposal_if_able(qc.clone(), qc.view_number + 1, None)
                        .await
                    {
                        warn!("Wasn't able to publish proposal");
                    }
                }
            }
            HotShotEvent::DACRecv(cert) => {
                debug!("DAC Recved for view ! {}", *cert.view_number);

                let view = cert.view_number;
                self.da_certs.insert(view, cert);

                if self.vote_if_able().await {
                    self.current_proposal = None;
                }
            }
            HotShotEvent::VidCertRecv(cert) => {
                debug!("VID cert received for view ! {}", *cert.view_number);

                let view = cert.get_view_number();
                self.vid_certs.insert(view, cert);

                // RM TODO: VOTING
            }

            HotShotEvent::ViewChange(new_view) => {
                debug!("View Change event for view {}", *new_view);

                let old_view_number = self.cur_view;

                // update the view in state to the one in the message
                // Publish a view change event to the application
                if !self.update_view(new_view).await {
                    debug!("view not updated");
                    return;
                }

                self.output_event_stream
                    .publish(Event {
                        view_number: old_view_number,
                        event: EventType::ViewFinished {
                            view_number: old_view_number,
                        },
                    })
                    .await;
            }
            HotShotEvent::Timeout(view) => {
                // NOTE: We may optionally have the timeout task listen for view change events
                if self.cur_view >= view {
                    return;
                }
                let vote_token = self.timeout_exchange.make_vote_token(view);

                match vote_token {
                    Err(e) => {
                        error!("Failed to generate vote token for {:?} {:?}", view, e);
                    }
                    Ok(None) => {
                        debug!("We were not chosen for consensus committee on {:?}", view);
                    }
                    Ok(Some(_vote_token)) => {
                        let vote = TimeoutVote2::create_signed_vote(
                            TimeoutData { view },
                            view,
                            self.timeout_exchange.public_key(),
                            self.timeout_exchange.private_key(),
                        );

                        self.event_stream
                            .publish(HotShotEvent::TimeoutVoteSend(vote))
                            .await;
                    }
                }
                debug!(
                    "We did not receive evidence for view {} in time, sending timeout vote for that view!",
                    *view
                );
                let consensus = self.consensus.read().await;
                consensus.metrics.number_of_timeouts.add(1);
            }
            HotShotEvent::SendPayloadCommitment(payload_commitment) => {
                self.payload_commitment = Some(payload_commitment);
            }
            _ => {}
        }
    }

    /// Sends a proposal if possible from the high qc we have
    #[allow(clippy::too_many_lines)]
    pub async fn publish_proposal_if_able(
        &mut self,
        _qc: QuorumCertificate2<TYPES, I::Leaf>,
        view: TYPES::Time,
        timeout_certificate: Option<TimeoutCertificate2<TYPES>>,
    ) -> bool {
        if !self.quorum_exchange.is_leader(view) {
            error!(
                "Somehow we formed a QC but are not the leader for the next view {:?}",
                view
            );
            return false;
        }

        let consensus = self.consensus.read().await;
        let parent_view_number = &consensus.high_qc.get_view_number();
        let mut reached_decided = false;

        let Some(parent_view) = consensus.state_map.get(parent_view_number) else {
            // This should have been added by the replica?
            error!("Couldn't find parent view in state map, waiting for replica to see proposal\n parent view number: {}", **parent_view_number);
            return false;
        };
        // Leaf hash in view inner does not match high qc hash - Why?
        let Some(leaf_commitment) = parent_view.get_leaf_commitment() else {
            error!(
                ?parent_view_number,
                ?parent_view,
                "Parent of high QC points to a view without a proposal"
            );
            return false;
        };
        if leaf_commitment != consensus.high_qc.get_data().leaf_commit {
            // NOTE: This happens on the genesis block
            debug!(
                "They don't equal: {:?}   {:?}",
                leaf_commitment,
                consensus.high_qc.get_data().leaf_commit
            );
        }
        let Some(leaf) = consensus.saved_leaves.get(&leaf_commitment) else {
            error!("Failed to find high QC of parent.");
            return false;
        };
        if leaf.view_number == consensus.last_decided_view {
            reached_decided = true;
        }

        let parent_leaf = leaf.clone();
        let parent_header = parent_leaf.block_header.clone();

        let original_parent_hash = parent_leaf.commit();

        let mut next_parent_hash = original_parent_hash;

        // Walk back until we find a decide
        if !reached_decided {
            debug!("not reached decide fro view {:?}", self.cur_view);
            while let Some(next_parent_leaf) = consensus.saved_leaves.get(&next_parent_hash) {
                if next_parent_leaf.view_number <= consensus.last_decided_view {
                    break;
                }
                next_parent_hash = next_parent_leaf.parent_commitment;
            }
            debug!("updated saved leaves");
            // TODO do some sort of sanity check on the view number that it matches decided
        }

        if let Some(payload_commitment) = &self.payload_commitment {
            let leaf = Leaf {
                view_number: view,
                justify_qc: consensus.high_qc.clone(),
                parent_commitment: parent_leaf.commit(),
                block_header: TYPES::BlockHeader::new(*payload_commitment, &parent_header),
                block_payload: None,
                rejected: vec![],
                timestamp: time::OffsetDateTime::now_utc().unix_timestamp_nanos(),
                proposer_id: self.api.public_key().to_bytes(),
            };

            let signature = self
                .quorum_exchange
                .sign_validating_or_commitment_proposal::<I>(&leaf.commit());
            // TODO: DA cert is sent as part of the proposal here, we should split this out so we don't have to wait for it.
            let proposal = QuorumProposal {
                block_header: TYPES::BlockHeader::new(*payload_commitment, &parent_header),
                view_number: leaf.view_number,
                justify_qc: consensus.high_qc.clone(),
                timeout_certificate: timeout_certificate.or_else(|| None),
                proposer_id: leaf.proposer_id,
            };

            let message = Proposal {
                data: proposal,
                signature,
            };
            debug!(
                "Sending proposal for view {:?} \n {:?}",
                leaf.view_number, ""
            );
            self.event_stream
                .publish(HotShotEvent::QuorumProposalSend(
                    message,
                    self.quorum_exchange.public_key().clone(),
                ))
                .await;
            self.payload_commitment = None;
            return true;
        }
        debug!("Self block was None");
        false
    }
}

impl<
        TYPES: NodeType<Transaction = VIDTransaction>,
        I: NodeImplementation<
            TYPES,
            Leaf = Leaf<TYPES>,
            ConsensusMessage = SequencingMessage<TYPES, I>,
        >,
        A: ConsensusApi<TYPES, Leaf<TYPES>, I>,
    > TS for ConsensusTaskState<TYPES, I, A>
where
    QuorumEx<TYPES, I>: ConsensusExchange<
        TYPES,
        Message<TYPES, I>,
        Proposal = QuorumProposal<TYPES, Leaf<TYPES>>,
        Commitment = Commitment<Leaf<TYPES>>,
    >,
    CommitteeEx<TYPES, I>: ConsensusExchange<
        TYPES,
        Message<TYPES, I>,
        Certificate = DACertificate<TYPES>,
        Commitment = Commitment<TYPES::BlockPayload>,
    >,
    TimeoutEx<TYPES, I>: ConsensusExchange<
        TYPES,
        Message<TYPES, I>,
        Proposal = QuorumProposal<TYPES, Leaf<TYPES>>,
        Certificate = TimeoutCertificate<TYPES>,
        Commitment = Commitment<TYPES::Time>,
    >,
{
}

/// Type allias for consensus' vote collection task
pub type VoteCollectionTypes<TYPES, I> = HSTWithEvent<
    ConsensusTaskError,
    HotShotEvent<TYPES, I>,
    ChannelStream<HotShotEvent<TYPES, I>>,
    VoteCollectionTaskState<TYPES, I>,
>;

/// Type alias for Consensus task
pub type ConsensusTaskTypes<TYPES, I, A> = HSTWithEvent<
    ConsensusTaskError,
    HotShotEvent<TYPES, I>,
    ChannelStream<HotShotEvent<TYPES, I>>,
    ConsensusTaskState<TYPES, I, A>,
>;

/// Event handle for consensus
pub async fn sequencing_consensus_handle<
    TYPES: NodeType<BlockPayload = VIDBlockPayload, Transaction = VIDTransaction>,
    I: NodeImplementation<TYPES, Leaf = Leaf<TYPES>, ConsensusMessage = SequencingMessage<TYPES, I>>,
    A: ConsensusApi<TYPES, Leaf<TYPES>, I> + 'static,
>(
    event: HotShotEvent<TYPES, I>,
    mut state: ConsensusTaskState<TYPES, I, A>,
) -> (
    std::option::Option<HotShotTaskCompleted>,
    ConsensusTaskState<TYPES, I, A>,
)
where
    TYPES::BlockHeader: BlockHeader<Payload = VIDBlockPayload>,
    QuorumEx<TYPES, I>: ConsensusExchange<
        TYPES,
        Message<TYPES, I>,
        Proposal = QuorumProposal<TYPES, Leaf<TYPES>>,
        Commitment = Commitment<Leaf<TYPES>>,
    >,
    CommitteeEx<TYPES, I>: ConsensusExchange<
        TYPES,
        Message<TYPES, I>,
        Certificate = DACertificate<TYPES>,
        Commitment = Commitment<TYPES::BlockPayload>,
    >,
    TimeoutEx<TYPES, I>: ConsensusExchange<
        TYPES,
        Message<TYPES, I>,
        Proposal = QuorumProposal<TYPES, Leaf<TYPES>>,
        Certificate = TimeoutCertificate<TYPES>,
        Commitment = Commitment<TYPES::Time>,
    >,
{
    if let HotShotEvent::Shutdown = event {
        (Some(HotShotTaskCompleted::ShutDown), state)
    } else {
        state.handle_event(event).await;
        (None, state)
    }
}

/// Filter for consensus, returns true for event types the consensus task subscribes to.
pub fn consensus_event_filter<TYPES: NodeType, I: NodeImplementation<TYPES>>(
    event: &HotShotEvent<TYPES, I>,
) -> bool {
    matches!(
        event,
        HotShotEvent::QuorumProposalRecv(_, _)
            | HotShotEvent::QuorumVoteRecv(_)
            | HotShotEvent::QCFormed(_)
            | HotShotEvent::DACRecv(_)
            | HotShotEvent::ViewChange(_)
            | HotShotEvent::SendPayloadCommitment(_)
            | HotShotEvent::Timeout(_)
            | HotShotEvent::TimeoutVoteRecv(_)
            | HotShotEvent::Shutdown,
    )
}<|MERGE_RESOLUTION|>--- conflicted
+++ resolved
@@ -17,22 +17,12 @@
 };
 use hotshot_types::{
     block_impl::{VIDBlockPayload, VIDTransaction},
-<<<<<<< HEAD
-    certificate::{DACertificate, TimeoutCertificate, VIDCertificate},
-=======
-    certificate::{DACertificate, QuorumCertificate, TimeoutCertificate},
->>>>>>> b8e5ebe4
     consensus::{Consensus, View},
     data::{Leaf, LeafType, ProposalType, QuorumProposal},
     event::{Event, EventType},
     message::{GeneralConsensusMessage, Message, Proposal, SequencingMessage},
-<<<<<<< HEAD
     simple_certificate::{DACertificate2, QuorumCertificate2, TimeoutCertificate2},
-    simple_vote::{QuorumData, QuorumVote, TimeoutData, TimeoutVote2},
-=======
-    simple_certificate::{DACertificate2, QuorumCertificate2, VIDCertificate2},
-    simple_vote::{QuorumData, QuorumVote},
->>>>>>> b8e5ebe4
+    simple_vote::{QuorumData, QuorumVote, TimeoutData, TimeoutVote2, VIDData, VIDVote2},
     traits::{
         block_contents::BlockHeader,
         consensus_api::ConsensusApi,
