use crate::{
    events::{HotShotEvent, HotShotTaskCompleted},
    helpers::{broadcast_event, cancel_task, AnyhowTracing},
    vote_collection::{create_vote_accumulator, AccumulatorInfo, VoteCollectionTaskState},
};
use anyhow::{ensure, Context, Result};
use async_broadcast::Sender;
use async_compatibility_layer::art::{async_sleep, async_spawn};
use async_lock::{RwLock, RwLockUpgradableReadGuard};
#[cfg(async_executor_impl = "async-std")]
use async_std::task::JoinHandle;
use committable::Committable;
use core::time::Duration;
use futures::future::{join_all, FutureExt};
use hotshot_task::task::{Task, TaskState};
use hotshot_types::data::null_block;
use hotshot_types::event::LeafInfo;
use hotshot_types::{
    consensus::{Consensus, View},
    data::{Leaf, QuorumProposal},
    event::{Event, EventType},
    message::{GeneralConsensusMessage, Proposal},
    simple_certificate::{QuorumCertificate, TimeoutCertificate, UpgradeCertificate},
    simple_vote::{QuorumData, QuorumVote, TimeoutData, TimeoutVote},
    traits::{
        block_contents::BlockHeader,
        consensus_api::ConsensusApi,
        election::Membership,
        network::{ConnectedNetwork, ConsensusIntentEvent},
        node_implementation::{ConsensusTime, NodeImplementation, NodeType},
        signature_key::SignatureKey,
        states::ValidatedState,
        storage::Storage,
        BlockPayload,
    },
    utils::{Terminator, ViewInner},
    vid::VidCommitment,
    vote::{Certificate, HasViewNumber},
};
use hotshot_types::{constants::LOOK_AHEAD, data::ViewChangeEvidence};
use vbs::version::Version;

use crate::vote_collection::HandleVoteEvent;
use chrono::Utc;
use hotshot_types::data::VidDisperseShare;
use std::{
<<<<<<< HEAD
    collections::{HashMap, HashSet},
=======
    collections::{BTreeMap, HashMap, HashSet},
    marker::PhantomData,
>>>>>>> cf967c22
    sync::Arc,
};
#[cfg(async_executor_impl = "tokio")]
use tokio::task::JoinHandle;
use tracing::{debug, error, info, instrument, warn};

/// Alias for the block payload commitment and the associated metadata.
pub struct CommitmentAndMetadata<PAYLOAD: BlockPayload> {
    /// Vid Commitment
    pub commitment: VidCommitment,
    /// Metadata for the block payload
    pub metadata: <PAYLOAD as BlockPayload>::Metadata,
}

/// Alias for Optional type for Vote Collectors
type VoteCollectorOption<TYPES, VOTE, CERT> = Option<VoteCollectionTaskState<TYPES, VOTE, CERT>>;

/// Validate the state and safety and liveness of a proposal then emit
/// a `QuorumProposalValidated` event.
#[allow(clippy::too_many_arguments)]
#[allow(clippy::too_many_lines)]
pub(crate) async fn validate_proposal<TYPES: NodeType>(
    proposal: Proposal<TYPES, QuorumProposal<TYPES>>,
    parent_leaf: Leaf<TYPES>,
    consensus: Arc<RwLock<Consensus<TYPES>>>,
    decided_upgrade_certificate: Option<UpgradeCertificate<TYPES>>,
    quorum_membership: Arc<TYPES::Membership>,
    parent_state: Arc<TYPES::ValidatedState>,
    view_leader_key: TYPES::SignatureKey,
    event_stream: Sender<Arc<HotShotEvent<TYPES>>>,
    sender: TYPES::SignatureKey,
    event_sender: Sender<Event<TYPES>>,
    storage: Arc<RwLock<impl Storage<TYPES>>>,
) -> Result<()> {
    let (validated_state, state_delta) = parent_state
        .validate_and_apply_header(
            &consensus.read().await.instance_state,
            &parent_leaf,
            &proposal.data.block_header.clone(),
        )
        .await
        .context("Block header doesn't extend the proposal!")?;

    let state = Arc::new(validated_state);
    let delta = Arc::new(state_delta);
    let parent_commitment = parent_leaf.commit();
    let view = proposal.data.get_view_number();

    let mut proposed_leaf = Leaf::from_quorum_proposal(&proposal.data);
    proposed_leaf.set_parent_commitment(parent_commitment);

    // Validate the proposal's signature. This should also catch if the leaf_commitment does not equal our calculated parent commitment
    //
    // There is a mistake here originating in the genesis leaf/qc commit. This should be replaced by:
    //
    //    proposal.validate_signature(&quorum_membership)?;
    //
    // in a future PR.
    ensure!(
        view_leader_key.validate(&proposal.signature, proposed_leaf.commit().as_ref()),
        "Could not verify proposal."
    );

    UpgradeCertificate::validate(&proposal.data.upgrade_certificate, &quorum_membership)?;

    // Validate that the upgrade certificate is re-attached, if we saw one on the parent
    proposed_leaf.extends_upgrade(parent_leaf, decided_upgrade_certificate)?;

    let justify_qc = proposal.data.justify_qc.clone();
    // Create a positive vote if either liveness or safety check
    // passes.

    // Liveness check.
    let consensus = consensus.upgradable_read().await;
    let liveness_check = justify_qc.get_view_number() > consensus.locked_view;

    // Safety check.
    // Check if proposal extends from the locked leaf.
    let outcome = consensus.visit_leaf_ancestors(
        justify_qc.get_view_number(),
        Terminator::Inclusive(consensus.locked_view),
        false,
        |leaf, _, _| {
            // if leaf view no == locked view no then we're done, report success by
            // returning true
            leaf.get_view_number() != consensus.locked_view
        },
    );
    let safety_check = outcome.is_ok();

    ensure!(safety_check || liveness_check, {
        if let Err(e) = outcome {
            broadcast_event(
                Event {
                    view_number: view,
                    event: EventType::Error { error: Arc::new(e) },
                },
                &event_sender,
            )
            .await;
        }

        format!("Failed safety and liveness check \n High QC is {:?}  Proposal QC is {:?}  Locked view is {:?}", consensus.high_qc, proposal.data.clone(), consensus.locked_view)
    });

    // We accept the proposal, notify the application layer

    broadcast_event(
        Event {
            view_number: view,
            event: EventType::QuorumProposal {
                proposal: proposal.clone(),
                sender,
            },
        },
        &event_sender,
    )
    .await;
    // Notify other tasks
    broadcast_event(
        Arc::new(HotShotEvent::QuorumProposalValidated(proposal.data.clone())),
        &event_stream,
    )
    .await;

    let mut consensus = RwLockUpgradableReadGuard::upgrade(consensus).await;

    consensus.validated_state_map.insert(
        view,
        View {
            view_inner: ViewInner::Leaf {
                leaf: proposed_leaf.commit(),
                state: state.clone(),
                delta: Some(delta.clone()),
            },
        },
    );
    consensus
        .saved_leaves
        .insert(proposed_leaf.commit(), proposed_leaf.clone());

    if let Err(e) = storage
        .write()
        .await
        .update_undecided_state(
            consensus.saved_leaves.clone(),
            consensus.validated_state_map.clone(),
        )
        .await
    {
        warn!("Couldn't store undecided state.  Error: {:?}", e);
    }

    Ok(())
}

/// Create the header for a proposal, build the proposal, and broadcast
/// the proposal send evnet.
#[allow(clippy::too_many_arguments)]
async fn create_and_send_proposal<TYPES: NodeType>(
    pub_key: TYPES::SignatureKey,
    private_key: <TYPES::SignatureKey as SignatureKey>::PrivateKey,
    consensus: Arc<RwLock<Consensus<TYPES>>>,
    event_stream: Sender<Arc<HotShotEvent<TYPES>>>,
    view: TYPES::Time,
    commitment: VidCommitment,
    metadata: <TYPES::BlockPayload as BlockPayload>::Metadata,
    parent_leaf: Leaf<TYPES>,
    state: Arc<TYPES::ValidatedState>,
    upgrade_cert: Option<UpgradeCertificate<TYPES>>,
    proposal_cert: Option<ViewChangeEvidence<TYPES>>,
    round_start_delay: u64,
) {
    let block_header = TYPES::BlockHeader::new(
        state.as_ref(),
        &consensus.read().await.instance_state,
        &parent_leaf,
        commitment,
        metadata,
    )
    .await;

    let proposal = QuorumProposal {
        block_header,
        view_number: view,
        justify_qc: consensus.read().await.high_qc.clone(),
        proposal_certificate: proposal_cert,
        upgrade_certificate: upgrade_cert,
    };

    let mut proposed_leaf = Leaf::from_quorum_proposal(&proposal);
    proposed_leaf.set_parent_commitment(parent_leaf.commit());

    let Ok(signature) = TYPES::SignatureKey::sign(&private_key, proposed_leaf.commit().as_ref())
    else {
        // This should never happen.
        error!("Failed to sign proposed_leaf.commit()!");
        return;
    };

    let message = Proposal {
        data: proposal,
        signature,
        _pd: PhantomData,
    };
    debug!(
        "Sending null proposal for view {:?} \n {:?}",
        proposed_leaf.get_view_number(),
        ""
    );

    async_sleep(Duration::from_millis(round_start_delay)).await;
    broadcast_event(
        Arc::new(HotShotEvent::QuorumProposalSend(message.clone(), pub_key)),
        &event_stream,
    )
    .await;
}

/// The state for the consensus task.  Contains all of the information for the implementation
/// of consensus
pub struct ConsensusTaskState<
    TYPES: NodeType,
    I: NodeImplementation<TYPES>,
    A: ConsensusApi<TYPES, I> + 'static,
> {
    /// Our public key
    pub public_key: TYPES::SignatureKey,
    /// Our Private Key
    pub private_key: <TYPES::SignatureKey as SignatureKey>::PrivateKey,
    /// Reference to consensus. The replica will require a write lock on this.
    pub consensus: Arc<RwLock<Consensus<TYPES>>>,
    /// View timeout from config.
    pub timeout: u64,
    /// Round start delay from config, in milliseconds.
    pub round_start_delay: u64,
    /// View number this view is executing in.
    pub cur_view: TYPES::Time,

    /// The commitment to the current block payload and its metadata submitted to DA.
    pub payload_commitment_and_metadata: Option<CommitmentAndMetadata<TYPES::BlockPayload>>,

    /// Network for all nodes
    pub quorum_network: Arc<I::QuorumNetwork>,

    /// Network for DA committee
    pub committee_network: Arc<I::CommitteeNetwork>,

    /// Membership for Timeout votes/certs
    pub timeout_membership: Arc<TYPES::Membership>,

    /// Membership for Quorum Certs/votes
    pub quorum_membership: Arc<TYPES::Membership>,

    /// Membership for DA committee Votes/certs
    pub committee_membership: Arc<TYPES::Membership>,

    /// Consensus api
    pub api: A,

    /// Current Vote collection task, with it's view.
    pub vote_collector:
        RwLock<VoteCollectorOption<TYPES, QuorumVote<TYPES>, QuorumCertificate<TYPES>>>,

    /// Current timeout vote collection task with its view
    pub timeout_vote_collector:
        RwLock<VoteCollectorOption<TYPES, TimeoutVote<TYPES>, TimeoutCertificate<TYPES>>>,

    /// timeout task handle
    pub timeout_task: Option<JoinHandle<()>>,

    /// Spawned tasks related to a specific view, so we can cancel them when
    /// they are stale
    pub spawned_tasks: BTreeMap<TYPES::Time, Vec<JoinHandle<()>>>,

    /// The most recent upgrade certificate this node formed.
    /// Note: this is ONLY for certificates that have been formed internally,
    /// so that we can propose with them.
    ///
    /// Certificates received from other nodes will get reattached regardless of this fields,
    /// since they will be present in the leaf we propose off of.
    pub formed_upgrade_certificate: Option<UpgradeCertificate<TYPES>>,

    /// last View Sync Certificate or Timeout Certificate this node formed.
    pub proposal_cert: Option<ViewChangeEvidence<TYPES>>,

    /// most recent decided upgrade certificate
    pub decided_upgrade_cert: Option<UpgradeCertificate<TYPES>>,

    /// Globally shared reference to the current network version.
    pub version: Arc<RwLock<Version>>,

    /// Output events to application
    pub output_event_stream: async_broadcast::Sender<Event<TYPES>>,

    /// The most recent proposal we have, will correspond to the current view if Some()
    /// Will be none if the view advanced through timeout/view_sync
    pub current_proposal: Option<QuorumProposal<TYPES>>,

    // ED Should replace this with config information since we need it anyway
    /// The node's id
    pub id: u64,

    /// This node's storage ref
    pub storage: Arc<RwLock<I::Storage>>,
}

impl<TYPES: NodeType, I: NodeImplementation<TYPES>, A: ConsensusApi<TYPES, I> + 'static>
    ConsensusTaskState<TYPES, I, A>
{
    /// Cancel all tasks the consensus tasks has spawned before the given view
    async fn cancel_tasks(&mut self, view: TYPES::Time) {
        let keep = self.spawned_tasks.split_off(&view);
        let mut cancel = Vec::new();
        while let Some((_, tasks)) = self.spawned_tasks.pop_first() {
            let mut to_cancel = tasks.into_iter().map(cancel_task).collect();
            cancel.append(&mut to_cancel);
        }
        self.spawned_tasks = keep;
        join_all(cancel).await;
    }
    #[instrument(skip_all, fields(id = self.id, view = *self.cur_view), name = "Consensus vote if able", level = "error")]
    // Check if we are able to vote, like whether the proposal is valid,
    // whether we have DAC and VID share, and if so, vote.
    async fn vote_if_able(&mut self, event_stream: &Sender<Arc<HotShotEvent<TYPES>>>) -> bool {
        if !self.quorum_membership.has_stake(&self.public_key) {
            debug!(
                "We were not chosen for consensus committee on {:?}",
                self.cur_view
            );
            return false;
        }

        if let Some(proposal) = &self.current_proposal {
            let consensus = self.consensus.read().await;
            // Only vote if you has seen the VID share for this view
            if let Some(_vid_share) = consensus.vid_shares.get(&proposal.view_number) {
            } else {
                debug!(
                    "We have not seen the VID share for this view {:?} yet, so we cannot vote.",
                    proposal.view_number
                );
                return false;
            }

            if let Some(upgrade_cert) = &self.decided_upgrade_cert {
                if upgrade_cert.in_interim(self.cur_view)
                    && Some(proposal.block_header.payload_commitment())
                        != null_block::commitment(self.quorum_membership.total_nodes())
                {
                    info!("Refusing to vote on proposal because it does not have a null commitment, and we are between versions. Expected:\n\n{:?}\n\nActual:{:?}", null_block::commitment(self.quorum_membership.total_nodes()), Some(proposal.block_header.payload_commitment()));
                    return false;
                }
            }

            // Only vote if you have the DA cert
            // ED Need to update the view number this is stored under?
            if let Some(cert) = consensus.saved_da_certs.get(&(proposal.get_view_number())) {
                let view = cert.view_number;
                // TODO: do some of this logic without the vote token check, only do that when voting.
                let justify_qc = proposal.justify_qc.clone();
                let parent = if justify_qc.is_genesis {
                    Some(Leaf::genesis(&consensus.instance_state))
                } else {
                    consensus
                        .saved_leaves
                        .get(&justify_qc.get_data().leaf_commit)
                        .cloned()
                };

                // Justify qc's leaf commitment is not the same as the parent's leaf commitment, but it should be (in this case)
                let Some(parent) = parent else {
                    warn!(
                                "Proposal's parent missing from storage with commitment: {:?}, proposal view {:?}",
                                justify_qc.get_data().leaf_commit,
                                proposal.view_number,
                            );
                    return false;
                };
                let parent_commitment = parent.commit();

                let mut proposed_leaf = Leaf::from_quorum_proposal(proposal);
                proposed_leaf.set_parent_commitment(parent_commitment);

                // Validate the DAC.
                let message = if cert.is_valid_cert(self.committee_membership.as_ref()) {
                    // Validate the block payload commitment for non-genesis DAC.
                    if !cert.is_genesis
                        && cert.get_data().payload_commit
                            != proposal.block_header.payload_commitment()
                    {
                        error!("Block payload commitment does not equal da cert payload commitment. View = {}", *view);
                        return false;
                    }
                    if let Ok(vote) = QuorumVote::<TYPES>::create_signed_vote(
                        QuorumData {
                            leaf_commit: proposed_leaf.commit(),
                        },
                        view,
                        &self.public_key,
                        &self.private_key,
                    ) {
                        GeneralConsensusMessage::<TYPES>::Vote(vote)
                    } else {
                        error!("Unable to sign quorum vote!");
                        return false;
                    }
                } else {
                    error!(
                        "Invalid DAC in proposal! Skipping proposal. {:?} cur view is: {:?}",
                        cert, self.cur_view
                    );
                    return false;
                };

                if let GeneralConsensusMessage::Vote(vote) = message {
                    debug!(
                        "Sending vote to next quorum leader {:?}",
                        vote.get_view_number() + 1
                    );
                    broadcast_event(Arc::new(HotShotEvent::QuorumVoteSend(vote)), event_stream)
                        .await;
                    return true;
                }
            }
            debug!(
                "Received VID share, but couldn't find DAC cert for view {:?}",
                *proposal.get_view_number(),
            );
            return false;
        }
        debug!(
            "Could not vote because we don't have a proposal yet for view {}",
            *self.cur_view
        );
        false
    }

    /// Must only update the view and GC if the view actually changes
    #[instrument(skip_all, fields(id = self.id, view = *self.cur_view), name = "Consensus update view", level = "error")]
    async fn update_view(
        &mut self,
        new_view: TYPES::Time,
        event_stream: &Sender<Arc<HotShotEvent<TYPES>>>,
    ) -> bool {
        if *self.cur_view < *new_view {
            debug!(
                "Updating view from {} to {} in consensus task",
                *self.cur_view, *new_view
            );

            if *self.cur_view / 100 != *new_view / 100 {
                // TODO (https://github.com/EspressoSystems/HotShot/issues/2296):
                // switch to info! when INFO logs become less cluttered
                error!("Progress: entered view {:>6}", *new_view);
            }

            // cancel the old timeout task
            if let Some(timeout_task) = self.timeout_task.take() {
                cancel_task(timeout_task).await;
            }
            self.cur_view = new_view;

            // Poll the future leader for lookahead
            let lookahead_view = new_view + LOOK_AHEAD;
            if self.quorum_membership.get_leader(lookahead_view) != self.public_key {
                self.quorum_network
                    .inject_consensus_info(ConsensusIntentEvent::PollFutureLeader(
                        *lookahead_view,
                        self.quorum_membership.get_leader(lookahead_view),
                    ))
                    .await;
            }

            // Start polling for proposals for the new view
            self.quorum_network
                .inject_consensus_info(ConsensusIntentEvent::PollForProposal(*self.cur_view + 1))
                .await;

            self.quorum_network
                .inject_consensus_info(ConsensusIntentEvent::PollForDAC(*self.cur_view + 1))
                .await;

            if self.quorum_membership.get_leader(self.cur_view + 1) == self.public_key {
                debug!("Polling for quorum votes for view {}", *self.cur_view);
                self.quorum_network
                    .inject_consensus_info(ConsensusIntentEvent::PollForVotes(*self.cur_view))
                    .await;
            }

            broadcast_event(Arc::new(HotShotEvent::ViewChange(new_view)), event_stream).await;

            // Spawn a timeout task if we did actually update view
            let timeout = self.timeout;
            self.timeout_task = Some(async_spawn({
                let stream = event_stream.clone();
                // Nuance: We timeout on the view + 1 here because that means that we have
                // not seen evidence to transition to this new view
                let view_number = self.cur_view + 1;
                async move {
                    async_sleep(Duration::from_millis(timeout)).await;
                    broadcast_event(
                        Arc::new(HotShotEvent::Timeout(TYPES::Time::new(*view_number))),
                        &stream,
                    )
                    .await;
                }
            }));
            let consensus = self.consensus.upgradable_read().await;
            consensus
                .metrics
                .current_view
                .set(usize::try_from(self.cur_view.get_u64()).unwrap());
            // Do the comparison before the subtraction to avoid potential overflow, since
            // `last_decided_view` may be greater than `cur_view` if the node is catching up.
            if usize::try_from(self.cur_view.get_u64()).unwrap()
                > usize::try_from(consensus.last_decided_view.get_u64()).unwrap()
            {
                consensus.metrics.number_of_views_since_last_decide.set(
                    usize::try_from(self.cur_view.get_u64()).unwrap()
                        - usize::try_from(consensus.last_decided_view.get_u64()).unwrap(),
                );
            }
            let mut consensus = RwLockUpgradableReadGuard::upgrade(consensus).await;
            consensus.update_view(new_view);
            drop(consensus);

            return true;
        }
        false
    }

    /// Validates whether the VID Dispersal Proposal is correctly signed
    fn validate_disperse(&self, disperse: &Proposal<TYPES, VidDisperseShare<TYPES>>) -> bool {
        let view = disperse.data.get_view_number();
        let payload_commitment = disperse.data.payload_commitment;
        // Check whether the data comes from the right leader for this view
        if self
            .quorum_membership
            .get_leader(view)
            .validate(&disperse.signature, payload_commitment.as_ref())
        {
            return true;
        }
        // or the data was calculated and signed by the current node
        if self
            .public_key
            .validate(&disperse.signature, payload_commitment.as_ref())
        {
            return true;
        }
        // or the data was signed by one of the staked DA committee members
        for da_member in self.committee_membership.get_staked_committee(view) {
            if da_member.validate(&disperse.signature, payload_commitment.as_ref()) {
                return true;
            }
        }
        false
    }

    /// Handles a consensus event received on the event stream
    #[instrument(skip_all, fields(id = self.id, view = *self.cur_view), name = "Consensus replica task", level = "error")]
    pub async fn handle(
        &mut self,
        event: Arc<HotShotEvent<TYPES>>,
        event_stream: Sender<Arc<HotShotEvent<TYPES>>>,
    ) {
        match event.as_ref() {
            HotShotEvent::QuorumProposalRecv(proposal, sender) => {
                let sender = sender.clone();
                debug!(
                    "Received Quorum Proposal for view {}",
                    *proposal.data.view_number
                );

                // stop polling for the received proposal
                self.quorum_network
                    .inject_consensus_info(ConsensusIntentEvent::CancelPollForProposal(
                        *proposal.data.view_number,
                    ))
                    .await;

                let view = proposal.data.get_view_number();
                if view < self.cur_view {
                    debug!("Proposal is from an older view {:?}", proposal.data.clone());
                    return;
                }

                let view_leader_key = self.quorum_membership.get_leader(view);
                if view_leader_key != sender {
                    warn!("Leader key does not match key in proposal");
                    return;
                }

                // Verify a timeout certificate OR a view sync certificate exists and is valid.
                if proposal.data.justify_qc.get_view_number() != view - 1 {
                    if let Some(received_proposal_cert) = proposal.data.proposal_certificate.clone()
                    {
                        match received_proposal_cert {
                            ViewChangeEvidence::Timeout(timeout_cert) => {
                                if timeout_cert.get_data().view != view - 1 {
                                    warn!("Timeout certificate for view {} was not for the immediately preceding view", *view);
                                    return;
                                }

                                if !timeout_cert.is_valid_cert(self.timeout_membership.as_ref()) {
                                    warn!("Timeout certificate for view {} was invalid", *view);
                                    return;
                                }
                            }
                            ViewChangeEvidence::ViewSync(view_sync_cert) => {
                                if view_sync_cert.view_number != view {
                                    debug!(
                                        "Cert view number {:?} does not match proposal view number {:?}",
                                        view_sync_cert.view_number, view
                                    );
                                    return;
                                }

                                // View sync certs must also be valid.
                                if !view_sync_cert.is_valid_cert(self.quorum_membership.as_ref()) {
                                    debug!("Invalid ViewSyncFinalize cert provided");
                                    return;
                                }
                            }
                        }
                    } else {
                        warn!(
                            "Quorum proposal for view {} needed a timeout or view sync certificate, but did not have one",
                            *view);
                        return;
                    };
                }

                let justify_qc = proposal.data.justify_qc.clone();

                if !justify_qc.is_valid_cert(self.quorum_membership.as_ref()) {
                    error!("Invalid justify_qc in proposal for view {}", *view);
                    let consensus = self.consensus.write().await;
                    consensus.metrics.invalid_qc.update(1);
                    return;
                }

                // Validate the upgrade certificate -- this is just a signature validation.
                // Note that we don't do anything with the certificate directly if this passes; it eventually gets stored as part of the leaf if nothing goes wrong.
                if let Err(e) = UpgradeCertificate::validate(
                    &proposal.data.upgrade_certificate,
                    &self.quorum_membership,
                ) {
                    warn!("{:?}", e);

                    return;
                }

                // NOTE: We could update our view with a valid TC but invalid QC, but that is not what we do here
                self.update_view(view, &event_stream).await;

                let consensus = self.consensus.upgradable_read().await;

                // Get the parent leaf and state.
                let parent = if justify_qc.is_genesis {
                    // Send the `Decide` event for the genesis block if the justify QC is genesis.
                    let leaf = Leaf::genesis(&consensus.instance_state);
                    let (validated_state, state_delta) =
                        TYPES::ValidatedState::genesis(&consensus.instance_state);
                    let state = Arc::new(validated_state);
                    broadcast_event(
                        Event {
                            view_number: TYPES::Time::genesis(),
                            event: EventType::Decide {
                                leaf_chain: Arc::new(vec![LeafInfo::new(
                                    leaf.clone(),
                                    state.clone(),
                                    Some(Arc::new(state_delta)),
                                    None,
                                )]),
                                qc: Arc::new(justify_qc.clone()),
                                block_size: None,
                            },
                        },
                        &self.output_event_stream,
                    )
                    .await;
                    Some((leaf, state))
                } else {
                    match consensus
                        .saved_leaves
                        .get(&justify_qc.get_data().leaf_commit)
                        .cloned()
                    {
                        Some(leaf) => {
                            if let (Some(state), _) =
                                consensus.get_state_and_delta(leaf.get_view_number())
                            {
                                Some((leaf, state.clone()))
                            } else {
                                error!("Parent state not found! Consensus internally inconsistent");
                                return;
                            }
                        }
                        None => None,
                    }
                };

                if justify_qc.get_view_number() > consensus.high_qc.view_number {
                    if let Err(e) = self
                        .storage
                        .write()
                        .await
                        .update_high_qc(justify_qc.clone())
                        .await
                    {
                        warn!("Failed to store High QC not voting. Error: {:?}", e);
                        return;
                    }
                }

                let mut consensus = RwLockUpgradableReadGuard::upgrade(consensus).await;

                if justify_qc.get_view_number() > consensus.high_qc.view_number {
                    debug!("Updating high QC");
                    consensus.high_qc = justify_qc.clone();
                }

                // Justify qc's leaf commitment is not the same as the parent's leaf commitment, but it should be (in this case)
                let Some((parent_leaf, parent_state)) = parent else {
                    warn!(
                        "Proposal's parent missing from storage with commitment: {:?}",
                        justify_qc.get_data().leaf_commit
                    );
                    let leaf = Leaf::from_proposal(proposal);

                    let state = Arc::new(
                        <TYPES::ValidatedState as ValidatedState<TYPES>>::from_header(
                            &proposal.data.block_header,
                        ),
                    );

                    consensus.validated_state_map.insert(
                        view,
                        View {
                            view_inner: ViewInner::Leaf {
                                leaf: leaf.commit(),
                                state,
                                delta: None,
                            },
                        },
                    );
                    consensus.saved_leaves.insert(leaf.commit(), leaf.clone());

                    if let Err(e) = self
                        .storage
                        .write()
                        .await
                        .update_undecided_state(
                            consensus.saved_leaves.clone(),
                            consensus.validated_state_map.clone(),
                        )
                        .await
                    {
                        warn!("Couldn't store undecided state.  Error: {:?}", e);
                    }

                    // If we are missing the parent from storage, the safety check will fail.  But we can
                    // still vote if the liveness check succeeds.
                    let liveness_check = justify_qc.get_view_number() > consensus.locked_view;

                    let high_qc = consensus.high_qc.clone();
                    let locked_view = consensus.locked_view;

                    drop(consensus);

                    if liveness_check {
                        self.current_proposal = Some(proposal.data.clone());
                        let new_view = proposal.data.view_number + 1;

                        // This is for the case where we form a QC but have not yet seen the previous proposal ourselves
                        let should_propose = self.quorum_membership.get_leader(new_view)
                            == self.public_key
                            && high_qc.view_number
                                == self.current_proposal.clone().unwrap().view_number;
                        let qc = high_qc.clone();
                        if should_propose {
                            debug!(
                                "Attempting to publish proposal after voting; now in view: {}",
                                *new_view
                            );
                            self.publish_proposal_if_able(qc.view_number + 1, &event_stream)
                                .await;
                        }
                        if self.vote_if_able(&event_stream).await {
                            self.current_proposal = None;
                        }
                    }
                    warn!("Failed liveneess check; cannot find parent either\n High QC is {:?}  Proposal QC is {:?}  Locked view is {:?}", high_qc, proposal.data.clone(), locked_view);

                    return;
                };

                self.spawned_tasks
                    .entry(proposal.data.get_view_number())
                    .or_default()
                    .push(async_spawn(
                        validate_proposal(
                            proposal.clone(),
                            parent_leaf,
                            self.consensus.clone(),
                            self.decided_upgrade_cert.clone(),
                            self.quorum_membership.clone(),
                            parent_state.clone(),
                            view_leader_key,
                            event_stream.clone(),
                            sender,
                            self.output_event_stream.clone(),
                            self.storage.clone(),
                        )
                        .map(AnyhowTracing::err_as_debug),
                    ));
            }
            HotShotEvent::QuorumProposalValidated(proposal) => {
                let consensus = self.consensus.upgradable_read().await;
                let view = proposal.get_view_number();
                self.current_proposal = Some(proposal.clone());
                let mut new_anchor_view = consensus.last_decided_view;
                let mut new_locked_view = consensus.locked_view;
                let mut last_view_number_visited = view;
                let mut new_commit_reached: bool = false;
                let mut new_decide_reached = false;
                let mut new_decide_qc = None;
                let mut leaf_views = Vec::new();
                let mut leafs_decided = Vec::new();
                let mut included_txns = HashSet::new();
                let old_anchor_view = consensus.last_decided_view;
                let parent_view = proposal.justify_qc.get_view_number();
                let mut current_chain_length = 0usize;
                if parent_view + 1 == view {
                    current_chain_length += 1;
                    if let Err(e) = consensus.visit_leaf_ancestors(
                        parent_view,
                        Terminator::Exclusive(old_anchor_view),
                        true,
                        |leaf, state, delta| {
                            if !new_decide_reached {
                                if last_view_number_visited == leaf.get_view_number() + 1 {
                                    last_view_number_visited = leaf.get_view_number();
                                    current_chain_length += 1;
                                    if current_chain_length == 2 {
                                        new_locked_view = leaf.get_view_number();
                                        new_commit_reached = true;
                                        // The next leaf in the chain, if there is one, is decided, so this
                                        // leaf's justify_qc would become the QC for the decided chain.
                                        new_decide_qc = Some(leaf.get_justify_qc().clone());
                                    } else if current_chain_length == 3 {
                                        new_anchor_view = leaf.get_view_number();
                                        new_decide_reached = true;
                                    }
                                } else {
                                    // nothing more to do here... we don't have a new chain extension
                                    return false;
                                }
                            }
                            // starting from the first iteration with a three chain, e.g. right after the else if case nested in the if case above
                            if new_decide_reached {
                                let mut leaf = leaf.clone();
                                if leaf.get_view_number() == new_anchor_view {
                                    consensus
                                        .metrics
                                        .last_synced_block_height
                                        .set(usize::try_from(leaf.get_height()).unwrap_or(0));
                                }
                                if let Some(cert) = leaf.get_upgrade_certificate() {
                                  if cert.data.decide_by < view {
                                    warn!("Failed to decide an upgrade certificate in time. Ignoring.");
                                  } else {
                                    info!("Updating consensus state with decided upgrade certificate: {:?}", cert);
                                    self.decided_upgrade_cert = Some(cert.clone());
                                  }
                                }
                                // If the block payload is available for this leaf, include it in
                                // the leaf chain that we send to the client.
                                if let Some(encoded_txns) =
                                    consensus.saved_payloads.get(&leaf.get_view_number())
                                {
                                    let payload = BlockPayload::from_bytes(
                                        encoded_txns.clone().into_iter(),
                                        leaf.get_block_header().metadata(),
                                    );

                                    leaf.fill_block_payload_unchecked(payload);
                                }

                                // Get the VID share at the leaf's view number, corresponding to our key
                                // (if one exists)
                                let vid_share = consensus
                                        .vid_shares
                                        .get(&leaf.get_view_number())
                                        .unwrap_or(&HashMap::new())
                                        .get(&self.public_key).cloned();

                                // Add our data into a new `LeafInfo`
                                leaf_views.push(LeafInfo::new(leaf.clone(), state.clone(), delta.clone(), vid_share));
                                leafs_decided.push(leaf.clone());
                                if let Some(ref payload) = leaf.get_block_payload() {
                                    for txn in payload
                                        .transaction_commitments(leaf.get_block_header().metadata())
                                    {
                                        included_txns.insert(txn);
                                    }
                                }
                            }
                            true
                        },
                    ) {
                        error!("view publish error {e}");
                    }
                }

                let included_txns_set: HashSet<_> = if new_decide_reached {
                    included_txns
                } else {
                    HashSet::new()
                };

                let mut consensus = RwLockUpgradableReadGuard::upgrade(consensus).await;
                if new_commit_reached {
                    consensus.locked_view = new_locked_view;
                }
                #[allow(clippy::cast_precision_loss)]
                if new_decide_reached {
                    broadcast_event(
                        Arc::new(HotShotEvent::LeafDecided(leafs_decided)),
                        &event_stream,
                    )
                    .await;
                    let decide_sent = broadcast_event(
                        Event {
                            view_number: consensus.last_decided_view,
                            event: EventType::Decide {
                                leaf_chain: Arc::new(leaf_views),
                                qc: Arc::new(new_decide_qc.unwrap()),
                                block_size: Some(included_txns_set.len().try_into().unwrap()),
                            },
                        },
                        &self.output_event_stream,
                    );
                    let old_anchor_view = consensus.last_decided_view;
                    consensus.collect_garbage(old_anchor_view, new_anchor_view);
                    consensus.last_decided_view = new_anchor_view;
                    consensus
                        .metrics
                        .last_decided_time
                        .set(Utc::now().timestamp().try_into().unwrap());
                    consensus.metrics.invalid_qc.set(0);
                    consensus
                        .metrics
                        .last_decided_view
                        .set(usize::try_from(consensus.last_decided_view.get_u64()).unwrap());
                    let cur_number_of_views_per_decide_event =
                        *self.cur_view - consensus.last_decided_view.get_u64();
                    consensus
                        .metrics
                        .number_of_views_per_decide_event
                        .add_point(cur_number_of_views_per_decide_event as f64);

                    debug!("Sending Decide for view {:?}", consensus.last_decided_view);
                    debug!("Decided txns len {:?}", included_txns_set.len());
                    decide_sent.await;
                    debug!("decide send succeeded");
                }

                let new_view = self.current_proposal.clone().unwrap().view_number + 1;
                // In future we can use the mempool model where we fetch the proposal if we don't have it, instead of having to wait for it here
                // This is for the case where we form a QC but have not yet seen the previous proposal ourselves
                let should_propose = self.quorum_membership.get_leader(new_view) == self.public_key
                    && consensus.high_qc.view_number
                        == self.current_proposal.clone().unwrap().view_number;
                // todo get rid of this clone
                let qc = consensus.high_qc.clone();

                drop(consensus);
                if new_decide_reached {
                    self.cancel_tasks(new_anchor_view).await;
                }
                if should_propose {
                    debug!(
                        "Attempting to publish proposal after voting; now in view: {}",
                        *new_view
                    );
                    self.publish_proposal_if_able(qc.view_number + 1, &event_stream)
                        .await;
                }

                if !self.vote_if_able(&event_stream).await {
                    return;
                }
                self.current_proposal = None;
            }
            HotShotEvent::QuorumVoteRecv(ref vote) => {
                debug!("Received quorum vote: {:?}", vote.get_view_number());
                if self
                    .quorum_membership
                    .get_leader(vote.get_view_number() + 1)
                    != self.public_key
                {
                    error!(
                        "We are not the leader for view {} are we the leader for view + 1? {}",
                        *vote.get_view_number() + 1,
                        self.quorum_membership
                            .get_leader(vote.get_view_number() + 2)
                            == self.public_key
                    );
                    return;
                }
                let mut collector = self.vote_collector.write().await;

                if collector.is_none() || vote.get_view_number() > collector.as_ref().unwrap().view
                {
                    debug!("Starting vote handle for view {:?}", vote.get_view_number());
                    let info = AccumulatorInfo {
                        public_key: self.public_key.clone(),
                        membership: self.quorum_membership.clone(),
                        view: vote.get_view_number(),
                        id: self.id,
                    };
                    *collector = create_vote_accumulator::<
                        TYPES,
                        QuorumVote<TYPES>,
                        QuorumCertificate<TYPES>,
                    >(&info, vote.clone(), event, &event_stream)
                    .await;
                } else {
                    let result = collector
                        .as_mut()
                        .unwrap()
                        .handle_event(event.clone(), &event_stream)
                        .await;

                    if result == Some(HotShotTaskCompleted) {
                        *collector = None;
                        // The protocol has finished
                        return;
                    }
                }
            }
            HotShotEvent::TimeoutVoteRecv(ref vote) => {
                if self
                    .timeout_membership
                    .get_leader(vote.get_view_number() + 1)
                    != self.public_key
                {
                    error!(
                        "We are not the leader for view {} are we the leader for view + 1? {}",
                        *vote.get_view_number() + 1,
                        self.timeout_membership
                            .get_leader(vote.get_view_number() + 2)
                            == self.public_key
                    );
                    return;
                }
                let mut collector = self.timeout_vote_collector.write().await;

                if collector.is_none() || vote.get_view_number() > collector.as_ref().unwrap().view
                {
                    debug!("Starting vote handle for view {:?}", vote.get_view_number());
                    let info = AccumulatorInfo {
                        public_key: self.public_key.clone(),
                        membership: self.quorum_membership.clone(),
                        view: vote.get_view_number(),
                        id: self.id,
                    };
                    *collector = create_vote_accumulator::<
                        TYPES,
                        TimeoutVote<TYPES>,
                        TimeoutCertificate<TYPES>,
                    >(&info, vote.clone(), event, &event_stream)
                    .await;
                } else {
                    let result = collector
                        .as_mut()
                        .unwrap()
                        .handle_event(event.clone(), &event_stream)
                        .await;

                    if result == Some(HotShotTaskCompleted) {
                        *collector = None;
                        // The protocol has finished
                        return;
                    }
                }
            }
            HotShotEvent::QCFormed(cert) => {
                debug!("QC Formed event happened!");

                if let either::Right(qc) = cert.clone() {
                    self.proposal_cert = Some(ViewChangeEvidence::Timeout(qc.clone()));
                    // cancel poll for votes
                    self.quorum_network
                        .inject_consensus_info(ConsensusIntentEvent::CancelPollForVotes(
                            *qc.view_number,
                        ))
                        .await;

                    debug!(
                        "Attempting to publish proposal after forming a TC for view {}",
                        *qc.view_number
                    );

                    let view = qc.view_number + 1;

                    self.publish_proposal_if_able(view, &event_stream).await;
                }
                if let either::Left(qc) = cert {
                    if let Err(e) = self.storage.write().await.update_high_qc(qc.clone()).await {
                        warn!("Failed to store High QC of QC we formed. Error: {:?}", e);
                    }

                    let mut consensus = self.consensus.write().await;
                    consensus.high_qc = qc.clone();

                    // cancel poll for votes
                    self.quorum_network
                        .inject_consensus_info(ConsensusIntentEvent::CancelPollForVotes(
                            *qc.view_number,
                        ))
                        .await;

                    drop(consensus);
                    debug!(
                        "Attempting to publish proposal after forming a QC for view {}",
                        *qc.view_number
                    );

                    self.publish_proposal_if_able(qc.view_number + 1, &event_stream)
                        .await;
                }
            }
            HotShotEvent::UpgradeCertificateFormed(cert) => {
                debug!(
                    "Upgrade certificate received for view {}!",
                    *cert.view_number
                );

                // Update our current upgrade_cert as long as we still have a chance of reaching a decide on it in time.
                if cert.data.decide_by >= self.cur_view + 3 {
                    debug!("Updating current formed_upgrade_certificate");

                    self.formed_upgrade_certificate = Some(cert.clone());
                }
            }
            HotShotEvent::DACertificateRecv(cert) => {
                debug!("DAC Received for view {}!", *cert.view_number);
                let view = cert.view_number;

                self.quorum_network
                    .inject_consensus_info(ConsensusIntentEvent::CancelPollForDAC(*view))
                    .await;

                self.committee_network
                    .inject_consensus_info(ConsensusIntentEvent::CancelPollForVotes(*view))
                    .await;

                self.consensus
                    .write()
                    .await
                    .saved_da_certs
                    .insert(view, cert.clone());

                if self.vote_if_able(&event_stream).await {
                    self.current_proposal = None;
                }
            }
            HotShotEvent::VidDisperseRecv(disperse) => {
                let view = disperse.data.get_view_number();

                debug!(
                    "VID disperse received for view: {:?} in consensus task",
                    view
                );

                // Allow VID disperse date that is one view older, in case we have updated the
                // view.
                // Adding `+ 1` on the LHS rather than `- 1` on the RHS, to avoid the overflow
                // error due to subtracting the genesis view number.
                if view + 1 < self.cur_view {
                    warn!("Throwing away VID disperse data that is more than one view older");
                    return;
                }

                debug!("VID disperse data is not more than one view older.");

                if !self.validate_disperse(disperse) {
                    warn!("Could not verify VID dispersal/share sig.");
                    return;
                }

                // stop polling for the received disperse after verifying it's valid
                self.quorum_network
                    .inject_consensus_info(ConsensusIntentEvent::CancelPollForVIDDisperse(
                        *disperse.data.view_number,
                    ))
                    .await;

                // Add to the storage that we have received the VID disperse for a specific view
                if let Err(e) = self.storage.write().await.append_vid(disperse).await {
                    error!(
                        "Failed to store VID Disperse Proposal with error {:?}, aborting vote",
                        e
                    );
                    return;
                }

                self.consensus
                    .write()
                    .await
                    .vid_shares
                    .entry(view)
                    .or_default()
                    .insert(disperse.data.recipient_key.clone(), disperse.data.clone());

                if self.vote_if_able(&event_stream).await {
                    self.current_proposal = None;
                }
            }
            HotShotEvent::ViewChange(new_view) => {
                let new_view = *new_view;
                debug!("View Change event for view {} in consensus task", *new_view);

                let old_view_number = self.cur_view;

                // Start polling for VID disperse for the new view
                self.quorum_network
                    .inject_consensus_info(ConsensusIntentEvent::PollForVIDDisperse(
                        *old_view_number + 1,
                    ))
                    .await;

                // If we have a decided upgrade certificate,
                // we may need to upgrade the protocol version on a view change.
                if let Some(ref cert) = self.decided_upgrade_cert {
                    if new_view == cert.data.new_version_first_view {
                        warn!(
                            "Updating version based on a decided upgrade cert: {:?}",
                            cert
                        );
                        let mut version = self.version.write().await;
                        *version = cert.data.new_version;

                        broadcast_event(
                            Arc::new(HotShotEvent::VersionUpgrade(cert.data.new_version)),
                            &event_stream,
                        )
                        .await;
                    }
                }

                // update the view in state to the one in the message
                // Publish a view change event to the application
                // Returns if the view does not need updating.
                if !self.update_view(new_view, &event_stream).await {
                    debug!("view not updated");
                    return;
                }

                broadcast_event(
                    Event {
                        view_number: old_view_number,
                        event: EventType::ViewFinished {
                            view_number: old_view_number,
                        },
                    },
                    &self.output_event_stream,
                )
                .await;
            }
            HotShotEvent::Timeout(view) => {
                let view = *view;
                // NOTE: We may optionally have the timeout task listen for view change events
                if self.cur_view >= view {
                    return;
                }
                if !self.timeout_membership.has_stake(&self.public_key) {
                    debug!(
                        "We were not chosen for consensus committee on {:?}",
                        self.cur_view
                    );
                    return;
                }

                // cancel poll for votes
                self.quorum_network
                    .inject_consensus_info(ConsensusIntentEvent::CancelPollForVotes(*view))
                    .await;

                // cancel poll for proposal
                self.quorum_network
                    .inject_consensus_info(ConsensusIntentEvent::CancelPollForProposal(*view))
                    .await;

                let Ok(vote) = TimeoutVote::create_signed_vote(
                    TimeoutData { view },
                    view,
                    &self.public_key,
                    &self.private_key,
                ) else {
                    error!("Failed to sign TimeoutData!");
                    return;
                };

                broadcast_event(Arc::new(HotShotEvent::TimeoutVoteSend(vote)), &event_stream).await;
                broadcast_event(
                    Event {
                        view_number: view,
                        event: EventType::ViewTimeout { view_number: view },
                    },
                    &self.output_event_stream,
                )
                .await;
                debug!(
                    "We did not receive evidence for view {} in time, sending timeout vote for that view!",
                    *view
                );

                broadcast_event(
                    Event {
                        view_number: view,
                        event: EventType::ReplicaViewTimeout { view_number: view },
                    },
                    &self.output_event_stream,
                )
                .await;
                let consensus = self.consensus.read().await;
                consensus.metrics.number_of_timeouts.add(1);
            }
            HotShotEvent::SendPayloadCommitmentAndMetadata(payload_commitment, metadata, view) => {
                let view = *view;
                debug!("got commit and meta {:?}", payload_commitment);
                self.payload_commitment_and_metadata = Some(CommitmentAndMetadata {
                    commitment: *payload_commitment,
                    metadata: metadata.clone(),
                });
                if self.quorum_membership.get_leader(view) == self.public_key
                    && self.consensus.read().await.high_qc.get_view_number() + 1 == view
                {
                    self.publish_proposal_if_able(view, &event_stream).await;
                }

                if let Some(cert) = &self.proposal_cert {
                    match cert {
                        ViewChangeEvidence::Timeout(tc) => {
                            if self.quorum_membership.get_leader(tc.get_view_number() + 1)
                                == self.public_key
                            {
                                self.publish_proposal_if_able(view, &event_stream).await;
                            }
                        }
                        ViewChangeEvidence::ViewSync(vsc) => {
                            if self.quorum_membership.get_leader(vsc.get_view_number())
                                == self.public_key
                            {
                                self.publish_proposal_if_able(view, &event_stream).await;
                            }
                        }
                    }
                }
            }
            HotShotEvent::ViewSyncFinalizeCertificate2Recv(certificate) => {
                if !certificate.is_valid_cert(self.quorum_membership.as_ref()) {
                    warn!(
                        "View Sync Finalize certificate {:?} was invalid",
                        certificate.get_data()
                    );
                    return;
                }

                self.proposal_cert = Some(ViewChangeEvidence::ViewSync(certificate.clone()));

                // cancel poll for votes
                self.quorum_network
                    .inject_consensus_info(ConsensusIntentEvent::CancelPollForVotes(
                        *certificate.view_number - 1,
                    ))
                    .await;

                let view = certificate.view_number;

                if self.quorum_membership.get_leader(view) == self.public_key {
                    debug!(
                        "Attempting to publish proposal after forming a View Sync Finalized Cert for view {}",
                        *certificate.view_number
                    );
                    self.publish_proposal_if_able(view, &event_stream).await;
                }
            }
            _ => {}
        }
    }

    /// Ignores old propose behavior and lets QuorumProposalTask take over.
    #[cfg(feature = "proposal-task")]
    pub async fn publish_proposal_if_able(
        &mut self,
        _view: TYPES::Time,
        _event_stream: &Sender<Arc<HotShotEvent<TYPES>>>,
    ) -> bool {
        true
    }

    /// Sends a proposal if possible from the high qc we have
    #[allow(clippy::too_many_lines)]
    #[cfg(not(feature = "proposal-task"))]
    pub async fn publish_proposal_if_able(
        &mut self,
        view: TYPES::Time,
        event_stream: &Sender<Arc<HotShotEvent<TYPES>>>,
<<<<<<< HEAD
    ) -> bool {
        use std::marker::PhantomData;

=======
    ) {
>>>>>>> cf967c22
        if self.quorum_membership.get_leader(view) != self.public_key {
            // This is expected for view 1, so skipping the logging.
            if view != TYPES::Time::new(1) {
                error!(
                    "Somehow we formed a QC but are not the leader for the next view {:?}",
                    view
                );
            }
            return;
        }

        let consensus = self.consensus.read().await;
        let parent_view_number = &consensus.high_qc.get_view_number();
        let mut reached_decided = false;

        let Some(parent_view) = consensus.validated_state_map.get(parent_view_number) else {
            // This should have been added by the replica?
            error!("Couldn't find parent view in state map, waiting for replica to see proposal\n parent view number: {}", **parent_view_number);
            return;
        };
        // Leaf hash in view inner does not match high qc hash - Why?
        let Some((leaf_commitment, state)) = parent_view.get_leaf_and_state() else {
            error!(
                ?parent_view_number,
                ?parent_view,
                "Parent of high QC points to a view without a proposal"
            );
            return;
        };
        if leaf_commitment != consensus.high_qc.get_data().leaf_commit {
            // NOTE: This happens on the genesis block
            debug!(
                "They don't equal: {:?}   {:?}",
                leaf_commitment,
                consensus.high_qc.get_data().leaf_commit
            );
        }
        let Some(leaf) = consensus.saved_leaves.get(&leaf_commitment) else {
            error!("Failed to find high QC of parent.");
            return;
        };
        if leaf.get_view_number() == consensus.last_decided_view {
            reached_decided = true;
        }

        let parent_leaf = leaf.clone();

        let original_parent_hash = parent_leaf.commit();

        let mut next_parent_hash = original_parent_hash;

        // Walk back until we find a decide
        if !reached_decided {
            debug!("We have not reached decide from view {:?}", self.cur_view);
            while let Some(next_parent_leaf) = consensus.saved_leaves.get(&next_parent_hash) {
                if next_parent_leaf.get_view_number() <= consensus.last_decided_view {
                    break;
                }
                next_parent_hash = next_parent_leaf.get_parent_commitment();
            }
            debug!("updated saved leaves");
            // TODO do some sort of sanity check on the view number that it matches decided
        }

        // Special case: if we have a decided upgrade certificate AND it does not apply a version to the current view, we MUST propose with a null block.
        if let Some(upgrade_cert) = &self.decided_upgrade_cert {
            if upgrade_cert.in_interim(self.cur_view) {
                let Ok((_payload, metadata)) =
                    <TYPES::BlockPayload as BlockPayload>::from_transactions(Vec::new())
                else {
                    error!("Failed to build null block payload and metadata");
                    return;
                };

                let Some(null_block_commitment) =
                    null_block::commitment(self.quorum_membership.total_nodes())
                else {
                    // This should never happen.
                    error!("Failed to calculate null block commitment");
                    return;
                };

                let pub_key = self.public_key.clone();
                let priv_key = self.private_key.clone();
                let consensus = self.consensus.clone();
                let sender = event_stream.clone();
                let delay = self.round_start_delay;
                let parent = parent_leaf.clone();
                let state = state.clone();
                let upgrade_cert = self.decided_upgrade_cert.clone();
                self.spawned_tasks
                    .entry(view)
                    .or_default()
                    .push(async_spawn(async move {
                        create_and_send_proposal(
                            pub_key,
                            priv_key,
                            consensus,
                            sender,
                            view,
                            null_block_commitment,
                            metadata,
                            parent,
                            state,
                            upgrade_cert,
                            None,
                            delay,
                        )
                        .await;
                    }));
                return;
            }
        }

        if let Some(commit_and_metadata) = &self.payload_commitment_and_metadata {
            // In order of priority, we should try to attach:
            //   - the parent certificate if it exists, or
            //   - our own certificate that we formed.
            // In either case, we need to ensure that the certificate is still relevant.
            //
            // Note: once we reach a point of potentially propose with our formed upgrade certificate, we will ALWAYS drop it. If we cannot immediately use it for whatever reason, we choose to discard it.
            // It is possible that multiple nodes form separate upgrade certificates for the some upgrade if we are not careful about voting. But this shouldn't bother us: the first leader to propose is the one whose certificate will be used. And if that fails to reach a decide for whatever reason, we may lose our own certificate, but something will likely have gone wrong there anyway.
            let formed_upgrade_certificate = self.formed_upgrade_certificate.take();
            let mut proposal_upgrade_certificate = parent_leaf
                .get_upgrade_certificate()
                .or(formed_upgrade_certificate);

            if !proposal_upgrade_certificate.clone().is_some_and(|cert| {
                cert.is_relevant(view, self.decided_upgrade_cert.clone())
                    .is_ok()
            }) {
                proposal_upgrade_certificate = None;
            }

            // We only want to proposal to be attached if any of them are valid.
            let proposal_certificate = self
                .proposal_cert
                .as_ref()
                .filter(|cert| cert.is_valid_for_view(&view))
                .cloned();
            let pub_key = self.public_key.clone();
            let priv_key = self.private_key.clone();
            let consensus = self.consensus.clone();
            let sender = event_stream.clone();
            let commit = commit_and_metadata.commitment;
            let metadata = commit_and_metadata.metadata.clone();
            let state = state.clone();
            let delay = self.round_start_delay;
            self.spawned_tasks
                .entry(view)
                .or_default()
                .push(async_spawn(async move {
                    create_and_send_proposal(
                        pub_key,
                        priv_key,
                        consensus,
                        sender,
                        view,
                        commit,
                        metadata,
                        parent_leaf.clone(),
                        state,
                        proposal_upgrade_certificate,
                        proposal_certificate,
                        delay,
                    )
                    .await;
                }));

            self.proposal_cert = None;
            self.payload_commitment_and_metadata = None;
        }
        debug!("Cannot propose because we don't have the VID payload commitment and metadata");
    }
}

impl<TYPES: NodeType, I: NodeImplementation<TYPES>, A: ConsensusApi<TYPES, I> + 'static> TaskState
    for ConsensusTaskState<TYPES, I, A>
{
    type Event = Arc<HotShotEvent<TYPES>>;
    type Output = ();
    fn filter(&self, event: &Arc<HotShotEvent<TYPES>>) -> bool {
        !matches!(
            event.as_ref(),
            HotShotEvent::QuorumProposalRecv(_, _)
                | HotShotEvent::QuorumVoteRecv(_)
                | HotShotEvent::QuorumProposalValidated(_)
                | HotShotEvent::QCFormed(_)
                | HotShotEvent::UpgradeCertificateFormed(_)
                | HotShotEvent::DACertificateRecv(_)
                | HotShotEvent::ViewChange(_)
                | HotShotEvent::SendPayloadCommitmentAndMetadata(..)
                | HotShotEvent::Timeout(_)
                | HotShotEvent::TimeoutVoteRecv(_)
                | HotShotEvent::VidDisperseRecv(..)
                | HotShotEvent::ViewSyncFinalizeCertificate2Recv(_)
                | HotShotEvent::Shutdown,
        )
    }
    async fn handle_event(event: Self::Event, task: &mut Task<Self>) -> Option<()>
    where
        Self: Sized,
    {
        let sender = task.clone_sender();
        tracing::trace!("sender queue len {}", sender.len());
        task.state_mut().handle(event, sender).await;
        None
    }
    fn should_shutdown(event: &Self::Event) -> bool {
        matches!(event.as_ref(), HotShotEvent::Shutdown)
    }
}<|MERGE_RESOLUTION|>--- conflicted
+++ resolved
@@ -44,12 +44,8 @@
 use chrono::Utc;
 use hotshot_types::data::VidDisperseShare;
 use std::{
-<<<<<<< HEAD
-    collections::{HashMap, HashSet},
-=======
     collections::{BTreeMap, HashMap, HashSet},
     marker::PhantomData,
->>>>>>> cf967c22
     sync::Arc,
 };
 #[cfg(async_executor_impl = "tokio")]
@@ -1453,8 +1449,7 @@
         &mut self,
         _view: TYPES::Time,
         _event_stream: &Sender<Arc<HotShotEvent<TYPES>>>,
-    ) -> bool {
-        true
+    ) {
     }
 
     /// Sends a proposal if possible from the high qc we have
@@ -1464,13 +1459,7 @@
         &mut self,
         view: TYPES::Time,
         event_stream: &Sender<Arc<HotShotEvent<TYPES>>>,
-<<<<<<< HEAD
-    ) -> bool {
-        use std::marker::PhantomData;
-
-=======
     ) {
->>>>>>> cf967c22
         if self.quorum_membership.get_leader(view) != self.public_key {
             // This is expected for view 1, so skipping the logging.
             if view != TYPES::Time::new(1) {
