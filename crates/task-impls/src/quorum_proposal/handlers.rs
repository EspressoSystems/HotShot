// Copyright (c) 2021-2024 Espresso Systems (espressosys.com)
// This file is part of the HotShot repository.

// You should have received a copy of the MIT License
// along with the HotShot repository. If not, see <https://mit-license.org/>.

//! This module holds the dependency task for the QuorumProposalTask. It is spawned whenever an event that could
//! initiate a proposal occurs.

use std::{marker::PhantomData, sync::Arc};

use anyhow::{ensure, Context, Result};
use async_broadcast::{InactiveReceiver, Sender};
use async_lock::RwLock;
use hotshot_task::dependency_task::HandleDepOutput;
use hotshot_types::{
    consensus::{CommitmentAndMetadata, OuterConsensus},
    data::{Leaf, QuorumProposal, VidDisperse, ViewChangeEvidence},
    message::Proposal,
    simple_certificate::UpgradeCertificate,
    traits::{
        block_contents::BlockHeader, node_implementation::NodeType, signature_key::SignatureKey,
    },
    vote::HasViewNumber,
};
use tracing::instrument;
use utils::anytrace::*;
use vbs::version::StaticVersionType;

use crate::{
    events::HotShotEvent,
<<<<<<< HEAD
    helpers::{broadcast_event, fetch_proposal, parent_leaf_and_state},
=======
    helpers::{broadcast_event, parent_leaf_and_state},
>>>>>>> 42cf3cc2
    quorum_proposal::{UpgradeLock, Versions},
};

/// Proposal dependency types. These types represent events that precipitate a proposal.
#[derive(PartialEq, Debug)]
pub(crate) enum ProposalDependency {
    /// For the `SendPayloadCommitmentAndMetadata` event.
    PayloadAndMetadata,

    /// For the `QcFormed` event.
    Qc,

    /// For the `ViewSyncFinalizeCertificate2Recv` event.
    ViewSyncCert,

    /// For the `QcFormed` event timeout branch.
    TimeoutCert,

    /// For the `QuroumProposalRecv` event.
    Proposal,

    /// For the `VidShareValidated` event.
    VidShare,
}

/// Handler for the proposal dependency
pub struct ProposalDependencyHandle<TYPES: NodeType, V: Versions> {
    /// Latest view number that has been proposed for (proxy for cur_view).
    pub latest_proposed_view: TYPES::View,

    /// The view number to propose for.
    pub view_number: TYPES::View,

    /// The event sender.
    pub sender: Sender<Arc<HotShotEvent<TYPES>>>,

    /// The event receiver.
    pub receiver: InactiveReceiver<Arc<HotShotEvent<TYPES>>>,

    /// Immutable instance state
    pub instance_state: Arc<TYPES::InstanceState>,

    /// Membership for Quorum Certs/votes
    pub quorum_membership: Arc<TYPES::Membership>,

    /// Our public key
    pub public_key: TYPES::SignatureKey,

    /// Our Private Key
    pub private_key: <TYPES::SignatureKey as SignatureKey>::PrivateKey,

    /// Shared consensus task state
    pub consensus: OuterConsensus<TYPES>,

    /// The most recent upgrade certificate this node formed.
    /// Note: this is ONLY for certificates that have been formed internally,
    /// so that we can propose with them.
    ///
    /// Certificates received from other nodes will get reattached regardless of this fields,
    /// since they will be present in the leaf we propose off of.
    pub formed_upgrade_certificate: Option<UpgradeCertificate<TYPES>>,

    /// Lock for a decided upgrade
    pub upgrade_lock: UpgradeLock<TYPES, V>,

    /// The node's id
    pub id: u64,
}

impl<TYPES: NodeType, V: Versions> ProposalDependencyHandle<TYPES, V> {
    /// Publishes a proposal given the [`CommitmentAndMetadata`], [`VidDisperse`]
    /// and high qc [`hotshot_types::simple_certificate::QuorumCertificate`],
    /// with optional [`ViewChangeEvidence`].
    #[instrument(skip_all, fields(id = self.id, view_number = *self.view_number, latest_proposed_view = *self.latest_proposed_view))]
    async fn publish_proposal(
        &self,
        commitment_and_metadata: CommitmentAndMetadata<TYPES>,
        vid_share: Proposal<TYPES, VidDisperse<TYPES>>,
        view_change_evidence: Option<ViewChangeEvidence<TYPES>>,
        formed_upgrade_certificate: Option<UpgradeCertificate<TYPES>>,
        decided_upgrade_certificate: Arc<RwLock<Option<UpgradeCertificate<TYPES>>>>,
        parent_view_number: TYPES::View,
    ) -> Result<()> {
        let (parent_leaf, state) = parent_leaf_and_state(
            self.view_number,
            &self.sender,
            &self.receiver,
            Arc::clone(&self.quorum_membership),
            self.public_key.clone(),
            self.private_key.clone(),
            OuterConsensus::new(Arc::clone(&self.consensus.inner_consensus)),
            &self.upgrade_lock,
            parent_view_number,
        )
        .await?;

        // In order of priority, we should try to attach:
        //   - the parent certificate if it exists, or
        //   - our own certificate that we formed.
        // In either case, we need to ensure that the certificate is still relevant.
        //
        // Note: once we reach a point of potentially propose with our formed upgrade certificate,
        // we will ALWAYS drop it. If we cannot immediately use it for whatever reason, we choose
        // to discard it.
        //
        // It is possible that multiple nodes form separate upgrade certificates for the some
        // upgrade if we are not careful about voting. But this shouldn't bother us: the first
        // leader to propose is the one whose certificate will be used. And if that fails to reach
        // a decide for whatever reason, we may lose our own certificate, but something will likely
        // have gone wrong there anyway.
        let mut upgrade_certificate = parent_leaf
            .upgrade_certificate()
            .or(formed_upgrade_certificate);

        if let Some(cert) = upgrade_certificate.clone() {
            if cert
                .is_relevant(self.view_number, Arc::clone(&decided_upgrade_certificate))
                .await
                .is_err()
            {
                upgrade_certificate = None;
            }
        }

        let proposal_certificate = view_change_evidence
            .as_ref()
            .filter(|cert| cert.is_valid_for_view(&self.view_number))
            .cloned();

        ensure!(
            commitment_and_metadata.block_view == self.view_number,
            "Cannot propose because our VID payload commitment and metadata is for an older view."
        );

        let version = self.upgrade_lock.version(self.view_number).await?;

        let high_qc = self.consensus.read().await.high_qc().clone();

        let builder_commitment = commitment_and_metadata.builder_commitment.clone();
        let metadata = commitment_and_metadata.metadata.clone();

        let block_header = if version >= V::Epochs::VERSION
            && self.consensus.read().await.is_high_qc_forming_eqc()
        {
            tracing::info!("Reached end of epoch. Proposing the same block again to form an eQC.");
            let block_header = parent_leaf.block_header().clone();
            tracing::debug!(
                "Proposing block no. {} to form the eQC.",
                block_header.block_number()
            );
            block_header
        } else if version < V::Marketplace::VERSION {
            TYPES::BlockHeader::new_legacy(
                state.as_ref(),
                self.instance_state.as_ref(),
                &parent_leaf,
                commitment_and_metadata.commitment,
                builder_commitment,
                metadata,
                commitment_and_metadata.fees.first().clone(),
                vid_share.data.common.clone(),
                version,
            )
            .await
            .wrap()
            .context(warn!("Failed to construct legacy block header"))?
        } else {
            TYPES::BlockHeader::new_marketplace(
                state.as_ref(),
                self.instance_state.as_ref(),
                &parent_leaf,
                commitment_and_metadata.commitment,
                commitment_and_metadata.builder_commitment,
                commitment_and_metadata.metadata,
                commitment_and_metadata.fees.to_vec(),
                vid_share.data.common.clone(),
                commitment_and_metadata.auction_result,
                version,
            )
            .await
            .wrap()
            .context(warn!("Failed to construct marketplace block header"))?
        };

        let proposal = QuorumProposal {
            block_header,
            view_number: self.view_number,
            justify_qc: high_qc,
            upgrade_certificate,
            proposal_certificate,
        };

        let proposed_leaf = Leaf::from_quorum_proposal(&proposal);
        ensure!(
            proposed_leaf.parent_commitment() == parent_leaf.commit(&self.upgrade_lock).await,
            "Proposed leaf parent does not equal high qc"
        );

        let signature = TYPES::SignatureKey::sign(
            &self.private_key,
            proposed_leaf.commit(&self.upgrade_lock).await.as_ref(),
        )
        .wrap()
        .context(error!("Failed to compute proposed_leaf.commit()"))?;

        let message = Proposal {
            data: proposal,
            signature,
            _pd: PhantomData,
        };
        tracing::debug!(
            "Sending proposal for view {:?}",
            proposed_leaf.view_number(),
        );

        broadcast_event(
            Arc::new(HotShotEvent::QuorumProposalSend(
                message.clone(),
                self.public_key.clone(),
            )),
            &self.sender,
        )
        .await;

        Ok(())
    }
}

impl<TYPES: NodeType, V: Versions> HandleDepOutput for ProposalDependencyHandle<TYPES, V> {
    type Output = Vec<Vec<Vec<Arc<HotShotEvent<TYPES>>>>>;

    #[allow(clippy::no_effect_underscore_binding, clippy::too_many_lines)]
    async fn handle_dep_result(self, res: Self::Output) {
        let mut commit_and_metadata: Option<CommitmentAndMetadata<TYPES>> = None;
        let mut timeout_certificate = None;
        let mut view_sync_finalize_cert = None;
        let mut vid_share = None;
        let mut parent_view_number = None;
        for event in res.iter().flatten().flatten() {
            match event.as_ref() {
                HotShotEvent::SendPayloadCommitmentAndMetadata(
                    payload_commitment,
                    builder_commitment,
                    metadata,
                    view,
                    fees,
                    auction_result,
                ) => {
                    commit_and_metadata = Some(CommitmentAndMetadata {
                        commitment: *payload_commitment,
                        builder_commitment: builder_commitment.clone(),
                        metadata: metadata.clone(),
                        fees: fees.clone(),
                        block_view: *view,
                        auction_result: auction_result.clone(),
                    });
                }
                HotShotEvent::QcFormed(cert) => match cert {
                    either::Right(timeout) => {
                        timeout_certificate = Some(timeout.clone());
                    }
                    either::Left(qc) => {
                        // Handled by the UpdateHighQc event.
                        parent_view_number = Some(qc.view_number());
                    }
                },
                HotShotEvent::ViewSyncFinalizeCertificate2Recv(cert) => {
                    view_sync_finalize_cert = Some(cert.clone());
                }
                HotShotEvent::VidDisperseSend(share, _) => {
                    vid_share = Some(share.clone());
                }
                _ => {}
            }
        }

        let parent_view_number =
            parent_view_number.unwrap_or(self.consensus.read().await.high_qc().view_number());

        if commit_and_metadata.is_none() {
            tracing::error!(
                "Somehow completed the proposal dependency task without a commitment and metadata"
            );
            return;
        }

        if vid_share.is_none() {
            tracing::error!("Somehow completed the proposal dependency task without a VID share");
            return;
        }

        let proposal_cert = if let Some(view_sync_cert) = view_sync_finalize_cert {
            Some(ViewChangeEvidence::ViewSync(view_sync_cert))
        } else {
            timeout_certificate.map(ViewChangeEvidence::Timeout)
        };

        if let Err(e) = self
            .publish_proposal(
                commit_and_metadata.unwrap(),
                vid_share.unwrap(),
                proposal_cert,
                self.formed_upgrade_certificate.clone(),
                Arc::clone(&self.upgrade_lock.decided_upgrade_certificate),
                parent_view_number,
            )
            .await
        {
            tracing::error!("Failed to publish proposal; error = {e:#}");
        }
    }
}<|MERGE_RESOLUTION|>--- conflicted
+++ resolved
@@ -29,11 +29,7 @@
 
 use crate::{
     events::HotShotEvent,
-<<<<<<< HEAD
-    helpers::{broadcast_event, fetch_proposal, parent_leaf_and_state},
-=======
     helpers::{broadcast_event, parent_leaf_and_state},
->>>>>>> 42cf3cc2
     quorum_proposal::{UpgradeLock, Versions},
 };
 
