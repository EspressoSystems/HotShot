// Copyright (c) 2021-2024 Espresso Systems (espressosys.com)
// This file is part of the HotShot repository.

// You should have received a copy of the MIT License
// along with the HotShot repository. If not, see <https://mit-license.org/>.

//! This module holds the dependency task for the QuorumProposalTask. It is spawned whenever an event that could
//! initiate a proposal occurs.

use std::{
    marker::PhantomData,
    sync::Arc,
    time::{Duration, Instant},
};

use crate::{
    events::HotShotEvent,
    helpers::{broadcast_event, parent_leaf_and_state},
    quorum_proposal::{UpgradeLock, Versions},
};
use anyhow::{ensure, Context, Result};
use async_broadcast::{Receiver, Sender};
use async_lock::RwLock;
use hotshot_task::dependency_task::HandleDepOutput;
use hotshot_types::{
    consensus::{CommitmentAndMetadata, OuterConsensus},
    data::{Leaf, QuorumProposal, VidDisperse, ViewChangeEvidence},
    message::Proposal,
    simple_certificate::{QuorumCertificate, UpgradeCertificate},
    traits::{
        block_contents::BlockHeader,
        node_implementation::{ConsensusTime, NodeType},
        signature_key::SignatureKey,
    },
    vote::{Certificate, HasViewNumber},
};
use tracing::instrument;
use utils::anytrace::*;
use vbs::version::StaticVersionType;

/// Proposal dependency types. These types represent events that precipitate a proposal.
#[derive(PartialEq, Debug)]
pub(crate) enum ProposalDependency {
    /// For the `SendPayloadCommitmentAndMetadata` event.
    PayloadAndMetadata,

    /// For the `QcFormed` event.
    Qc,

    /// For the `ViewSyncFinalizeCertificate2Recv` event.
    ViewSyncCert,

    /// For the `QcFormed` event timeout branch.
    TimeoutCert,

    /// For the `QuroumProposalRecv` event.
    Proposal,

    /// For the `VidShareValidated` event.
    VidShare,
}

/// Handler for the proposal dependency
pub struct ProposalDependencyHandle<TYPES: NodeType, V: Versions> {
    /// Latest view number that has been proposed for (proxy for cur_view).
    pub latest_proposed_view: TYPES::View,

    /// The view number to propose for.
    pub view_number: TYPES::View,

    /// The event sender.
    pub sender: Sender<Arc<HotShotEvent<TYPES>>>,

    /// The event receiver.
    pub receiver: Receiver<Arc<HotShotEvent<TYPES>>>,

    /// Immutable instance state
    pub instance_state: Arc<TYPES::InstanceState>,

    /// Membership for Quorum Certs/votes
    pub quorum_membership: Arc<TYPES::Membership>,

    /// Our public key
    pub public_key: TYPES::SignatureKey,

    /// Our Private Key
    pub private_key: <TYPES::SignatureKey as SignatureKey>::PrivateKey,

    /// Shared consensus task state
    pub consensus: OuterConsensus<TYPES>,

    /// View timeout from config.
    pub timeout: u64,
    /// The most recent upgrade certificate this node formed.
    /// Note: this is ONLY for certificates that have been formed internally,
    /// so that we can propose with them.
    ///
    /// Certificates received from other nodes will get reattached regardless of this fields,
    /// since they will be present in the leaf we propose off of.
    pub formed_upgrade_certificate: Option<UpgradeCertificate<TYPES>>,

    /// Lock for a decided upgrade
    pub upgrade_lock: UpgradeLock<TYPES, V>,

    /// The node's id
    pub id: u64,

    /// The time this view started
    pub view_start_time: Instant,

    /// The higest_qc we've seen at the start of this task
    pub highest_qc: QuorumCertificate<TYPES>,
}

impl<TYPES: NodeType, V: Versions> ProposalDependencyHandle<TYPES, V> {
    /// Return the next HighQC we get from the event stream
    async fn wait_for_qc_event(
        &self,
        rx: &mut Receiver<Arc<HotShotEvent<TYPES>>>,
    ) -> Option<QuorumCertificate<TYPES>> {
        while let Ok(event) = rx.recv_direct().await {
            if let HotShotEvent::HighQcRecv(qc, _sender) = event.as_ref() {
                if qc
                    .is_valid_cert(
                        self.quorum_membership.as_ref(),
                        TYPES::Epoch::new(0),
                        &self.upgrade_lock,
                    )
                    .await
                {
                    return Some(qc.clone());
                }
            }
        }
        None
    }
    /// Waits for the ocnfigured timeout for nodes to send HighQC messages to us.  We'll
    /// then propose with the higest QC from among these proposals.
    async fn wait_for_highest_qc(&mut self) {
        tracing::error!("waiting for QC");
        // If we haven't upgraded to Hotstuff 2 just return the high qc right away
        if self
            .upgrade_lock
            .version(self.view_number)
            .await
            .is_ok_and(|version| version < V::Epochs::VERSION)
        {
            return;
        }
        let wait_duration = Duration::from_millis(self.timeout / 2);

        // TODO configure timeout
        while self.view_start_time.elapsed() < wait_duration {
            let Some(time_spent) = Instant::now().checked_duration_since(self.view_start_time)
            else {
                // Shouldn't be possible, now must be after the start
                return;
            };
            let Some(time_left) = wait_duration.checked_sub(time_spent) else {
                // No time left
                return;
            };
            let Ok(maybe_qc) = tokio::time::timeout(
                time_left,
                self.wait_for_qc_event(&mut self.receiver.clone()),
            )
            .await
            else {
                // we timeout out, don't wait any longer
                return;
            };
            let Some(qc) = maybe_qc else {
                continue;
            };
            if qc.view_number() > self.highest_qc.view_number() {
                self.highest_qc = qc;
            }
        }
    }
    /// Publishes a proposal given the [`CommitmentAndMetadata`], [`VidDisperse`]
    /// and high qc [`hotshot_types::simple_certificate::QuorumCertificate`],
    /// with optional [`ViewChangeEvidence`].
    #[instrument(skip_all, fields(id = self.id, view_number = *self.view_number, latest_proposed_view = *self.latest_proposed_view))]
    async fn publish_proposal(
        &self,
        commitment_and_metadata: CommitmentAndMetadata<TYPES>,
        vid_share: Proposal<TYPES, VidDisperse<TYPES>>,
        view_change_evidence: Option<ViewChangeEvidence<TYPES>>,
        formed_upgrade_certificate: Option<UpgradeCertificate<TYPES>>,
        decided_upgrade_certificate: Arc<RwLock<Option<UpgradeCertificate<TYPES>>>>,
        parent_qc: QuorumCertificate<TYPES>,
    ) -> Result<()> {
        let (parent_leaf, state) = parent_leaf_and_state(
            self.view_number,
            &self.sender,
            &self.receiver,
            Arc::clone(&self.quorum_membership),
            self.public_key.clone(),
            self.private_key.clone(),
            OuterConsensus::new(Arc::clone(&self.consensus.inner_consensus)),
            &self.upgrade_lock,
            parent_qc.view_number(),
        )
        .await?;

        // In order of priority, we should try to attach:
        //   - the parent certificate if it exists, or
        //   - our own certificate that we formed.
        // In either case, we need to ensure that the certificate is still relevant.
        //
        // Note: once we reach a point of potentially propose with our formed upgrade certificate,
        // we will ALWAYS drop it. If we cannot immediately use it for whatever reason, we choose
        // to discard it.
        //
        // It is possible that multiple nodes form separate upgrade certificates for the some
        // upgrade if we are not careful about voting. But this shouldn't bother us: the first
        // leader to propose is the one whose certificate will be used. And if that fails to reach
        // a decide for whatever reason, we may lose our own certificate, but something will likely
        // have gone wrong there anyway.
        let mut upgrade_certificate = parent_leaf
            .upgrade_certificate()
            .or(formed_upgrade_certificate);

        if let Some(cert) = upgrade_certificate.clone() {
            if cert
                .is_relevant(self.view_number, Arc::clone(&decided_upgrade_certificate))
                .await
                .is_err()
            {
                upgrade_certificate = None;
            }
        }

        let proposal_certificate = view_change_evidence
            .as_ref()
            .filter(|cert| cert.is_valid_for_view(&self.view_number))
            .cloned();

        ensure!(
            commitment_and_metadata.block_view == self.view_number,
            "Cannot propose because our VID payload commitment and metadata is for an older view."
        );

        let version = self.upgrade_lock.version(self.view_number).await?;

        let builder_commitment = commitment_and_metadata.builder_commitment.clone();
        let metadata = commitment_and_metadata.metadata.clone();

        let block_header = if version >= V::Epochs::VERSION
            && self.consensus.read().await.is_qc_forming_eqc(&parent_qc)
        {
            tracing::info!("Reached end of epoch. Proposing the same block again to form an eQC.");
            let block_header = parent_leaf.block_header().clone();
            tracing::debug!(
                "Proposing block no. {} to form the eQC.",
                block_header.block_number()
            );
            block_header
        } else if version < V::Marketplace::VERSION {
            TYPES::BlockHeader::new_legacy(
                state.as_ref(),
                self.instance_state.as_ref(),
                &parent_leaf,
                commitment_and_metadata.commitment,
                builder_commitment,
                metadata,
                commitment_and_metadata.fees.first().clone(),
                vid_share.data.common.clone(),
                version,
            )
            .await
            .wrap()
            .context(warn!("Failed to construct legacy block header"))?
        } else {
            TYPES::BlockHeader::new_marketplace(
                state.as_ref(),
                self.instance_state.as_ref(),
                &parent_leaf,
                commitment_and_metadata.commitment,
                commitment_and_metadata.builder_commitment,
                commitment_and_metadata.metadata,
                commitment_and_metadata.fees.to_vec(),
                *self.view_number,
                vid_share.data.common.clone(),
                commitment_and_metadata.auction_result,
                version,
            )
            .await
            .wrap()
            .context(warn!("Failed to construct marketplace block header"))?
        };

        let proposal = QuorumProposal {
            block_header,
            view_number: self.view_number,
            justify_qc: parent_qc,
            upgrade_certificate,
            proposal_certificate,
        };

        let proposed_leaf = Leaf::from_quorum_proposal(&proposal);
        ensure!(
            proposed_leaf.parent_commitment() == parent_leaf.commit(&self.upgrade_lock).await,
            "Proposed leaf parent does not equal high qc"
        );

        let signature = TYPES::SignatureKey::sign(
            &self.private_key,
            proposed_leaf.commit(&self.upgrade_lock).await.as_ref(),
        )
        .wrap()
        .context(error!("Failed to compute proposed_leaf.commit()"))?;

        let message = Proposal {
            data: proposal,
            signature,
            _pd: PhantomData,
        };
        tracing::debug!(
            "Sending proposal for view {:?}",
            proposed_leaf.view_number(),
        );

        broadcast_event(
            Arc::new(HotShotEvent::QuorumProposalSend(
                message.clone(),
                self.public_key.clone(),
            )),
            &self.sender,
        )
        .await;

        Ok(())
    }
}

impl<TYPES: NodeType, V: Versions> HandleDepOutput for ProposalDependencyHandle<TYPES, V> {
    type Output = Vec<Vec<Vec<Arc<HotShotEvent<TYPES>>>>>;

    #[allow(clippy::no_effect_underscore_binding, clippy::too_many_lines)]
    async fn handle_dep_result(mut self, res: Self::Output) {
        let mut commit_and_metadata: Option<CommitmentAndMetadata<TYPES>> = None;
        let mut timeout_certificate = None;
        let mut view_sync_finalize_cert = None;
        let mut vid_share = None;
        let mut parent_qc = None;
        for event in res.iter().flatten().flatten() {
            match event.as_ref() {
                HotShotEvent::SendPayloadCommitmentAndMetadata(
                    payload_commitment,
                    builder_commitment,
                    metadata,
                    view,
                    fees,
                    auction_result,
                ) => {
                    commit_and_metadata = Some(CommitmentAndMetadata {
                        commitment: *payload_commitment,
                        builder_commitment: builder_commitment.clone(),
                        metadata: metadata.clone(),
                        fees: fees.clone(),
                        block_view: *view,
                        auction_result: auction_result.clone(),
                    });
                }
                HotShotEvent::QcFormed(cert) => match cert {
                    either::Right(timeout) => {
                        timeout_certificate = Some(timeout.clone());
                    }
                    either::Left(qc) => {
                        parent_qc = Some(qc.clone());
                    }
                },
                HotShotEvent::ViewSyncFinalizeCertificate2Recv(cert) => {
                    view_sync_finalize_cert = Some(cert.clone());
                }
                HotShotEvent::VidDisperseSend(share, _) => {
                    vid_share = Some(share.clone());
                }
                _ => {}
            }
        }

<<<<<<< HEAD
        let parent_qc = if let Some(qc) = parent_qc {
            qc
        } else if self
            .upgrade_lock
            .version(self.view_number)
            .await
            .is_ok_and(|version| version < V::Epochs::VERSION)
        {
=======
        let Ok(version) = self.upgrade_lock.version(self.view_number).await else {
            tracing::error!(
                "Failed to get version for view {:?}, not proposing",
                self.view_number
            );
            return;
        };
        let parent_qc = if let Some(qc) = parent_qc {
            qc
        } else if version < V::Epochs::VERSION {
>>>>>>> 3a326ee5
            self.consensus.read().await.high_qc().clone()
        } else {
            self.wait_for_highest_qc().await;
            self.highest_qc.clone()
        };

        if commit_and_metadata.is_none() {
            tracing::error!(
                "Somehow completed the proposal dependency task without a commitment and metadata"
            );
            return;
        }

        if vid_share.is_none() {
            tracing::error!("Somehow completed the proposal dependency task without a VID share");
            return;
        }

        let proposal_cert = if let Some(view_sync_cert) = view_sync_finalize_cert {
            Some(ViewChangeEvidence::ViewSync(view_sync_cert))
        } else {
            timeout_certificate.map(ViewChangeEvidence::Timeout)
        };

        if let Err(e) = self
            .publish_proposal(
                commit_and_metadata.unwrap(),
                vid_share.unwrap(),
                proposal_cert,
                self.formed_upgrade_certificate.clone(),
                Arc::clone(&self.upgrade_lock.decided_upgrade_certificate),
                parent_qc,
            )
            .await
        {
            tracing::error!("Failed to publish proposal; error = {e:#}");
        }
    }
}<|MERGE_RESOLUTION|>--- conflicted
+++ resolved
@@ -381,16 +381,6 @@
             }
         }
 
-<<<<<<< HEAD
-        let parent_qc = if let Some(qc) = parent_qc {
-            qc
-        } else if self
-            .upgrade_lock
-            .version(self.view_number)
-            .await
-            .is_ok_and(|version| version < V::Epochs::VERSION)
-        {
-=======
         let Ok(version) = self.upgrade_lock.version(self.view_number).await else {
             tracing::error!(
                 "Failed to get version for view {:?}, not proposing",
@@ -401,7 +391,6 @@
         let parent_qc = if let Some(qc) = parent_qc {
             qc
         } else if version < V::Epochs::VERSION {
->>>>>>> 3a326ee5
             self.consensus.read().await.high_qc().clone()
         } else {
             self.wait_for_highest_qc().await;
