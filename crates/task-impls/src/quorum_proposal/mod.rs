--- conflicted
+++ resolved
@@ -529,20 +529,16 @@
                     EpochTransitionIndicator::NotInTransition,
                 )?;
             }
-<<<<<<< HEAD
-            HotShotEvent::ViewChange(view, _) | HotShotEvent::Timeout(view, ..) => {
-                let keep_view = TYPES::View::new(view.saturating_sub(1));
-                self.cancel_tasks(keep_view);
-=======
             HotShotEvent::ViewChange(view, epoch) => {
                 if epoch > &self.cur_epoch {
                     self.cur_epoch = *epoch;
                 }
-                self.cancel_tasks(*view);
+                let keep_view = TYPES::View::new(view.saturating_sub(1));
+                self.cancel_tasks(keep_view);
             }
             HotShotEvent::Timeout(view, ..) => {
-                self.cancel_tasks(*view);
->>>>>>> 43263a55
+                let keep_view = TYPES::View::new(view.saturating_sub(1));
+                self.cancel_tasks(keep_view);
             }
             HotShotEvent::HighQcSend(qc, ..) => {
                 ensure!(qc.view_number() > self.highest_qc.view_number());
