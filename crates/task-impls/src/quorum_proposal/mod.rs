--- conflicted
+++ resolved
@@ -319,16 +319,11 @@
                 private_key: self.private_key.clone(),
                 round_start_delay: self.round_start_delay,
                 instance_state: Arc::clone(&self.instance_state),
-<<<<<<< HEAD
                 consensus: OuterConsensus::new(Arc::clone(&self.consensus.inner_consensus)),
-                version: self.version,
-                id: self.id,
-=======
-                consensus: Arc::clone(&self.consensus),
                 version: Arc::clone(&self.version),
                 formed_upgrade_certificate: self.formed_upgrade_certificate.clone(),
                 decided_upgrade_certificate: Arc::clone(&self.decided_upgrade_certificate),
->>>>>>> 91d8d4e8
+                id: self.id,
             },
         );
         self.proposal_dependencies
