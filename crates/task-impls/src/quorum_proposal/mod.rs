--- conflicted
+++ resolved
@@ -280,30 +280,18 @@
         event: Arc<HotShotEvent<TYPES>>,
         epoch_transition_indicator: EpochTransitionIndicator,
     ) -> Result<()> {
-<<<<<<< HEAD
-        let leader_in_current_epoch =
-            self.quorum_membership.leader(view_number, epoch_number)? == self.public_key;
-=======
         let membership_reader = self.membership.read().await;
         let leader_in_current_epoch =
             membership_reader.leader(view_number, epoch_number)? == self.public_key;
->>>>>>> 3d705c6a
         // If we are in the epoch transition and we are the leader in the next epoch,
         // we might want to start collecting dependencies for our next epoch proposal.
         let leader_in_next_epoch = matches!(
             epoch_transition_indicator,
             EpochTransitionIndicator::InTransition
-<<<<<<< HEAD
-        ) && self
-            .quorum_membership
-            .leader(view_number, epoch_number + 1)?
-            == self.public_key;
-=======
         ) && membership_reader.leader(view_number, epoch_number + 1)?
             == self.public_key;
         drop(membership_reader);
 
->>>>>>> 3d705c6a
         // Don't even bother making the task if we are not entitled to propose anyway.
         ensure!(
             leader_in_current_epoch || leader_in_next_epoch,
@@ -418,12 +406,8 @@
                         event_sender,
                         Arc::clone(&event),
                         epoch_transition_indicator,
-<<<<<<< HEAD
-                    )?;
-=======
                     )
                     .await?;
->>>>>>> 3d705c6a
                 }
                 either::Left(qc) => {
                     // Only update if the qc is from a newer view
@@ -457,12 +441,8 @@
                         event_sender,
                         Arc::clone(&event),
                         epoch_transition_indicator,
-<<<<<<< HEAD
-                    )?;
-=======
                     )
                     .await?;
->>>>>>> 3d705c6a
                 }
             },
             HotShotEvent::SendPayloadCommitmentAndMetadata(
@@ -482,12 +462,6 @@
                     event_sender,
                     Arc::clone(&event),
                     EpochTransitionIndicator::NotInTransition,
-<<<<<<< HEAD
-                )?;
-            }
-            HotShotEvent::ViewSyncFinalizeCertificate2Recv(certificate) => {
-                let cert_epoch_number = certificate.data.epoch;
-=======
                 )
                 .await?;
             }
@@ -499,18 +473,12 @@
                 let membership_success_threshold =
                     membership_reader.success_threshold(epoch_number);
                 drop(membership_reader);
->>>>>>> 3d705c6a
 
                 ensure!(
                     certificate
                         .is_valid_cert(
-<<<<<<< HEAD
-                            self.quorum_membership.stake_table(cert_epoch_number),
-                            self.quorum_membership.success_threshold(cert_epoch_number),
-=======
                             membership_stake_table,
                             membership_success_threshold,
->>>>>>> 3d705c6a
                             &self.upgrade_lock
                         )
                         .await,
@@ -529,12 +497,8 @@
                     event_sender,
                     event,
                     EpochTransitionIndicator::NotInTransition,
-<<<<<<< HEAD
-                )?;
-=======
                 )
                 .await?;
->>>>>>> 3d705c6a
             }
             HotShotEvent::QuorumProposalPreliminarilyValidated(proposal) => {
                 let view_number = proposal.data.view_number();
@@ -550,12 +514,8 @@
                     event_sender,
                     Arc::clone(&event),
                     epoch_transition_indicator,
-<<<<<<< HEAD
-                )?;
-=======
                 )
                 .await?;
->>>>>>> 3d705c6a
             }
             HotShotEvent::QuorumProposalSend(proposal, _) => {
                 let view = proposal.data.view_number();
@@ -574,40 +534,23 @@
                     event_sender,
                     Arc::clone(&event),
                     EpochTransitionIndicator::NotInTransition,
-<<<<<<< HEAD
-                )?;
-=======
                 )
                 .await?;
->>>>>>> 3d705c6a
             }
             HotShotEvent::ViewChange(view, epoch) => {
                 if epoch > &self.cur_epoch {
                     self.cur_epoch = *epoch;
                 }
-<<<<<<< HEAD
-                self.cancel_tasks(*view);
-            }
-            HotShotEvent::Timeout(view, ..) => {
-                self.cancel_tasks(*view);
-=======
                 let keep_view = TYPES::View::new(view.saturating_sub(1));
                 self.cancel_tasks(keep_view);
             }
             HotShotEvent::Timeout(view, ..) => {
                 let keep_view = TYPES::View::new(view.saturating_sub(1));
                 self.cancel_tasks(keep_view);
->>>>>>> 3d705c6a
             }
             HotShotEvent::HighQcSend(qc, ..) => {
                 ensure!(qc.view_number() > self.highest_qc.view_number());
                 let cert_epoch_number = qc.data.epoch;
-<<<<<<< HEAD
-                ensure!(
-                    qc.is_valid_cert(
-                        self.quorum_membership.stake_table(cert_epoch_number),
-                        self.quorum_membership.success_threshold(cert_epoch_number),
-=======
 
                 let membership_reader = self.membership.read().await;
                 let membership_stake_table = membership_reader.stake_table(cert_epoch_number);
@@ -619,7 +562,6 @@
                     qc.is_valid_cert(
                         membership_stake_table,
                         membership_success_threshold,
->>>>>>> 3d705c6a
                         &self.upgrade_lock
                     )
                     .await,
@@ -631,20 +573,10 @@
                 // Only update if the qc is from a newer view
                 let current_next_epoch_qc =
                     self.consensus.read().await.next_epoch_high_qc().cloned();
-<<<<<<< HEAD
-                if current_next_epoch_qc.is_some()
-                    && next_epoch_qc.view_number <= current_next_epoch_qc.unwrap().view_number
-                {
-                    tracing::trace!(
-                            "Received a next epoch QC for a view that was not > than our current next epoch high QC"
-                        );
-                }
-=======
                 ensure!(current_next_epoch_qc.is_none() ||
                     next_epoch_qc.view_number > current_next_epoch_qc.unwrap().view_number,
                     debug!("Received a next epoch QC for a view that was not > than our current next epoch high QC")
                 );
->>>>>>> 3d705c6a
                 self.consensus
                     .write()
                     .await
