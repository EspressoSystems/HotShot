--- conflicted
+++ resolved
@@ -461,24 +461,14 @@
                     EpochTransitionIndicator::NotInTransition,
                 )?;
             }
-<<<<<<< HEAD
-            HotShotEvent::ViewSyncFinalizeCertificate2Recv(certificate) => {
-                let cert_epoch_number = certificate.data.epoch;
-=======
             HotShotEvent::ViewSyncFinalizeCertificateRecv(certificate) => {
-                // MERGE TODO
-                //
-                // HotShotEvent::ViewSyncFinalizeCertificate2Recv(certificate) => {
-                //    let cert_epoch_number = certificate.data.epoch;
-                //
-                let epoch_number = self.consensus.read().await.cur_epoch();
->>>>>>> 43263a55
+                let epoch_number = certificate.data.epoch;
 
                 ensure!(
                     certificate
                         .is_valid_cert(
-                            self.quorum_membership.stake_table(cert_epoch_number),
-                            self.quorum_membership.success_threshold(cert_epoch_number),
+                            self.quorum_membership.stake_table(epoch_number),
+                            self.quorum_membership.success_threshold(epoch_number),
                             &self.upgrade_lock
                         )
                         .await,
