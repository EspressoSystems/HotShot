// Copyright (c) 2021-2024 Espresso Systems (espressosys.com)
// This file is part of the HotShot repository.

// You should have received a copy of the MIT License
// along with the HotShot repository. If not, see <https://mit-license.org/>.

use std::{collections::BTreeMap, sync::Arc, time::Instant};

use async_broadcast::{Receiver, Sender};
use async_lock::RwLock;
use async_trait::async_trait;
use either::Either;
use hotshot_task::{
    dependency::{AndDependency, EventDependency, OrDependency},
    dependency_task::DependencyTask,
    task::TaskState,
};
use hotshot_types::{
    consensus::OuterConsensus,
    message::UpgradeLock,
    simple_certificate::{QuorumCertificate2, UpgradeCertificate},
    traits::{
        election::Membership,
        node_implementation::{ConsensusTime, NodeImplementation, NodeType, Versions},
        signature_key::SignatureKey,
        storage::Storage,
    },
    utils::EpochTransitionIndicator,
    vote::{Certificate, HasViewNumber},
};
use tokio::task::JoinHandle;
use tracing::instrument;
use utils::anytrace::*;

use self::handlers::{ProposalDependency, ProposalDependencyHandle};
use crate::events::HotShotEvent;

mod handlers;

/// The state for the quorum proposal task.
pub struct QuorumProposalTaskState<TYPES: NodeType, I: NodeImplementation<TYPES>, V: Versions> {
    /// Latest view number that has been proposed for.
    pub latest_proposed_view: TYPES::View,

    /// Current epoch
    pub cur_epoch: TYPES::Epoch,

    /// Table for the in-progress proposal dependency tasks.
    pub proposal_dependencies: BTreeMap<TYPES::View, JoinHandle<()>>,

    /// Immutable instance state
    pub instance_state: Arc<TYPES::InstanceState>,

    /// Membership for Quorum Certs/votes
    pub quorum_membership: Arc<TYPES::Membership>,

    /// Our public key
    pub public_key: TYPES::SignatureKey,

    /// Our Private Key
    pub private_key: <TYPES::SignatureKey as SignatureKey>::PrivateKey,

    /// View timeout from config.
    pub timeout: u64,

    /// This node's storage ref
    pub storage: Arc<RwLock<I::Storage>>,

    /// Shared consensus task state
    pub consensus: OuterConsensus<TYPES>,

    /// The most recent upgrade certificate this node formed.
    /// Note: this is ONLY for certificates that have been formed internally,
    /// so that we can propose with them.
    ///
    /// Certificates received from other nodes will get reattached regardless of this fields,
    /// since they will be present in the leaf we propose off of.
    pub formed_upgrade_certificate: Option<UpgradeCertificate<TYPES>>,

    /// Lock for a decided upgrade
    pub upgrade_lock: UpgradeLock<TYPES, V>,

    /// Number of blocks in an epoch, zero means there are no epochs
    pub epoch_height: u64,

    /// The highest_qc we've seen at the start of this task
    pub highest_qc: QuorumCertificate2<TYPES>,
}

impl<TYPES: NodeType, I: NodeImplementation<TYPES>, V: Versions>
    QuorumProposalTaskState<TYPES, I, V>
{
    /// Create an event dependency
    #[instrument(skip_all, fields(latest_proposed_view = *self.latest_proposed_view), name = "Create event dependency", level = "info")]
    fn create_event_dependency(
        &self,
        dependency_type: ProposalDependency,
        view_number: TYPES::View,
        event_receiver: Receiver<Arc<HotShotEvent<TYPES>>>,
    ) -> EventDependency<Arc<HotShotEvent<TYPES>>> {
        let id = self.id;
        EventDependency::new(
            event_receiver,
            Box::new(move |event| {
                let event = event.as_ref();
                let event_view = match dependency_type {
                    ProposalDependency::Qc => {
                        if let HotShotEvent::Qc2Formed(either::Left(qc)) = event {
                            qc.view_number() + 1
                        } else {
                            return false;
                        }
                    }
                    ProposalDependency::TimeoutCert => {
                        if let HotShotEvent::Qc2Formed(either::Right(timeout)) = event {
                            timeout.view_number() + 1
                        } else {
                            return false;
                        }
                    }
                    ProposalDependency::ViewSyncCert => {
                        if let HotShotEvent::ViewSyncFinalizeCertificateRecv(view_sync_cert) = event
                        {
                            view_sync_cert.view_number()
                        } else {
                            return false;
                        }
                    }
                    ProposalDependency::Proposal => {
                        if let HotShotEvent::QuorumProposalPreliminarilyValidated(proposal) = event
                        {
                            proposal.data.view_number() + 1
                        } else {
                            return false;
                        }
                    }
                    ProposalDependency::PayloadAndMetadata => {
                        if let HotShotEvent::SendPayloadCommitmentAndMetadata(
                            _payload_commitment,
                            _builder_commitment,
                            _metadata,
                            view_number,
                            _fee,
                            _auction_result,
                        ) = event
                        {
                            *view_number
                        } else {
                            return false;
                        }
                    }
                    ProposalDependency::VidShare => {
                        if let HotShotEvent::VidDisperseSend(vid_share, _) = event {
                            vid_share.data.view_number()
                        } else {
                            return false;
                        }
                    }
                };
                let valid = event_view == view_number;
                if valid {
                    tracing::debug!(
                        "Dependency {dependency_type:?} is complete for view {event_view:?}, my id is {id:?}!",
                    );
                }
                valid
            }),
        )
    }

    /// Creates the requisite dependencies for the Quorum Proposal task. It also handles any event forwarding.
    fn create_and_complete_dependencies(
        &self,
        view_number: TYPES::View,
        event_receiver: &Receiver<Arc<HotShotEvent<TYPES>>>,
        event: Arc<HotShotEvent<TYPES>>,
    ) -> AndDependency<Vec<Vec<Arc<HotShotEvent<TYPES>>>>> {
        let mut proposal_dependency = self.create_event_dependency(
            ProposalDependency::Proposal,
            view_number,
            event_receiver.clone(),
        );

        let mut qc_dependency = self.create_event_dependency(
            ProposalDependency::Qc,
            view_number,
            event_receiver.clone(),
        );

        let mut view_sync_dependency = self.create_event_dependency(
            ProposalDependency::ViewSyncCert,
            view_number,
            event_receiver.clone(),
        );

        let mut timeout_dependency = self.create_event_dependency(
            ProposalDependency::TimeoutCert,
            view_number,
            event_receiver.clone(),
        );

        let mut payload_commitment_dependency = self.create_event_dependency(
            ProposalDependency::PayloadAndMetadata,
            view_number,
            event_receiver.clone(),
        );

        let mut vid_share_dependency = self.create_event_dependency(
            ProposalDependency::VidShare,
            view_number,
            event_receiver.clone(),
        );

        match event.as_ref() {
            HotShotEvent::SendPayloadCommitmentAndMetadata(..) => {
                payload_commitment_dependency.mark_as_completed(Arc::clone(&event));
            }
            HotShotEvent::QuorumProposalPreliminarilyValidated(..) => {
                proposal_dependency.mark_as_completed(event);
            }
            HotShotEvent::Qc2Formed(quorum_certificate) => match quorum_certificate {
                Either::Right(_) => {
                    timeout_dependency.mark_as_completed(event);
                }
                Either::Left(_) => {
                    qc_dependency.mark_as_completed(event);
                }
            },
            HotShotEvent::ViewSyncFinalizeCertificateRecv(_) => {
                view_sync_dependency.mark_as_completed(event);
            }
            HotShotEvent::VidDisperseSend(_, _) => {
                vid_share_dependency.mark_as_completed(event);
            }
            _ => {}
        };

        // We have three cases to consider:
        let mut secondary_deps = vec![
            // 1. A timeout cert was received
            AndDependency::from_deps(vec![timeout_dependency]),
            // 2. A view sync cert was received.
            AndDependency::from_deps(vec![view_sync_dependency]),
        ];
        // 3. A `Qc2Formed`` event (and `QuorumProposalRecv` event)
        if *view_number > 1 {
            secondary_deps.push(AndDependency::from_deps(vec![
                qc_dependency,
                proposal_dependency,
            ]));
        } else {
            secondary_deps.push(AndDependency::from_deps(vec![qc_dependency]));
        }

        let primary_deps = vec![payload_commitment_dependency, vid_share_dependency];

        AndDependency::from_deps(vec![OrDependency::from_deps(vec![
            AndDependency::from_deps(vec![
                OrDependency::from_deps(vec![AndDependency::from_deps(primary_deps)]),
                OrDependency::from_deps(secondary_deps),
            ]),
        ])])
    }

    /// Create and store an [`AndDependency`] combining [`EventDependency`]s associated with the
    /// given view number if it doesn't exist. Also takes in the received `event` to seed a
    /// dependency as already completed. This allows for the task to receive a proposable event
    /// without losing the data that it received, as the dependency task would otherwise have no
    /// ability to receive the event and, thus, would never propose.
    #[instrument(skip_all, fields(latest_proposed_view = *self.latest_proposed_view), name = "Create dependency task", level = "error")]
    fn create_dependency_task_if_new(
        &mut self,
        view_number: TYPES::View,
        epoch_number: TYPES::Epoch,
        event_receiver: Receiver<Arc<HotShotEvent<TYPES>>>,
        event_sender: Sender<Arc<HotShotEvent<TYPES>>>,
        event: Arc<HotShotEvent<TYPES>>,
        epoch_transition_indicator: EpochTransitionIndicator,
    ) -> Result<()> {
        let leader_in_current_epoch =
            self.quorum_membership.leader(view_number, epoch_number)? == self.public_key;
        // If we are in the epoch transition and we are the leader in the next epoch,
        // we might want to start collecting dependencies for our next epoch proposal.
        let leader_in_next_epoch = matches!(
            epoch_transition_indicator,
            EpochTransitionIndicator::InTransition
        ) && self
            .quorum_membership
            .leader(view_number, epoch_number + 1)?
            == self.public_key;
        // Don't even bother making the task if we are not entitled to propose anyway.
        ensure!(
            leader_in_current_epoch || leader_in_next_epoch,
            debug!("We are not the leader of the next view")
        );

        // Don't try to propose twice for the same view.
        ensure!(
            view_number > self.latest_proposed_view,
            "We have already proposed for this view"
        );

        tracing::debug!(
            "Attempting to make dependency task for view {view_number:?} and event {event:?}"
        );

        ensure!(
            !self.proposal_dependencies.contains_key(&view_number),
            "Task already exists"
        );

        let dependency_chain =
            self.create_and_complete_dependencies(view_number, &event_receiver, event);

        let dependency_task = DependencyTask::new(
            dependency_chain,
            ProposalDependencyHandle {
                latest_proposed_view: self.latest_proposed_view,
                view_number,
                sender: event_sender,
                receiver: event_receiver,
                quorum_membership: Arc::clone(&self.quorum_membership),
                public_key: self.public_key.clone(),
                private_key: self.private_key.clone(),
                instance_state: Arc::clone(&self.instance_state),
                consensus: OuterConsensus::new(Arc::clone(&self.consensus.inner_consensus)),
                timeout: self.timeout,
                formed_upgrade_certificate: self.formed_upgrade_certificate.clone(),
                upgrade_lock: self.upgrade_lock.clone(),
                view_start_time: Instant::now(),
                highest_qc: self.highest_qc.clone(),
                epoch_height: self.epoch_height,
            },
        );
        self.proposal_dependencies
            .insert(view_number, dependency_task.run());

        Ok(())
    }

    /// Update the latest proposed view number.
    #[instrument(skip_all, fields(latest_proposed_view = *self.latest_proposed_view), name = "Update latest proposed view", level = "error")]
    async fn update_latest_proposed_view(&mut self, new_view: TYPES::View) -> bool {
        if *self.latest_proposed_view < *new_view {
            tracing::debug!(
                "Updating latest proposed view from {} to {}",
                *self.latest_proposed_view,
                *new_view
            );

            // Cancel the old dependency tasks.
            for view in (*self.latest_proposed_view + 1)..=(*new_view) {
                if let Some(dependency) = self.proposal_dependencies.remove(&TYPES::View::new(view))
                {
                    dependency.abort();
                }
            }

            self.latest_proposed_view = new_view;

            return true;
        }
        false
    }

    /// Handles a consensus event received on the event stream
<<<<<<< HEAD
    #[instrument(skip_all, fields(latest_proposed_view = *self.latest_proposed_view), name = "handle method", level = "error", target = "QuorumProposalTaskState")]
=======
    #[instrument(skip_all, fields(id = self.id, latest_proposed_view = *self.latest_proposed_view, epoch = *self.cur_epoch), name = "handle method", level = "error", target = "QuorumProposalTaskState")]
>>>>>>> 43263a55
    pub async fn handle(
        &mut self,
        event: Arc<HotShotEvent<TYPES>>,
        event_receiver: Receiver<Arc<HotShotEvent<TYPES>>>,
        event_sender: Sender<Arc<HotShotEvent<TYPES>>>,
    ) -> Result<()> {
        let epoch_number = self.cur_epoch;
        let epoch_transition_indicator = if self.consensus.read().await.is_high_qc_for_last_block()
        {
            EpochTransitionIndicator::InTransition
        } else {
            EpochTransitionIndicator::NotInTransition
        };
        match event.as_ref() {
            HotShotEvent::UpgradeCertificateFormed(cert) => {
                tracing::debug!(
                    "Upgrade certificate received for view {}!",
                    *cert.view_number
                );
                // Update our current upgrade_cert as long as we still have a chance of reaching a decide on it in time.
                if cert.data.decide_by >= self.latest_proposed_view + 3 {
                    tracing::debug!("Updating current formed_upgrade_certificate");

                    self.formed_upgrade_certificate = Some(cert.clone());
                }
            }
            HotShotEvent::Qc2Formed(cert) => match cert.clone() {
                either::Right(timeout_cert) => {
                    let view_number = timeout_cert.view_number + 1;
                    self.create_dependency_task_if_new(
                        view_number,
                        epoch_number,
                        event_receiver,
                        event_sender,
                        Arc::clone(&event),
                        epoch_transition_indicator,
                    )?;
                }
                either::Left(qc) => {
                    // Only update if the qc is from a newer view
                    if qc.view_number <= self.consensus.read().await.high_qc().view_number {
                        tracing::trace!(
                            "Received a QC for a view that was not > than our current high QC"
                        );
                    }
                    self.consensus
                        .write()
                        .await
                        .update_high_qc(qc.clone())
                        .wrap()
                        .context(error!(
                            "Failed to update high QC in internal consensus state!"
                        ))?;

                    // Then update the high QC in storage
                    self.storage
                        .write()
                        .await
                        .update_high_qc2(qc.clone())
                        .await
                        .wrap()
                        .context(error!("Failed to update high QC in storage!"))?;
                    let view_number = qc.view_number() + 1;
                    self.create_dependency_task_if_new(
                        view_number,
                        epoch_number,
                        event_receiver,
                        event_sender,
                        Arc::clone(&event),
                        epoch_transition_indicator,
                    )?;
                }
            },
            HotShotEvent::SendPayloadCommitmentAndMetadata(
                _payload_commitment,
                _builder_commitment,
                _metadata,
                view_number,
                _fee,
                _auction_result,
            ) => {
                let view_number = *view_number;

                self.create_dependency_task_if_new(
                    view_number,
                    epoch_number,
                    event_receiver,
                    event_sender,
                    Arc::clone(&event),
                    EpochTransitionIndicator::NotInTransition,
                )?;
            }
            HotShotEvent::ViewSyncFinalizeCertificateRecv(certificate) => {
                // MERGE TODO
                //
                // HotShotEvent::ViewSyncFinalizeCertificate2Recv(certificate) => {
                //    let cert_epoch_number = certificate.data.epoch;
                //
                let epoch_number = self.consensus.read().await.cur_epoch();

                ensure!(
                    certificate
                        .is_valid_cert(
                            self.quorum_membership.stake_table(epoch_number),
                            self.quorum_membership.success_threshold(epoch_number),
                            &self.upgrade_lock
                        )
                        .await,
                    warn!(
                        "View Sync Finalize certificate {:?} was invalid",
                        certificate.data()
                    )
                );

                let view_number = certificate.view_number;

                self.create_dependency_task_if_new(
                    view_number,
                    epoch_number,
                    event_receiver,
                    event_sender,
                    event,
                    EpochTransitionIndicator::NotInTransition,
                )?;
            }
            HotShotEvent::QuorumProposalPreliminarilyValidated(proposal) => {
                let view_number = proposal.data.view_number();
                // All nodes get the latest proposed view as a proxy of `cur_view` of old.
                if !self.update_latest_proposed_view(view_number).await {
                    tracing::trace!("Failed to update latest proposed view");
                }

                self.create_dependency_task_if_new(
                    view_number + 1,
                    epoch_number,
                    event_receiver,
                    event_sender,
                    Arc::clone(&event),
                    epoch_transition_indicator,
                )?;
            }
            HotShotEvent::QuorumProposalSend(proposal, _) => {
                let view = proposal.data.view_number();

                ensure!(
                    self.update_latest_proposed_view(view).await,
                    "Failed to update latest proposed view"
                );
            }
            HotShotEvent::VidDisperseSend(vid_share, _) => {
                let view_number = vid_share.data.view_number();
                self.create_dependency_task_if_new(
                    view_number,
                    epoch_number,
                    event_receiver,
                    event_sender,
                    Arc::clone(&event),
                    EpochTransitionIndicator::NotInTransition,
                )?;
            }
            HotShotEvent::ViewChange(view, epoch) => {
                if epoch > &self.cur_epoch {
                    self.cur_epoch = *epoch;
                }
                self.cancel_tasks(*view);
            }
            HotShotEvent::Timeout(view, ..) => {
                self.cancel_tasks(*view);
            }
            HotShotEvent::HighQcSend(qc, ..) => {
                ensure!(qc.view_number() > self.highest_qc.view_number());
                let cert_epoch_number = qc.data.epoch;
                ensure!(
                    qc.is_valid_cert(
                        self.quorum_membership.stake_table(cert_epoch_number),
                        self.quorum_membership.success_threshold(cert_epoch_number),
                        &self.upgrade_lock
                    )
                    .await,
                    warn!("Quorum certificate {:?} was invalid", qc.data())
                );
                self.highest_qc = qc.clone();
            }
            _ => {}
        }
        Ok(())
    }

    /// Cancel all tasks the consensus tasks has spawned before the given view
    pub fn cancel_tasks(&mut self, view: TYPES::View) {
        let keep = self.proposal_dependencies.split_off(&view);
        while let Some((_, task)) = self.proposal_dependencies.pop_first() {
            task.abort();
        }
        self.proposal_dependencies = keep;
    }
}

#[async_trait]
impl<TYPES: NodeType, I: NodeImplementation<TYPES>, V: Versions> TaskState
    for QuorumProposalTaskState<TYPES, I, V>
{
    type Event = HotShotEvent<TYPES>;

    async fn handle_event(
        &mut self,
        event: Arc<Self::Event>,
        sender: &Sender<Arc<Self::Event>>,
        receiver: &Receiver<Arc<Self::Event>>,
    ) -> Result<()> {
        self.handle(event, receiver.clone(), sender.clone()).await
    }

    fn cancel_subtasks(&mut self) {
        while let Some((_, handle)) = self.proposal_dependencies.pop_first() {
            handle.abort();
        }
    }
}<|MERGE_RESOLUTION|>--- conflicted
+++ resolved
@@ -364,11 +364,7 @@
     }
 
     /// Handles a consensus event received on the event stream
-<<<<<<< HEAD
-    #[instrument(skip_all, fields(latest_proposed_view = *self.latest_proposed_view), name = "handle method", level = "error", target = "QuorumProposalTaskState")]
-=======
-    #[instrument(skip_all, fields(id = self.id, latest_proposed_view = *self.latest_proposed_view, epoch = *self.cur_epoch), name = "handle method", level = "error", target = "QuorumProposalTaskState")]
->>>>>>> 43263a55
+    #[instrument(skip_all, fields(latest_proposed_view = *self.latest_proposed_view, epoch = *self.cur_epoch), name = "handle method", level = "error", target = "QuorumProposalTaskState")]
     pub async fn handle(
         &mut self,
         event: Arc<HotShotEvent<TYPES>>,
