--- conflicted
+++ resolved
@@ -139,10 +139,6 @@
                         }
                     };
 
-<<<<<<< HEAD
-=======
-                    let consensus = self.consensus.read().await;
->>>>>>> ca38c61f
                     let view = current_proposal.get_view_number();
                     self.cancel_tasks(view).await;
 
