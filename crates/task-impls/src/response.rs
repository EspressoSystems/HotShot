use std::collections::HashMap;
use std::sync::Arc;

use async_broadcast::Receiver;
use async_compatibility_layer::art::async_spawn;
use async_lock::RwLock;
use bincode::config::Options;
use either::Either::Right;
use futures::{channel::mpsc, FutureExt, StreamExt};
use hotshot_task::dependency::{Dependency, EventDependency};
<<<<<<< HEAD
use hotshot_types::constants::VERSION_0_1;
use hotshot_types::data::VidDisperseShare;
=======
>>>>>>> b0adec35
use hotshot_types::{
    consensus::Consensus,
    message::{
        CommitteeConsensusMessage, DataMessage, Message, MessageKind, Proposal, SequencingMessage,
    },
    traits::{
        election::Membership,
        network::{DataRequest, RequestKind, ResponseChannel, ResponseMessage},
        node_implementation::NodeType,
        signature_key::SignatureKey,
    },
    utils::bincode_opts,
};
use sha2::{Digest, Sha256};

use crate::events::HotShotEvent;

/// Type alias for consensus state wrapped in a lock.
type LockedConsensusState<TYPES> = Arc<RwLock<Consensus<TYPES>>>;

/// Type alias for the channel that we receive requests from the network on.
type ReqestReceiver<TYPES> = mpsc::Receiver<(Message<TYPES>, ResponseChannel<Message<TYPES>>)>;

/// Task state for the Network Request Task. The task is responsible for handling
/// requests sent to this node by the network.  It will validate the sender,
/// parse the request, and try to find the data request in the consensus stores.
pub struct NetworkRequestState<TYPES: NodeType> {
    /// Locked consensus state
    consensus: LockedConsensusState<TYPES>,
    /// Receiver for requests
    receiver: ReqestReceiver<TYPES>,
    /// Quorum membership for checking if requesters have state
    quorum: TYPES::Membership,
    /// This replicas public key
    pub_key: TYPES::SignatureKey,
}

impl<TYPES: NodeType> NetworkRequestState<TYPES> {
    /// Create the network request state with the info it needs
    pub fn new(
        consensus: LockedConsensusState<TYPES>,
        receiver: ReqestReceiver<TYPES>,
        quorum: TYPES::Membership,
        pub_key: TYPES::SignatureKey,
    ) -> Self {
        Self {
            consensus,
            receiver,
            quorum,
            pub_key,
        }
    }

    /// Run the request response loop until a `HotShotEvent::Shutdown` is received.
    /// Or the stream is closed.
    async fn run_loop(mut self, shutdown: EventDependency<HotShotEvent<TYPES>>) {
        let mut shutdown = Box::pin(shutdown.completed().fuse());
        loop {
            futures::select! {
                req = self.receiver.next() => {
                    match req {
                        Some((msg, chan)) => self.handle_message(msg, chan).await,
                        None => return,
                    }
                },
                _ = shutdown => {
                    return;
                }
            }
        }
    }

    /// Handle an incoming message.  First validates the sender, then handles the contained request.
    /// Sends the response via `chan`
    async fn handle_message(&self, req: Message<TYPES>, chan: ResponseChannel<Message<TYPES>>) {
        let sender = req.sender.clone();
        if !self.valid_sender(&sender) {
            let _ = chan.0.send(self.make_msg(ResponseMessage::Denied));
            return;
        }

        match req.kind {
            MessageKind::Data(DataMessage::RequestData(req)) => {
                if !valid_signature(&req, &sender) {
                    let _ = chan.0.send(self.make_msg(ResponseMessage::Denied));
                    return;
                }
                let response = self.handle_request(req).await;
                let _ = chan.0.send(response);
            }
            msg => tracing::error!(
                "Received message that wasn't a DataRequest in the request task.  Message: {:?}",
                msg
            ),
        }
    }

    /// Handle the request contained in the message. Returns the response we should send
    /// First parses the kind and passes to the appropriate hanlder for the specific type
    /// of the request.
    async fn handle_request(&self, req: DataRequest<TYPES>) -> Message<TYPES> {
        match req.request {
            RequestKind::VID(view, pub_key) => {
                let state = self.consensus.read().await;
                let Some(proposals_map) = state.vid_shares.get(&view) else {
                    return self.make_msg(ResponseMessage::NotFound);
                };
                self.handle_vid(proposals_map, &pub_key)
            }
            // TODO impl for DA Proposal: https://github.com/EspressoSystems/HotShot/issues/2651
            RequestKind::DAProposal(_view) => self.make_msg(ResponseMessage::NotFound),
        }
    }

    /// Handle a vid request by looking up the the share for the key.  If a share is found
    /// build the response and return it
    fn handle_vid(
        &self,
        proposals_map: &HashMap<TYPES::SignatureKey, Proposal<TYPES, VidDisperseShare<TYPES>>>,
        key: &TYPES::SignatureKey,
    ) -> Message<TYPES> {
        if !proposals_map.contains_key(key) {
            return self.make_msg(ResponseMessage::NotFound);
        }
        let seq_msg = SequencingMessage(Right(CommitteeConsensusMessage::VidDisperseMsg(
            proposals_map.get(key).unwrap().clone(),
        )));
        self.make_msg(ResponseMessage::Found(seq_msg))
    }

    /// Helper to turn a `ResponseMessage` into a `Message` by filling
    /// in the surrounding feilds and creating the `MessageKind`
    fn make_msg(&self, msg: ResponseMessage<TYPES>) -> Message<TYPES> {
        Message {
            sender: self.pub_key.clone(),
            kind: MessageKind::Data(DataMessage::DataResponse(msg)),
        }
    }
    /// Makes sure the sender is allowed to send a request.
    fn valid_sender(&self, sender: &TYPES::SignatureKey) -> bool {
        self.quorum.has_stake(sender)
    }
}

/// Check the signature
fn valid_signature<TYPES: NodeType>(
    req: &DataRequest<TYPES>,
    sender: &TYPES::SignatureKey,
) -> bool {
    let Ok(data) = bincode_opts().serialize(&req.request) else {
        return false;
    };
    sender.validate(&req.signature, &Sha256::digest(data))
}

/// Spawn the network request task to handle incoming request for data
/// from other nodes.  It will shutdown when it gets `HotshotEvent::Shutdown`
/// on the `event_stream` arg.
pub fn run_request_task<TYPES: NodeType>(
    task_state: NetworkRequestState<TYPES>,
    event_stream: Receiver<HotShotEvent<TYPES>>,
) {
    let dep = EventDependency::new(
        event_stream,
        Box::new(|e| matches!(e, HotShotEvent::Shutdown)),
    );
    async_spawn(task_state.run_loop(dep));
}<|MERGE_RESOLUTION|>--- conflicted
+++ resolved
@@ -8,12 +8,8 @@
 use either::Either::Right;
 use futures::{channel::mpsc, FutureExt, StreamExt};
 use hotshot_task::dependency::{Dependency, EventDependency};
-<<<<<<< HEAD
-use hotshot_types::constants::VERSION_0_1;
-use hotshot_types::data::VidDisperseShare;
-=======
->>>>>>> b0adec35
 use hotshot_types::{
+    data::VidDisperseShare,
     consensus::Consensus,
     message::{
         CommitteeConsensusMessage, DataMessage, Message, MessageKind, Proposal, SequencingMessage,
