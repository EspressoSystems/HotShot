--- conflicted
+++ resolved
@@ -128,34 +128,25 @@
         view: TYPES::Time,
         key: &TYPES::SignatureKey,
     ) -> Option<Proposal<TYPES, VidDisperseShare<TYPES>>> {
-        let mut consensus = self.consensus.upgradable_read().await;
+        let consensus = self.consensus.upgradable_read().await;
         let contained = consensus
             .vid_shares()
             .get(&view)
             .is_some_and(|m| m.contains_key(key));
         if !contained {
-<<<<<<< HEAD
-            let txns = match consensus.saved_payloads().get(&view) {
-                Some(txns) => txns,
-                None => {
-                    /// Drop the lock so the txns can be changed
-                    drop(consensus);
-                    /// Sleep in hope we receive txns in the meantime
-                    async_sleep(Duration::from_millis(100)).await;
-                    consensus = self.consensus.upgradable_read().await;
-                    consensus.saved_payloads().get(&view)?
-                }
-            };
-            let vid =
-                calculate_vid_disperse(Arc::clone(txns), &Arc::clone(&self.quorum), view, None)
-                    .await;
-            let shares = VidDisperseShare::from_vid_disperse(vid);
-=======
->>>>>>> 932bec44
             let mut consensus = RwLockUpgradableReadGuard::upgrade(consensus).await;
-            consensus
+            if let None = consensus
                 .calculate_and_update_vid(view, Arc::clone(&self.quorum), &self.private_key)
-                .await;
+                .await {
+                /// Drop the lock so the txns can be modified
+                drop(consensus);
+                /// Sleep in hope we receive txns in the meantime
+                async_sleep(TXNS_TIMEOUT).await;
+                consensus = self.consensus.write().await;
+                consensus
+                    .calculate_and_update_vid(view, Arc::clone(&self.quorum), &self.private_key)
+                    .await?;
+            }
             return consensus.vid_shares().get(&view)?.get(key).cloned();
         }
         consensus.vid_shares().get(&view)?.get(key).cloned()
