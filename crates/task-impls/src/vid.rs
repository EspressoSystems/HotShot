--- conflicted
+++ resolved
@@ -128,12 +128,8 @@
             }
 
             HotShotEvent::ViewChange(view) => {
-<<<<<<< HEAD
                 let view = *view;
-                if *self.cur_view >= *view {
-=======
                 if (*view != 0 || *self.cur_view > 0) && *self.cur_view >= *view {
->>>>>>> c2df6e51
                     return None;
                 }
 
