--- conflicted
+++ resolved
@@ -53,15 +53,9 @@
 
     /// Our Private Key
     pub private_key: <TYPES::SignatureKey as SignatureKey>::PrivateKey,
-<<<<<<< HEAD
-=======
-
-    /// This state's ID
-    pub id: u64,
 
     /// Number of blocks in an epoch, zero means there are no epochs
     pub epoch_height: u64,
->>>>>>> fefd5a7b
 }
 
 impl<TYPES: NodeType, I: NodeImplementation<TYPES>> VidTaskState<TYPES, I> {
