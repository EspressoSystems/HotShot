use crate::events::HotShotEvent;
use async_compatibility_layer::art::async_spawn;
use async_lock::RwLock;

use bitvec::prelude::*;
use commit::Commitment;
use commit::Committable;
use either::{Either, Left, Right};
use futures::FutureExt;
use hotshot_task::{
    event_stream::{ChannelStream, EventStream},
    global_registry::GlobalRegistry,
    task::{FilterEvent, HandleEvent, HotShotTaskCompleted, HotShotTaskTypes, TS},
    task_impls::{HSTWithEvent, TaskBuilder},
};
use hotshot_types::block_impl::{NUM_CHUNKS, NUM_STORAGE_NODES};
use hotshot_types::data::VidDisperse;
use hotshot_types::message::Proposal;
use hotshot_types::traits::election::VIDExchangeType;
use hotshot_types::traits::{
    network::ConsensusIntentEvent, node_implementation::VIDMembership, BlockPayload,
};
use hotshot_types::{
    consensus::{Consensus, View},
<<<<<<< HEAD
    data::test_srs,
    data::{VidScheme, VidSchemeTrait},
    message::{Message, SequencingMessage},
=======
    message::Message,
>>>>>>> 9c4dc2f4
    traits::{
        consensus_api::ConsensusApi,
        election::{ConsensusExchange, Membership},
        node_implementation::{NodeImplementation, NodeType, VIDEx},
        signature_key::SignatureKey,
        state::ConsensusTime,
    },
    utils::ViewInner,
};
use hotshot_types::{
    simple_certificate::VIDCertificate2,
    simple_vote::{VIDData, VIDVote2},
    traits::network::CommunicationChannel,
    vote2::{HasViewNumber, VoteAccumulator2},
};

use snafu::Snafu;
use std::marker::PhantomData;
use std::{collections::HashMap, sync::Arc};
use tracing::{debug, error, instrument, warn};

#[derive(Snafu, Debug)]
/// Error type for consensus tasks
pub struct ConsensusTaskError {}

/// Tracks state of a VID task
pub struct VIDTaskState<
    TYPES: NodeType,
    I: NodeImplementation<TYPES>,
    A: ConsensusApi<TYPES, I> + 'static,
> where
    VIDEx<TYPES, I>:
        ConsensusExchange<TYPES, Message<TYPES, I>, Commitment = Commitment<TYPES::BlockPayload>>,
{
    /// The state's api
    pub api: A,
    /// Global registry task for the state
    pub registry: GlobalRegistry,

    /// View number this view is executing in.
    pub cur_view: TYPES::Time,

    /// Reference to consensus. Leader will require a read lock on this.
    pub consensus: Arc<RwLock<Consensus<TYPES>>>,

    /// the VID exchange
    pub vid_exchange: Arc<VIDEx<TYPES, I>>,

    /// The view and ID of the current vote collection task, if there is one.
    pub vote_collector: Option<(TYPES::Time, usize, usize)>,

    /// Global events stream to publish events
    pub event_stream: ChannelStream<HotShotEvent<TYPES, I>>,

    /// This state's ID
    pub id: u64,
}

/// Struct to maintain VID Vote Collection task state
pub struct VIDVoteCollectionTaskState<TYPES: NodeType, I: NodeImplementation<TYPES>>
where
    VIDEx<TYPES, I>:
        ConsensusExchange<TYPES, Message<TYPES, I>, Commitment = Commitment<TYPES::BlockPayload>>,
{
    /// the vid exchange
    pub vid_exchange: Arc<VIDEx<TYPES, I>>,
    #[allow(clippy::type_complexity)]
    /// Accumulates VID votes
    pub accumulator: Either<
        VoteAccumulator2<TYPES, VIDVote2<TYPES, VIDMembership<TYPES, I>>, VIDCertificate2<TYPES>>,
        VIDCertificate2<TYPES>,
    >,
    /// the current view
    pub cur_view: TYPES::Time,
    /// event stream for channel events
    pub event_stream: ChannelStream<HotShotEvent<TYPES, I>>,
    /// the id of this task state
    pub id: u64,
}

impl<TYPES: NodeType, I: NodeImplementation<TYPES>> TS for VIDVoteCollectionTaskState<TYPES, I> where
    VIDEx<TYPES, I>:
        ConsensusExchange<TYPES, Message<TYPES, I>, Commitment = Commitment<TYPES::BlockPayload>>
{
}

#[instrument(skip_all, fields(id = state.id, view = *state.cur_view), name = "VID Vote Collection Task", level = "error")]
async fn vote_handle<TYPES, I>(
    mut state: VIDVoteCollectionTaskState<TYPES, I>,
    event: HotShotEvent<TYPES, I>,
) -> (
    Option<HotShotTaskCompleted>,
    VIDVoteCollectionTaskState<TYPES, I>,
)
where
    TYPES: NodeType,
    I: NodeImplementation<TYPES>,
    VIDEx<TYPES, I>:
        ConsensusExchange<TYPES, Message<TYPES, I>, Commitment = Commitment<TYPES::BlockPayload>>,
{
    match event {
        HotShotEvent::VidVoteRecv(vote) => {
            debug!(
                "VID vote recv, collection task {:?}",
                vote.get_view_number()
            );
            // panic!("Vote handle received VID vote for view {}", *vote.current_view);

            // For the case where we receive votes after we've made a certificate
            if state.accumulator.is_right() {
                debug!("VID accumulator finished view: {:?}", state.cur_view);
                return (None, state);
            }

            let accumulator = state.accumulator.left().unwrap();
            match accumulator.accumulate(&vote, state.vid_exchange.membership()) {
                Left(new_accumulator) => {
                    state.accumulator = either::Left(new_accumulator);
                }

                Right(vid_cert) => {
                    debug!("Sending VID cert! {:?}", vid_cert.view_number);
                    state
                        .event_stream
                        .publish(HotShotEvent::VidCertSend(
                            vid_cert.clone(),
                            state.vid_exchange.public_key().clone(),
                        ))
                        .await;

                    state.accumulator = Right(vid_cert.clone());
                    state
                        .vid_exchange
                        .network()
                        .inject_consensus_info(ConsensusIntentEvent::CancelPollForVIDVotes(
                            *vid_cert.view_number,
                        ))
                        .await;

                    // Return completed at this point
                    return (Some(HotShotTaskCompleted::ShutDown), state);
                }
            }
        }
        _ => {
            error!("unexpected event {:?}", event);
        }
    }
    (None, state)
}

impl<TYPES: NodeType, I: NodeImplementation<TYPES>, A: ConsensusApi<TYPES, I> + 'static>
    VIDTaskState<TYPES, I, A>
where
    VIDEx<TYPES, I>:
        ConsensusExchange<TYPES, Message<TYPES, I>, Commitment = Commitment<TYPES::BlockPayload>>,
{
    /// main task event handler
    #[instrument(skip_all, fields(id = self.id, view = *self.cur_view), name = "VID Main Task", level = "error")]
    pub async fn handle_event(
        &mut self,
        event: HotShotEvent<TYPES, I>,
    ) -> Option<HotShotTaskCompleted> {
        match event {
            HotShotEvent::VidVoteRecv(vote) => {
                // warn!(
                //     "VID vote recv, Main Task {:?}, key: {:?}",
                //     vote.current_view,
                //     self.committee_exchange.public_key()
                // );
                // Check if we are the leader and the vote is from the sender.
                let view = vote.get_view_number();
                if !self.vid_exchange.is_leader(view) {
                    error!(
                        "We are not the VID leader for view {} are we leader for next view? {}",
                        *view,
                        self.vid_exchange.is_leader(view + 1)
                    );
                    return None;
                }

                let handle_event = HandleEvent(Arc::new(move |event, state| {
                    async move { vote_handle(state, event).await }.boxed()
                }));
                let collection_view =
                    if let Some((collection_view, collection_id, _)) = &self.vote_collector {
                        // TODO: Is this correct for consecutive leaders?
                        if view > *collection_view {
                            // warn!("shutting down for view {:?}", collection_view);
                            self.registry.shutdown_task(*collection_id).await;
                        }
                        *collection_view
                    } else {
                        TYPES::Time::new(0)
                    };

                if view > collection_view {
                    let new_accumulator = VoteAccumulator2 {
                        vote_outcomes: HashMap::new(),
                        sig_lists: Vec::new(),
                        signers: bitvec![0; self.vid_exchange.total_nodes()],
                        phantom: PhantomData,
                    };

                    let accumulator =
                        new_accumulator.accumulate(&vote, self.vid_exchange.membership());

                    let state = VIDVoteCollectionTaskState {
                        vid_exchange: self.vid_exchange.clone(),

                        accumulator,
                        cur_view: view,
                        event_stream: self.event_stream.clone(),
                        id: self.id,
                    };
                    let name = "VID Vote Collection";
                    let filter = FilterEvent(Arc::new(|event| {
                        matches!(event, HotShotEvent::VidVoteRecv(_))
                    }));
                    let builder =
                        TaskBuilder::<VIDVoteCollectionTypes<TYPES, I>>::new(name.to_string())
                            .register_event_stream(self.event_stream.clone(), filter)
                            .await
                            .register_registry(&mut self.registry.clone())
                            .await
                            .register_state(state)
                            .register_event_handler(handle_event);
                    let id = builder.get_task_id().unwrap();
                    let stream_id = builder.get_stream_id().unwrap();
                    let _task = async_spawn(async move {
                        VIDVoteCollectionTypes::build(builder).launch().await
                    });
                    self.vote_collector = Some((view, id, stream_id));
                } else if let Some((_, _, stream_id)) = self.vote_collector {
                    self.event_stream
                        .direct_message(stream_id, HotShotEvent::VidVoteRecv(vote))
                        .await;
                };
            }
            HotShotEvent::VidDisperseRecv(disperse, sender) => {
                // TODO copy-pasted from DAProposalRecv https://github.com/EspressoSystems/HotShot/issues/1690
                debug!(
                    "VID disperse received for view: {:?}",
                    disperse.data.get_view_number()
                );

                // stop polling for the received disperse
                self.vid_exchange
                    .network()
                    .inject_consensus_info(ConsensusIntentEvent::CancelPollForVIDDisperse(
                        *disperse.data.view_number,
                    ))
                    .await;

                // ED NOTE: Assuming that the next view leader is the one who sends DA proposal for this view
                let view = disperse.data.get_view_number();

                // Allow VID disperse date that is one view older, in case we have updated the
                // view.
                // Adding `+ 1` on the LHS rather tahn `- 1` on the RHS, to avoid the overflow
                // error due to subtracting the genesis view number.
                if view + 1 < self.cur_view {
                    warn!("Throwing away VID disperse data that is more than one view older");
                    return None;
                }

                debug!("VID disperse data is fresh.");
                let payload_commitment = disperse.data.payload_commitment;

                // ED Is this the right leader?
                let view_leader_key = self.vid_exchange.get_leader(view);
                if view_leader_key != sender {
                    error!("VID proposal doesn't have expected leader key for view {} \n DA proposal is: [N/A for VID]", *view);
                    return None;
                }

                if !view_leader_key.validate(&disperse.signature, payload_commitment.as_ref()) {
                    error!("Could not verify VID proposal sig.");
                    return None;
                }

                if !self
                    .vid_exchange
                    .membership()
                    .has_stake(self.vid_exchange.public_key())
                {
                    debug!(
                        "We were not chosen for consensus committee on {:?}",
                        self.cur_view
                    );
                    return None;
                }

                // Generate and send vote
                let vote = VIDVote2::create_signed_vote(
                    VIDData {
                        payload_commit: payload_commitment,
                    },
                    view,
                    self.vid_exchange.public_key(),
                    self.vid_exchange.private_key(),
                );

                // ED Don't think this is necessary?
                // self.cur_view = view;

                debug!(
                    "Sending vote to the VID leader {:?}",
                    vote.get_view_number()
                );
                self.event_stream
                    .publish(HotShotEvent::VidVoteSend(vote))
                    .await;
                let mut consensus = self.consensus.write().await;

                // Ensure this view is in the view map for garbage collection, but do not overwrite if
                // there is already a view there: the replica task may have inserted a `Leaf` view which
                // contains strictly more information.
                consensus.state_map.entry(view).or_insert(View {
                    view_inner: ViewInner::DA {
                        block: payload_commitment,
                    },
                });

                // Record the block we have promised to make available.
                // TODO https://github.com/EspressoSystems/HotShot/issues/1692
                // consensus.saved_block_payloads.insert(proposal.data.block_payload);
            }
            HotShotEvent::VidCertRecv(cert) => {
                self.vid_exchange
                    .network()
                    .inject_consensus_info(ConsensusIntentEvent::CancelPollForVIDCertificate(
                        *cert.view_number,
                    ))
                    .await;
            }

            HotShotEvent::TransactionsSequenced(payload, _metadata, view) => {
                // encode transactions for disperse calculation
                let encoded_txns = match payload.encode() {
                    Ok(encoded) => encoded,
                    Err(e) => {
                        error!("Failed to encode the block payload: {:?}.", e);
                        return None;
                    }
                };

                // TODO <https://github.com/EspressoSystems/HotShot/issues/1686>
                let srs = test_srs(NUM_STORAGE_NODES);
                // TODO We are using constant numbers for now, but they will change as the quorum size
                // changes.
                // TODO <https://github.com/EspressoSystems/HotShot/issues/1693>
                let vid = VidScheme::new(NUM_CHUNKS, NUM_STORAGE_NODES, &srs).unwrap();
                let vid_disperse = vid
                    .disperse(encoded_txns.into_iter().collect::<Vec<u8>>())
                    .unwrap();

                self.event_stream
                    .publish(HotShotEvent::BlockReady(
                        Proposal {
                            data: VidDisperse {
                                view_number: view,
                                payload_commitment: payload.commit(),
                                shares: vid_disperse.shares,
                                common: vid_disperse.common,
                            },
                            signature: self.vid_exchange.sign_vid_disperse(&payload.commit()),
                            _pd: PhantomData,
                        },
                        self.vid_exchange.public_key().clone(),
                    ))
                    .await;
            }

            HotShotEvent::BlockReady(proposal, signature) => {
                self.event_stream
                    .publish(HotShotEvent::VidDisperseSend(proposal, signature))
                    .await;
            }

            HotShotEvent::ViewChange(view) => {
                if *self.cur_view >= *view {
                    return None;
                }

                if *view - *self.cur_view > 1 {
                    error!("View changed by more than 1 going to view {:?}", view);
                }
                self.cur_view = view;

                // Start polling for VID disperse for the new view
                self.vid_exchange
                    .network()
                    .inject_consensus_info(ConsensusIntentEvent::PollForVIDDisperse(
                        *self.cur_view + 1,
                    ))
                    .await;

                self.vid_exchange
                    .network()
                    .inject_consensus_info(ConsensusIntentEvent::PollForVIDCertificate(
                        *self.cur_view + 1,
                    ))
                    .await;

                // If we are not the next leader, we should exit
                if !self.vid_exchange.is_leader(self.cur_view + 1) {
                    // panic!("We are not the DA leader for view {}", *self.cur_view + 1);
                    return None;
                }

                // Start polling for VID votes for the "next view"
                self.vid_exchange
                    .network()
                    .inject_consensus_info(ConsensusIntentEvent::PollForVIDVotes(
                        *self.cur_view + 1,
                    ))
                    .await;

                return None;
            }

            HotShotEvent::Shutdown => {
                return Some(HotShotTaskCompleted::ShutDown);
            }
            _ => {
                error!("unexpected event {:?}", event);
            }
        }
        None
    }

    /// Filter the VID event.
    pub fn filter(event: &HotShotEvent<TYPES, I>) -> bool {
        matches!(
            event,
            HotShotEvent::Shutdown
                | HotShotEvent::VidDisperseRecv(_, _)
                | HotShotEvent::TransactionsSequenced(_, _, _)
                | HotShotEvent::BlockReady(_, _)
                | HotShotEvent::VidVoteRecv(_)
                | HotShotEvent::VidCertRecv(_)
                | HotShotEvent::ViewChange(_)
        )
    }
}

/// task state implementation for VID Task
impl<TYPES: NodeType, I: NodeImplementation<TYPES>, A: ConsensusApi<TYPES, I> + 'static> TS
    for VIDTaskState<TYPES, I, A>
where
    VIDEx<TYPES, I>:
        ConsensusExchange<TYPES, Message<TYPES, I>, Commitment = Commitment<TYPES::BlockPayload>>,
{
}

/// Type alias for VID Vote Collection Types
pub type VIDVoteCollectionTypes<TYPES, I> = HSTWithEvent<
    ConsensusTaskError,
    HotShotEvent<TYPES, I>,
    ChannelStream<HotShotEvent<TYPES, I>>,
    VIDVoteCollectionTaskState<TYPES, I>,
>;

/// Type alias for VID Task Types
pub type VIDTaskTypes<TYPES, I, A> = HSTWithEvent<
    ConsensusTaskError,
    HotShotEvent<TYPES, I>,
    ChannelStream<HotShotEvent<TYPES, I>>,
    VIDTaskState<TYPES, I, A>,
>;<|MERGE_RESOLUTION|>--- conflicted
+++ resolved
@@ -14,7 +14,7 @@
     task_impls::{HSTWithEvent, TaskBuilder},
 };
 use hotshot_types::block_impl::{NUM_CHUNKS, NUM_STORAGE_NODES};
-use hotshot_types::data::VidDisperse;
+use hotshot_types::data::{test_srs, VidDisperse, VidScheme, VidSchemeTrait};
 use hotshot_types::message::Proposal;
 use hotshot_types::traits::election::VIDExchangeType;
 use hotshot_types::traits::{
@@ -22,13 +22,7 @@
 };
 use hotshot_types::{
     consensus::{Consensus, View},
-<<<<<<< HEAD
-    data::test_srs,
-    data::{VidScheme, VidSchemeTrait},
-    message::{Message, SequencingMessage},
-=======
     message::Message,
->>>>>>> 9c4dc2f4
     traits::{
         consensus_api::ConsensusApi,
         election::{ConsensusExchange, Membership},
