--- conflicted
+++ resolved
@@ -59,25 +59,12 @@
         event_stream: Sender<Arc<HotShotEvent<TYPES>>>,
     ) -> Option<HotShotTaskCompleted> {
         match event.as_ref() {
-<<<<<<< HEAD
-            HotShotEvent::TransactionsSequenced(encoded_transactions, metadata, view_number) => {
+            HotShotEvent::BlockRecv(encoded_transactions, metadata, view_number) => {
                 let vid_disperse = calculate_vid_disperse(
                     encoded_transactions.clone(),
                     self.membership.clone(),
                     *view_number,
                 )
-=======
-            HotShotEvent::BlockRecv(encoded_transactions, metadata, view_number) => {
-                let encoded_transactions = encoded_transactions.clone();
-                // get the number of quorum committee members to be used for VID calculation
-                let num_storage_nodes = self.membership.total_nodes();
-
-                // calculate vid shares
-                let vid_disperse = spawn_blocking(move || {
-                    #[allow(clippy::panic)]
-                    vid_scheme(num_storage_nodes).disperse(&encoded_transactions).unwrap_or_else(|err|panic!("VID disperse failure:\n\t(num_storage nodes,payload_byte_len)=({num_storage_nodes},{})\n\terror: : {err}", encoded_transactions.len()))
-                })
->>>>>>> cfb63c40
                 .await;
                 // send the commitment and metadata to consensus for block building
                 broadcast_event(
