// Copyright (c) 2021-2024 Espresso Systems (espressosys.com)
// This file is part of the HotShot repository.

// You should have received a copy of the MIT License
// along with the HotShot repository. If not, see <https://mit-license.org/>.

use std::{marker::PhantomData, sync::Arc};

use async_broadcast::{Receiver, Sender};
use async_lock::RwLock;
use async_trait::async_trait;
use hotshot_task::task::TaskState;
use hotshot_types::{
    consensus::OuterConsensus,
    data::{PackedBundle, VidDisperse, VidDisperseShare2},
    message::Proposal,
    traits::{
        block_contents::BlockHeader,
        election::Membership,
        node_implementation::{ConsensusTime, NodeImplementation, NodeType},
        signature_key::SignatureKey,
        BlockPayload,
    },
    utils::epoch_from_block_number,
};
use tracing::{debug, error, info, instrument};
use utils::anytrace::Result;

use crate::{
    events::{HotShotEvent, HotShotTaskCompleted},
    helpers::broadcast_event,
};

/// Tracks state of a VID task
pub struct VidTaskState<TYPES: NodeType, I: NodeImplementation<TYPES>> {
    /// View number this view is executing in.
    pub cur_view: TYPES::View,

    /// Epoch number this node is executing in.
    pub cur_epoch: TYPES::Epoch,

    /// Reference to consensus. Leader will require a read lock on this.
    pub consensus: OuterConsensus<TYPES>,

    /// The underlying network
    pub network: Arc<I::Network>,

    /// Membership for the quorum
    pub membership: Arc<RwLock<TYPES::Membership>>,

    /// This Nodes Public Key
    pub public_key: TYPES::SignatureKey,

    /// Our Private Key
    pub private_key: <TYPES::SignatureKey as SignatureKey>::PrivateKey,

    /// This state's ID
    pub id: u64,

    /// Number of blocks in an epoch, zero means there are no epochs
    pub epoch_height: u64,
}

impl<TYPES: NodeType, I: NodeImplementation<TYPES>> VidTaskState<TYPES, I> {
    /// main task event handler
    #[instrument(skip_all, fields(id = self.id, view = *self.cur_view, epoch = *self.cur_epoch), name = "VID Main Task", level = "error", target = "VidTaskState")]
    pub async fn handle(
        &mut self,
        event: Arc<HotShotEvent<TYPES>>,
        event_stream: Sender<Arc<HotShotEvent<TYPES>>>,
    ) -> Option<HotShotTaskCompleted> {
        match event.as_ref() {
            HotShotEvent::BlockRecv(packed_bundle) => {
                let PackedBundle::<TYPES> {
                    encoded_transactions,
                    metadata,
                    view_number,
                    sequencing_fees,
                    vid_precompute,
                    auction_result,
                    ..
                } = packed_bundle;
                let payload =
                    <TYPES as NodeType>::BlockPayload::from_bytes(encoded_transactions, metadata);
                let builder_commitment = payload.builder_commitment(metadata);
                let epoch = self.cur_epoch;
<<<<<<< HEAD
                if self.membership.leader(*view_number, epoch).ok()? != self.public_key {
=======
                if self
                    .membership
                    .read()
                    .await
                    .leader(*view_number, epoch)
                    .ok()?
                    != self.public_key
                {
>>>>>>> 3d705c6a
                    tracing::debug!(
                        "We are not the leader in the current epoch. Do not send the VID dispersal."
                    );
                    return None;
                }
                let vid_disperse = VidDisperse::calculate_vid_disperse(
                    Arc::clone(encoded_transactions),
                    &Arc::clone(&self.membership),
                    *view_number,
                    epoch,
<<<<<<< HEAD
                    None,
=======
                    epoch,
>>>>>>> 3d705c6a
                    vid_precompute.clone(),
                )
                .await;
                let payload_commitment = vid_disperse.payload_commitment;
                let shares = VidDisperseShare2::from_vid_disperse(vid_disperse.clone());
                let mut consensus_writer = self.consensus.write().await;
                for share in shares {
                    if let Some(disperse) = share.to_proposal(&self.private_key) {
                        consensus_writer.update_vid_shares(*view_number, disperse);
                    }
                }
                drop(consensus_writer);

                // send the commitment and metadata to consensus for block building
                broadcast_event(
                    Arc::new(HotShotEvent::SendPayloadCommitmentAndMetadata(
                        payload_commitment,
                        builder_commitment,
                        metadata.clone(),
                        *view_number,
                        sequencing_fees.clone(),
                        auction_result.clone(),
                    )),
                    &event_stream,
                )
                .await;

                let view_number = *view_number;
                let Ok(signature) = TYPES::SignatureKey::sign(
                    &self.private_key,
                    vid_disperse.payload_commitment.as_ref(),
                ) else {
                    error!("VID: failed to sign dispersal payload");
                    return None;
                };
                debug!(
                    "publishing VID disperse for view {} and epoch {}",
                    *view_number, *epoch
                );
                broadcast_event(
                    Arc::new(HotShotEvent::VidDisperseSend(
                        Proposal {
                            signature,
                            data: vid_disperse.clone(),
                            _pd: PhantomData,
                        },
                        self.public_key.clone(),
                    )),
                    &event_stream,
                )
                .await;
            }

            HotShotEvent::ViewChange(view, epoch) => {
                if *epoch > self.cur_epoch {
                    self.cur_epoch = *epoch;
                }

                let view = *view;
                if (*view != 0 || *self.cur_view > 0) && *self.cur_view >= *view {
                    return None;
                }

                if *view - *self.cur_view > 1 {
                    info!("View changed by more than 1 going to view {:?}", view);
                }
                self.cur_view = view;

                return None;
            }

            HotShotEvent::QuorumProposalSend(proposal, _) => {
                let proposed_block_number = proposal.data.block_header.block_number();
                if self.epoch_height == 0 || proposed_block_number % self.epoch_height != 0 {
                    // This is not the last block in the epoch, do nothing.
                    return None;
                }
                // We just sent a proposal for the last block in the epoch. We need to calculate
                // and send VID for the nodes in the next epoch so that they can vote.
                let proposal_view_number = proposal.data.view_number;
<<<<<<< HEAD
                let sender_epoch = proposal.data.epoch;
=======
                let sender_epoch = TYPES::Epoch::new(epoch_from_block_number(
                    proposed_block_number,
                    self.epoch_height,
                ));
>>>>>>> 3d705c6a
                let target_epoch = TYPES::Epoch::new(
                    epoch_from_block_number(proposed_block_number, self.epoch_height) + 1,
                );

                let consensus_reader = self.consensus.read().await;
                let Some(txns) = consensus_reader.saved_payloads().get(&proposal_view_number)
                else {
                    tracing::warn!(
                        "We need to calculate VID for the nodes in the next epoch \
                         but we don't have the transactions"
                    );
                    return None;
                };
                let txns = Arc::clone(txns);
                drop(consensus_reader);

                let next_epoch_vid_disperse = VidDisperse::calculate_vid_disperse(
                    txns,
                    &Arc::clone(&self.membership),
                    proposal_view_number,
                    target_epoch,
<<<<<<< HEAD
                    Some(sender_epoch),
=======
                    sender_epoch,
>>>>>>> 3d705c6a
                    None,
                )
                .await;
                let Ok(next_epoch_signature) = TYPES::SignatureKey::sign(
                    &self.private_key,
                    next_epoch_vid_disperse.payload_commitment.as_ref(),
                ) else {
                    error!("VID: failed to sign dispersal payload for the next epoch");
                    return None;
                };
                debug!(
                    "publishing VID disperse for view {} and epoch {}",
                    *proposal_view_number, *target_epoch
                );
                broadcast_event(
                    Arc::new(HotShotEvent::VidDisperseSend(
                        Proposal {
                            signature: next_epoch_signature,
                            data: next_epoch_vid_disperse.clone(),
                            _pd: PhantomData,
                        },
                        self.public_key.clone(),
                    )),
                    &event_stream,
                )
                .await;
            }
            HotShotEvent::Shutdown => {
                return Some(HotShotTaskCompleted);
            }
            _ => {}
        }
        None
    }
}

#[async_trait]
/// task state implementation for VID Task
impl<TYPES: NodeType, I: NodeImplementation<TYPES>> TaskState for VidTaskState<TYPES, I> {
    type Event = HotShotEvent<TYPES>;

    async fn handle_event(
        &mut self,
        event: Arc<Self::Event>,
        sender: &Sender<Arc<Self::Event>>,
        _receiver: &Receiver<Arc<Self::Event>>,
    ) -> Result<()> {
        self.handle(event, sender.clone()).await;
        Ok(())
    }

    fn cancel_subtasks(&mut self) {}
}<|MERGE_RESOLUTION|>--- conflicted
+++ resolved
@@ -84,9 +84,6 @@
                     <TYPES as NodeType>::BlockPayload::from_bytes(encoded_transactions, metadata);
                 let builder_commitment = payload.builder_commitment(metadata);
                 let epoch = self.cur_epoch;
-<<<<<<< HEAD
-                if self.membership.leader(*view_number, epoch).ok()? != self.public_key {
-=======
                 if self
                     .membership
                     .read()
@@ -95,7 +92,6 @@
                     .ok()?
                     != self.public_key
                 {
->>>>>>> 3d705c6a
                     tracing::debug!(
                         "We are not the leader in the current epoch. Do not send the VID dispersal."
                     );
@@ -106,11 +102,7 @@
                     &Arc::clone(&self.membership),
                     *view_number,
                     epoch,
-<<<<<<< HEAD
-                    None,
-=======
                     epoch,
->>>>>>> 3d705c6a
                     vid_precompute.clone(),
                 )
                 .await;
@@ -191,14 +183,10 @@
                 // We just sent a proposal for the last block in the epoch. We need to calculate
                 // and send VID for the nodes in the next epoch so that they can vote.
                 let proposal_view_number = proposal.data.view_number;
-<<<<<<< HEAD
-                let sender_epoch = proposal.data.epoch;
-=======
                 let sender_epoch = TYPES::Epoch::new(epoch_from_block_number(
                     proposed_block_number,
                     self.epoch_height,
                 ));
->>>>>>> 3d705c6a
                 let target_epoch = TYPES::Epoch::new(
                     epoch_from_block_number(proposed_block_number, self.epoch_height) + 1,
                 );
@@ -220,11 +208,7 @@
                     &Arc::clone(&self.membership),
                     proposal_view_number,
                     target_epoch,
-<<<<<<< HEAD
-                    Some(sender_epoch),
-=======
                     sender_epoch,
->>>>>>> 3d705c6a
                     None,
                 )
                 .await;
