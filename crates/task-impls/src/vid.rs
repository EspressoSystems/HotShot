--- conflicted
+++ resolved
@@ -61,16 +61,12 @@
         event_stream: Sender<Arc<HotShotEvent<TYPES>>>,
     ) -> Option<HotShotTaskCompleted> {
         match event.as_ref() {
-<<<<<<< HEAD
-            HotShotEvent::BlockRecv(encoded_transactions, metadata, view_number) => {
+            HotShotEvent::BlockRecv(encoded_transactions, metadata, view_number, fee) => {
                 let payload = <TYPES as NodeType>::BlockPayload::from_bytes(
                     encoded_transactions.clone().into_iter(),
                     metadata,
                 );
                 let builder_commitment = payload.builder_commitment(metadata);
-=======
-            HotShotEvent::BlockRecv(encoded_transactions, metadata, view_number, fee) => {
->>>>>>> e961b519
                 let vid_disperse = calculate_vid_disperse(
                     &encoded_transactions.clone(),
                     &self.membership.clone(),
