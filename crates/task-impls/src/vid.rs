<<<<<<< HEAD
use crate::events::{HotShotEvent, HotShotTaskCompleted};
use crate::helpers::{broadcast_event, calculate_vid_disperse};
use async_broadcast::Sender;
use async_lock::RwLock;

=======
use std::{marker::PhantomData, sync::Arc};

use async_broadcast::Sender;
use async_lock::RwLock;
>>>>>>> 639ff611
use hotshot_task::task::{Task, TaskState};
use hotshot_types::{
    consensus::Consensus,
    message::Proposal,
    traits::{
        consensus_api::ConsensusApi,
        election::Membership,
        network::{ConnectedNetwork, ConsensusIntentEvent},
        node_implementation::{NodeImplementation, NodeType},
        signature_key::SignatureKey,
        BlockPayload,
    },
};
<<<<<<< HEAD

use std::marker::PhantomData;
use std::sync::Arc;
=======
>>>>>>> 639ff611
use tracing::{debug, error, instrument, warn};

use crate::{
    events::{HotShotEvent, HotShotTaskCompleted},
    helpers::{broadcast_event, calculate_vid_disperse},
};

/// Tracks state of a VID task
pub struct VIDTaskState<
    TYPES: NodeType,
    I: NodeImplementation<TYPES>,
    A: ConsensusApi<TYPES, I> + 'static,
> {
    /// The state's api
    pub api: A,

    /// View number this view is executing in.
    pub cur_view: TYPES::Time,

    /// Reference to consensus. Leader will require a read lock on this.
    pub consensus: Arc<RwLock<Consensus<TYPES>>>,
    /// Network for all nodes
    pub network: Arc<I::QuorumNetwork>,
    /// Membership for the quorum
    pub membership: Arc<TYPES::Membership>,
    /// This Nodes Public Key
    pub public_key: TYPES::SignatureKey,
    /// Our Private Key
    pub private_key: <TYPES::SignatureKey as SignatureKey>::PrivateKey,
    /// The view and ID of the current vote collection task, if there is one.
    pub vote_collector: Option<(TYPES::Time, usize, usize)>,
    /// This state's ID
    pub id: u64,
}

impl<TYPES: NodeType, I: NodeImplementation<TYPES>, A: ConsensusApi<TYPES, I> + 'static>
    VIDTaskState<TYPES, I, A>
{
    /// main task event handler
    #[instrument(skip_all, fields(id = self.id, view = *self.cur_view), name = "VID Main Task", level = "error")]
    pub async fn handle(
        &mut self,
        event: Arc<HotShotEvent<TYPES>>,
        event_stream: Sender<Arc<HotShotEvent<TYPES>>>,
    ) -> Option<HotShotTaskCompleted> {
        match event.as_ref() {
<<<<<<< HEAD
            HotShotEvent::TransactionsSequenced(encoded_transactions, metadata, view_number) => {
                let vid_disperse = calculate_vid_disperse(
                    encoded_transactions.clone(),
                    self.membership.clone(),
=======
            HotShotEvent::BlockRecv(encoded_transactions, metadata, view_number, fee) => {
                let payload = <TYPES as NodeType>::BlockPayload::from_bytes(
                    encoded_transactions.clone().into_iter(),
                    metadata,
                );
                let builder_commitment = payload.builder_commitment(metadata);
                let vid_disperse = calculate_vid_disperse(
                    encoded_transactions.clone(),
                    &self.membership.clone(),
>>>>>>> 639ff611
                    *view_number,
                )
                .await;
                // send the commitment and metadata to consensus for block building
                broadcast_event(
                    Arc::new(HotShotEvent::SendPayloadCommitmentAndMetadata(
                        vid_disperse.payload_commitment,
<<<<<<< HEAD
=======
                        builder_commitment,
>>>>>>> 639ff611
                        metadata.clone(),
                        *view_number,
                        fee.clone(),
                    )),
                    &event_stream,
                )
                .await;

                // send the block to the VID dispersal function
                broadcast_event(
                    Arc::new(HotShotEvent::BlockReady(vid_disperse, *view_number)),
                    &event_stream,
                )
                .await;
            }

            HotShotEvent::BlockReady(vid_disperse, view_number) => {
                let view_number = *view_number;
                let Ok(signature) = TYPES::SignatureKey::sign(
                    &self.private_key,
                    vid_disperse.payload_commitment.as_ref(),
                ) else {
                    error!("VID: failed to sign dispersal payload");
                    return None;
                };
                debug!("publishing VID disperse for view {}", *view_number);
                broadcast_event(
                    Arc::new(HotShotEvent::VidDisperseSend(
                        Proposal {
                            signature,
                            data: vid_disperse.clone(),
                            _pd: PhantomData,
                        },
                        self.public_key.clone(),
                    )),
                    &event_stream,
                )
                .await;
            }

            HotShotEvent::ViewChange(view) => {
                let view = *view;
                if (*view != 0 || *self.cur_view > 0) && *self.cur_view >= *view {
                    return None;
                }

                if *view - *self.cur_view > 1 {
                    warn!("View changed by more than 1 going to view {:?}", view);
                }
                self.cur_view = view;

                // Start polling for VID disperse for the new view
                self.network
                    .inject_consensus_info(ConsensusIntentEvent::PollForVIDDisperse(
                        *self.cur_view + 1,
                    ))
                    .await;

                // If we are not the next leader, we should exit
                if self.membership.get_leader(self.cur_view + 1) != self.public_key {
                    // panic!("We are not the DA leader for view {}", *self.cur_view + 1);
                    return None;
                }

                return None;
            }

            HotShotEvent::Shutdown => {
                return Some(HotShotTaskCompleted);
            }
            _ => {
                error!("unexpected event {:?}", event);
            }
        }
        None
    }
}

/// task state implementation for VID Task
impl<TYPES: NodeType, I: NodeImplementation<TYPES>, A: ConsensusApi<TYPES, I> + 'static> TaskState
    for VIDTaskState<TYPES, I, A>
{
    type Event = Arc<HotShotEvent<TYPES>>;

    type Output = HotShotTaskCompleted;

    async fn handle_event(
        event: Self::Event,
        task: &mut Task<Self>,
    ) -> Option<HotShotTaskCompleted> {
        let sender = task.clone_sender();
        task.state_mut().handle(event, sender).await;
        None
    }
    fn filter(&self, event: &Self::Event) -> bool {
        !matches!(
            event.as_ref(),
            HotShotEvent::Shutdown
                | HotShotEvent::BlockRecv(_, _, _, _)
                | HotShotEvent::BlockReady(_, _)
                | HotShotEvent::ViewChange(_)
        )
    }
    fn should_shutdown(event: &Self::Event) -> bool {
        matches!(event.as_ref(), HotShotEvent::Shutdown)
    }
}<|MERGE_RESOLUTION|>--- conflicted
+++ resolved
@@ -1,15 +1,7 @@
-<<<<<<< HEAD
-use crate::events::{HotShotEvent, HotShotTaskCompleted};
-use crate::helpers::{broadcast_event, calculate_vid_disperse};
-use async_broadcast::Sender;
-use async_lock::RwLock;
-
-=======
 use std::{marker::PhantomData, sync::Arc};
 
 use async_broadcast::Sender;
 use async_lock::RwLock;
->>>>>>> 639ff611
 use hotshot_task::task::{Task, TaskState};
 use hotshot_types::{
     consensus::Consensus,
@@ -23,12 +15,6 @@
         BlockPayload,
     },
 };
-<<<<<<< HEAD
-
-use std::marker::PhantomData;
-use std::sync::Arc;
-=======
->>>>>>> 639ff611
 use tracing::{debug, error, instrument, warn};
 
 use crate::{
@@ -75,12 +61,6 @@
         event_stream: Sender<Arc<HotShotEvent<TYPES>>>,
     ) -> Option<HotShotTaskCompleted> {
         match event.as_ref() {
-<<<<<<< HEAD
-            HotShotEvent::TransactionsSequenced(encoded_transactions, metadata, view_number) => {
-                let vid_disperse = calculate_vid_disperse(
-                    encoded_transactions.clone(),
-                    self.membership.clone(),
-=======
             HotShotEvent::BlockRecv(encoded_transactions, metadata, view_number, fee) => {
                 let payload = <TYPES as NodeType>::BlockPayload::from_bytes(
                     encoded_transactions.clone().into_iter(),
@@ -90,7 +70,6 @@
                 let vid_disperse = calculate_vid_disperse(
                     encoded_transactions.clone(),
                     &self.membership.clone(),
->>>>>>> 639ff611
                     *view_number,
                 )
                 .await;
@@ -98,10 +77,7 @@
                 broadcast_event(
                     Arc::new(HotShotEvent::SendPayloadCommitmentAndMetadata(
                         vid_disperse.payload_commitment,
-<<<<<<< HEAD
-=======
                         builder_commitment,
->>>>>>> 639ff611
                         metadata.clone(),
                         *view_number,
                         fee.clone(),
