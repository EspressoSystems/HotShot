use crate::events::{HotShotEvent, HotShotTaskCompleted};
use crate::helpers::broadcast_event;
use async_broadcast::Sender;
use async_lock::RwLock;
#[cfg(async_executor_impl = "async-std")]
use async_std::task::spawn_blocking;

use hotshot_task::task::{Task, TaskState};
use hotshot_types::{
    consensus::Consensus,
    data::VidDisperse,
    message::Proposal,
    traits::{
        consensus_api::ConsensusApi,
        election::Membership,
        network::{ConnectedNetwork, ConsensusIntentEvent},
        node_implementation::{NodeImplementation, NodeType},
        signature_key::SignatureKey,
    },
    vid::vid_scheme,
};
use jf_primitives::vid::VidScheme;
#[cfg(async_executor_impl = "tokio")]
use tokio::task::spawn_blocking;

use std::marker::PhantomData;
use std::sync::Arc;
use futures::future::join_all;
use tracing::{debug, error, instrument, warn};
use hotshot_types::data::VidDisperseShare;

/// Tracks state of a VID task
pub struct VIDTaskState<
    TYPES: NodeType,
    I: NodeImplementation<TYPES>,
    A: ConsensusApi<TYPES, I> + 'static,
> {
    /// The state's api
    pub api: A,

    /// View number this view is executing in.
    pub cur_view: TYPES::Time,

    /// Reference to consensus. Leader will require a read lock on this.
    pub consensus: Arc<RwLock<Consensus<TYPES>>>,
    /// Network for all nodes
    pub network: Arc<I::QuorumNetwork>,
    /// Membership for the quorum
    pub membership: Arc<TYPES::Membership>,
    /// This Nodes Public Key
    pub public_key: TYPES::SignatureKey,
    /// Our Private Key
    pub private_key: <TYPES::SignatureKey as SignatureKey>::PrivateKey,
    /// The view and ID of the current vote collection task, if there is one.
    pub vote_collector: Option<(TYPES::Time, usize, usize)>,
    /// This state's ID
    pub id: u64,
}

impl<TYPES: NodeType, I: NodeImplementation<TYPES>, A: ConsensusApi<TYPES, I> + 'static>
    VIDTaskState<TYPES, I, A>
{
    /// main task event handler
    #[instrument(skip_all, fields(id = self.id, view = *self.cur_view), name = "VID Main Task", level = "error")]
    pub async fn handle(
        &mut self,
        event: Arc<HotShotEvent<TYPES>>,
        event_stream: Sender<Arc<HotShotEvent<TYPES>>>,
    ) -> Option<HotShotTaskCompleted> {
        match event.as_ref() {
            HotShotEvent::TransactionsSequenced(encoded_transactions, metadata, view_number) => {
                let encoded_transactions = encoded_transactions.clone();
                // get the number of quorum committee members to be used for VID calculation
                let num_storage_nodes = self.membership.total_nodes();

                // calculate vid shares
                let vid_disperse = spawn_blocking(move || {
                    #[allow(clippy::panic)]
                    vid_scheme(num_storage_nodes).disperse(&encoded_transactions).unwrap_or_else(|err|panic!("VID disperse failure:\n\t(num_storage nodes,payload_byte_len)=({num_storage_nodes},{})\n\terror: : {err}", encoded_transactions.len()))
                })
                .await;

                #[cfg(async_executor_impl = "tokio")]
                // Unwrap here will just propogate any panic from the spawned task, it's not a new place we can panic.
                let vid_disperse = vid_disperse.unwrap();
                // send the commitment and metadata to consensus for block building
                broadcast_event(
                    Arc::new(HotShotEvent::SendPayloadCommitmentAndMetadata(
                        vid_disperse.commit,
                        metadata.clone(),
                        *view_number,
                    )),
                    &event_stream,
                )
                .await;

                // send the block to the VID dispersal function
                broadcast_event(
                    Arc::new(HotShotEvent::BlockReady(
                        VidDisperse::from_membership(*view_number, vid_disperse, &self.membership),
                        *view_number,
                    )),
                    &event_stream,
                )
                .await;
            }

            HotShotEvent::BlockReady(vid_disperse, view_number) => {
<<<<<<< HEAD
                let mut broadcast_tasks = Vec::new();
                let vid_disperse_shares = VidDisperseShare::from_vid_disperse(vid_disperse);
                for vid_disperse_share in vid_disperse_shares {
                    broadcast_tasks.push(broadcast_event(
                        HotShotEvent::VidDisperseSend(
                            vid_disperse_share.to_proposal(&self.private_key)?,
                            self.public_key.clone(),
                        ),
                        &event_stream,
                    ));
                }
                debug!("publishing VID disperse shares for view {}", *view_number);
                join_all(broadcast_tasks).await;
                // let Ok(signature) = TYPES::SignatureKey::sign(
                //     &self.private_key,
                //     vid_disperse.payload_commitment.as_ref().as_ref(),
                // ) else {
                //     error!("VID: failed to sign dispersal payload");
                //     return None;
                // };
                // debug!("publishing VID disperse for view {}", *view_number);
                // broadcast_event(
                //     HotShotEvent::VidDisperseSend(
                //         Proposal {
                //             signature,
                //             data: vid_disperse,
                //             _pd: PhantomData,
                //         },
                //         self.public_key.clone(),
                //     ),
                //     &event_stream,
                // )
                // .await;
=======
                let view_number = *view_number;
                let Ok(signature) = TYPES::SignatureKey::sign(
                    &self.private_key,
                    vid_disperse.payload_commitment.as_ref().as_ref(),
                ) else {
                    error!("VID: failed to sign dispersal payload");
                    return None;
                };
                debug!("publishing VID disperse for view {}", *view_number);
                broadcast_event(
                    Arc::new(HotShotEvent::VidDisperseSend(
                        Proposal {
                            signature,
                            data: vid_disperse.clone(),
                            _pd: PhantomData,
                        },
                        self.public_key.clone(),
                    )),
                    &event_stream,
                )
                .await;
>>>>>>> aa24dc9a
            }

            HotShotEvent::ViewChange(view) => {
                let view = *view;
                if (*view != 0 || *self.cur_view > 0) && *self.cur_view >= *view {
                    return None;
                }

                if *view - *self.cur_view > 1 {
                    warn!("View changed by more than 1 going to view {:?}", view);
                }
                self.cur_view = view;

                // Start polling for VID disperse for the new view
                self.network
                    .inject_consensus_info(ConsensusIntentEvent::PollForVIDDisperse(
                        *self.cur_view + 1,
                    ))
                    .await;

                // If we are not the next leader, we should exit
                if self.membership.get_leader(self.cur_view + 1) != self.public_key {
                    // panic!("We are not the DA leader for view {}", *self.cur_view + 1);
                    return None;
                }

                return None;
            }

            HotShotEvent::Shutdown => {
                return Some(HotShotTaskCompleted);
            }
            _ => {
                error!("unexpected event {:?}", event);
            }
        }
        None
    }
}

/// task state implementation for VID Task
impl<TYPES: NodeType, I: NodeImplementation<TYPES>, A: ConsensusApi<TYPES, I> + 'static> TaskState
    for VIDTaskState<TYPES, I, A>
{
    type Event = Arc<HotShotEvent<TYPES>>;

    type Output = HotShotTaskCompleted;

    async fn handle_event(
        event: Self::Event,
        task: &mut Task<Self>,
    ) -> Option<HotShotTaskCompleted> {
        let sender = task.clone_sender();
        task.state_mut().handle(event, sender).await;
        None
    }
    fn filter(&self, event: &Self::Event) -> bool {
        !matches!(
            event.as_ref(),
            HotShotEvent::Shutdown
                | HotShotEvent::TransactionsSequenced(_, _, _)
                | HotShotEvent::BlockReady(_, _)
                | HotShotEvent::ViewChange(_)
        )
    }
    fn should_shutdown(event: &Self::Event) -> bool {
        matches!(event.as_ref(), HotShotEvent::Shutdown)
    }
}<|MERGE_RESOLUTION|>--- conflicted
+++ resolved
@@ -106,7 +106,6 @@
             }
 
             HotShotEvent::BlockReady(vid_disperse, view_number) => {
-<<<<<<< HEAD
                 let mut broadcast_tasks = Vec::new();
                 let vid_disperse_shares = VidDisperseShare::from_vid_disperse(vid_disperse);
                 for vid_disperse_share in vid_disperse_shares {
@@ -140,29 +139,6 @@
                 //     &event_stream,
                 // )
                 // .await;
-=======
-                let view_number = *view_number;
-                let Ok(signature) = TYPES::SignatureKey::sign(
-                    &self.private_key,
-                    vid_disperse.payload_commitment.as_ref().as_ref(),
-                ) else {
-                    error!("VID: failed to sign dispersal payload");
-                    return None;
-                };
-                debug!("publishing VID disperse for view {}", *view_number);
-                broadcast_event(
-                    Arc::new(HotShotEvent::VidDisperseSend(
-                        Proposal {
-                            signature,
-                            data: vid_disperse.clone(),
-                            _pd: PhantomData,
-                        },
-                        self.public_key.clone(),
-                    )),
-                    &event_stream,
-                )
-                .await;
->>>>>>> aa24dc9a
             }
 
             HotShotEvent::ViewChange(view) => {
