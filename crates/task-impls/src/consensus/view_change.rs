--- conflicted
+++ resolved
@@ -41,11 +41,7 @@
     timeout: u64,
     consensus: Arc<RwLock<Consensus<TYPES>>>,
     cur_view: &mut TYPES::Time,
-<<<<<<< HEAD
-    timeout_task: &mut Option<JoinHandle<()>>,
-=======
     timeout_task: &mut JoinHandle<()>,
->>>>>>> 884afe07
     output_event_stream: &Sender<Event<TYPES>>,
     send_view_change_event: bool,
 ) -> Result<()> {
@@ -64,14 +60,6 @@
         error!("Progress: entered view {:>6}", *new_view);
     }
 
-<<<<<<< HEAD
-    // cancel the old timeout task
-    if let Some(timeout_task) = timeout_task.take() {
-        cancel_task(timeout_task).await;
-    }
-
-=======
->>>>>>> 884afe07
     *cur_view = new_view;
 
     // The next view is just the current view + 1
@@ -93,11 +81,7 @@
     }
 
     // Spawn a timeout task if we did actually update view
-<<<<<<< HEAD
-    *timeout_task = Some(async_spawn({
-=======
     let new_timeout_task = async_spawn({
->>>>>>> 884afe07
         let stream = event_stream.clone();
         // Nuance: We timeout on the view + 1 here because that means that we have
         // not seen evidence to transition to this new view
@@ -111,14 +95,10 @@
             )
             .await;
         }
-<<<<<<< HEAD
-    }));
-=======
     });
 
     // cancel the old timeout task
     cancel_task(std::mem::replace(timeout_task, new_timeout_task)).await;
->>>>>>> 884afe07
 
     let consensus = consensus.upgradable_read().await;
     consensus
