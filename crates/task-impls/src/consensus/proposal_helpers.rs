--- conflicted
+++ resolved
@@ -47,16 +47,6 @@
 #[cfg(async_executor_impl = "tokio")]
 use tokio::task::JoinHandle;
 use tracing::{debug, error, info, warn};
-<<<<<<< HEAD
-=======
-
-use super::ConsensusTaskState;
-use crate::{
-    consensus::update_view,
-    events::HotShotEvent,
-    helpers::{broadcast_event, AnyhowTracing},
-};
->>>>>>> 81b132b2
 
 /// Validate the state and safety and liveness of a proposal then emit
 /// a `QuorumProposalValidated` event.
@@ -825,7 +815,6 @@
     Ok(None)
 }
 
-<<<<<<< HEAD
 /// TEMPORARY TYPE: Quorum proposal task state when using dependency tasks
 #[cfg(feature = "dependency-tasks")]
 type TemporaryProposalValidatedCombinedType<TYPES, I> = QuorumProposalTaskState<TYPES, I>;
@@ -835,14 +824,10 @@
 type TemporaryProposalValidatedCombinedType<TYPES, I> = ConsensusTaskState<TYPES, I>;
 
 /// Handle `QuorumProposalValidated` event content and submit a proposal if possible.
-=======
-/// Handle `QuorumProposalRecv` event content and submit a proposal if possible.
->>>>>>> 81b132b2
 #[allow(clippy::too_many_lines)]
 pub async fn handle_quorum_proposal_validated<TYPES: NodeType, I: NodeImplementation<TYPES>>(
     proposal: &QuorumProposal<TYPES>,
     event_stream: Sender<Arc<HotShotEvent<TYPES>>>,
-<<<<<<< HEAD
     task_state: &mut TemporaryProposalValidatedCombinedType<TYPES, I>,
 ) -> Result<()> {
     let consensus = task_state.consensus.upgradable_read().await;
@@ -854,13 +839,6 @@
 
     #[allow(unused_mut)]
     let mut decided_upgrade_cert = None;
-=======
-    task_state: &mut ConsensusTaskState<TYPES, I>,
-) -> Result<()> {
-    let consensus = task_state.consensus.upgradable_read().await;
-    let view = proposal.get_view_number();
-    task_state.current_proposal = Some(proposal.clone());
->>>>>>> 81b132b2
     let mut new_anchor_view = consensus.last_decided_view;
     let mut new_locked_view = consensus.locked_view;
     let mut last_view_number_visited = view;
@@ -873,10 +851,6 @@
     let old_anchor_view = consensus.last_decided_view;
     let parent_view = proposal.justify_qc.get_view_number();
     let mut current_chain_length = 0usize;
-<<<<<<< HEAD
-
-=======
->>>>>>> 81b132b2
     if parent_view + 1 == view {
         current_chain_length += 1;
         if let Err(e) = consensus.visit_leaf_ancestors(
@@ -920,7 +894,6 @@
                                 "Updating consensus state with decided upgrade certificate: {:?}",
                                 cert
                             );
-<<<<<<< HEAD
                             #[cfg(not(feature = "dependency-tasks"))]
                             {
                                 task_state.decided_upgrade_cert = Some(cert.clone());
@@ -930,9 +903,6 @@
                             {
                                 decided_upgrade_cert = Some(cert.clone());
                             }
-=======
-                            task_state.decided_upgrade_cert = Some(cert.clone());
->>>>>>> 81b132b2
                         }
                     }
                     // If the block payload is available for this leaf, include it in
@@ -991,13 +961,10 @@
     if new_commit_reached {
         consensus.locked_view = new_locked_view;
     }
-<<<<<<< HEAD
 
     // This is ALWAYS None if "dependency-tasks" is not active.
     consensus.decided_upgrade_cert = decided_upgrade_cert;
 
-=======
->>>>>>> 81b132b2
     #[allow(clippy::cast_precision_loss)]
     if new_decide_reached {
         broadcast_event(
@@ -1041,7 +1008,6 @@
         debug!("decide send succeeded");
     }
 
-<<<<<<< HEAD
     #[cfg(not(feature = "dependency-tasks"))]
     {
         let new_view = task_state.current_proposal.clone().unwrap().view_number + 1;
@@ -1078,39 +1044,5 @@
         task_state.current_proposal = None;
     }
 
-=======
-    let new_view = task_state.current_proposal.clone().unwrap().view_number + 1;
-    // In future we can use the mempool model where we fetch the proposal if we don't have it, instead of having to wait for it here
-    // This is for the case where we form a QC but have not yet seen the previous proposal ourselves
-    let should_propose = task_state.quorum_membership.get_leader(new_view) == task_state.public_key
-        && consensus.high_qc.view_number
-            == task_state.current_proposal.clone().unwrap().view_number;
-    // todo get rid of this clone
-    let qc = consensus.high_qc.clone();
-
-    drop(consensus);
-    if new_decide_reached {
-        task_state.cancel_tasks(new_anchor_view).await;
-    }
-    if should_propose {
-        debug!(
-            "Attempting to publish proposal after voting; now in view: {}",
-            *new_view
-        );
-        if let Err(e) = task_state
-            .publish_proposal(qc.view_number + 1, event_stream.clone())
-            .await
-        {
-            warn!("Failed to propose; error = {e:?}");
-        };
-    }
-
-    ensure!(
-        task_state.vote_if_able(&event_stream).await,
-        "Failed to vote"
-    );
-    task_state.current_proposal = None;
-
->>>>>>> 81b132b2
     Ok(())
 }