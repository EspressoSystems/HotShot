--- conflicted
+++ resolved
@@ -1,4 +1,3 @@
-<<<<<<< HEAD
 #[cfg(not(feature = "dependency-tasks"))]
 use super::ConsensusTaskState;
 #[cfg(feature = "dependency-tasks")]
@@ -8,7 +7,6 @@
     events::HotShotEvent,
     helpers::{broadcast_event, AnyhowTracing},
 };
-=======
 use core::time::Duration;
 use std::{
     collections::{HashMap, HashSet},
@@ -16,7 +14,6 @@
     sync::Arc,
 };
 
->>>>>>> b2c2d000
 use anyhow::{bail, ensure, Context, Result};
 use async_broadcast::Sender;
 use async_compatibility_layer::art::{async_sleep, async_spawn};
@@ -25,7 +22,6 @@
 use async_std::task::JoinHandle;
 use chrono::Utc;
 use committable::Committable;
-use core::time::Duration;
 use futures::FutureExt;
 use hotshot_types::{
     consensus::{CommitmentAndMetadata, Consensus, View},
@@ -46,7 +42,6 @@
     utils::{Terminator, ViewInner},
     vote::{Certificate, HasViewNumber},
 };
-use std::{marker::PhantomData, sync::Arc};
 #[cfg(async_executor_impl = "tokio")]
 use tokio::task::JoinHandle;
 use tracing::{debug, error, info, warn};
