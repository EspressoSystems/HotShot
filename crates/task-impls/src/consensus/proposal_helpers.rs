--- conflicted
+++ resolved
@@ -589,23 +589,13 @@
     }
 }
 
-<<<<<<< HEAD
-/// Task state for handling quorum proposal when building with dependency tasks.
-=======
 /// TEMPORARY TYPE: Quorum proposal recv task state when using dependency tasks
->>>>>>> a72e5919
 #[cfg(feature = "dependency-tasks")]
 type TemporaryProposalRecvCombinedType<TYPES, I> = QuorumProposalRecvTaskState<TYPES, I>;
 
-<<<<<<< HEAD
-/// Task state for handling quorum proposal when building without dependency tasks.
-#[cfg(not(feature = "dependency-tasks"))]
-type TempraryProposalCombinedType<TYPES, I> = ConsensusTaskState<TYPES, I>;
-=======
 /// TEMPORARY TYPE: Consensus task state when not using dependency tasks
 #[cfg(not(feature = "dependency-tasks"))]
 type TemporaryProposalRecvCombinedType<TYPES, I> = ConsensusTaskState<TYPES, I>;
->>>>>>> a72e5919
 
 /// Handle the received quorum proposal.
 ///
