use std::{collections::BTreeMap, sync::Arc};

#[cfg(not(feature = "dependency-tasks"))]
use anyhow::Result;
use async_broadcast::Sender;
#[cfg(not(feature = "dependency-tasks"))]
use async_compatibility_layer::art::async_spawn;
use async_lock::RwLock;
#[cfg(async_executor_impl = "async-std")]
use async_std::task::JoinHandle;
use futures::future::join_all;
use hotshot_task::task::{Task, TaskState};
#[cfg(not(feature = "dependency-tasks"))]
use hotshot_types::data::VidDisperseShare;
#[cfg(not(feature = "dependency-tasks"))]
use hotshot_types::message::Proposal;
#[cfg(not(feature = "dependency-tasks"))]
use hotshot_types::vid::vid_scheme;
use hotshot_types::{
    consensus::{CommitmentAndMetadata, Consensus},
    data::{QuorumProposal, ViewChangeEvidence},
    event::{Event, EventType},
    simple_certificate::{QuorumCertificate, TimeoutCertificate, UpgradeCertificate},
    simple_vote::{QuorumVote, TimeoutData, TimeoutVote},
    traits::{
        election::Membership,
        node_implementation::{NodeImplementation, NodeType},
        signature_key::SignatureKey,
    },
    vote::HasViewNumber,
};
#[cfg(not(feature = "dependency-tasks"))]
use hotshot_types::{traits::storage::Storage, vote::Certificate};
#[cfg(not(feature = "dependency-tasks"))]
use jf_vid::VidScheme;
#[cfg(async_executor_impl = "tokio")]
use tokio::task::JoinHandle;
#[cfg(not(feature = "dependency-tasks"))]
use tracing::info;
use tracing::{debug, error, instrument, warn};
use vbs::version::Version;

#[cfg(not(feature = "dependency-tasks"))]
use crate::consensus::helpers::{
    handle_quorum_proposal_recv, handle_quorum_proposal_validated, publish_proposal_if_able,
    update_state_and_vote_if_able,
};
use crate::{
    consensus::view_change::{update_view, DONT_SEND_VIEW_CHANGE_EVENT},
    events::{HotShotEvent, HotShotTaskCompleted},
    helpers::{broadcast_event, cancel_task},
    vote_collection::{
        create_vote_accumulator, AccumulatorInfo, HandleVoteEvent, VoteCollectionTaskState,
    },
};

/// Helper functions to handle proposal-related functionality.
pub(crate) mod helpers;

/// Handles view-change related functionality.
pub(crate) mod view_change;

/// Alias for Optional type for Vote Collectors
type VoteCollectorOption<TYPES, VOTE, CERT> = Option<VoteCollectionTaskState<TYPES, VOTE, CERT>>;

/// The state for the consensus task.  Contains all of the information for the implementation
/// of consensus
pub struct ConsensusTaskState<TYPES: NodeType, I: NodeImplementation<TYPES>> {
    /// Our public key
    pub public_key: TYPES::SignatureKey,
    /// Our Private Key
    pub private_key: <TYPES::SignatureKey as SignatureKey>::PrivateKey,
    /// Reference to consensus. The replica will require a write lock on this.
    pub consensus: Arc<RwLock<Consensus<TYPES>>>,
    /// Immutable instance state
    pub instance_state: Arc<TYPES::InstanceState>,
    /// View timeout from config.
    pub timeout: u64,
    /// Round start delay from config, in milliseconds.
    pub round_start_delay: u64,
    /// View number this view is executing in.
    pub cur_view: TYPES::Time,

    /// The commitment to the current block payload and its metadata submitted to DA.
    pub payload_commitment_and_metadata: Option<CommitmentAndMetadata<TYPES>>,

    /// Network for all nodes
    pub quorum_network: Arc<I::QuorumNetwork>,

    /// Network for DA committee
    pub da_network: Arc<I::DaNetwork>,

    /// Membership for Timeout votes/certs
    pub timeout_membership: Arc<TYPES::Membership>,

    /// Membership for Quorum Certs/votes
    pub quorum_membership: Arc<TYPES::Membership>,

    /// Membership for DA committee Votes/certs
    pub da_membership: Arc<TYPES::Membership>,

    /// Current Vote collection task, with it's view.
    pub vote_collector:
        RwLock<VoteCollectorOption<TYPES, QuorumVote<TYPES>, QuorumCertificate<TYPES>>>,

    /// Current timeout vote collection task with its view
    pub timeout_vote_collector:
        RwLock<VoteCollectorOption<TYPES, TimeoutVote<TYPES>, TimeoutCertificate<TYPES>>>,

    /// timeout task handle
    pub timeout_task: Option<JoinHandle<()>>,

    /// Spawned tasks related to a specific view, so we can cancel them when
    /// they are stale
    pub spawned_tasks: BTreeMap<TYPES::Time, Vec<JoinHandle<()>>>,

    /// The most recent upgrade certificate this node formed.
    /// Note: this is ONLY for certificates that have been formed internally,
    /// so that we can propose with them.
    ///
    /// Certificates received from other nodes will get reattached regardless of this fields,
    /// since they will be present in the leaf we propose off of.
    pub formed_upgrade_certificate: Option<UpgradeCertificate<TYPES>>,

    /// last View Sync Certificate or Timeout Certificate this node formed.
    pub proposal_cert: Option<ViewChangeEvidence<TYPES>>,

    /// most recent decided upgrade certificate
    pub decided_upgrade_cert: Option<UpgradeCertificate<TYPES>>,

    /// Globally shared reference to the current network version.
    pub version: Arc<RwLock<Version>>,

    /// Output events to application
    pub output_event_stream: async_broadcast::Sender<Event<TYPES>>,

    /// The most recent proposal we have, will correspond to the current view if Some()
    /// Will be none if the view advanced through timeout/view_sync
    pub current_proposal: Option<QuorumProposal<TYPES>>,

    // ED Should replace this with config information since we need it anyway
    /// The node's id
    pub id: u64,

    /// This node's storage ref
    pub storage: Arc<RwLock<I::Storage>>,
}

impl<TYPES: NodeType, I: NodeImplementation<TYPES>> ConsensusTaskState<TYPES, I> {
    /// Cancel all tasks the consensus tasks has spawned before the given view
    pub async fn cancel_tasks(&mut self, view: TYPES::Time) {
        let keep = self.spawned_tasks.split_off(&view);
        let mut cancel = Vec::new();
        while let Some((_, tasks)) = self.spawned_tasks.pop_first() {
            let mut to_cancel = tasks.into_iter().map(cancel_task).collect();
            cancel.append(&mut to_cancel);
        }
        self.spawned_tasks = keep;
        join_all(cancel).await;
    }

    /// Validate the VID disperse is correctly signed and has the correct share.
    #[cfg(not(feature = "dependency-tasks"))]
    fn validate_disperse(&self, disperse: &Proposal<TYPES, VidDisperseShare<TYPES>>) -> bool {
        let view = disperse.data.get_view_number();
        let payload_commitment = disperse.data.payload_commitment;

        // Check whether the data satisfies one of the following.
        // * From the right leader for this view.
        // * Calculated and signed by the current node.
        // * Signed by one of the staked DA committee members.
        if !self
            .quorum_membership
            .get_leader(view)
            .validate(&disperse.signature, payload_commitment.as_ref())
            && !self
                .public_key
                .validate(&disperse.signature, payload_commitment.as_ref())
        {
            let mut validated = false;
            for da_member in self.da_membership.get_staked_committee(view) {
                if da_member.validate(&disperse.signature, payload_commitment.as_ref()) {
                    validated = true;
                    break;
                }
            }
            if !validated {
                return false;
            }
        }

        // Validate the VID share.
        if vid_scheme(self.quorum_membership.total_nodes())
            .verify_share(
                &disperse.data.share,
                &disperse.data.common,
                &payload_commitment,
            )
            .is_err()
        {
            debug!("Invalid VID share.");
            return false;
        }

        true
    }

    #[cfg(not(feature = "dependency-tasks"))]
    /// Publishes a proposal
    async fn publish_proposal(
        &mut self,
        view: TYPES::Time,
        event_stream: Sender<Arc<HotShotEvent<TYPES>>>,
    ) -> Result<()> {
        let create_and_send_proposal_handle = publish_proposal_if_able(
            self.cur_view,
            view,
            event_stream,
            Arc::clone(&self.quorum_membership),
            self.public_key.clone(),
            self.private_key.clone(),
            Arc::clone(&self.consensus),
            self.round_start_delay,
            self.formed_upgrade_certificate.clone(),
            self.decided_upgrade_cert.clone(),
            self.payload_commitment_and_metadata.clone(),
            self.proposal_cert.clone(),
            Arc::clone(&self.instance_state),
        )
        .await?;

        self.spawned_tasks
            .entry(view)
            .or_default()
            .push(create_and_send_proposal_handle);

        Ok(())
    }

    /// Spawn a vote task for the given view.  Will try to vote
    /// and emit a `QuorumVoteSend` event we should vote on the current proposal
    #[cfg(not(feature = "dependency-tasks"))]
    fn spawn_vote_task(
        &mut self,
        view: TYPES::Time,
        event_stream: Sender<Arc<HotShotEvent<TYPES>>>,
    ) {
        let Some(proposal) = self.current_proposal.clone() else {
            return;
        };
        if proposal.get_view_number() != view {
            return;
        }
        let upgrade = self.decided_upgrade_cert.clone();
        let pub_key = self.public_key.clone();
        let priv_key = self.private_key.clone();
        let consensus = Arc::clone(&self.consensus);
        let storage = Arc::clone(&self.storage);
        let quorum_mem = Arc::clone(&self.quorum_membership);
        let da_mem = Arc::clone(&self.da_membership);
        let instance_state = Arc::clone(&self.instance_state);
        let handle = async_spawn(async move {
            update_state_and_vote_if_able::<TYPES, I>(
                view,
                proposal,
                pub_key,
                consensus,
                storage,
                quorum_mem,
                instance_state,
                (priv_key, upgrade, da_mem, event_stream),
            )
            .await;
        });
        self.spawned_tasks.entry(view).or_default().push(handle);
    }

<<<<<<< HEAD
    #[cfg(not(feature = "dependency-tasks"))]
    /// Tries to vote then Publishes a proposal
    fn vote_and_publish_proposal(
        &mut self,
        vote_view: TYPES::Time,
        propose_view: TYPES::Time,
        proposal: QuorumProposal<TYPES>,
        event_stream: Sender<Arc<HotShotEvent<TYPES>>>,
    ) {
        use self::helpers::publish_proposal_from_upgrade_cert;
        use crate::consensus::helpers::publish_proposal_from_commitment_and_metadata;

        let upgrade = self.decided_upgrade_cert.clone();
        let pub_key = self.public_key.clone();
        let priv_key = self.private_key.clone();
        let consensus = Arc::clone(&self.consensus);
        let storage = Arc::clone(&self.storage);
        let quorum_mem = Arc::clone(&self.quorum_membership);
        let committee_mem = Arc::clone(&self.committee_membership);
        let instance_state = Arc::clone(&self.instance_state);
        let commitment_and_metadata = self.payload_commitment_and_metadata.clone();
        let cur_view = self.cur_view;
        let sender = event_stream.clone();
        let decided_upgrade_cert = self.decided_upgrade_cert.clone();
        let delay = self.round_start_delay;
        let formed_upgrade_certificate = self.formed_upgrade_certificate.clone();
        let proposal_cert = self.proposal_cert.clone();
        let handle = async_spawn(async move {
            update_state_and_vote_if_able::<TYPES, I>(
                vote_view,
                proposal,
                pub_key.clone(),
                Arc::clone(&consensus),
                storage,
                Arc::clone(&quorum_mem),
                Arc::clone(&instance_state),
                (priv_key.clone(), upgrade, committee_mem, event_stream),
            )
            .await;
            if let Some(upgrade_cert) = decided_upgrade_cert {
                if let Err(e) = publish_proposal_from_upgrade_cert(
                    cur_view,
                    propose_view,
                    sender,
                    quorum_mem,
                    pub_key,
                    priv_key,
                    consensus,
                    upgrade_cert,
                    delay,
                    instance_state,
                )
                .await
                {
                    debug!("Couldn't propose with Error: {}", e);
                }
            } else if let Err(e) = publish_proposal_from_commitment_and_metadata(
                cur_view,
                propose_view,
                sender,
                quorum_mem,
                pub_key,
                priv_key,
                consensus,
                delay,
                formed_upgrade_certificate,
                decided_upgrade_cert,
                commitment_and_metadata,
                proposal_cert,
                instance_state,
            )
            .await
            {
                debug!("Couldn't propose with Error: {}", e);
            }
        });

        self.spawned_tasks
            .entry(propose_view)
            .or_default()
            .push(handle);
    }

=======
>>>>>>> 891c5baa
    /// Handles a consensus event received on the event stream
    #[instrument(skip_all, fields(id = self.id, view = *self.cur_view), name = "Consensus replica task", level = "error")]
    pub async fn handle(
        &mut self,
        event: Arc<HotShotEvent<TYPES>>,
        event_stream: Sender<Arc<HotShotEvent<TYPES>>>,
    ) {
        match event.as_ref() {
            #[cfg(not(feature = "dependency-tasks"))]
            HotShotEvent::QuorumProposalRecv(proposal, sender) => {
                debug!("proposal recv view: {:?}", proposal.data.get_view_number());
                match handle_quorum_proposal_recv(proposal, sender, event_stream.clone(), self)
                    .await
                {
                    Ok(Some(current_proposal)) => {
                        let view = current_proposal.get_view_number();
                        self.current_proposal = Some(current_proposal);
                        self.spawn_vote_task(view, event_stream);
                    }
                    Ok(None) => {}
                    Err(e) => debug!("Failed to propose {e:#}"),
                }
            }
            #[cfg(not(feature = "dependency-tasks"))]
            HotShotEvent::QuorumProposalValidated(proposal, _) => {
                debug!("proposal validated view: {:?}", proposal.get_view_number());
                if let Err(e) =
                    handle_quorum_proposal_validated(proposal, event_stream.clone(), self).await
                {
                    warn!("Failed to handle QuorumProposalValidated event {e:#}");
                }
            }
            HotShotEvent::QuorumVoteRecv(ref vote) => {
                debug!("Received quorum vote: {:?}", vote.get_view_number());
                if self
                    .quorum_membership
                    .get_leader(vote.get_view_number() + 1)
                    != self.public_key
                {
                    error!(
                        "We are not the leader for view {} are we the leader for view + 1? {}",
                        *vote.get_view_number() + 1,
                        self.quorum_membership
                            .get_leader(vote.get_view_number() + 2)
                            == self.public_key
                    );
                    return;
                }
                let mut collector = self.vote_collector.write().await;

                if collector.is_none() || vote.get_view_number() > collector.as_ref().unwrap().view
                {
                    debug!("Starting vote handle for view {:?}", vote.get_view_number());
                    let info = AccumulatorInfo {
                        public_key: self.public_key.clone(),
                        membership: Arc::clone(&self.quorum_membership),
                        view: vote.get_view_number(),
                        id: self.id,
                    };
                    *collector = create_vote_accumulator::<
                        TYPES,
                        QuorumVote<TYPES>,
                        QuorumCertificate<TYPES>,
                    >(&info, vote.clone(), event, &event_stream)
                    .await;
                } else {
                    let result = collector
                        .as_mut()
                        .unwrap()
                        .handle_event(Arc::clone(&event), &event_stream)
                        .await;

                    if result == Some(HotShotTaskCompleted) {
                        *collector = None;
                        // The protocol has finished
                        return;
                    }
                }
            }
            HotShotEvent::TimeoutVoteRecv(ref vote) => {
                if self
                    .timeout_membership
                    .get_leader(vote.get_view_number() + 1)
                    != self.public_key
                {
                    error!(
                        "We are not the leader for view {} are we the leader for view + 1? {}",
                        *vote.get_view_number() + 1,
                        self.timeout_membership
                            .get_leader(vote.get_view_number() + 2)
                            == self.public_key
                    );
                    return;
                }
                let mut collector = self.timeout_vote_collector.write().await;

                if collector.is_none() || vote.get_view_number() > collector.as_ref().unwrap().view
                {
                    debug!("Starting vote handle for view {:?}", vote.get_view_number());
                    let info = AccumulatorInfo {
                        public_key: self.public_key.clone(),
                        membership: Arc::clone(&self.quorum_membership),
                        view: vote.get_view_number(),
                        id: self.id,
                    };
                    *collector = create_vote_accumulator::<
                        TYPES,
                        TimeoutVote<TYPES>,
                        TimeoutCertificate<TYPES>,
                    >(&info, vote.clone(), event, &event_stream)
                    .await;
                } else {
                    let result = collector
                        .as_mut()
                        .unwrap()
                        .handle_event(Arc::clone(&event), &event_stream)
                        .await;

                    if result == Some(HotShotTaskCompleted) {
                        *collector = None;
                        // The protocol has finished
                        return;
                    }
                }
            }
            #[cfg(not(feature = "dependency-tasks"))]
            HotShotEvent::QCFormed(cert) => match cert {
                either::Right(qc) => {
                    self.proposal_cert = Some(ViewChangeEvidence::Timeout(qc.clone()));

                    debug!(
                        "Attempting to publish proposal after forming a TC for view {}",
                        *qc.view_number
                    );

                    if let Err(e) = self
                        .publish_proposal(qc.view_number + 1, event_stream)
                        .await
                    {
                        debug!("Failed to propose; error = {e:?}");
                    };
                }
                either::Left(qc) => {
                    if let Err(e) = self.storage.write().await.update_high_qc(qc.clone()).await {
                        error!("Failed to store High QC of QC we formed. Error: {:?}", e);
                    }

                    if let Err(e) = self.consensus.write().await.update_high_qc(qc.clone()) {
                        tracing::error!("{e:?}");
                    }
                    debug!(
                        "Attempting to publish proposal after forming a QC for view {}",
                        *qc.view_number
                    );

                    if let Err(e) = self
                        .publish_proposal(qc.view_number + 1, event_stream)
                        .await
                    {
                        debug!("Failed to propose; error = {e:?}");
                    };
                }
            },
            HotShotEvent::UpgradeCertificateFormed(cert) => {
                debug!(
                    "Upgrade certificate received for view {}!",
                    *cert.view_number
                );

                // Update our current upgrade_cert as long as we still have a chance of reaching a decide on it in time.
                if cert.data.decide_by >= self.cur_view + 3 {
                    debug!("Updating current formed_upgrade_certificate");

                    self.formed_upgrade_certificate = Some(cert.clone());
                }
            }
            #[cfg(not(feature = "dependency-tasks"))]
            HotShotEvent::DaCertificateRecv(cert) => {
                debug!("DAC Received for view {}!", *cert.view_number);
                let view = cert.view_number;

                self.consensus
                    .write()
                    .await
                    .update_saved_da_certs(view, cert.clone());
                let Some(proposal) = self.current_proposal.clone() else {
                    return;
                };
                if proposal.get_view_number() != view {
                    return;
                }
                self.spawn_vote_task(view, event_stream);
            }
            #[cfg(not(feature = "dependency-tasks"))]
            HotShotEvent::VIDShareRecv(disperse) => {
                let view = disperse.data.get_view_number();

                debug!(
                    "VID disperse received for view: {:?} in consensus task",
                    view
                );

                // Allow VID disperse date that is one view older, in case we have updated the
                // view.
                // Adding `+ 1` on the LHS rather than `- 1` on the RHS, to avoid the overflow
                // error due to subtracting the genesis view number.
                if view + 1 < self.cur_view {
                    info!("Throwing away VID disperse data that is more than one view older");
                    return;
                }

                debug!("VID disperse data is not more than one view older.");

                if !self.validate_disperse(disperse) {
                    warn!("Failed to validated the VID dispersal/share sig.");
                    return;
                }

                self.consensus
                    .write()
                    .await
                    .update_vid_shares(view, disperse.clone());
                if disperse.data.recipient_key != self.public_key {
                    return;
                }
                let Some(proposal) = self.current_proposal.clone() else {
                    return;
                };
                if proposal.get_view_number() != view {
                    return;
                }
                self.spawn_vote_task(view, event_stream.clone());
            }
            HotShotEvent::ViewChange(new_view) => {
                let new_view = *new_view;
                tracing::trace!("View Change event for view {} in consensus task", *new_view);

                let old_view_number = self.cur_view;

                // If we have a decided upgrade certificate,
                // we may need to upgrade the protocol version on a view change.
                if let Some(ref cert) = self.decided_upgrade_cert {
                    if new_view == cert.data.new_version_first_view {
                        warn!(
                            "Updating version based on a decided upgrade cert: {:?}",
                            cert
                        );
                        let mut version = self.version.write().await;
                        *version = cert.data.new_version;

                        broadcast_event(
                            Arc::new(HotShotEvent::VersionUpgrade(cert.data.new_version)),
                            &event_stream,
                        )
                        .await;
                    }
                }

                if let Some(commitment_and_metadata) = &self.payload_commitment_and_metadata {
                    if commitment_and_metadata.block_view < old_view_number {
                        self.payload_commitment_and_metadata = None;
                    }
                }

                // update the view in state to the one in the message
                // Publish a view change event to the application
                // Returns if the view does not need updating.
                if let Err(e) = update_view::<TYPES>(
                    new_view,
                    &event_stream,
                    self.timeout,
                    Arc::clone(&self.consensus),
                    &mut self.cur_view,
                    &mut self.timeout_task,
                    DONT_SEND_VIEW_CHANGE_EVENT,
                )
                .await
                {
                    tracing::trace!("Failed to update view; error = {e}");
                    return;
                }

                broadcast_event(
                    Event {
                        view_number: old_view_number,
                        event: EventType::ViewFinished {
                            view_number: old_view_number,
                        },
                    },
                    &self.output_event_stream,
                )
                .await;
            }
            HotShotEvent::Timeout(view) => {
                let view = *view;
                // NOTE: We may optionally have the timeout task listen for view change events
                if self.cur_view >= view {
                    return;
                }
                if !self.timeout_membership.has_stake(&self.public_key) {
                    debug!(
                        "We were not chosen for consensus committee on {:?}",
                        self.cur_view
                    );
                    return;
                }

                let Ok(vote) = TimeoutVote::create_signed_vote(
                    TimeoutData { view },
                    view,
                    &self.public_key,
                    &self.private_key,
                ) else {
                    error!("Failed to sign TimeoutData!");
                    return;
                };

                broadcast_event(Arc::new(HotShotEvent::TimeoutVoteSend(vote)), &event_stream).await;
                broadcast_event(
                    Event {
                        view_number: view,
                        event: EventType::ViewTimeout { view_number: view },
                    },
                    &self.output_event_stream,
                )
                .await;
                debug!(
                    "We did not receive evidence for view {} in time, sending timeout vote for that view!",
                    *view
                );

                broadcast_event(
                    Event {
                        view_number: view,
                        event: EventType::ReplicaViewTimeout { view_number: view },
                    },
                    &self.output_event_stream,
                )
                .await;
                let consensus = self.consensus.read().await;
                consensus.metrics.number_of_timeouts.add(1);
            }
            #[cfg(not(feature = "dependency-tasks"))]
            HotShotEvent::SendPayloadCommitmentAndMetadata(
                payload_commitment,
                builder_commitment,
                metadata,
                view,
                fee,
            ) => {
                let view = *view;
                debug!(
                    "got commit and meta {:?}, view {:?}",
                    payload_commitment, view
                );
                self.payload_commitment_and_metadata = Some(CommitmentAndMetadata {
                    commitment: *payload_commitment,
                    builder_commitment: builder_commitment.clone(),
                    metadata: metadata.clone(),
                    fee: fee.clone(),
                    block_view: view,
                });
                if self.quorum_membership.get_leader(view) == self.public_key
                    && self.consensus.read().await.high_qc().get_view_number() + 1 == view
                {
                    if let Err(e) = self.publish_proposal(view, event_stream.clone()).await {
                        error!("Failed to propose; error = {e:?}");
                    };
                }

                if let Some(cert) = &self.proposal_cert {
                    if !cert.is_valid_for_view(&view) {
                        self.proposal_cert = None;
                        info!("Failed to propose off SendPayloadCommitmentAndMetadata because we had view change evidence, but it was not current.");
                        return;
                    }
                    match cert {
                        ViewChangeEvidence::Timeout(tc) => {
                            if self.quorum_membership.get_leader(tc.get_view_number() + 1)
                                == self.public_key
                            {
                                if let Err(e) = self.publish_proposal(view, event_stream).await {
                                    debug!("Failed to propose; error = {e:?}");
                                };
                            }
                        }
                        ViewChangeEvidence::ViewSync(vsc) => {
                            if self.quorum_membership.get_leader(vsc.get_view_number())
                                == self.public_key
                            {
                                if let Err(e) = self.publish_proposal(view, event_stream).await {
                                    debug!("Failed to propose; error = {e:?}");
                                };
                            }
                        }
                    }
                }
            }
            #[cfg(not(feature = "dependency-tasks"))]
            HotShotEvent::ViewSyncFinalizeCertificate2Recv(certificate) => {
                if !certificate.is_valid_cert(self.quorum_membership.as_ref()) {
                    error!(
                        "View Sync Finalize certificate {:?} was invalid",
                        certificate.get_data()
                    );
                    return;
                }

                let view = certificate.view_number;

                if self.quorum_membership.get_leader(view) == self.public_key {
                    self.proposal_cert = Some(ViewChangeEvidence::ViewSync(certificate.clone()));

                    debug!(
                        "Attempting to publish proposal after forming a View Sync Finalized Cert for view {}",
                        *certificate.view_number
                    );

                    if let Err(e) = self.publish_proposal(view, event_stream).await {
                        debug!("Failed to propose; error = {e:?}");
                    };
                }
            }
            #[cfg(not(feature = "dependency-tasks"))]
            HotShotEvent::QuorumVoteSend(vote) => {
                let Some(proposal) = self.current_proposal.clone() else {
                    return;
                };
                let new_view = proposal.get_view_number() + 1;
                // In future we can use the mempool model where we fetch the proposal if we don't have it, instead of having to wait for it here
                // This is for the case where we form a QC but have not yet seen the previous proposal ourselves
                let should_propose = self.quorum_membership.get_leader(new_view) == self.public_key
                    && self.consensus.read().await.high_qc().view_number
                        == proposal.get_view_number();

                if should_propose {
                    debug!(
                        "Attempting to publish proposal after voting; now in view: {}",
                        *new_view
                    );
                    if let Err(e) = self.publish_proposal(new_view, event_stream.clone()).await {
                        debug!("failed to propose e = {:?}", e);
                    }
                }
                if proposal.get_view_number() <= vote.get_view_number() {
                    self.current_proposal = None;
                }
            }
            HotShotEvent::QuorumProposalSend(proposal, _) => {
                if self
                    .payload_commitment_and_metadata
                    .as_ref()
                    .is_some_and(|p| p.block_view <= proposal.data.get_view_number())
                {
                    self.payload_commitment_and_metadata = None;
                }
                if let Some(cert) = &self.proposal_cert {
                    let view = match cert {
                        ViewChangeEvidence::Timeout(tc) => tc.get_view_number() + 1,
                        ViewChangeEvidence::ViewSync(vsc) => vsc.get_view_number(),
                    };
                    if view < proposal.data.get_view_number() {
                        self.proposal_cert = None;
                    }
                }
            }
            _ => {}
        }
    }
}

impl<TYPES: NodeType, I: NodeImplementation<TYPES>> TaskState for ConsensusTaskState<TYPES, I> {
    type Event = Arc<HotShotEvent<TYPES>>;
    type Output = ();
    fn filter(&self, event: &Arc<HotShotEvent<TYPES>>) -> bool {
        !matches!(
            event.as_ref(),
            HotShotEvent::QuorumProposalRecv(_, _)
                | HotShotEvent::QuorumVoteRecv(_)
                | HotShotEvent::QuorumProposalValidated(..)
                | HotShotEvent::QCFormed(_)
                | HotShotEvent::UpgradeCertificateFormed(_)
                | HotShotEvent::DaCertificateRecv(_)
                | HotShotEvent::ViewChange(_)
                | HotShotEvent::SendPayloadCommitmentAndMetadata(..)
                | HotShotEvent::Timeout(_)
                | HotShotEvent::TimeoutVoteRecv(_)
                | HotShotEvent::VIDShareRecv(..)
                | HotShotEvent::ViewSyncFinalizeCertificate2Recv(_)
                | HotShotEvent::QuorumVoteSend(_)
                | HotShotEvent::QuorumProposalSend(_, _)
                | HotShotEvent::Shutdown,
        )
    }
    async fn handle_event(event: Self::Event, task: &mut Task<Self>) -> Option<()>
    where
        Self: Sized,
    {
        let sender = task.clone_sender();
        tracing::trace!("sender queue len {}", sender.len());
        task.state_mut().handle(event, sender).await;
        None
    }
    fn should_shutdown(event: &Self::Event) -> bool {
        matches!(event.as_ref(), HotShotEvent::Shutdown)
    }
}<|MERGE_RESOLUTION|>--- conflicted
+++ resolved
@@ -275,92 +275,6 @@
         self.spawned_tasks.entry(view).or_default().push(handle);
     }
 
-<<<<<<< HEAD
-    #[cfg(not(feature = "dependency-tasks"))]
-    /// Tries to vote then Publishes a proposal
-    fn vote_and_publish_proposal(
-        &mut self,
-        vote_view: TYPES::Time,
-        propose_view: TYPES::Time,
-        proposal: QuorumProposal<TYPES>,
-        event_stream: Sender<Arc<HotShotEvent<TYPES>>>,
-    ) {
-        use self::helpers::publish_proposal_from_upgrade_cert;
-        use crate::consensus::helpers::publish_proposal_from_commitment_and_metadata;
-
-        let upgrade = self.decided_upgrade_cert.clone();
-        let pub_key = self.public_key.clone();
-        let priv_key = self.private_key.clone();
-        let consensus = Arc::clone(&self.consensus);
-        let storage = Arc::clone(&self.storage);
-        let quorum_mem = Arc::clone(&self.quorum_membership);
-        let committee_mem = Arc::clone(&self.committee_membership);
-        let instance_state = Arc::clone(&self.instance_state);
-        let commitment_and_metadata = self.payload_commitment_and_metadata.clone();
-        let cur_view = self.cur_view;
-        let sender = event_stream.clone();
-        let decided_upgrade_cert = self.decided_upgrade_cert.clone();
-        let delay = self.round_start_delay;
-        let formed_upgrade_certificate = self.formed_upgrade_certificate.clone();
-        let proposal_cert = self.proposal_cert.clone();
-        let handle = async_spawn(async move {
-            update_state_and_vote_if_able::<TYPES, I>(
-                vote_view,
-                proposal,
-                pub_key.clone(),
-                Arc::clone(&consensus),
-                storage,
-                Arc::clone(&quorum_mem),
-                Arc::clone(&instance_state),
-                (priv_key.clone(), upgrade, committee_mem, event_stream),
-            )
-            .await;
-            if let Some(upgrade_cert) = decided_upgrade_cert {
-                if let Err(e) = publish_proposal_from_upgrade_cert(
-                    cur_view,
-                    propose_view,
-                    sender,
-                    quorum_mem,
-                    pub_key,
-                    priv_key,
-                    consensus,
-                    upgrade_cert,
-                    delay,
-                    instance_state,
-                )
-                .await
-                {
-                    debug!("Couldn't propose with Error: {}", e);
-                }
-            } else if let Err(e) = publish_proposal_from_commitment_and_metadata(
-                cur_view,
-                propose_view,
-                sender,
-                quorum_mem,
-                pub_key,
-                priv_key,
-                consensus,
-                delay,
-                formed_upgrade_certificate,
-                decided_upgrade_cert,
-                commitment_and_metadata,
-                proposal_cert,
-                instance_state,
-            )
-            .await
-            {
-                debug!("Couldn't propose with Error: {}", e);
-            }
-        });
-
-        self.spawned_tasks
-            .entry(propose_view)
-            .or_default()
-            .push(handle);
-    }
-
-=======
->>>>>>> 891c5baa
     /// Handles a consensus event received on the event stream
     #[instrument(skip_all, fields(id = self.id, view = *self.cur_view), name = "Consensus replica task", level = "error")]
     pub async fn handle(
