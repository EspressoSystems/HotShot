use std::{collections::BTreeMap, sync::Arc};

#[cfg(not(feature = "dependency-tasks"))]
use anyhow::Result;
use async_broadcast::Sender;
#[cfg(not(feature = "dependency-tasks"))]
use async_compatibility_layer::art::async_spawn;
use async_lock::RwLock;
#[cfg(async_executor_impl = "async-std")]
use async_std::task::JoinHandle;
use futures::future::join_all;
use hotshot_task::task::{Task, TaskState};
#[cfg(not(feature = "dependency-tasks"))]
use hotshot_types::data::VidDisperseShare;
#[cfg(not(feature = "dependency-tasks"))]
use hotshot_types::message::Proposal;
#[cfg(not(feature = "dependency-tasks"))]
use hotshot_types::vid::vid_scheme;
use hotshot_types::{
    consensus::{CommitmentAndMetadata, Consensus},
    data::{QuorumProposal, ViewChangeEvidence},
    event::{Event, EventType},
    simple_certificate::{QuorumCertificate, TimeoutCertificate, UpgradeCertificate},
    simple_vote::{QuorumVote, TimeoutData, TimeoutVote},
    traits::{
        election::Membership,
        network::{ConnectedNetwork, ConsensusIntentEvent},
        node_implementation::{NodeImplementation, NodeType},
        signature_key::SignatureKey,
    },
    vote::HasViewNumber,
};
#[cfg(not(feature = "dependency-tasks"))]
use hotshot_types::{traits::storage::Storage, vote::Certificate};
#[cfg(not(feature = "dependency-tasks"))]
use jf_primitives::vid::VidScheme;
#[cfg(async_executor_impl = "tokio")]
use tokio::task::JoinHandle;
use tracing::{debug, error, instrument, warn};
use vbs::version::Version;

#[cfg(not(feature = "dependency-tasks"))]
use crate::consensus::helpers::{
    handle_quorum_proposal_recv, handle_quorum_proposal_validated, publish_proposal_if_able,
    update_state_and_vote_if_able,
};
use crate::{
    consensus::view_change::{update_view, DONT_SEND_VIEW_CHANGE_EVENT},
    events::{HotShotEvent, HotShotTaskCompleted},
    helpers::{broadcast_event, cancel_task},
    vote_collection::{
        create_vote_accumulator, AccumulatorInfo, HandleVoteEvent, VoteCollectionTaskState,
    },
};

/// Helper functions to handle proposal-related functionality.
pub(crate) mod helpers;

/// Handles view-change related functionality.
pub(crate) mod view_change;

/// Alias for Optional type for Vote Collectors
type VoteCollectorOption<TYPES, VOTE, CERT> = Option<VoteCollectionTaskState<TYPES, VOTE, CERT>>;

/// The state for the consensus task.  Contains all of the information for the implementation
/// of consensus
pub struct ConsensusTaskState<TYPES: NodeType, I: NodeImplementation<TYPES>> {
    /// Our public key
    pub public_key: TYPES::SignatureKey,
    /// Our Private Key
    pub private_key: <TYPES::SignatureKey as SignatureKey>::PrivateKey,
    /// Reference to consensus. The replica will require a write lock on this.
    pub consensus: Arc<RwLock<Consensus<TYPES>>>,
    /// Immutable instance state
    pub instance_state: Arc<TYPES::InstanceState>,
    /// View timeout from config.
    pub timeout: u64,
    /// Round start delay from config, in milliseconds.
    pub round_start_delay: u64,
    /// View number this view is executing in.
    pub cur_view: TYPES::Time,

    /// The commitment to the current block payload and its metadata submitted to DA.
    pub payload_commitment_and_metadata: Option<CommitmentAndMetadata<TYPES>>,

    /// Network for all nodes
    pub quorum_network: Arc<I::QuorumNetwork>,

    /// Network for DA committee
    pub committee_network: Arc<I::CommitteeNetwork>,

    /// Membership for Timeout votes/certs
    pub timeout_membership: Arc<TYPES::Membership>,

    /// Membership for Quorum Certs/votes
    pub quorum_membership: Arc<TYPES::Membership>,

    /// Membership for DA committee Votes/certs
    pub committee_membership: Arc<TYPES::Membership>,

    /// Current Vote collection task, with it's view.
    pub vote_collector:
        RwLock<VoteCollectorOption<TYPES, QuorumVote<TYPES>, QuorumCertificate<TYPES>>>,

    /// Current timeout vote collection task with its view
    pub timeout_vote_collector:
        RwLock<VoteCollectorOption<TYPES, TimeoutVote<TYPES>, TimeoutCertificate<TYPES>>>,

    /// timeout task handle
    pub timeout_task: Option<JoinHandle<()>>,

    /// Spawned tasks related to a specific view, so we can cancel them when
    /// they are stale
    pub spawned_tasks: BTreeMap<TYPES::Time, Vec<JoinHandle<()>>>,

    /// The most recent upgrade certificate this node formed.
    /// Note: this is ONLY for certificates that have been formed internally,
    /// so that we can propose with them.
    ///
    /// Certificates received from other nodes will get reattached regardless of this fields,
    /// since they will be present in the leaf we propose off of.
    pub formed_upgrade_certificate: Option<UpgradeCertificate<TYPES>>,

    /// last View Sync Certificate or Timeout Certificate this node formed.
    pub proposal_cert: Option<ViewChangeEvidence<TYPES>>,

    /// most recent decided upgrade certificate
    pub decided_upgrade_cert: Option<UpgradeCertificate<TYPES>>,

    /// Globally shared reference to the current network version.
    pub version: Arc<RwLock<Version>>,

    /// Output events to application
    pub output_event_stream: async_broadcast::Sender<Event<TYPES>>,

    /// The most recent proposal we have, will correspond to the current view if Some()
    /// Will be none if the view advanced through timeout/view_sync
    pub current_proposal: Option<QuorumProposal<TYPES>>,

    // ED Should replace this with config information since we need it anyway
    /// The node's id
    pub id: u64,

    /// This node's storage ref
    pub storage: Arc<RwLock<I::Storage>>,
}

impl<TYPES: NodeType, I: NodeImplementation<TYPES>> ConsensusTaskState<TYPES, I> {
    /// Cancel all tasks the consensus tasks has spawned before the given view
    pub async fn cancel_tasks(&mut self, view: TYPES::Time) {
        let keep = self.spawned_tasks.split_off(&view);
        let mut cancel = Vec::new();
        while let Some((_, tasks)) = self.spawned_tasks.pop_first() {
            let mut to_cancel = tasks.into_iter().map(cancel_task).collect();
            cancel.append(&mut to_cancel);
        }
        self.spawned_tasks = keep;
        join_all(cancel).await;
    }

<<<<<<< HEAD
=======
    #[instrument(skip_all, fields(id = self.id, view = *self.cur_view), name = "Consensus vote if able", level = "error")]
    // Check if we are able to vote, like whether the proposal is valid,
    // whether we have DAC and VID share, and if so, vote.
    async fn vote_if_able(&mut self, event_stream: &Sender<Arc<HotShotEvent<TYPES>>>) -> bool {
        if !self.quorum_membership.has_stake(&self.public_key) {
            debug!(
                "We were not chosen for consensus committee on {:?}",
                self.cur_view
            );
            return false;
        }

        if let Some(proposal) = &self.current_proposal {
            let consensus = self.consensus.read().await;
            // Only vote if you has seen the VID share for this view
            let Some(vid_shares) = consensus.vid_shares.get(&proposal.view_number) else {
                debug!(
                    "We have not seen the VID share for this view {:?} yet, so we cannot vote.",
                    proposal.view_number
                );
                return false;
            };

            if let Some(upgrade_cert) = &self.decided_upgrade_cert {
                if upgrade_cert.in_interim(self.cur_view)
                    && Some(proposal.block_header.payload_commitment())
                        != null_block::commitment(self.quorum_membership.total_nodes())
                {
                    warn!("Refusing to vote on proposal because it does not have a null commitment, and we are between versions. Expected:\n\n{:?}\n\nActual:{:?}", null_block::commitment(self.quorum_membership.total_nodes()), Some(proposal.block_header.payload_commitment()));
                    return false;
                }
            }

            // Only vote if you have the DA cert
            // ED Need to update the view number this is stored under?
            if let Some(cert) = consensus.saved_da_certs.get(&(proposal.get_view_number())) {
                let view = cert.view_number;
                // TODO: do some of this logic without the vote token check, only do that when voting.
                let justify_qc = proposal.justify_qc.clone();
                let parent = consensus
                    .saved_leaves
                    .get(&justify_qc.get_data().leaf_commit)
                    .cloned();

                // Justify qc's leaf commitment is not the same as the parent's leaf commitment, but it should be (in this case)
                let Some(parent) = parent else {
                    warn!(
                                "Proposal's parent missing from storage with commitment: {:?}, proposal view {:?}",
                                justify_qc.get_data().leaf_commit,
                                proposal.view_number,
                            );
                    return false;
                };
                let parent_commitment = parent.commit();

                let proposed_leaf = Leaf::from_quorum_proposal(proposal);
                if proposed_leaf.get_parent_commitment() != parent_commitment {
                    return false;
                }

                // Validate the DAC.
                let message = if cert.is_valid_cert(self.committee_membership.as_ref()) {
                    // Validate the block payload commitment for non-genesis DAC.
                    if cert.get_data().payload_commit != proposal.block_header.payload_commitment()
                    {
                        error!("Block payload commitment does not equal da cert payload commitment. View = {}", *view);
                        return false;
                    }
                    if let Ok(vote) = QuorumVote::<TYPES>::create_signed_vote(
                        QuorumData {
                            leaf_commit: proposed_leaf.commit(),
                        },
                        view,
                        &self.public_key,
                        &self.private_key,
                    ) {
                        GeneralConsensusMessage::<TYPES>::Vote(vote)
                    } else {
                        error!("Unable to sign quorum vote!");
                        return false;
                    }
                } else {
                    error!(
                        "Invalid DAC in proposal! Skipping proposal. {:?} cur view is: {:?}",
                        cert, self.cur_view
                    );
                    return false;
                };

                if let GeneralConsensusMessage::Vote(vote) = message {
                    debug!(
                        "Sending vote to next quorum leader {:?}",
                        vote.get_view_number() + 1
                    );
                    // Add to the storage that we have received the VID disperse for a specific view
                    if let Some(vid_share) = vid_shares.get(&self.public_key) {
                        if let Err(e) = self.storage.write().await.append_vid(vid_share).await {
                            error!(
                                "Failed to store VID Disperse Proposal with error {:?}, aborting vote",
                                e
                            );
                            return false;
                        }
                    } else {
                        error!("Did not get a VID share for our public key, aborting vote");
                        return false;
                    }
                    broadcast_event(Arc::new(HotShotEvent::QuorumVoteSend(vote)), event_stream)
                        .await;
                    return true;
                }
            }
            debug!(
                "Received VID share, but couldn't find DAC cert for view {:?}",
                *proposal.get_view_number(),
            );
            return false;
        }
        debug!(
            "Could not vote because we don't have a proposal yet for view {}",
            *self.cur_view
        );
        false
    }

>>>>>>> dfb82102
    /// Validate the VID disperse is correctly signed and has the correct share.
    #[cfg(not(feature = "dependency-tasks"))]
    fn validate_disperse(&self, disperse: &Proposal<TYPES, VidDisperseShare<TYPES>>) -> bool {
        let view = disperse.data.get_view_number();
        let payload_commitment = disperse.data.payload_commitment;

        // Check whether the data satisfies one of the following.
        // * From the right leader for this view.
        // * Calculated and signed by the current node.
        // * Signed by one of the staked DA committee members.
        if !self
            .quorum_membership
            .get_leader(view)
            .validate(&disperse.signature, payload_commitment.as_ref())
            && !self
                .public_key
                .validate(&disperse.signature, payload_commitment.as_ref())
        {
            let mut validated = false;
            for da_member in self.committee_membership.get_staked_committee(view) {
                if da_member.validate(&disperse.signature, payload_commitment.as_ref()) {
                    validated = true;
                    break;
                }
            }
            if !validated {
                return false;
            }
        }

        // Validate the VID share.
        if vid_scheme(self.quorum_membership.total_nodes())
            .verify_share(
                &disperse.data.share,
                &disperse.data.common,
                &payload_commitment,
            )
            .is_err()
        {
            debug!("Invalid VID share.");
            return false;
        }

        true
    }

    #[cfg(not(feature = "dependency-tasks"))]
    /// Publishes a proposal
    async fn publish_proposal(
        &mut self,
        view: TYPES::Time,
        event_stream: Sender<Arc<HotShotEvent<TYPES>>>,
    ) -> Result<()> {
        let create_and_send_proposal_handle = publish_proposal_if_able(
            self.cur_view,
            view,
            event_stream,
            Arc::clone(&self.quorum_membership),
            self.public_key.clone(),
            self.private_key.clone(),
            Arc::clone(&self.consensus),
            self.round_start_delay,
            self.formed_upgrade_certificate.clone(),
            self.decided_upgrade_cert.clone(),
            self.payload_commitment_and_metadata.clone(),
            self.proposal_cert.clone(),
            Arc::clone(&self.instance_state),
        )
        .await?;

        self.spawned_tasks
            .entry(view)
            .or_default()
            .push(create_and_send_proposal_handle);

        Ok(())
    }

    #[cfg(not(feature = "dependency-tasks"))]
    /// Tries to vote then Publishes a proposal
    fn vote_and_publish_proposal(
        &mut self,
        vote_view: TYPES::Time,
        propose_view: TYPES::Time,
        proposal: QuorumProposal<TYPES>,
        event_stream: Sender<Arc<HotShotEvent<TYPES>>>,
    ) {
        use crate::consensus::helpers::publish_proposal_from_commitment_and_metadata;

        use self::helpers::publish_proposal_from_upgrade_cert;

        let upgrade = self.decided_upgrade_cert.clone();
        let pub_key = self.public_key.clone();
        let priv_key = self.private_key.clone();
        let consensus = Arc::clone(&self.consensus);
        let storage = Arc::clone(&self.storage);
        let quorum_mem = Arc::clone(&self.quorum_membership);
        let committee_mem = Arc::clone(&self.committee_membership);
        let instance_state = Arc::clone(&self.instance_state);
        let commitment_and_metadata = self.payload_commitment_and_metadata.clone();
        let cur_view = self.cur_view;
        let sender = event_stream.clone();
        let decided_upgrade_cert = self.decided_upgrade_cert.clone();
        let delay = self.round_start_delay;
        let formed_upgrade_certificate = self.formed_upgrade_certificate.clone();
        let proposal_cert = self.proposal_cert.clone();
        let handle = async_spawn(async move {
            update_state_and_vote_if_able::<TYPES, I>(
                vote_view,
                proposal,
                pub_key.clone(),
                Arc::clone(&consensus),
                storage,
                Arc::clone(&quorum_mem),
                Arc::clone(&instance_state),
                (priv_key.clone(), upgrade, committee_mem, event_stream),
            )
            .await;
            if let Some(upgrade_cert) = decided_upgrade_cert {
                if let Err(e) = publish_proposal_from_upgrade_cert(
                    cur_view,
                    propose_view,
                    sender,
                    quorum_mem,
                    pub_key,
                    priv_key,
                    consensus,
                    upgrade_cert,
                    delay,
                    instance_state,
                )
                .await
                {
                    debug!("Couldn't propose with Error: {}", e);
                }
            } else if let Err(e) = publish_proposal_from_commitment_and_metadata(
                cur_view,
                propose_view,
                sender,
                quorum_mem,
                pub_key,
                priv_key,
                consensus,
                delay,
                formed_upgrade_certificate,
                decided_upgrade_cert,
                commitment_and_metadata,
                proposal_cert,
                instance_state,
            )
            .await
            {
                debug!("Couldn't propose with Error: {}", e);
            }
        });

        self.spawned_tasks
            .entry(propose_view)
            .or_default()
            .push(handle);
    }

    /// Handles a consensus event received on the event stream
    #[instrument(skip_all, fields(id = self.id, view = *self.cur_view), name = "Consensus replica task", level = "error")]
    pub async fn handle(
        &mut self,
        event: Arc<HotShotEvent<TYPES>>,
        event_stream: Sender<Arc<HotShotEvent<TYPES>>>,
    ) {
        match event.as_ref() {
            #[cfg(not(feature = "dependency-tasks"))]
            HotShotEvent::QuorumProposalRecv(proposal, sender) => {
                match handle_quorum_proposal_recv(proposal, sender, event_stream.clone(), self)
                    .await
                {
                    Ok(Some(current_proposal)) => {
                        error!("voting for liveness");
                        let view = current_proposal.get_view_number();
                        let proposal = current_proposal.clone();
                        let upgrade = self.decided_upgrade_cert.clone();
                        self.current_proposal = Some(current_proposal);
                        let pub_key = self.public_key.clone();
                        let priv_key = self.private_key.clone();
                        let consensus = Arc::clone(&self.consensus);
                        let storage = Arc::clone(&self.storage);
                        let quorum_mem = Arc::clone(&self.quorum_membership);
                        let committee_mem = Arc::clone(&self.committee_membership);
                        let instance_state = Arc::clone(&self.instance_state);
                        let handle = async_spawn(async move {
                            update_state_and_vote_if_able::<TYPES, I>(
                                view,
                                proposal,
                                pub_key,
                                consensus,
                                storage,
                                quorum_mem,
                                instance_state,
                                (priv_key, upgrade, committee_mem, event_stream),
                            )
                            .await;
                        });
                        self.spawned_tasks.entry(view).or_default().push(handle);
                    }
                    Ok(None) => {}
                    Err(e) => debug!("Failed to propose {e:#}"),
                }
            }
            #[cfg(not(feature = "dependency-tasks"))]
            HotShotEvent::QuorumProposalValidated(proposal, _) => {
                if let Err(e) =
                    handle_quorum_proposal_validated(proposal, event_stream.clone(), self).await
                {
                    warn!("Failed to handle QuorumProposalValidated event {e:#}");
                }
            }
            HotShotEvent::QuorumVoteRecv(ref vote) => {
                debug!("Received quorum vote: {:?}", vote.get_view_number());
                if self
                    .quorum_membership
                    .get_leader(vote.get_view_number() + 1)
                    != self.public_key
                {
                    error!(
                        "We are not the leader for view {} are we the leader for view + 1? {}",
                        *vote.get_view_number() + 1,
                        self.quorum_membership
                            .get_leader(vote.get_view_number() + 2)
                            == self.public_key
                    );
                    return;
                }
                let mut collector = self.vote_collector.write().await;

                if collector.is_none() || vote.get_view_number() > collector.as_ref().unwrap().view
                {
                    debug!("Starting vote handle for view {:?}", vote.get_view_number());
                    let info = AccumulatorInfo {
                        public_key: self.public_key.clone(),
                        membership: Arc::clone(&self.quorum_membership),
                        view: vote.get_view_number(),
                        id: self.id,
                    };
                    *collector = create_vote_accumulator::<
                        TYPES,
                        QuorumVote<TYPES>,
                        QuorumCertificate<TYPES>,
                    >(&info, vote.clone(), event, &event_stream)
                    .await;
                } else {
                    let result = collector
                        .as_mut()
                        .unwrap()
                        .handle_event(Arc::clone(&event), &event_stream)
                        .await;

                    if result == Some(HotShotTaskCompleted) {
                        *collector = None;
                        // The protocol has finished
                        return;
                    }
                }
            }
            HotShotEvent::TimeoutVoteRecv(ref vote) => {
                if self
                    .timeout_membership
                    .get_leader(vote.get_view_number() + 1)
                    != self.public_key
                {
                    error!(
                        "We are not the leader for view {} are we the leader for view + 1? {}",
                        *vote.get_view_number() + 1,
                        self.timeout_membership
                            .get_leader(vote.get_view_number() + 2)
                            == self.public_key
                    );
                    return;
                }
                let mut collector = self.timeout_vote_collector.write().await;

                if collector.is_none() || vote.get_view_number() > collector.as_ref().unwrap().view
                {
                    debug!("Starting vote handle for view {:?}", vote.get_view_number());
                    let info = AccumulatorInfo {
                        public_key: self.public_key.clone(),
                        membership: Arc::clone(&self.quorum_membership),
                        view: vote.get_view_number(),
                        id: self.id,
                    };
                    *collector = create_vote_accumulator::<
                        TYPES,
                        TimeoutVote<TYPES>,
                        TimeoutCertificate<TYPES>,
                    >(&info, vote.clone(), event, &event_stream)
                    .await;
                } else {
                    let result = collector
                        .as_mut()
                        .unwrap()
                        .handle_event(Arc::clone(&event), &event_stream)
                        .await;

                    if result == Some(HotShotTaskCompleted) {
                        *collector = None;
                        // The protocol has finished
                        return;
                    }
                }
            }
            #[cfg(not(feature = "dependency-tasks"))]
            HotShotEvent::QCFormed(cert) => {
                match cert {
                    either::Right(qc) => {
                        self.proposal_cert = Some(ViewChangeEvidence::Timeout(qc.clone()));
                        // cancel poll for votes
                        self.quorum_network
                            .inject_consensus_info(ConsensusIntentEvent::CancelPollForVotes(
                                *qc.view_number,
                            ))
                            .await;

                        debug!(
                            "Attempting to publish proposal after forming a TC for view {}",
                            *qc.view_number
                        );

                        if let Err(e) = self
                            .publish_proposal(qc.view_number + 1, event_stream)
                            .await
                        {
                            debug!("Failed to propose; error = {e:?}");
                        };
                    }
                    either::Left(qc) => {
                        if let Err(e) = self.storage.write().await.update_high_qc(qc.clone()).await
                        {
                            error!("Failed to store High QC of QC we formed. Error: {:?}", e);
                        }

                        self.consensus.write().await.high_qc = qc.clone();

                        // cancel poll for votes
                        self.quorum_network
                            .inject_consensus_info(ConsensusIntentEvent::CancelPollForVotes(
                                *qc.view_number,
                            ))
                            .await;

                        debug!(
                            "Attempting to publish proposal after forming a QC for view {}",
                            *qc.view_number
                        );

                        if let Err(e) = self
                            .publish_proposal(qc.view_number + 1, event_stream)
                            .await
                        {
                            debug!("Failed to propose; error = {e:?}");
                        };
                    }
                }
            }
            HotShotEvent::UpgradeCertificateFormed(cert) => {
                debug!(
                    "Upgrade certificate received for view {}!",
                    *cert.view_number
                );

                // Update our current upgrade_cert as long as we still have a chance of reaching a decide on it in time.
                if cert.data.decide_by >= self.cur_view + 3 {
                    debug!("Updating current formed_upgrade_certificate");

                    self.formed_upgrade_certificate = Some(cert.clone());
                }
            }
            #[cfg(not(feature = "dependency-tasks"))]
            HotShotEvent::DACertificateRecv(cert) => {
                debug!("DAC Received for view {}!", *cert.view_number);
                let view = cert.view_number;

                self.quorum_network
                    .inject_consensus_info(ConsensusIntentEvent::CancelPollForDAC(*view))
                    .await;

                self.committee_network
                    .inject_consensus_info(ConsensusIntentEvent::CancelPollForVotes(*view))
                    .await;

                self.consensus
                    .write()
                    .await
                    .saved_da_certs
                    .insert(view, cert.clone());
                let Some(proposal) = self.current_proposal.clone() else {
                    return;
                };
                if proposal.get_view_number() != view {
                    return;
                }
                let upgrade = self.decided_upgrade_cert.clone();
                let pub_key = self.public_key.clone();
                let priv_key = self.private_key.clone();
                let consensus = Arc::clone(&self.consensus);
                let storage = Arc::clone(&self.storage);
                let quorum_mem = Arc::clone(&self.quorum_membership);
                let committee_mem = Arc::clone(&self.committee_membership);
                let instance_state = Arc::clone(&self.instance_state);
                let handle = async_spawn(async move {
                    update_state_and_vote_if_able::<TYPES, I>(
                        view,
                        proposal,
                        pub_key,
                        consensus,
                        storage,
                        quorum_mem,
                        instance_state,
                        (priv_key, upgrade, committee_mem, event_stream),
                    )
                    .await;
                });
                self.spawned_tasks.entry(view).or_default().push(handle);
            }
            #[cfg(not(feature = "dependency-tasks"))]
            HotShotEvent::VIDShareRecv(disperse) => {
                let view = disperse.data.get_view_number();

                debug!(
                    "VID disperse received for view: {:?} in consensus task",
                    view
                );

                // Allow VID disperse date that is one view older, in case we have updated the
                // view.
                // Adding `+ 1` on the LHS rather than `- 1` on the RHS, to avoid the overflow
                // error due to subtracting the genesis view number.
                if view + 1 < self.cur_view {
                    info!("Throwing away VID disperse data that is more than one view older");
                    return;
                }

                debug!("VID disperse data is not more than one view older.");

                if !self.validate_disperse(disperse) {
                    warn!("Failed to validated the VID dispersal/share sig.");
                    return;
                }

                self.consensus
                    .write()
                    .await
                    .vid_shares
                    .entry(view)
                    .or_default()
                    .insert(disperse.data.recipient_key.clone(), disperse.clone());
                if disperse.data.recipient_key != self.public_key {
                    return;
                }
                // stop polling for the received disperse after verifying it's valid
                self.quorum_network
                    .inject_consensus_info(ConsensusIntentEvent::CancelPollForVIDDisperse(
                        *disperse.data.view_number,
                    ))
                    .await;
                let Some(proposal) = self.current_proposal.clone() else {
                    return;
                };
                let upgrade = self.decided_upgrade_cert.clone();
                let pub_key = self.public_key.clone();
                let priv_key = self.private_key.clone();
                let consensus = Arc::clone(&self.consensus);
                let storage = Arc::clone(&self.storage);
                let quorum_mem = Arc::clone(&self.quorum_membership);
                let committee_mem = Arc::clone(&self.committee_membership);
                let instance_state = Arc::clone(&self.instance_state);
                let handle = async_spawn(async move {
                    update_state_and_vote_if_able::<TYPES, I>(
                        view,
                        proposal,
                        pub_key,
                        consensus,
                        storage,
                        quorum_mem,
                        instance_state,
                        (priv_key, upgrade, committee_mem, event_stream),
                    )
                    .await;
                });
                self.spawned_tasks.entry(view).or_default().push(handle);
            }
            HotShotEvent::ViewChange(new_view) => {
                let new_view = *new_view;
                tracing::trace!("View Change event for view {} in consensus task", *new_view);

                let old_view_number = self.cur_view;

                // Start polling for VID disperse for the new view
                self.quorum_network
                    .inject_consensus_info(ConsensusIntentEvent::PollForVIDDisperse(
                        *old_view_number + 1,
                    ))
                    .await;

                // If we have a decided upgrade certificate,
                // we may need to upgrade the protocol version on a view change.
                if let Some(ref cert) = self.decided_upgrade_cert {
                    if new_view == cert.data.new_version_first_view {
                        warn!(
                            "Updating version based on a decided upgrade cert: {:?}",
                            cert
                        );
                        let mut version = self.version.write().await;
                        *version = cert.data.new_version;

                        broadcast_event(
                            Arc::new(HotShotEvent::VersionUpgrade(cert.data.new_version)),
                            &event_stream,
                        )
                        .await;
                    }
                }

                if let Some(commitment_and_metadata) = &self.payload_commitment_and_metadata {
                    if commitment_and_metadata.block_view < old_view_number {
                        self.payload_commitment_and_metadata = None;
                    }
                }

                // update the view in state to the one in the message
                // Publish a view change event to the application
                // Returns if the view does not need updating.
                if let Err(e) = update_view::<TYPES, I>(
                    self.public_key.clone(),
                    new_view,
                    &event_stream,
                    Arc::clone(&self.quorum_membership),
                    Arc::clone(&self.quorum_network),
                    self.timeout,
                    Arc::clone(&self.consensus),
                    &mut self.cur_view,
                    &mut self.timeout_task,
                    DONT_SEND_VIEW_CHANGE_EVENT,
                )
                .await
                {
                    tracing::trace!("Failed to update view; error = {e}");
                    return;
                }

                broadcast_event(
                    Event {
                        view_number: old_view_number,
                        event: EventType::ViewFinished {
                            view_number: old_view_number,
                        },
                    },
                    &self.output_event_stream,
                )
                .await;
            }
            HotShotEvent::Timeout(view) => {
                let view = *view;
                // NOTE: We may optionally have the timeout task listen for view change events
                if self.cur_view >= view {
                    return;
                }
                if !self.timeout_membership.has_stake(&self.public_key) {
                    debug!(
                        "We were not chosen for consensus committee on {:?}",
                        self.cur_view
                    );
                    return;
                }

                // cancel poll for votes
                self.quorum_network
                    .inject_consensus_info(ConsensusIntentEvent::CancelPollForVotes(*view))
                    .await;

                // cancel poll for proposal
                self.quorum_network
                    .inject_consensus_info(ConsensusIntentEvent::CancelPollForProposal(*view))
                    .await;

                let Ok(vote) = TimeoutVote::create_signed_vote(
                    TimeoutData { view },
                    view,
                    &self.public_key,
                    &self.private_key,
                ) else {
                    error!("Failed to sign TimeoutData!");
                    return;
                };

                broadcast_event(Arc::new(HotShotEvent::TimeoutVoteSend(vote)), &event_stream).await;
                broadcast_event(
                    Event {
                        view_number: view,
                        event: EventType::ViewTimeout { view_number: view },
                    },
                    &self.output_event_stream,
                )
                .await;
                debug!(
                    "We did not receive evidence for view {} in time, sending timeout vote for that view!",
                    *view
                );

                broadcast_event(
                    Event {
                        view_number: view,
                        event: EventType::ReplicaViewTimeout { view_number: view },
                    },
                    &self.output_event_stream,
                )
                .await;
                let consensus = self.consensus.read().await;
                consensus.metrics.number_of_timeouts.add(1);
            }
            #[cfg(not(feature = "dependency-tasks"))]
            HotShotEvent::SendPayloadCommitmentAndMetadata(
                payload_commitment,
                builder_commitment,
                metadata,
                view,
                fee,
            ) => {
                let view = *view;
                debug!(
                    "got commit and meta {:?}, view {:?}",
                    payload_commitment, view
                );
                self.payload_commitment_and_metadata = Some(CommitmentAndMetadata {
                    commitment: *payload_commitment,
                    builder_commitment: builder_commitment.clone(),
                    metadata: metadata.clone(),
                    fee: fee.clone(),
                    block_view: view,
                });
                if self.quorum_membership.get_leader(view) == self.public_key
                    && self.consensus.read().await.high_qc.get_view_number() + 1 == view
                {
                    if let Err(e) = self.publish_proposal(view, event_stream.clone()).await {
                        debug!("Failed to propose; error = {e:?}");
                    };
                }

                if let Some(cert) = &self.proposal_cert {
                    match cert {
                        ViewChangeEvidence::Timeout(tc) => {
                            if self.quorum_membership.get_leader(tc.get_view_number() + 1)
                                == self.public_key
                            {
                                if let Err(e) = self.publish_proposal(view, event_stream).await {
                                    debug!("Failed to propose; error = {e:?}");
                                };
                            }
                        }
                        ViewChangeEvidence::ViewSync(vsc) => {
                            if self.quorum_membership.get_leader(vsc.get_view_number())
                                == self.public_key
                            {
                                if let Err(e) = self.publish_proposal(view, event_stream).await {
                                    debug!("Failed to propose; error = {e:?}");
                                };
                            }
                        }
                    }
                }
            }
            #[cfg(not(feature = "dependency-tasks"))]
            HotShotEvent::ViewSyncFinalizeCertificate2Recv(certificate) => {
                if !certificate.is_valid_cert(self.quorum_membership.as_ref()) {
                    error!(
                        "View Sync Finalize certificate {:?} was invalid",
                        certificate.get_data()
                    );
                    return;
                }

                // cancel poll for votes
                self.quorum_network
                    .inject_consensus_info(ConsensusIntentEvent::CancelPollForVotes(
                        *certificate.view_number - 1,
                    ))
                    .await;

                let view = certificate.view_number;

                if self.quorum_membership.get_leader(view) == self.public_key {
                    self.proposal_cert = Some(ViewChangeEvidence::ViewSync(certificate.clone()));

                    debug!(
                        "Attempting to publish proposal after forming a View Sync Finalized Cert for view {}",
                        *certificate.view_number
                    );

                    if let Err(e) = self.publish_proposal(view, event_stream).await {
<<<<<<< HEAD
                        error!("Failed to propose; error = {e:?}");
=======
                        debug!("Failed to propose; error = {e:?}");
>>>>>>> dfb82102
                    };
                }
            }
            HotShotEvent::QuorumVoteSend(vote) => {
                let Some(proposal) = self.current_proposal.clone() else {
                    return;
                };
                let new_view = proposal.get_view_number() + 1;
                // In future we can use the mempool model where we fetch the proposal if we don't have it, instead of having to wait for it here
                // This is for the case where we form a QC but have not yet seen the previous proposal ourselves
                let should_propose = self.quorum_membership.get_leader(new_view) == self.public_key
                    && self.consensus.read().await.high_qc.view_number
                        == proposal.get_view_number();

                if should_propose {
                    debug!(
                        "Attempting to publish proposal after voting; now in view: {}",
                        *new_view
                    );
                    let _ = self.publish_proposal(new_view, event_stream.clone()).await;
                }
                if proposal.get_view_number() <= vote.get_view_number() {
                    self.current_proposal = None;
                }
            }
            HotShotEvent::QuorumProposalSend(proposal, _) => {
                if self
                    .payload_commitment_and_metadata
                    .as_ref()
                    .is_some_and(|p| p.block_view <= proposal.data.get_view_number())
                {
                    self.payload_commitment_and_metadata = None;
                }
                if let Some(cert) = &self.proposal_cert {
                    let view = match cert {
                        ViewChangeEvidence::Timeout(tc) => tc.get_view_number() + 1,
                        ViewChangeEvidence::ViewSync(vsc) => vsc.get_view_number(),
                    };
                    if view < proposal.data.get_view_number() {
                        self.proposal_cert = None;
                    }
                }
            }
            _ => {}
        }
    }
}

impl<TYPES: NodeType, I: NodeImplementation<TYPES>> TaskState for ConsensusTaskState<TYPES, I> {
    type Event = Arc<HotShotEvent<TYPES>>;
    type Output = ();
    fn filter(&self, event: &Arc<HotShotEvent<TYPES>>) -> bool {
        !matches!(
            event.as_ref(),
            HotShotEvent::QuorumProposalRecv(_, _)
                | HotShotEvent::QuorumVoteRecv(_)
                | HotShotEvent::QuorumProposalValidated(..)
                | HotShotEvent::QCFormed(_)
                | HotShotEvent::UpgradeCertificateFormed(_)
                | HotShotEvent::DACertificateRecv(_)
                | HotShotEvent::ViewChange(_)
                | HotShotEvent::SendPayloadCommitmentAndMetadata(..)
                | HotShotEvent::Timeout(_)
                | HotShotEvent::TimeoutVoteRecv(_)
                | HotShotEvent::VIDShareRecv(..)
                | HotShotEvent::ViewSyncFinalizeCertificate2Recv(_)
                | HotShotEvent::QuorumVoteSend(_)
                | HotShotEvent::QuorumProposalSend(_, _)
                | HotShotEvent::Shutdown,
        )
    }
    async fn handle_event(event: Self::Event, task: &mut Task<Self>) -> Option<()>
    where
        Self: Sized,
    {
        let sender = task.clone_sender();
        tracing::trace!("sender queue len {}", sender.len());
        task.state_mut().handle(event, sender).await;
        None
    }
    fn should_shutdown(event: &Self::Event) -> bool {
        matches!(event.as_ref(), HotShotEvent::Shutdown)
    }
}<|MERGE_RESOLUTION|>--- conflicted
+++ resolved
@@ -158,134 +158,6 @@
         join_all(cancel).await;
     }
 
-<<<<<<< HEAD
-=======
-    #[instrument(skip_all, fields(id = self.id, view = *self.cur_view), name = "Consensus vote if able", level = "error")]
-    // Check if we are able to vote, like whether the proposal is valid,
-    // whether we have DAC and VID share, and if so, vote.
-    async fn vote_if_able(&mut self, event_stream: &Sender<Arc<HotShotEvent<TYPES>>>) -> bool {
-        if !self.quorum_membership.has_stake(&self.public_key) {
-            debug!(
-                "We were not chosen for consensus committee on {:?}",
-                self.cur_view
-            );
-            return false;
-        }
-
-        if let Some(proposal) = &self.current_proposal {
-            let consensus = self.consensus.read().await;
-            // Only vote if you has seen the VID share for this view
-            let Some(vid_shares) = consensus.vid_shares.get(&proposal.view_number) else {
-                debug!(
-                    "We have not seen the VID share for this view {:?} yet, so we cannot vote.",
-                    proposal.view_number
-                );
-                return false;
-            };
-
-            if let Some(upgrade_cert) = &self.decided_upgrade_cert {
-                if upgrade_cert.in_interim(self.cur_view)
-                    && Some(proposal.block_header.payload_commitment())
-                        != null_block::commitment(self.quorum_membership.total_nodes())
-                {
-                    warn!("Refusing to vote on proposal because it does not have a null commitment, and we are between versions. Expected:\n\n{:?}\n\nActual:{:?}", null_block::commitment(self.quorum_membership.total_nodes()), Some(proposal.block_header.payload_commitment()));
-                    return false;
-                }
-            }
-
-            // Only vote if you have the DA cert
-            // ED Need to update the view number this is stored under?
-            if let Some(cert) = consensus.saved_da_certs.get(&(proposal.get_view_number())) {
-                let view = cert.view_number;
-                // TODO: do some of this logic without the vote token check, only do that when voting.
-                let justify_qc = proposal.justify_qc.clone();
-                let parent = consensus
-                    .saved_leaves
-                    .get(&justify_qc.get_data().leaf_commit)
-                    .cloned();
-
-                // Justify qc's leaf commitment is not the same as the parent's leaf commitment, but it should be (in this case)
-                let Some(parent) = parent else {
-                    warn!(
-                                "Proposal's parent missing from storage with commitment: {:?}, proposal view {:?}",
-                                justify_qc.get_data().leaf_commit,
-                                proposal.view_number,
-                            );
-                    return false;
-                };
-                let parent_commitment = parent.commit();
-
-                let proposed_leaf = Leaf::from_quorum_proposal(proposal);
-                if proposed_leaf.get_parent_commitment() != parent_commitment {
-                    return false;
-                }
-
-                // Validate the DAC.
-                let message = if cert.is_valid_cert(self.committee_membership.as_ref()) {
-                    // Validate the block payload commitment for non-genesis DAC.
-                    if cert.get_data().payload_commit != proposal.block_header.payload_commitment()
-                    {
-                        error!("Block payload commitment does not equal da cert payload commitment. View = {}", *view);
-                        return false;
-                    }
-                    if let Ok(vote) = QuorumVote::<TYPES>::create_signed_vote(
-                        QuorumData {
-                            leaf_commit: proposed_leaf.commit(),
-                        },
-                        view,
-                        &self.public_key,
-                        &self.private_key,
-                    ) {
-                        GeneralConsensusMessage::<TYPES>::Vote(vote)
-                    } else {
-                        error!("Unable to sign quorum vote!");
-                        return false;
-                    }
-                } else {
-                    error!(
-                        "Invalid DAC in proposal! Skipping proposal. {:?} cur view is: {:?}",
-                        cert, self.cur_view
-                    );
-                    return false;
-                };
-
-                if let GeneralConsensusMessage::Vote(vote) = message {
-                    debug!(
-                        "Sending vote to next quorum leader {:?}",
-                        vote.get_view_number() + 1
-                    );
-                    // Add to the storage that we have received the VID disperse for a specific view
-                    if let Some(vid_share) = vid_shares.get(&self.public_key) {
-                        if let Err(e) = self.storage.write().await.append_vid(vid_share).await {
-                            error!(
-                                "Failed to store VID Disperse Proposal with error {:?}, aborting vote",
-                                e
-                            );
-                            return false;
-                        }
-                    } else {
-                        error!("Did not get a VID share for our public key, aborting vote");
-                        return false;
-                    }
-                    broadcast_event(Arc::new(HotShotEvent::QuorumVoteSend(vote)), event_stream)
-                        .await;
-                    return true;
-                }
-            }
-            debug!(
-                "Received VID share, but couldn't find DAC cert for view {:?}",
-                *proposal.get_view_number(),
-            );
-            return false;
-        }
-        debug!(
-            "Could not vote because we don't have a proposal yet for view {}",
-            *self.cur_view
-        );
-        false
-    }
-
->>>>>>> dfb82102
     /// Validate the VID disperse is correctly signed and has the correct share.
     #[cfg(not(feature = "dependency-tasks"))]
     fn validate_disperse(&self, disperse: &Proposal<TYPES, VidDisperseShare<TYPES>>) -> bool {
@@ -982,11 +854,7 @@
                     );
 
                     if let Err(e) = self.publish_proposal(view, event_stream).await {
-<<<<<<< HEAD
-                        error!("Failed to propose; error = {e:?}");
-=======
                         debug!("Failed to propose; error = {e:?}");
->>>>>>> dfb82102
                     };
                 }
             }
