--- conflicted
+++ resolved
@@ -493,10 +493,6 @@
                         *qc.view_number
                     );
 
-<<<<<<< HEAD
-                        let mut consensus = self.consensus.write().await;
-                        consensus.update_high_qc_if_new(qc.clone());
-=======
                     if let Err(e) = self
                         .publish_proposal(qc.view_number + 1, event_stream)
                         .await
@@ -508,7 +504,6 @@
                     if let Err(e) = self.storage.write().await.update_high_qc(qc.clone()).await {
                         error!("Failed to store High QC of QC we formed. Error: {:?}", e);
                     }
->>>>>>> dd7f7f5c
 
                     let mut consensus = self.consensus.write().await;
                     consensus.high_qc = qc.clone();
