--- conflicted
+++ resolved
@@ -371,283 +371,18 @@
         match event.as_ref() {
             #[cfg(not(feature = "dependency-tasks"))]
             HotShotEvent::QuorumProposalRecv(proposal, sender) => {
-<<<<<<< HEAD
-                let sender = sender.clone();
-                debug!(
-                    "Received Quorum Proposal for view {}",
-                    *proposal.data.view_number
-                );
-
-                // stop polling for the received proposal
-                self.quorum_network
-                    .inject_consensus_info(ConsensusIntentEvent::CancelPollForProposal(
-                        *proposal.data.view_number,
-                    ))
-                    .await;
-
-                let view = proposal.data.get_view_number();
-                if view < self.cur_view {
-                    debug!("Proposal is from an older view {:?}", proposal.data.clone());
-                    return;
-                }
-
-                let view_leader_key = self.quorum_membership.get_leader(view);
-                if view_leader_key != sender {
-                    warn!("Leader key does not match key in proposal");
-                    return;
-                }
-
-                // Verify a timeout certificate OR a view sync certificate exists and is valid.
-                if proposal.data.justify_qc.get_view_number() != view - 1 {
-                    if let Some(received_proposal_cert) = proposal.data.proposal_certificate.clone()
-                    {
-                        match received_proposal_cert {
-                            ViewChangeEvidence::Timeout(timeout_cert) => {
-                                if timeout_cert.get_data().view != view - 1 {
-                                    warn!("Timeout certificate for view {} was not for the immediately preceding view", *view);
-                                    return;
-                                }
-
-                                if !timeout_cert.is_valid_cert(self.timeout_membership.as_ref()) {
-                                    warn!("Timeout certificate for view {} was invalid", *view);
-                                    return;
-                                }
-                            }
-                            ViewChangeEvidence::ViewSync(view_sync_cert) => {
-                                if view_sync_cert.view_number != view {
-                                    debug!(
-                                        "Cert view number {:?} does not match proposal view number {:?}",
-                                        view_sync_cert.view_number, view
-                                    );
-                                    return;
-                                }
-
-                                // View sync certs must also be valid.
-                                if !view_sync_cert.is_valid_cert(self.quorum_membership.as_ref()) {
-                                    debug!("Invalid ViewSyncFinalize cert provided");
-                                    return;
-                                }
-                            }
-                        }
-                    } else {
-                        warn!(
-                            "Quorum proposal for view {} needed a timeout or view sync certificate, but did not have one",
-                            *view);
-                        return;
-                    };
-                }
-
-                let justify_qc = proposal.data.justify_qc.clone();
-
-                if !justify_qc.is_valid_cert(self.quorum_membership.as_ref()) {
-                    error!("Invalid justify_qc in proposal for view {}", *view);
-                    let consensus = self.consensus.write().await;
-                    consensus.metrics.invalid_qc.update(1);
-                    return;
-                }
-
-                // Validate the upgrade certificate -- this is just a signature validation.
-                // Note that we don't do anything with the certificate directly if this passes; it eventually gets stored as part of the leaf if nothing goes wrong.
-                if let Err(e) = UpgradeCertificate::validate(
-                    &proposal.data.upgrade_certificate,
-                    &self.quorum_membership,
-                ) {
-                    warn!("{:?}", e);
-
-                    return;
-                }
-
-                // NOTE: We could update our view with a valid TC but invalid QC, but that is not what we do here
-                if let Err(e) = update_view::<TYPES, I>(
-                    self.public_key.clone(),
-                    view,
-                    &event_stream,
-                    Arc::clone(&self.quorum_membership),
-                    Arc::clone(&self.quorum_network),
-                    self.timeout,
-                    Arc::clone(&self.consensus),
-                    &mut self.cur_view,
-                    &mut self.timeout_task,
-                )
-                .await
-                {
-                    warn!("Failed to update view; error = {e:?}");
-                }
-
-                let consensus = self.consensus.upgradable_read().await;
-
-                // Get the parent leaf and state.
-                let parent = if justify_qc.is_genesis {
-                    // Send the `Decide` event for the genesis block if the justify QC is genesis.
-                    let leaf = Leaf::genesis(&consensus.instance_state);
-                    let (validated_state, state_delta) =
-                        TYPES::ValidatedState::genesis(&consensus.instance_state);
-                    let state = Arc::new(validated_state);
-                    broadcast_event(
-                        Event {
-                            view_number: TYPES::Time::genesis(),
-                            event: EventType::Decide {
-                                leaf_chain: Arc::new(vec![LeafInfo::new(
-                                    leaf.clone(),
-                                    Arc::clone(&state),
-                                    Some(Arc::new(state_delta)),
-                                    None,
-                                )]),
-                                qc: Arc::new(justify_qc.clone()),
-                                block_size: None,
-                            },
-                        },
-                        &self.output_event_stream,
-                    )
-                    .await;
-                    Some((leaf, state))
-                } else {
-                    match consensus
-                        .saved_leaves
-                        .get(&justify_qc.get_data().leaf_commit)
-                        .cloned()
-                    {
-                        Some(leaf) => {
-                            if let (Some(state), _) =
-                                consensus.get_state_and_delta(leaf.get_view_number())
-                            {
-                                Some((leaf, Arc::clone(&state)))
-                            } else {
-                                error!("Parent state not found! Consensus internally inconsistent");
-                                return;
-                            }
-                        }
-                        None => None,
-                    }
-                };
-
-                if justify_qc.get_view_number() > consensus.high_qc.view_number {
-                    if let Err(e) = self
-                        .storage
-                        .write()
-                        .await
-                        .update_high_qc(justify_qc.clone())
-                        .await
-                    {
-                        warn!("Failed to store High QC not voting. Error: {:?}", e);
-                        return;
-                    }
-                }
-
-                let mut consensus = RwLockUpgradableReadGuard::upgrade(consensus).await;
-
-                if justify_qc.get_view_number() > consensus.high_qc.view_number {
-                    debug!("Updating high QC");
-                    consensus.high_qc = justify_qc.clone();
-                }
-
-                // Justify qc's leaf commitment is not the same as the parent's leaf commitment, but it should be (in this case)
-                let Some((parent_leaf, parent_state)) = parent else {
-                    warn!(
-                        "Proposal's parent missing from storage with commitment: {:?}",
-                        justify_qc.get_data().leaf_commit
-                    );
-                    let leaf = Leaf::from_quorum_proposal(&proposal.data);
-
-                    let state = Arc::new(
-                        <TYPES::ValidatedState as ValidatedState<TYPES>>::from_header(
-                            &proposal.data.block_header,
-                        ),
-                    );
-
-                    consensus.validated_state_map.insert(
-                        view,
-                        View {
-                            view_inner: ViewInner::Leaf {
-                                leaf: leaf.commit(),
-                                state,
-                                delta: None,
-                            },
-                        },
-                    );
-                    consensus.saved_leaves.insert(leaf.commit(), leaf.clone());
-
-                    if let Err(e) = self
-                        .storage
-                        .write()
-                        .await
-                        .update_undecided_state(
-                            consensus.saved_leaves.clone(),
-                            consensus.validated_state_map.clone(),
-                        )
-                        .await
-                    {
-                        warn!("Couldn't store undecided state.  Error: {:?}", e);
-                    }
-
-                    // If we are missing the parent from storage, the safety check will fail.  But we can
-                    // still vote if the liveness check succeeds.
-                    let liveness_check = justify_qc.get_view_number() > consensus.locked_view;
-
-                    let high_qc = consensus.high_qc.clone();
-                    let locked_view = consensus.locked_view;
-
-                    drop(consensus);
-
-                    if liveness_check {
-                        self.current_proposal = Some(proposal.data.clone());
-                        let new_view = proposal.data.view_number + 1;
-
-                        // This is for the case where we form a QC but have not yet seen the previous proposal ourselves
-                        let should_propose = self.quorum_membership.get_leader(new_view)
-                            == self.public_key
-                            && high_qc.view_number
-                                == self.current_proposal.clone().unwrap().view_number;
-                        let qc = high_qc.clone();
-                        if should_propose {
-                            debug!(
-                                "Attempting to publish proposal after voting; now in view: {}",
-                                *new_view
-                            );
-                            self.publish_proposal_if_able(qc.view_number + 1, &event_stream)
-                                .await;
-                        }
-=======
                 match handle_quorum_proposal_recv(proposal, sender, event_stream.clone(), self)
                     .await
                 {
                     Ok(Some(current_proposal)) => {
                         self.current_proposal = Some(current_proposal);
->>>>>>> 38b36497
                         if self.vote_if_able(&event_stream).await {
                             self.current_proposal = None;
                         }
                     }
-<<<<<<< HEAD
-                    warn!("Failed liveneess check; cannot find parent either\n High QC is {:?}  Proposal QC is {:?}  Locked view is {:?}", high_qc, proposal.data.clone(), locked_view);
-
-                    return;
-                };
-
-                self.spawned_tasks
-                    .entry(proposal.data.get_view_number())
-                    .or_default()
-                    .push(async_spawn(
-                        validate_proposal(
-                            proposal.clone(),
-                            parent_leaf,
-                            Arc::clone(&self.consensus),
-                            self.decided_upgrade_cert.clone(),
-                            Arc::clone(&self.quorum_membership),
-                            Arc::clone(&parent_state),
-                            view_leader_key,
-                            event_stream.clone(),
-                            sender,
-                            self.output_event_stream.clone(),
-                            Arc::clone(&self.storage),
-                        )
-                        .map(AnyhowTracing::err_as_debug),
-                    ));
-=======
                     Ok(None) => {}
                     Err(e) => warn!(?e, "Failed to propose"),
                 }
->>>>>>> 38b36497
             }
             HotShotEvent::QuorumProposalValidated(proposal, _) => {
                 let consensus = self.consensus.upgradable_read().await;
@@ -730,7 +465,7 @@
                                         .get(&self.public_key).cloned().map(|prop| prop.data);
 
                                 // Add our data into a new `LeafInfo`
-                                leaf_views.push(LeafInfo::new(leaf.clone(), Arc::clone(&state), delta.clone(), vid_share));
+                                leaf_views.push(LeafInfo::new(leaf.clone(), state.clone(), delta.clone(), vid_share));
                                 leafs_decided.push(leaf.clone());
                                 if let Some(ref payload) = leaf.get_block_payload() {
                                     for txn in payload
@@ -854,7 +589,7 @@
                     debug!("Starting vote handle for view {:?}", vote.get_view_number());
                     let info = AccumulatorInfo {
                         public_key: self.public_key.clone(),
-                        membership: Arc::clone(&self.quorum_membership),
+                        membership: self.quorum_membership.clone(),
                         view: vote.get_view_number(),
                         id: self.id,
                     };
@@ -868,7 +603,7 @@
                     let result = collector
                         .as_mut()
                         .unwrap()
-                        .handle_event(Arc::clone(&event), &event_stream)
+                        .handle_event(event.clone(), &event_stream)
                         .await;
 
                     if result == Some(HotShotTaskCompleted) {
@@ -900,7 +635,7 @@
                     debug!("Starting vote handle for view {:?}", vote.get_view_number());
                     let info = AccumulatorInfo {
                         public_key: self.public_key.clone(),
-                        membership: Arc::clone(&self.quorum_membership),
+                        membership: self.quorum_membership.clone(),
                         view: vote.get_view_number(),
                         id: self.id,
                     };
@@ -914,7 +649,7 @@
                     let result = collector
                         .as_mut()
                         .unwrap()
-                        .handle_event(Arc::clone(&event), &event_stream)
+                        .handle_event(event.clone(), &event_stream)
                         .await;
 
                     if result == Some(HotShotTaskCompleted) {
@@ -1104,10 +839,10 @@
                     self.public_key.clone(),
                     new_view,
                     &event_stream,
-                    Arc::clone(&self.quorum_membership),
-                    Arc::clone(&self.quorum_network),
+                    self.quorum_membership.clone(),
+                    self.quorum_network.clone(),
                     self.timeout,
-                    Arc::clone(&self.consensus),
+                    self.consensus.clone(),
                     &mut self.cur_view,
                     &mut self.timeout_task,
                 )
@@ -1267,214 +1002,6 @@
             _ => {}
         }
     }
-<<<<<<< HEAD
-
-    /// Ignores old propose behavior and lets QuorumProposalTask take over.
-    #[cfg(feature = "dependency-tasks")]
-    pub async fn publish_proposal_if_able(
-        &mut self,
-        _view: TYPES::Time,
-        _event_stream: &Sender<Arc<HotShotEvent<TYPES>>>,
-    ) {
-    }
-
-    /// Sends a proposal if possible from the high qc we have
-    #[allow(clippy::too_many_lines)]
-    #[cfg(not(feature = "dependency-tasks"))]
-    pub async fn publish_proposal_if_able(
-        &mut self,
-        view: TYPES::Time,
-        event_stream: &Sender<Arc<HotShotEvent<TYPES>>>,
-    ) {
-        use crate::consensus::proposal::create_and_send_proposal;
-
-        if self.quorum_membership.get_leader(view) != self.public_key {
-            // This is expected for view 1, so skipping the logging.
-            if view != TYPES::Time::new(1) {
-                error!(
-                    "Somehow we formed a QC but are not the leader for the next view {:?}",
-                    view
-                );
-            }
-            return;
-        }
-
-        let consensus = self.consensus.read().await;
-        let parent_view_number = &consensus.high_qc.get_view_number();
-        let mut reached_decided = false;
-
-        let Some(parent_view) = consensus.validated_state_map.get(parent_view_number) else {
-            // This should have been added by the replica?
-            error!("Couldn't find parent view in state map, waiting for replica to see proposal\n parent view number: {}", **parent_view_number);
-            return;
-        };
-        // Leaf hash in view inner does not match high qc hash - Why?
-        let Some((leaf_commitment, state)) = parent_view.get_leaf_and_state() else {
-            error!(
-                ?parent_view_number,
-                ?parent_view,
-                "Parent of high QC points to a view without a proposal"
-            );
-            return;
-        };
-        if leaf_commitment != consensus.high_qc.get_data().leaf_commit {
-            // NOTE: This happens on the genesis block
-            debug!(
-                "They don't equal: {:?}   {:?}",
-                leaf_commitment,
-                consensus.high_qc.get_data().leaf_commit
-            );
-        }
-        let Some(leaf) = consensus.saved_leaves.get(&leaf_commitment) else {
-            error!("Failed to find high QC of parent.");
-            return;
-        };
-        if leaf.get_view_number() == consensus.last_decided_view {
-            reached_decided = true;
-        }
-
-        let parent_leaf = leaf.clone();
-
-        let original_parent_hash = parent_leaf.commit();
-
-        let mut next_parent_hash = original_parent_hash;
-
-        // Walk back until we find a decide
-        if !reached_decided {
-            debug!("We have not reached decide from view {:?}", self.cur_view);
-            while let Some(next_parent_leaf) = consensus.saved_leaves.get(&next_parent_hash) {
-                if next_parent_leaf.get_view_number() <= consensus.last_decided_view {
-                    break;
-                }
-                next_parent_hash = next_parent_leaf.get_parent_commitment();
-            }
-            debug!("updated saved leaves");
-            // TODO do some sort of sanity check on the view number that it matches decided
-        }
-
-        // Special case: if we have a decided upgrade certificate AND it does not apply a version to the current view, we MUST propose with a null block.
-        if let Some(upgrade_cert) = &self.decided_upgrade_cert {
-            if upgrade_cert.in_interim(self.cur_view) {
-                let Ok((payload, metadata)) =
-                    <TYPES::BlockPayload as BlockPayload>::from_transactions(Vec::new())
-                else {
-                    error!("Failed to build null block payload and metadata");
-                    return;
-                };
-
-                let builder_commitment = payload.builder_commitment(&metadata);
-                let Some(null_block_commitment) =
-                    null_block::commitment(self.quorum_membership.total_nodes())
-                else {
-                    // This should never happen.
-                    error!("Failed to calculate null block commitment");
-                    return;
-                };
-
-                let Some(null_block_fee) =
-                    null_block::builder_fee::<TYPES>(self.quorum_membership.total_nodes())
-                else {
-                    // This should never happen.
-                    error!("Failed to calculate null block fee info");
-                    return;
-                };
-
-                let pub_key = self.public_key.clone();
-                let priv_key = self.private_key.clone();
-                let consensus = Arc::clone(&self.consensus);
-                let sender = event_stream.clone();
-                let delay = self.round_start_delay;
-                let parent = parent_leaf.clone();
-                let state = Arc::clone(state);
-                let upgrade_cert = self.decided_upgrade_cert.clone();
-                self.spawned_tasks
-                    .entry(view)
-                    .or_default()
-                    .push(async_spawn(async move {
-                        create_and_send_proposal(
-                            pub_key,
-                            priv_key,
-                            consensus,
-                            sender,
-                            view,
-                            CommitmentAndMetadata {
-                                commitment: null_block_commitment,
-                                builder_commitment,
-                                metadata,
-                                fee: null_block_fee,
-                            },
-                            parent,
-                            state,
-                            upgrade_cert,
-                            None,
-                            delay,
-                        )
-                        .await;
-                    }));
-                return;
-            }
-        }
-
-        if let Some(commit_and_metadata) = &self.payload_commitment_and_metadata {
-            // In order of priority, we should try to attach:
-            //   - the parent certificate if it exists, or
-            //   - our own certificate that we formed.
-            // In either case, we need to ensure that the certificate is still relevant.
-            //
-            // Note: once we reach a point of potentially propose with our formed upgrade certificate, we will ALWAYS drop it. If we cannot immediately use it for whatever reason, we choose to discard it.
-            // It is possible that multiple nodes form separate upgrade certificates for the some upgrade if we are not careful about voting. But this shouldn't bother us: the first leader to propose is the one whose certificate will be used. And if that fails to reach a decide for whatever reason, we may lose our own certificate, but something will likely have gone wrong there anyway.
-            let formed_upgrade_certificate = self.formed_upgrade_certificate.take();
-            let mut proposal_upgrade_certificate = parent_leaf
-                .get_upgrade_certificate()
-                .or(formed_upgrade_certificate);
-
-            if !proposal_upgrade_certificate.clone().is_some_and(|cert| {
-                cert.is_relevant(view, self.decided_upgrade_cert.clone())
-                    .is_ok()
-            }) {
-                proposal_upgrade_certificate = None;
-            }
-
-            // We only want to proposal to be attached if any of them are valid.
-            let proposal_certificate = self
-                .proposal_cert
-                .as_ref()
-                .filter(|cert| cert.is_valid_for_view(&view))
-                .cloned();
-            let pub_key = self.public_key.clone();
-            let priv_key = self.private_key.clone();
-            let consensus = Arc::clone(&self.consensus);
-            let sender = event_stream.clone();
-            let state = Arc::clone(state);
-            let delay = self.round_start_delay;
-            let commitment_and_metadata = commit_and_metadata.clone();
-            self.spawned_tasks
-                .entry(view)
-                .or_default()
-                .push(async_spawn(async move {
-                    create_and_send_proposal(
-                        pub_key,
-                        priv_key,
-                        consensus,
-                        sender,
-                        view,
-                        commitment_and_metadata,
-                        parent_leaf.clone(),
-                        state,
-                        proposal_upgrade_certificate,
-                        proposal_certificate,
-                        delay,
-                    )
-                    .await;
-                }));
-
-            self.proposal_cert = None;
-            self.payload_commitment_and_metadata = None;
-        }
-        debug!("Cannot propose because we don't have the VID payload commitment and metadata");
-    }
-=======
->>>>>>> 38b36497
 }
 
 impl<TYPES: NodeType, I: NodeImplementation<TYPES>> TaskState for ConsensusTaskState<TYPES, I> {
