--- conflicted
+++ resolved
@@ -1,28 +1,16 @@
 use std::{collections::BTreeMap, sync::Arc};
 
-<<<<<<< HEAD
 #[cfg(not(feature = "dependency-tasks"))]
 use crate::consensus::proposal_helpers::{handle_quorum_proposal_recv, publish_proposal_if_able};
 use crate::{
     consensus::view_change::update_view,
-=======
-use self::proposal_helpers::handle_quorum_proposal_validated;
-use crate::{
-    consensus::{
-        proposal_helpers::{handle_quorum_proposal_recv, publish_proposal_if_able},
-        view_change::update_view,
-    },
->>>>>>> 3ecb0e02
     events::{HotShotEvent, HotShotTaskCompleted},
     helpers::{broadcast_event, cancel_task},
     vote_collection::{
         create_vote_accumulator, AccumulatorInfo, HandleVoteEvent, VoteCollectionTaskState,
     },
 };
-<<<<<<< HEAD
 #[cfg(not(feature = "dependency-tasks"))]
-=======
->>>>>>> 3ecb0e02
 use anyhow::Result;
 use async_broadcast::Sender;
 use async_lock::RwLock;
@@ -53,30 +41,17 @@
 };
 
 #[cfg(not(feature = "dependency-tasks"))]
-<<<<<<< HEAD
 use hotshot_types::data::VidDisperseShare;
-
-=======
-use hotshot_types::{
-    data::{null_block, VidDisperseShare},
-    message::GeneralConsensusMessage,
-    simple_vote::QuorumData,
-};
 use jf_primitives::vid::VidScheme;
->>>>>>> 3ecb0e02
 #[cfg(async_executor_impl = "tokio")]
 use tokio::task::JoinHandle;
 use tracing::{debug, error, info, instrument, warn};
 use vbs::version::Version;
 
-<<<<<<< HEAD
 #[cfg(not(feature = "dependency-tasks"))]
 use self::proposal_helpers::handle_quorum_proposal_validated;
 
 /// Helper functions to handle proposal-related functionality.
-=======
-/// Helper functions to handler proposal-related functionality.
->>>>>>> 3ecb0e02
 pub(crate) mod proposal_helpers;
 
 /// Handles view-change related functionality.
