use std::{collections::BTreeMap, sync::Arc};

#[cfg(not(feature = "dependency-tasks"))]
use anyhow::Result;
use async_broadcast::Sender;
#[cfg(not(feature = "dependency-tasks"))]
use async_compatibility_layer::art::async_spawn;
use async_lock::RwLock;
#[cfg(async_executor_impl = "async-std")]
use async_std::task::JoinHandle;
use futures::future::join_all;
use hotshot_task::task::{Task, TaskState};
#[cfg(not(feature = "dependency-tasks"))]
use hotshot_types::data::VidDisperseShare;
#[cfg(not(feature = "dependency-tasks"))]
use hotshot_types::message::Proposal;
use hotshot_types::{
    consensus::{CommitmentAndMetadata, Consensus},
    data::{QuorumProposal, ViewChangeEvidence},
    event::{Event, EventType},
    simple_certificate::{QuorumCertificate, TimeoutCertificate, UpgradeCertificate},
    simple_vote::{QuorumVote, TimeoutData, TimeoutVote},
    traits::{
        election::Membership,
        network::{ConnectedNetwork, ConsensusIntentEvent},
        node_implementation::{NodeImplementation, NodeType},
        signature_key::SignatureKey,
    },
    vote::HasViewNumber,
};
#[cfg(not(feature = "dependency-tasks"))]
use hotshot_types::{traits::storage::Storage, vid::vid_scheme, vote::Certificate};
#[cfg(not(feature = "dependency-tasks"))]
use jf_primitives::vid::VidScheme;
#[cfg(async_executor_impl = "tokio")]
use tokio::task::JoinHandle;
use tracing::{debug, error, instrument, warn};
use vbs::version::Version;

#[cfg(not(feature = "dependency-tasks"))]
use crate::consensus::helpers::{
    handle_quorum_proposal_recv, handle_quorum_proposal_validated, publish_proposal_if_able,
    update_state_and_vote_if_able,
};
use crate::{
    consensus::view_change::update_view,
    events::{HotShotEvent, HotShotTaskCompleted},
    helpers::{broadcast_event, cancel_task},
    vote_collection::{
        create_vote_accumulator, AccumulatorInfo, HandleVoteEvent, VoteCollectionTaskState,
    },
};

/// Helper functions to handle proposal-related functionality.
pub(crate) mod helpers;

/// Handles view-change related functionality.
pub(crate) mod view_change;

/// Alias for Optional type for Vote Collectors
type VoteCollectorOption<TYPES, VOTE, CERT> = Option<VoteCollectionTaskState<TYPES, VOTE, CERT>>;

/// The state for the consensus task.  Contains all of the information for the implementation
/// of consensus
pub struct ConsensusTaskState<TYPES: NodeType, I: NodeImplementation<TYPES>> {
    /// Our public key
    pub public_key: TYPES::SignatureKey,
    /// Our Private Key
    pub private_key: <TYPES::SignatureKey as SignatureKey>::PrivateKey,
    /// Reference to consensus. The replica will require a write lock on this.
    pub consensus: Arc<RwLock<Consensus<TYPES>>>,
    /// Immutable instance state
    pub instance_state: Arc<TYPES::InstanceState>,
    /// View timeout from config.
    pub timeout: u64,
    /// Round start delay from config, in milliseconds.
    pub round_start_delay: u64,
    /// View number this view is executing in.
    pub cur_view: TYPES::Time,

    /// The commitment to the current block payload and its metadata submitted to DA.
    pub payload_commitment_and_metadata: Option<CommitmentAndMetadata<TYPES>>,

    /// Network for all nodes
    pub quorum_network: Arc<I::QuorumNetwork>,

    /// Network for DA committee
    pub committee_network: Arc<I::CommitteeNetwork>,

    /// Membership for Timeout votes/certs
    pub timeout_membership: Arc<TYPES::Membership>,

    /// Membership for Quorum Certs/votes
    pub quorum_membership: Arc<TYPES::Membership>,

    /// Membership for DA committee Votes/certs
    pub committee_membership: Arc<TYPES::Membership>,

    /// Current Vote collection task, with it's view.
    pub vote_collector:
        RwLock<VoteCollectorOption<TYPES, QuorumVote<TYPES>, QuorumCertificate<TYPES>>>,

    /// Current timeout vote collection task with its view
    pub timeout_vote_collector:
        RwLock<VoteCollectorOption<TYPES, TimeoutVote<TYPES>, TimeoutCertificate<TYPES>>>,

    /// timeout task handle
    pub timeout_task: Option<JoinHandle<()>>,

    /// Spawned tasks related to a specific view, so we can cancel them when
    /// they are stale
    pub spawned_tasks: BTreeMap<TYPES::Time, Vec<JoinHandle<()>>>,

    /// The most recent upgrade certificate this node formed.
    /// Note: this is ONLY for certificates that have been formed internally,
    /// so that we can propose with them.
    ///
    /// Certificates received from other nodes will get reattached regardless of this fields,
    /// since they will be present in the leaf we propose off of.
    pub formed_upgrade_certificate: Option<UpgradeCertificate<TYPES>>,

    /// last View Sync Certificate or Timeout Certificate this node formed.
    pub proposal_cert: Option<ViewChangeEvidence<TYPES>>,

    /// most recent decided upgrade certificate
    pub decided_upgrade_cert: Option<UpgradeCertificate<TYPES>>,

    /// Globally shared reference to the current network version.
    pub version: Arc<RwLock<Version>>,

    /// Output events to application
    pub output_event_stream: async_broadcast::Sender<Event<TYPES>>,

    /// The most recent proposal we have, will correspond to the current view if Some()
    /// Will be none if the view advanced through timeout/view_sync
    pub current_proposal: Option<QuorumProposal<TYPES>>,

    // ED Should replace this with config information since we need it anyway
    /// The node's id
    pub id: u64,

    /// This node's storage ref
    pub storage: Arc<RwLock<I::Storage>>,
}

impl<TYPES: NodeType, I: NodeImplementation<TYPES>> ConsensusTaskState<TYPES, I> {
    /// Cancel all tasks the consensus tasks has spawned before the given view
    pub async fn cancel_tasks(&mut self, view: TYPES::Time) {
        let keep = self.spawned_tasks.split_off(&view);
        let mut cancel = Vec::new();
        while let Some((_, tasks)) = self.spawned_tasks.pop_first() {
            let mut to_cancel = tasks.into_iter().map(cancel_task).collect();
            cancel.append(&mut to_cancel);
        }
        self.spawned_tasks = keep;
        join_all(cancel).await;
    }

    /// Validates whether the VID Dispersal Proposal is correctly signed
    #[cfg(not(feature = "dependency-tasks"))]
    fn validate_disperse(&self, disperse: &Proposal<TYPES, VidDisperseShare<TYPES>>) -> bool {
        let view = disperse.data.get_view_number();
        let payload_commitment = disperse.data.payload_commitment;

        // Check whether the data satisfies one of the following.
        // * From the right leader for this view.
        // * Calculated and signed by the current node.
        // * Signed by one of the staked DA committee members.
        if !self
            .quorum_membership
            .get_leader(view)
            .validate(&disperse.signature, payload_commitment.as_ref())
            && !self
                .public_key
                .validate(&disperse.signature, payload_commitment.as_ref())
        {
            let mut validated = false;
            for da_member in self.committee_membership.get_staked_committee(view) {
                if da_member.validate(&disperse.signature, payload_commitment.as_ref()) {
                    validated = true;
                    break;
                }
            }
            if !validated {
                return false;
            }
        }

        // Validate the VID share.
        if vid_scheme(self.quorum_membership.total_nodes())
            .verify_share(
                &disperse.data.share,
                &disperse.data.common,
                &payload_commitment,
            )
            .is_err()
        {
            debug!("Invalid VID share.");
            return false;
        }

        true
    }

    #[cfg(not(feature = "dependency-tasks"))]
    /// Publishes a proposal
    async fn publish_proposal(
        &mut self,
        view: TYPES::Time,
        event_stream: Sender<Arc<HotShotEvent<TYPES>>>,
    ) -> Result<()> {
        let create_and_send_proposal_handle = publish_proposal_if_able(
            self.cur_view,
            view,
            event_stream,
            Arc::clone(&self.quorum_membership),
            self.public_key.clone(),
            self.private_key.clone(),
            Arc::clone(&self.consensus),
            self.round_start_delay,
            self.formed_upgrade_certificate.clone(),
            self.decided_upgrade_cert.clone(),
            self.payload_commitment_and_metadata.clone(),
            self.proposal_cert.clone(),
            Arc::clone(&self.instance_state),
        )
        .await?;

        self.spawned_tasks
            .entry(view)
            .or_default()
            .push(create_and_send_proposal_handle);

        Ok(())
    }

    #[cfg(not(feature = "dependency-tasks"))]
    /// Tries to vote then Publishes a proposal
    fn vote_and_publish_proposal(
        &mut self,
        vote_view: TYPES::Time,
        propose_view: TYPES::Time,
        proposal: QuorumProposal<TYPES>,
        event_stream: Sender<Arc<HotShotEvent<TYPES>>>,
    ) {
        use crate::consensus::helpers::publish_proposal_from_commitment_and_metadata;

        use self::helpers::publish_proposal_from_upgrade_cert;

        let upgrade = self.decided_upgrade_cert.clone();
        let pub_key = self.public_key.clone();
        let priv_key = self.private_key.clone();
        let consensus = Arc::clone(&self.consensus);
        let storage = Arc::clone(&self.storage);
        let quorum_mem = Arc::clone(&self.quorum_membership);
        let committee_mem = Arc::clone(&self.committee_membership);
        let instance_state = Arc::clone(&self.instance_state);
        let commitment_and_metadata = self.payload_commitment_and_metadata.clone();
        let cur_view = self.cur_view;
        let sender = event_stream.clone();
        let decided_upgrade_cert = self.decided_upgrade_cert.clone();
        let delay = self.round_start_delay;
        let formed_upgrade_certificate = self.formed_upgrade_certificate.clone();
        let proposal_cert = self.proposal_cert.clone();
        let handle = async_spawn(async move {
            update_state_and_vote_if_able::<TYPES, I>(
                vote_view,
                proposal,
                pub_key.clone(),
                Arc::clone(&consensus),
                storage,
                Arc::clone(&quorum_mem),
                Arc::clone(&instance_state),
                (priv_key.clone(), upgrade, committee_mem, event_stream),
            )
            .await;
            if let Some(upgrade_cert) = decided_upgrade_cert {
                if let Err(e) = publish_proposal_from_upgrade_cert(
                    cur_view,
                    propose_view,
                    sender,
                    quorum_mem,
                    pub_key,
                    priv_key,
                    consensus,
                    upgrade_cert,
                    delay,
                    instance_state,
                )
                .await
                {
                    error!("Couldn't propose with Error: {}", e);
                }
            } else if let Err(e) = publish_proposal_from_commitment_and_metadata(
                cur_view,
                propose_view,
                sender,
                quorum_mem,
                pub_key,
                priv_key,
                consensus,
                delay,
                formed_upgrade_certificate,
                decided_upgrade_cert,
                commitment_and_metadata,
                proposal_cert,
                instance_state,
            )
            .await
            {
                error!("Couldn't propose with Error: {}", e);
            }
        });

        self.spawned_tasks
            .entry(propose_view)
            .or_default()
            .push(handle);
    }

    /// Handles a consensus event received on the event stream
    #[instrument(skip_all, fields(id = self.id, view = *self.cur_view), name = "Consensus replica task", level = "error")]
    pub async fn handle(
        &mut self,
        event: Arc<HotShotEvent<TYPES>>,
        event_stream: Sender<Arc<HotShotEvent<TYPES>>>,
    ) {
        match event.as_ref() {
            #[cfg(not(feature = "dependency-tasks"))]
            HotShotEvent::QuorumProposalRecv(proposal, sender) => {
                match handle_quorum_proposal_recv(proposal, sender, event_stream.clone(), self)
                    .await
                {
                    Ok(Some(current_proposal)) => {
                        let view = current_proposal.get_view_number();
                        let proposal = current_proposal.clone();
                        let upgrade = self.decided_upgrade_cert.clone();
                        self.current_proposal = Some(current_proposal);
                        let pub_key = self.public_key.clone();
                        let priv_key = self.private_key.clone();
                        let consensus = Arc::clone(&self.consensus);
                        let storage = Arc::clone(&self.storage);
                        let quorum_mem = Arc::clone(&self.quorum_membership);
                        let committee_mem = Arc::clone(&self.committee_membership);
                        let instance_state = Arc::clone(&self.instance_state);
                        let handle = async_spawn(async move {
                            update_state_and_vote_if_able::<TYPES, I>(
                                view,
                                proposal,
                                pub_key,
                                consensus,
                                storage,
                                quorum_mem,
                                instance_state,
                                (priv_key, upgrade, committee_mem, event_stream),
                            )
                            .await;
                        });
                        self.spawned_tasks.entry(view).or_default().push(handle);
                    }
                    Ok(None) => {}
                    Err(e) => debug!("Failed to propose {e:#}"),
                }
            }
            #[cfg(not(feature = "dependency-tasks"))]
            HotShotEvent::QuorumProposalValidated(proposal, _) => {
                if let Err(e) =
                    handle_quorum_proposal_validated(proposal, event_stream.clone(), self).await
                {
                    debug!("Failed to handle QuorumProposalValidated event {e:#}");
                }
            }
            HotShotEvent::QuorumVoteRecv(ref vote) => {
                debug!("Received quorum vote: {:?}", vote.get_view_number());
                if self
                    .quorum_membership
                    .get_leader(vote.get_view_number() + 1)
                    != self.public_key
                {
                    error!(
                        "We are not the leader for view {} are we the leader for view + 1? {}",
                        *vote.get_view_number() + 1,
                        self.quorum_membership
                            .get_leader(vote.get_view_number() + 2)
                            == self.public_key
                    );
                    return;
                }
                let mut collector = self.vote_collector.write().await;

                if collector.is_none() || vote.get_view_number() > collector.as_ref().unwrap().view
                {
                    debug!("Starting vote handle for view {:?}", vote.get_view_number());
                    let info = AccumulatorInfo {
                        public_key: self.public_key.clone(),
                        membership: Arc::clone(&self.quorum_membership),
                        view: vote.get_view_number(),
                        id: self.id,
                    };
                    *collector = create_vote_accumulator::<
                        TYPES,
                        QuorumVote<TYPES>,
                        QuorumCertificate<TYPES>,
                    >(&info, vote.clone(), event, &event_stream)
                    .await;
                } else {
                    let result = collector
                        .as_mut()
                        .unwrap()
                        .handle_event(Arc::clone(&event), &event_stream)
                        .await;

                    if result == Some(HotShotTaskCompleted) {
                        *collector = None;
                        // The protocol has finished
                        return;
                    }
                }
            }
            HotShotEvent::TimeoutVoteRecv(ref vote) => {
                if self
                    .timeout_membership
                    .get_leader(vote.get_view_number() + 1)
                    != self.public_key
                {
                    error!(
                        "We are not the leader for view {} are we the leader for view + 1? {}",
                        *vote.get_view_number() + 1,
                        self.timeout_membership
                            .get_leader(vote.get_view_number() + 2)
                            == self.public_key
                    );
                    return;
                }
                let mut collector = self.timeout_vote_collector.write().await;

                if collector.is_none() || vote.get_view_number() > collector.as_ref().unwrap().view
                {
                    debug!("Starting vote handle for view {:?}", vote.get_view_number());
                    let info = AccumulatorInfo {
                        public_key: self.public_key.clone(),
                        membership: Arc::clone(&self.quorum_membership),
                        view: vote.get_view_number(),
                        id: self.id,
                    };
                    *collector = create_vote_accumulator::<
                        TYPES,
                        TimeoutVote<TYPES>,
                        TimeoutCertificate<TYPES>,
                    >(&info, vote.clone(), event, &event_stream)
                    .await;
                } else {
                    let result = collector
                        .as_mut()
                        .unwrap()
                        .handle_event(Arc::clone(&event), &event_stream)
                        .await;

                    if result == Some(HotShotTaskCompleted) {
                        *collector = None;
                        // The protocol has finished
                        return;
                    }
                }
            }
            #[cfg(not(feature = "dependency-tasks"))]
            HotShotEvent::QCFormed(cert) => {
                match cert {
                    either::Right(qc) => {
                        self.proposal_cert = Some(ViewChangeEvidence::Timeout(qc.clone()));
                        // cancel poll for votes
                        self.quorum_network
                            .inject_consensus_info(ConsensusIntentEvent::CancelPollForVotes(
                                *qc.view_number,
                            ))
                            .await;

                        debug!(
                            "Attempting to publish proposal after forming a TC for view {}",
                            *qc.view_number
                        );

                        if let Err(e) = self
                            .publish_proposal(qc.view_number + 1, event_stream)
                            .await
                        {
                            warn!("Failed to propose; error = {e:?}");
                        };
                    }
                    either::Left(qc) => {
                        if let Err(e) = self.storage.write().await.update_high_qc(qc.clone()).await
                        {
                            warn!("Failed to store High QC of QC we formed. Error: {:?}", e);
                        }

                        let mut consensus = self.consensus.write().await;
                        consensus.high_qc = qc.clone();

                        // cancel poll for votes
                        self.quorum_network
                            .inject_consensus_info(ConsensusIntentEvent::CancelPollForVotes(
                                *qc.view_number,
                            ))
                            .await;

                        drop(consensus);
                        debug!(
                            "Attempting to publish proposal after forming a QC for view {}",
                            *qc.view_number
                        );

                        if let Err(e) = self
                            .publish_proposal(qc.view_number + 1, event_stream)
                            .await
                        {
                            warn!("Failed to propose; error = {e:?}");
                        };
                    }
                }
            }
            HotShotEvent::UpgradeCertificateFormed(cert) => {
                debug!(
                    "Upgrade certificate received for view {}!",
                    *cert.view_number
                );

                // Update our current upgrade_cert as long as we still have a chance of reaching a decide on it in time.
                if cert.data.decide_by >= self.cur_view + 3 {
                    debug!("Updating current formed_upgrade_certificate");

                    self.formed_upgrade_certificate = Some(cert.clone());
                }
            }
            #[cfg(not(feature = "dependency-tasks"))]
            HotShotEvent::DACertificateRecv(cert) => {
                debug!("DAC Received for view {}!", *cert.view_number);
                let view = cert.view_number;

                self.quorum_network
                    .inject_consensus_info(ConsensusIntentEvent::CancelPollForDAC(*view))
                    .await;

                self.committee_network
                    .inject_consensus_info(ConsensusIntentEvent::CancelPollForVotes(*view))
                    .await;

                self.consensus
                    .write()
                    .await
                    .saved_da_certs
                    .insert(view, cert.clone());
                let Some(proposal) = self.current_proposal.clone() else {
                    return;
                };
                if proposal.get_view_number() != view {
                    return;
                }
                let upgrade = self.decided_upgrade_cert.clone();
                let pub_key = self.public_key.clone();
                let priv_key = self.private_key.clone();
                let consensus = Arc::clone(&self.consensus);
                let storage = Arc::clone(&self.storage);
                let quorum_mem = Arc::clone(&self.quorum_membership);
                let committee_mem = Arc::clone(&self.committee_membership);
                let instance_state = Arc::clone(&self.instance_state);
                let handle = async_spawn(async move {
                    update_state_and_vote_if_able::<TYPES, I>(
                        view,
                        proposal,
                        pub_key,
                        consensus,
                        storage,
                        quorum_mem,
                        instance_state,
                        (priv_key, upgrade, committee_mem, event_stream),
                    )
                    .await;
                });
                self.spawned_tasks.entry(view).or_default().push(handle);
            }
            #[cfg(not(feature = "dependency-tasks"))]
            HotShotEvent::VIDShareRecv(disperse) => {
                let view = disperse.data.get_view_number();

                debug!(
                    "VID disperse received for view: {:?} in consensus task",
                    view
                );

                // Allow VID disperse date that is one view older, in case we have updated the
                // view.
                // Adding `+ 1` on the LHS rather than `- 1` on the RHS, to avoid the overflow
                // error due to subtracting the genesis view number.
                if view + 1 < self.cur_view {
                    warn!("Throwing away VID disperse data that is more than one view older");
                    return;
                }

                debug!("VID disperse data is not more than one view older.");

                if !self.validate_disperse(disperse) {
                    warn!("Could not verify VID dispersal/share sig.");
                    return;
                }

                self.consensus
                    .write()
                    .await
                    .vid_shares
                    .entry(view)
                    .or_default()
                    .insert(disperse.data.recipient_key.clone(), disperse.clone());
                if disperse.data.recipient_key != self.public_key {
                    return;
                }
                // stop polling for the received disperse after verifying it's valid
                self.quorum_network
                    .inject_consensus_info(ConsensusIntentEvent::CancelPollForVIDDisperse(
                        *disperse.data.view_number,
                    ))
                    .await;
                let Some(proposal) = self.current_proposal.clone() else {
                    return;
                };
                let upgrade = self.decided_upgrade_cert.clone();
                let pub_key = self.public_key.clone();
                let priv_key = self.private_key.clone();
                let consensus = Arc::clone(&self.consensus);
                let storage = Arc::clone(&self.storage);
                let quorum_mem = Arc::clone(&self.quorum_membership);
                let committee_mem = Arc::clone(&self.committee_membership);
                let instance_state = Arc::clone(&self.instance_state);
                let handle = async_spawn(async move {
                    update_state_and_vote_if_able::<TYPES, I>(
                        view,
                        proposal,
                        pub_key,
                        consensus,
                        storage,
                        quorum_mem,
                        instance_state,
                        (priv_key, upgrade, committee_mem, event_stream),
                    )
                    .await;
                });
                self.spawned_tasks.entry(view).or_default().push(handle);
            }
            HotShotEvent::ViewChange(new_view) => {
                let new_view = *new_view;
                debug!("View Change event for view {} in consensus task", *new_view);

                let old_view_number = self.cur_view;

                // Start polling for VID disperse for the new view
                self.quorum_network
                    .inject_consensus_info(ConsensusIntentEvent::PollForVIDDisperse(
                        *old_view_number + 1,
                    ))
                    .await;

                // If we have a decided upgrade certificate,
                // we may need to upgrade the protocol version on a view change.
                if let Some(ref cert) = self.decided_upgrade_cert {
                    if new_view == cert.data.new_version_first_view {
                        warn!(
                            "Updating version based on a decided upgrade cert: {:?}",
                            cert
                        );
                        let mut version = self.version.write().await;
                        *version = cert.data.new_version;

                        broadcast_event(
                            Arc::new(HotShotEvent::VersionUpgrade(cert.data.new_version)),
                            &event_stream,
                        )
                        .await;
                    }
                }

                if let Some(commitment_and_metadata) = &self.payload_commitment_and_metadata {
                    if commitment_and_metadata.block_view < old_view_number {
                        self.payload_commitment_and_metadata = None;
                    }
                }

                // update the view in state to the one in the message
                // Publish a view change event to the application
                // Returns if the view does not need updating.
                if let Err(e) = update_view::<TYPES, I>(
                    self.public_key.clone(),
                    new_view,
                    &event_stream,
                    Arc::clone(&self.quorum_membership),
                    Arc::clone(&self.quorum_network),
                    self.timeout,
                    Arc::clone(&self.consensus),
                    &mut self.cur_view,
                    &mut self.timeout_task,
                )
                .await
                {
                    tracing::trace!("Failed to update view; error = {e}");
                    return;
                }

                broadcast_event(
                    Event {
                        view_number: old_view_number,
                        event: EventType::ViewFinished {
                            view_number: old_view_number,
                        },
                    },
                    &self.output_event_stream,
                )
                .await;
            }
            HotShotEvent::Timeout(view) => {
                let view = *view;
                // NOTE: We may optionally have the timeout task listen for view change events
                if self.cur_view >= view {
                    return;
                }
                if !self.timeout_membership.has_stake(&self.public_key) {
                    debug!(
                        "We were not chosen for consensus committee on {:?}",
                        self.cur_view
                    );
                    return;
                }

                // cancel poll for votes
                self.quorum_network
                    .inject_consensus_info(ConsensusIntentEvent::CancelPollForVotes(*view))
                    .await;

                // cancel poll for proposal
                self.quorum_network
                    .inject_consensus_info(ConsensusIntentEvent::CancelPollForProposal(*view))
                    .await;

                let Ok(vote) = TimeoutVote::create_signed_vote(
                    TimeoutData { view },
                    view,
                    &self.public_key,
                    &self.private_key,
                ) else {
                    error!("Failed to sign TimeoutData!");
                    return;
                };

                broadcast_event(Arc::new(HotShotEvent::TimeoutVoteSend(vote)), &event_stream).await;
                broadcast_event(
                    Event {
                        view_number: view,
                        event: EventType::ViewTimeout { view_number: view },
                    },
                    &self.output_event_stream,
                )
                .await;
                debug!(
                    "We did not receive evidence for view {} in time, sending timeout vote for that view!",
                    *view
                );

                broadcast_event(
                    Event {
                        view_number: view,
                        event: EventType::ReplicaViewTimeout { view_number: view },
                    },
                    &self.output_event_stream,
                )
                .await;
                let consensus = self.consensus.read().await;
                consensus.metrics.number_of_timeouts.add(1);
            }
            HotShotEvent::SendPayloadCommitmentAndMetadata(
                payload_commitment,
                builder_commitment,
                metadata,
                view,
                fee,
            ) => {
                let view = *view;
                error!(
                    "got commit and meta {:?}, view {:?}",
                    payload_commitment, view
                );
                self.payload_commitment_and_metadata = Some(CommitmentAndMetadata {
                    commitment: *payload_commitment,
                    builder_commitment: builder_commitment.clone(),
                    metadata: metadata.clone(),
                    fee: fee.clone(),
                    block_view: view,
                });
                #[cfg(not(feature = "dependency-tasks"))]
                {
                    if self.quorum_membership.get_leader(view) == self.public_key
                        && self.consensus.read().await.high_qc.get_view_number() + 1 == view
                    {
                        error!("Trying to propose with high qc");
                        if let Err(e) = self.publish_proposal(view, event_stream.clone()).await {
                            error!("Failed to propose; error = {e:?}");
                        };
                    }

                    if let Some(cert) = &self.proposal_cert {
                        match cert {
                            ViewChangeEvidence::Timeout(tc) => {
                                if self.quorum_membership.get_leader(tc.get_view_number() + 1)
                                    == self.public_key
                                {
                                    if let Err(e) = self.publish_proposal(view, event_stream).await
                                    {
                                        warn!("Failed to propose; error = {e:?}");
                                    };
                                }
                            }
                            ViewChangeEvidence::ViewSync(vsc) => {
                                if self.quorum_membership.get_leader(vsc.get_view_number())
                                    == self.public_key
                                {
                                    if let Err(e) = self.publish_proposal(view, event_stream).await
                                    {
                                        warn!("Failed to propose; error = {e:?}");
                                    };
                                }
                            }
                        }
                    }
                }
            }
            #[cfg(not(feature = "dependency-tasks"))]
            HotShotEvent::ViewSyncFinalizeCertificate2Recv(certificate) => {
                if !certificate.is_valid_cert(self.quorum_membership.as_ref()) {
                    warn!(
                        "View Sync Finalize certificate {:?} was invalid",
                        certificate.get_data()
                    );
                    return;
                }

                // cancel poll for votes
                self.quorum_network
                    .inject_consensus_info(ConsensusIntentEvent::CancelPollForVotes(
                        *certificate.view_number - 1,
                    ))
                    .await;

                let view = certificate.view_number;

                if self.quorum_membership.get_leader(view) == self.public_key {
                    self.proposal_cert = Some(ViewChangeEvidence::ViewSync(certificate.clone()));

                    debug!(
                        "Attempting to publish proposal after forming a View Sync Finalized Cert for view {}",
                        *certificate.view_number
                    );

                    if let Err(e) = self.publish_proposal(view, event_stream).await {
                        error!("Failed to propose; error = {e:?}");
                    };
                }
            }
            HotShotEvent::QuorumVoteSend(vote) => {
                let Some(proposal) = self.current_proposal.clone() else {
                    return;
                };
<<<<<<< HEAD

                #[cfg(not(feature = "dependency-tasks"))]
                {
                    let new_view = proposal.get_view_number() + 1;
                    // In future we can use the mempool model where we fetch the proposal if we don't have it, instead of having to wait for it here
                    // This is for the case where we form a QC but have not yet seen the previous proposal ourselves
                    let should_propose = self.quorum_membership.get_leader(new_view)
                        == self.public_key
                        && self.consensus.read().await.high_qc.view_number
                            == proposal.get_view_number();
                    // todo get rid of this clone
                    let qc = self.consensus.read().await.high_qc.clone();

                    if should_propose {
                        debug!(
                            "Attempting to publish proposal after voting; now in view: {}",
                            *new_view
                        );
                        let _ = self
                            .publish_proposal(qc.view_number + 1, event_stream.clone())
                            .await;
                    }
                }

                if proposal.get_view_number() <= vote.get_view_number()
                    && self.public_key != self.quorum_membership.get_leader(vote.get_view_number())
=======
                if proposal.get_view_number() <= vote.get_view_number() {
                    error!("Resetting current proposal");
                    self.current_proposal = None;
                }
            }
            HotShotEvent::QuorumProposalSend(proposal, _) => {
                if self
                    .payload_commitment_and_metadata
                    .as_ref()
                    .is_some_and(|p| p.block_view <= proposal.data.get_view_number())
>>>>>>> 16d50462
                {
                    self.payload_commitment_and_metadata = None;
                }
                if let Some(cert) = &self.proposal_cert {
                    let view = match cert {
                        ViewChangeEvidence::Timeout(tc) => tc.get_view_number() + 1,
                        ViewChangeEvidence::ViewSync(vsc) => vsc.get_view_number(),
                    };
                    if view < proposal.data.get_view_number() {
                        self.proposal_cert = None;
                    }
                }
            }
            _ => {}
        }
    }
}

impl<TYPES: NodeType, I: NodeImplementation<TYPES>> TaskState for ConsensusTaskState<TYPES, I> {
    type Event = Arc<HotShotEvent<TYPES>>;
    type Output = ();
    fn filter(&self, event: &Arc<HotShotEvent<TYPES>>) -> bool {
        !matches!(
            event.as_ref(),
            HotShotEvent::QuorumProposalRecv(_, _)
                | HotShotEvent::QuorumVoteRecv(_)
                | HotShotEvent::QuorumProposalValidated(..)
                | HotShotEvent::QCFormed(_)
                | HotShotEvent::UpgradeCertificateFormed(_)
                | HotShotEvent::DACertificateRecv(_)
                | HotShotEvent::ViewChange(_)
                | HotShotEvent::SendPayloadCommitmentAndMetadata(..)
                | HotShotEvent::Timeout(_)
                | HotShotEvent::TimeoutVoteRecv(_)
                | HotShotEvent::VIDShareRecv(..)
                | HotShotEvent::ViewSyncFinalizeCertificate2Recv(_)
                | HotShotEvent::QuorumVoteSend(_)
                | HotShotEvent::QuorumProposalSend(_, _)
                | HotShotEvent::Shutdown,
        )
    }
    async fn handle_event(event: Self::Event, task: &mut Task<Self>) -> Option<()>
    where
        Self: Sized,
    {
        let sender = task.clone_sender();
        tracing::trace!("sender queue len {}", sender.len());
        task.state_mut().handle(event, sender).await;
        None
    }
    fn should_shutdown(event: &Self::Event) -> bool {
        matches!(event.as_ref(), HotShotEvent::Shutdown)
    }
}<|MERGE_RESOLUTION|>--- conflicted
+++ resolved
@@ -865,34 +865,6 @@
                 let Some(proposal) = self.current_proposal.clone() else {
                     return;
                 };
-<<<<<<< HEAD
-
-                #[cfg(not(feature = "dependency-tasks"))]
-                {
-                    let new_view = proposal.get_view_number() + 1;
-                    // In future we can use the mempool model where we fetch the proposal if we don't have it, instead of having to wait for it here
-                    // This is for the case where we form a QC but have not yet seen the previous proposal ourselves
-                    let should_propose = self.quorum_membership.get_leader(new_view)
-                        == self.public_key
-                        && self.consensus.read().await.high_qc.view_number
-                            == proposal.get_view_number();
-                    // todo get rid of this clone
-                    let qc = self.consensus.read().await.high_qc.clone();
-
-                    if should_propose {
-                        debug!(
-                            "Attempting to publish proposal after voting; now in view: {}",
-                            *new_view
-                        );
-                        let _ = self
-                            .publish_proposal(qc.view_number + 1, event_stream.clone())
-                            .await;
-                    }
-                }
-
-                if proposal.get_view_number() <= vote.get_view_number()
-                    && self.public_key != self.quorum_membership.get_leader(vote.get_view_number())
-=======
                 if proposal.get_view_number() <= vote.get_view_number() {
                     error!("Resetting current proposal");
                     self.current_proposal = None;
@@ -903,7 +875,6 @@
                     .payload_commitment_and_metadata
                     .as_ref()
                     .is_some_and(|p| p.block_view <= proposal.data.get_view_number())
->>>>>>> 16d50462
                 {
                     self.payload_commitment_and_metadata = None;
                 }
