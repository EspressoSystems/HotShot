--- conflicted
+++ resolved
@@ -31,6 +31,7 @@
     traits::{
         block_contents::BlockHeader,
         election::Membership,
+        network::{ConnectedNetwork, ConsensusIntentEvent},
         node_implementation::{NodeImplementation, NodeType},
         signature_key::SignatureKey,
         storage::Storage,
@@ -47,27 +48,10 @@
 use tracing::{debug, error, info, instrument, warn};
 use vbs::version::Version;
 
-<<<<<<< HEAD
-use self::proposal_helpers::handle_quorum_proposal_validated;
-use crate::{
-    consensus::{
-        proposal_helpers::{handle_quorum_proposal_recv, publish_proposal_if_able},
-        view_change::update_view,
-    },
-    events::{HotShotEvent, HotShotTaskCompleted},
-    helpers::{broadcast_event, cancel_task},
-    vote_collection::{
-        create_vote_accumulator, AccumulatorInfo, HandleVoteEvent, VoteCollectionTaskState,
-    },
-};
-
-/// Helper functions to handler proposal-related functionality.
-=======
 #[cfg(not(feature = "dependency-tasks"))]
 use self::proposal_helpers::handle_quorum_proposal_validated;
 
 /// Helper functions to handle proposal-related functionality.
->>>>>>> 75488ebb
 pub(crate) mod proposal_helpers;
 
 /// Handles view-change related functionality.
@@ -499,15 +483,6 @@
                     }
                 }
             }
-<<<<<<< HEAD
-            HotShotEvent::QCFormed(cert) => match cert {
-                either::Right(qc) => {
-                    self.proposal_cert = Some(ViewChangeEvidence::Timeout(qc.clone()));
-                    debug!(
-                        "Attempting to publish proposal after forming a TC for view {}",
-                        *qc.view_number
-                    );
-=======
             #[cfg(not(feature = "dependency-tasks"))]
             HotShotEvent::QCFormed(cert) => {
                 match cert {
@@ -524,37 +499,45 @@
                             "Attempting to publish proposal after forming a TC for view {}",
                             *qc.view_number
                         );
->>>>>>> 75488ebb
-
-                    if let Err(e) = self
-                        .publish_proposal(qc.view_number + 1, event_stream)
-                        .await
-                    {
-                        warn!("Failed to propose; error = {e:?}");
-                    };
-                }
-                either::Left(qc) => {
-                    if let Err(e) = self.storage.write().await.update_high_qc(qc.clone()).await {
-                        warn!("Failed to store High QC of QC we formed. Error: {:?}", e);
-                    }
-
-                    let mut consensus = self.consensus.write().await;
-                    consensus.high_qc = qc.clone();
-
-                    drop(consensus);
-                    debug!(
-                        "Attempting to publish proposal after forming a QC for view {}",
-                        *qc.view_number
-                    );
-
-                    if let Err(e) = self
-                        .publish_proposal(qc.view_number + 1, event_stream)
-                        .await
-                    {
-                        warn!("Failed to propose; error = {e:?}");
-                    };
-                }
-            },
+
+                        if let Err(e) = self
+                            .publish_proposal(qc.view_number + 1, event_stream)
+                            .await
+                        {
+                            warn!("Failed to propose; error = {e:?}");
+                        };
+                    }
+                    either::Left(qc) => {
+                        if let Err(e) = self.storage.write().await.update_high_qc(qc.clone()).await
+                        {
+                            warn!("Failed to store High QC of QC we formed. Error: {:?}", e);
+                        }
+
+                        let mut consensus = self.consensus.write().await;
+                        consensus.high_qc = qc.clone();
+
+                        // cancel poll for votes
+                        self.quorum_network
+                            .inject_consensus_info(ConsensusIntentEvent::CancelPollForVotes(
+                                *qc.view_number,
+                            ))
+                            .await;
+
+                        drop(consensus);
+                        debug!(
+                            "Attempting to publish proposal after forming a QC for view {}",
+                            *qc.view_number
+                        );
+
+                        if let Err(e) = self
+                            .publish_proposal(qc.view_number + 1, event_stream)
+                            .await
+                        {
+                            warn!("Failed to propose; error = {e:?}");
+                        };
+                    }
+                }
+            }
             HotShotEvent::UpgradeCertificateFormed(cert) => {
                 debug!(
                     "Upgrade certificate received for view {}!",
@@ -572,6 +555,14 @@
             HotShotEvent::DACertificateRecv(cert) => {
                 debug!("DAC Received for view {}!", *cert.view_number);
                 let view = cert.view_number;
+
+                self.quorum_network
+                    .inject_consensus_info(ConsensusIntentEvent::CancelPollForDAC(*view))
+                    .await;
+
+                self.committee_network
+                    .inject_consensus_info(ConsensusIntentEvent::CancelPollForVotes(*view))
+                    .await;
 
                 self.consensus
                     .write()
@@ -618,6 +609,12 @@
                 if disperse.data.recipient_key != self.public_key {
                     return;
                 }
+                // stop polling for the received disperse after verifying it's valid
+                self.quorum_network
+                    .inject_consensus_info(ConsensusIntentEvent::CancelPollForVIDDisperse(
+                        *disperse.data.view_number,
+                    ))
+                    .await;
                 if self.vote_if_able(&event_stream).await {
                     self.current_proposal = None;
                 }
@@ -627,6 +624,13 @@
                 debug!("View Change event for view {} in consensus task", *new_view);
 
                 let old_view_number = self.cur_view;
+
+                // Start polling for VID disperse for the new view
+                self.quorum_network
+                    .inject_consensus_info(ConsensusIntentEvent::PollForVIDDisperse(
+                        *old_view_number + 1,
+                    ))
+                    .await;
 
                 // If we have a decided upgrade certificate,
                 // we may need to upgrade the protocol version on a view change.
@@ -656,9 +660,12 @@
                 // update the view in state to the one in the message
                 // Publish a view change event to the application
                 // Returns if the view does not need updating.
-                if let Err(e) = update_view::<TYPES>(
+                if let Err(e) = update_view::<TYPES, I>(
+                    self.public_key.clone(),
                     new_view,
                     &event_stream,
+                    Arc::clone(&self.quorum_membership),
+                    Arc::clone(&self.quorum_network),
                     self.timeout,
                     Arc::clone(&self.consensus),
                     &mut self.cur_view,
@@ -694,6 +701,16 @@
                     );
                     return;
                 }
+
+                // cancel poll for votes
+                self.quorum_network
+                    .inject_consensus_info(ConsensusIntentEvent::CancelPollForVotes(*view))
+                    .await;
+
+                // cancel poll for proposal
+                self.quorum_network
+                    .inject_consensus_info(ConsensusIntentEvent::CancelPollForProposal(*view))
+                    .await;
 
                 let Ok(vote) = TimeoutVote::create_signed_vote(
                     TimeoutData { view },
@@ -793,6 +810,13 @@
                 }
 
                 self.proposal_cert = Some(ViewChangeEvidence::ViewSync(certificate.clone()));
+
+                // cancel poll for votes
+                self.quorum_network
+                    .inject_consensus_info(ConsensusIntentEvent::CancelPollForVotes(
+                        *certificate.view_number - 1,
+                    ))
+                    .await;
 
                 let view = certificate.view_number;
 
