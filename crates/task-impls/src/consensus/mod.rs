// Copyright (c) 2021-2024 Espresso Systems (espressosys.com)
// This file is part of the HotShot repository.

// You should have received a copy of the MIT License
// along with the HotShot repository. If not, see <https://mit-license.org/>.

<<<<<<< HEAD
#![cfg(not(feature = "dependency-tasks"))]
=======
use std::{collections::BTreeMap, sync::Arc};
>>>>>>> 3e38cdf8

use anyhow::Result;
use async_broadcast::{Receiver, Sender};
use async_compatibility_layer::art::{async_sleep, async_spawn};
use async_lock::RwLock;
#[cfg(async_executor_impl = "async-std")]
use async_std::task::JoinHandle;
use async_trait::async_trait;
use futures::future::join_all;
use hotshot_task::task::TaskState;
use hotshot_types::{
    consensus::{CommitmentAndMetadata, OuterConsensus},
    data::{QuorumProposal, VidDisperseShare, ViewChangeEvidence},
    event::{Event, EventType},
    message::{Proposal, UpgradeLock},
    simple_certificate::{QuorumCertificate, TimeoutCertificate, UpgradeCertificate},
    simple_vote::{QuorumVote, TimeoutData, TimeoutVote},
    traits::{
        election::Membership,
        node_implementation::{NodeImplementation, NodeType, Versions},
        signature_key::SignatureKey,
        storage::Storage,
    },
    vid::vid_scheme,
    vote::{Certificate, HasViewNumber},
};
use jf_vid::VidScheme;
use std::time::Duration;
use std::{collections::BTreeMap, sync::Arc};
#[cfg(async_executor_impl = "tokio")]
use tokio::task::JoinHandle;
use tracing::{debug, error, info, instrument, warn};

use crate::{
    consensus::handlers::{
        handle_quorum_proposal_recv, handle_quorum_proposal_validated, publish_proposal_if_able,
        update_state_and_vote_if_able,
    },
    events::{HotShotEvent, HotShotTaskCompleted},
    helpers::{
        broadcast_event, cancel_task, fetch_proposal, update_view, DONT_SEND_VIEW_CHANGE_EVENT,
    },
    vote_collection::{
        create_vote_accumulator, AccumulatorInfo, HandleVoteEvent, VoteCollectionTaskState,
    },
};

/// Helper functions to handle proposal-related functionality.
pub(crate) mod handlers;

/// Alias for Optional type for Vote Collectors
type VoteCollectorOption<TYPES, VOTE, CERT> = Option<VoteCollectionTaskState<TYPES, VOTE, CERT>>;

/// The state for the consensus task.  Contains all of the information for the implementation
/// of consensus
pub struct ConsensusTaskState<TYPES: NodeType, I: NodeImplementation<TYPES>, V: Versions> {
    /// Our public key
    pub public_key: TYPES::SignatureKey,
    /// Our Private Key
    pub private_key: <TYPES::SignatureKey as SignatureKey>::PrivateKey,
    /// Reference to consensus. The replica will require a write lock on this.
    pub consensus: OuterConsensus<TYPES>,
    /// Immutable instance state
    pub instance_state: Arc<TYPES::InstanceState>,
    /// View timeout from config.
    pub timeout: u64,
    /// Round start delay from config, in milliseconds.
    pub round_start_delay: u64,
    /// View number this view is executing in.
    pub cur_view: TYPES::Time,

    /// Timestamp this view starts at.
    pub cur_view_time: i64,

    /// The commitment to the current block payload and its metadata submitted to DA.
    pub payload_commitment_and_metadata: Option<CommitmentAndMetadata<TYPES>>,

    /// The underlying network
    pub network: Arc<I::Network>,

    /// Membership for Timeout votes/certs
    pub timeout_membership: Arc<TYPES::Membership>,

    /// Membership for Quorum Certs/votes
    pub quorum_membership: Arc<TYPES::Membership>,

    /// Membership for DA committee Votes/certs
    pub da_membership: Arc<TYPES::Membership>,

    /// Current Vote collection task, with it's view.
    pub vote_collector:
        RwLock<VoteCollectorOption<TYPES, QuorumVote<TYPES>, QuorumCertificate<TYPES>>>,

    /// Current timeout vote collection task with its view
    pub timeout_vote_collector:
        RwLock<VoteCollectorOption<TYPES, TimeoutVote<TYPES>, TimeoutCertificate<TYPES>>>,

    /// timeout task handle
    pub timeout_task: JoinHandle<()>,

    /// Spawned tasks related to a specific view, so we can cancel them when
    /// they are stale
    pub spawned_tasks: BTreeMap<TYPES::Time, Vec<JoinHandle<()>>>,

    /// The most recent upgrade certificate this node formed.
    /// Note: this is ONLY for certificates that have been formed internally,
    /// so that we can propose with them.
    ///
    /// Certificates received from other nodes will get reattached regardless of this fields,
    /// since they will be present in the leaf we propose off of.
    pub formed_upgrade_certificate: Option<UpgradeCertificate<TYPES>>,

    /// last View Sync Certificate or Timeout Certificate this node formed.
    pub proposal_cert: Option<ViewChangeEvidence<TYPES>>,

    /// Output events to application
    pub output_event_stream: async_broadcast::Sender<Event<TYPES>>,

    /// The most recent proposal we have, will correspond to the current view if Some()
    /// Will be none if the view advanced through timeout/view_sync
    pub current_proposal: Option<QuorumProposal<TYPES>>,

    // ED Should replace this with config information since we need it anyway
    /// The node's id
    pub id: u64,

    /// This node's storage ref
    pub storage: Arc<RwLock<I::Storage>>,

    /// Lock for a decided upgrade
    pub upgrade_lock: UpgradeLock<TYPES, V>,
}

impl<TYPES: NodeType, I: NodeImplementation<TYPES>, V: Versions> ConsensusTaskState<TYPES, I, V> {
    /// Cancel all tasks the consensus tasks has spawned before the given view
    pub async fn cancel_tasks(&mut self, view: TYPES::Time) {
        let keep = self.spawned_tasks.split_off(&view);
        let mut cancel = Vec::new();
        while let Some((_, tasks)) = self.spawned_tasks.pop_first() {
            let mut to_cancel = tasks.into_iter().map(cancel_task).collect();
            cancel.append(&mut to_cancel);
        }
        self.spawned_tasks = keep;
        join_all(cancel).await;
    }

    /// Validate the VID disperse is correctly signed and has the correct share.
    fn validate_disperse(&self, disperse: &Proposal<TYPES, VidDisperseShare<TYPES>>) -> bool {
        let view = disperse.data.view_number();
        let payload_commitment = disperse.data.payload_commitment;

        // Check whether the data satisfies one of the following.
        // * From the right leader for this view.
        // * Calculated and signed by the current node.
        // * Signed by one of the staked DA committee members.
        if !self
            .quorum_membership
            .leader(view)
            .validate(&disperse.signature, payload_commitment.as_ref())
            && !self
                .public_key
                .validate(&disperse.signature, payload_commitment.as_ref())
        {
            let mut validated = false;
            for da_member in self.da_membership.staked_committee(view) {
                if da_member.validate(&disperse.signature, payload_commitment.as_ref()) {
                    validated = true;
                    break;
                }
            }
            if !validated {
                return false;
            }
        }

        // Validate the VID share.
        if vid_scheme(self.quorum_membership.total_nodes())
            .verify_share(
                &disperse.data.share,
                &disperse.data.common,
                &payload_commitment,
            )
            .is_err()
        {
            debug!("Invalid VID share.");
            return false;
        }

        true
    }

    /// Publishes a proposal
    #[instrument(skip_all, target = "ConsensusTaskState", fields(id = self.id, view = *self.cur_view))]
    async fn publish_proposal(
        &mut self,
        view: TYPES::Time,
        event_stream: Sender<Arc<HotShotEvent<TYPES>>>,
    ) -> Result<()> {
        let create_and_send_proposal_handle = publish_proposal_if_able(
            view,
            event_stream,
            Arc::clone(&self.quorum_membership),
            self.public_key.clone(),
            self.private_key.clone(),
            OuterConsensus::new(Arc::clone(&self.consensus.inner_consensus)),
            self.round_start_delay,
            self.formed_upgrade_certificate.clone(),
            self.upgrade_lock.clone(),
            self.payload_commitment_and_metadata.clone(),
            self.proposal_cert.clone(),
            Arc::clone(&self.instance_state),
            self.id,
        )
        .await?;

        self.spawned_tasks
            .entry(view)
            .or_default()
            .push(create_and_send_proposal_handle);

        Ok(())
    }

    /// Spawn a vote task for the given view.  Will try to vote
    /// and emit a `QuorumVoteSend` event we should vote on the current proposal
    #[instrument(skip_all, fields(id = self.id, view = *self.cur_view), target = "ConsensusTaskState")]
    async fn spawn_vote_task(
        &mut self,
        view: TYPES::Time,
        event_stream: Sender<Arc<HotShotEvent<TYPES>>>,
    ) {
        let Some(proposal) = self.current_proposal.clone() else {
            return;
        };
        if proposal.view_number() != view {
            return;
        }
        let upgrade = self.upgrade_lock.clone();
        let pub_key = self.public_key.clone();
        let priv_key = self.private_key.clone();
        let consensus = OuterConsensus::new(Arc::clone(&self.consensus.inner_consensus));
        let storage = Arc::clone(&self.storage);
        let quorum_mem = Arc::clone(&self.quorum_membership);
        let da_mem = Arc::clone(&self.da_membership);
        let instance_state = Arc::clone(&self.instance_state);
        let id = self.id;
        let handle = async_spawn(async move {
            update_state_and_vote_if_able::<TYPES, I, V>(
                view,
                proposal,
                pub_key,
                consensus,
                storage,
                quorum_mem,
                instance_state,
                (priv_key, upgrade, da_mem, event_stream),
                id,
            )
            .await;
        });
        self.spawned_tasks.entry(view).or_default().push(handle);
    }

    /// Handles a consensus event received on the event stream
    #[instrument(skip_all, fields(id = self.id, view = *self.cur_view), name = "Consensus replica task", level = "error", target = "ConsensusTaskState")]
    pub async fn handle(
        &mut self,
        event: Arc<HotShotEvent<TYPES>>,
        event_stream: Sender<Arc<HotShotEvent<TYPES>>>,
    ) {
        match event.as_ref() {
            HotShotEvent::QuorumProposalRecv(proposal, sender) => {
                debug!("proposal recv view: {:?}", proposal.data.view_number());
                match handle_quorum_proposal_recv(proposal, sender, event_stream.clone(), self)
                    .await
                {
                    Ok(Some(current_proposal)) => {
                        let view = current_proposal.view_number();
                        self.current_proposal = Some(current_proposal);
                        self.spawn_vote_task(view, event_stream).await;
                    }
                    Ok(None) => {}
                    Err(e) => debug!("Failed to propose {e:#}"),
                }
            }
            HotShotEvent::QuorumProposalValidated(proposal, _) => {
                debug!("proposal validated view: {:?}", proposal.view_number());
                if let Err(e) =
                    handle_quorum_proposal_validated(proposal, event_stream.clone(), self).await
                {
                    warn!("Failed to handle QuorumProposalValidated event {e:#}");
                }
            }
            HotShotEvent::QuorumVoteRecv(ref vote) => {
                let mut retries = 0;
                // This is a workaround: we might have already received a vote for a leaf that we haven't yet seen in a proposal.
                let vote_view_number = loop {
                    if let Some(view_number) =
                        self.consensus.read().await.quorum_vote_view_number(vote)
                    {
                        break view_number;
                    }
                    if retries > 5 {
                        warn!("We have received a Quorum vote but we haven't seen this leaf yet!");
                        return;
                    }
                    async_sleep(Duration::from_millis(10)).await;
                    retries += 1;
                };
                debug!("Received quorum vote: {:?}", vote_view_number);
                if self.quorum_membership.leader(vote_view_number + 1) != self.public_key {
                    error!(
                        "We are not the leader for view {} are we the leader for view + 1? {}",
                        *vote_view_number + 1,
                        self.quorum_membership.leader(vote_view_number + 2) == self.public_key
                    );
                    return;
                }
                let mut collector = self.vote_collector.write().await;

                if collector.is_none() || vote_view_number > collector.as_ref().unwrap().view {
                    debug!("Starting vote handle for view {:?}", vote_view_number);
                    let info = AccumulatorInfo {
                        public_key: self.public_key.clone(),
                        membership: Arc::clone(&self.quorum_membership),
                        view: vote_view_number,
                        id: self.id,
                    };
                    *collector = create_vote_accumulator::<
                        TYPES,
                        QuorumVote<TYPES>,
                        QuorumCertificate<TYPES>,
                    >(&info, event, &event_stream)
                    .await;
                } else {
                    let result = collector
                        .as_mut()
                        .unwrap()
                        .handle_vote_event(Arc::clone(&event), &event_stream)
                        .await;

                    if result == Some(HotShotTaskCompleted) {
                        *collector = None;
                        // The protocol has finished
                        return;
                    }
                }
            }
            HotShotEvent::TimeoutVoteRecv(ref vote) => {
                if self.timeout_membership.leader(vote.view_number() + 1) != self.public_key {
                    error!(
                        "We are not the leader for view {} are we the leader for view + 1? {}",
                        *vote.view_number() + 1,
                        self.timeout_membership.leader(vote.view_number() + 2) == self.public_key
                    );
                    return;
                }
                let mut collector = self.timeout_vote_collector.write().await;

                if collector.is_none() || vote.view_number() > collector.as_ref().unwrap().view {
                    debug!("Starting vote handle for view {:?}", vote.view_number());
                    let info = AccumulatorInfo {
                        public_key: self.public_key.clone(),
                        membership: Arc::clone(&self.quorum_membership),
                        view: vote.view_number(),
                        id: self.id,
                    };
                    *collector = create_vote_accumulator::<
                        TYPES,
                        TimeoutVote<TYPES>,
                        TimeoutCertificate<TYPES>,
                    >(&info, event, &event_stream)
                    .await;
                } else {
                    let result = collector
                        .as_mut()
                        .unwrap()
                        .handle_vote_event(Arc::clone(&event), &event_stream)
                        .await;

                    if result == Some(HotShotTaskCompleted) {
                        *collector = None;
                        // The protocol has finished
                        return;
                    }
                }
            }
            HotShotEvent::QcFormed(cert) => match cert {
                either::Right(qc) => {
                    self.proposal_cert = Some(ViewChangeEvidence::Timeout(qc.clone()));

                    debug!(
                        "Attempting to publish proposal after forming a TC for view {}",
                        *qc.view_number()
                    );

                    if let Err(e) = self
                        .publish_proposal(qc.view_number() + 1, event_stream)
                        .await
                    {
                        debug!("Failed to propose; error = {e:?}");
                    };
                }
                either::Left(qc) => {
                    let mut retries = 5;
                    let qc_view_number = loop {
                        if let Some(qc_view_number) = self.consensus.read().await.qc_view_number(qc)
                        {
                            break qc_view_number;
                        }
                        if retries < 1 {
                            warn!("We haven't seen this leaf yet!");
                            return;
                        }
                        retries -= 1;
                        let _ = fetch_proposal(
                            qc,
                            event_stream.clone(),
                            Arc::clone(&self.quorum_membership),
                            OuterConsensus::new(Arc::clone(&self.consensus.inner_consensus)),
                        )
                        .await;
                    };
                    if let Err(e) = self.storage.write().await.update_high_qc(qc.clone()).await {
                        error!("Failed to store High QC of QC we formed. Error: {:?}", e);
                    }

                    if let Err(e) = self.consensus.write().await.update_high_qc(qc.clone()) {
                        tracing::error!("{e:?}");
                    }
                    debug!(
                        "Attempting to publish proposal after forming a QC for view {}",
                        *qc_view_number
                    );

                    if let Err(e) = self
                        .publish_proposal(qc_view_number + 1, event_stream)
                        .await
                    {
                        debug!("Failed to propose; error = {e:?}");
                    };
                }
            },
            #[cfg(not(feature = "dependency-tasks"))]
            HotShotEvent::UpgradeCertificateFormed(cert) => {
                debug!(
                    "Upgrade certificate received for view {}!",
                    *cert.view_number()
                );

                // Update our current upgrade_cert as long as we still have a chance of reaching a decide on it in time.
                if cert.data().decide_by >= self.cur_view + 3 {
                    debug!("Updating current formed_upgrade_certificate");

                    self.formed_upgrade_certificate = Some(cert.clone());
                }
            }
            HotShotEvent::DaCertificateRecv(cert) => {
                let cert_view_number = cert.view_number();
                // let mut retries = 0;
                // // This is a workaround: we might have already received a DAC for VID that we haven't yet seen.
                // let cert_view_number = loop {
                //     if let Some(view_number) = self.consensus.read().await.dac_view_number(cert) {
                //         break view_number;
                //     }
                //     if retries > 5 {
                //         warn!(
                //             "We have received a DAC but we haven't seen this VID commitment yet!"
                //         );
                //         return;
                //     }
                //     async_sleep(Duration::from_millis(10)).await;
                //     retries += 1;
                // };

                debug!("DAC Received for view {}!", *cert_view_number);

                self.consensus
                    .write()
                    .await
                    .update_saved_da_certs(cert_view_number, cert.clone());
                let Some(proposal) = self.current_proposal.clone() else {
                    return;
                };
                if proposal.view_number() != cert_view_number {
                    return;
                }
                self.spawn_vote_task(cert_view_number, event_stream).await;
            }
            HotShotEvent::VidShareRecv(disperse) => {
                let view = disperse.data.view_number();

                debug!(
                    "VID disperse received for view: {:?} in consensus task",
                    view
                );

                // Allow VID disperse date that is one view older, in case we have updated the
                // view.
                // Adding `+ 1` on the LHS rather than `- 1` on the RHS, to avoid the overflow
                // error due to subtracting the genesis view number.
                if view + 1 < self.cur_view {
                    info!("Throwing away VID disperse data that is more than one view older");
                    return;
                }

                debug!("VID disperse data is not more than one view older.");

                if !self.validate_disperse(disperse) {
                    warn!("Failed to validated the VID dispersal/share sig.");
                    return;
                }

                self.consensus
                    .write()
                    .await
                    .update_vid_shares(view, disperse.clone());
                self.consensus
                    .write()
                    .await
                    .update_vid_commit_view(disperse.data.payload_commitment, view);
                if disperse.data.recipient_key != self.public_key {
                    return;
                }
                let Some(proposal) = self.current_proposal.clone() else {
                    return;
                };
                if proposal.view_number() != view {
                    return;
                }
                self.spawn_vote_task(view, event_stream.clone()).await;
            }
            HotShotEvent::ViewChange(new_view) => {
                let new_view = *new_view;
                tracing::trace!("View Change event for view {} in consensus task", *new_view);

                let old_view_number = self.cur_view;

                // If we have a decided upgrade certificate, the protocol version may also have
                // been upgraded.
<<<<<<< HEAD
                if let Some(cert) = self.decided_upgrade_certificate.read().await.clone() {
                    if new_view == cert.data().new_version_first_view {
=======
                if let Some(cert) = self
                    .upgrade_lock
                    .decided_upgrade_certificate
                    .read()
                    .await
                    .clone()
                {
                    if new_view == cert.data.new_version_first_view {
>>>>>>> 3e38cdf8
                        error!(
                            "Version upgraded based on a decided upgrade cert: {:?}",
                            cert
                        );
                    }
                }

                if let Some(commitment_and_metadata) = &self.payload_commitment_and_metadata {
                    if commitment_and_metadata.block_view < old_view_number {
                        self.payload_commitment_and_metadata = None;
                    }
                }

                // update the view in state to the one in the message
                // Publish a view change event to the application
                // Returns if the view does not need updating.
                if let Err(e) = update_view::<TYPES>(
                    new_view,
                    &event_stream,
                    self.timeout,
                    OuterConsensus::new(Arc::clone(&self.consensus.inner_consensus)),
                    &mut self.cur_view,
                    &mut self.cur_view_time,
                    &mut self.timeout_task,
                    &self.output_event_stream,
                    DONT_SEND_VIEW_CHANGE_EVENT,
                    self.quorum_membership.leader(old_view_number) == self.public_key,
                )
                .await
                {
                    tracing::trace!("Failed to update view; error = {e}");
                    return;
                }
            }
            HotShotEvent::Timeout(view) => {
                let view = *view;
                // NOTE: We may optionally have the timeout task listen for view change events
                if self.cur_view >= view {
                    return;
                }
                if !self.timeout_membership.has_stake(&self.public_key) {
                    debug!(
                        "We were not chosen for consensus committee on {:?}",
                        self.cur_view
                    );
                    return;
                }

                let Ok(vote) = TimeoutVote::create_signed_vote(
                    TimeoutData { view },
                    view,
                    &self.public_key,
                    &self.private_key,
                ) else {
                    error!("Failed to sign TimeoutData!");
                    return;
                };

                broadcast_event(Arc::new(HotShotEvent::TimeoutVoteSend(vote)), &event_stream).await;
                broadcast_event(
                    Event {
                        view_number: view,
                        event: EventType::ViewTimeout { view_number: view },
                    },
                    &self.output_event_stream,
                )
                .await;
                debug!(
                    "We did not receive evidence for view {} in time, sending timeout vote for that view!",
                    *view
                );

                broadcast_event(
                    Event {
                        view_number: view,
                        event: EventType::ReplicaViewTimeout { view_number: view },
                    },
                    &self.output_event_stream,
                )
                .await;
                let consensus = self.consensus.read().await;
                consensus.metrics.number_of_timeouts.add(1);
                if self.quorum_membership.leader(view) == self.public_key {
                    consensus.metrics.number_of_timeouts_as_leader.add(1);
                }
            }
            HotShotEvent::SendPayloadCommitmentAndMetadata(
                payload_commitment,
                builder_commitment,
                metadata,
                view,
                fees,
                auction_result,
            ) => {
                let view = *view;
                debug!(
                    "got commit and meta {:?}, view {:?}",
                    payload_commitment, view
                );
                self.payload_commitment_and_metadata = Some(CommitmentAndMetadata {
                    commitment: *payload_commitment,
                    builder_commitment: builder_commitment.clone(),
                    metadata: metadata.clone(),
                    fees: fees.clone(),
                    block_view: view,
                    auction_result: auction_result.clone(),
                });
                let Some(high_qc_view_number) = self.consensus.read().await.high_qc_view_number()
                else {
                    warn!("We haven't seen this leaf yet!");
                    return;
                };
                if self.quorum_membership.leader(view) == self.public_key
                    && high_qc_view_number + 1 == view
                {
                    if let Err(e) = self.publish_proposal(view, event_stream.clone()).await {
                        error!("Failed to propose; error = {e:?}");
                    };
                }

                if let Some(cert) = &self.proposal_cert {
                    if !cert.is_valid_for_view(&view) {
                        self.proposal_cert = None;
                        info!("Failed to propose off SendPayloadCommitmentAndMetadata because we had view change evidence, but it was not current.");
                        return;
                    }
                    match cert {
                        ViewChangeEvidence::Timeout(tc) => {
                            if self.quorum_membership.leader(tc.view_number() + 1)
                                == self.public_key
                            {
                                if let Err(e) = self.publish_proposal(view, event_stream).await {
                                    debug!("Failed to propose; error = {e:?}");
                                };
                            }
                        }
                        ViewChangeEvidence::ViewSync(vsc) => {
                            if self.quorum_membership.leader(vsc.view_number()) == self.public_key {
                                if let Err(e) = self.publish_proposal(view, event_stream).await {
                                    debug!("Failed to propose; error = {e:?}");
                                };
                            }
                        }
                    }
                }
            }
            HotShotEvent::ViewSyncFinalizeCertificate2Recv(certificate) => {
                if !certificate.is_valid_cert(self.quorum_membership.as_ref()) {
                    error!(
                        "View Sync Finalize certificate {:?} was invalid",
                        certificate.data()
                    );
                    return;
                }

                let view = certificate.view_number();

                if self.quorum_membership.leader(view) == self.public_key {
                    self.proposal_cert = Some(ViewChangeEvidence::ViewSync(certificate.clone()));

                    debug!(
                        "Attempting to publish proposal after forming a View Sync Finalized Cert for view {}",
                        *certificate.view_number()
                    );

                    if let Err(e) = self.publish_proposal(view, event_stream).await {
                        debug!("Failed to propose; error = {e:?}");
                    };
                }
            }
            HotShotEvent::QuorumVoteSend(vote) => {
                let Some(proposal) = self.current_proposal.clone() else {
                    return;
                };
                let new_view = proposal.view_number() + 1;
                // In future we can use the mempool model where we fetch the proposal if we don't have it, instead of having to wait for it here
                // This is for the case where we form a QC but have not yet seen the previous proposal ourselves
                let Some(high_qc_view_number) = self.consensus.read().await.high_qc_view_number()
                else {
                    warn!("We haven't seen this leaf yet!");
                    return;
                };
                let should_propose = self.quorum_membership.leader(new_view) == self.public_key
                    && high_qc_view_number == proposal.view_number();

                if should_propose {
                    debug!(
                        "Attempting to publish proposal after voting; now in view: {}",
                        *new_view
                    );
                    if let Err(e) = self.publish_proposal(new_view, event_stream.clone()).await {
                        debug!("failed to propose e = {:?}", e);
                    }
                }
                if proposal.view_number() <= vote.view_number() {
                    self.current_proposal = None;
                }
            }
            HotShotEvent::QuorumProposalSend(proposal, _) => {
                if self
                    .payload_commitment_and_metadata
                    .as_ref()
                    .is_some_and(|p| p.block_view <= proposal.data.view_number())
                {
                    self.payload_commitment_and_metadata = None;
                }
                if let Some(cert) = &self.proposal_cert {
                    let view = match cert {
                        ViewChangeEvidence::Timeout(tc) => tc.view_number() + 1,
                        ViewChangeEvidence::ViewSync(vsc) => vsc.view_number(),
                    };
                    if view < proposal.data.view_number() {
                        self.proposal_cert = None;
                    }
                }
            }
            _ => {}
        }
    }
}

#[async_trait]
impl<TYPES: NodeType, I: NodeImplementation<TYPES>, V: Versions> TaskState
    for ConsensusTaskState<TYPES, I, V>
{
    type Event = HotShotEvent<TYPES>;

    async fn handle_event(
        &mut self,
        event: Arc<Self::Event>,
        sender: &Sender<Arc<Self::Event>>,
        _receiver: &Receiver<Arc<Self::Event>>,
    ) -> Result<()> {
        self.handle(event, sender.clone()).await;

        Ok(())
    }

    async fn cancel_subtasks(&mut self) {
        while !self.spawned_tasks.is_empty() {
            let Some((_, handles)) = self.spawned_tasks.pop_first() else {
                break;
            };

            for handle in handles {
                #[cfg(async_executor_impl = "async-std")]
                handle.cancel().await;
                #[cfg(async_executor_impl = "tokio")]
                handle.abort();
            }
        }
    }
}<|MERGE_RESOLUTION|>--- conflicted
+++ resolved
@@ -4,11 +4,7 @@
 // You should have received a copy of the MIT License
 // along with the HotShot repository. If not, see <https://mit-license.org/>.
 
-<<<<<<< HEAD
-#![cfg(not(feature = "dependency-tasks"))]
-=======
 use std::{collections::BTreeMap, sync::Arc};
->>>>>>> 3e38cdf8
 
 use anyhow::Result;
 use async_broadcast::{Receiver, Sender};
@@ -549,10 +545,6 @@
 
                 // If we have a decided upgrade certificate, the protocol version may also have
                 // been upgraded.
-<<<<<<< HEAD
-                if let Some(cert) = self.decided_upgrade_certificate.read().await.clone() {
-                    if new_view == cert.data().new_version_first_view {
-=======
                 if let Some(cert) = self
                     .upgrade_lock
                     .decided_upgrade_certificate
@@ -560,8 +552,7 @@
                     .await
                     .clone()
                 {
-                    if new_view == cert.data.new_version_first_view {
->>>>>>> 3e38cdf8
+                    if new_view == cert.data().new_version_first_view {
                         error!(
                             "Version upgraded based on a decided upgrade cert: {:?}",
                             cert
