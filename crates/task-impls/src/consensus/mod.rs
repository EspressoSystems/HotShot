use std::{
    collections::{BTreeMap, HashMap, HashSet},
    sync::Arc,
};

<<<<<<< HEAD
use crate::{
    consensus::{
        proposal::{
            publish_proposal_if_able, validate_proposal_safety_and_liveness,
            validate_proposal_view_and_certs,
        },
        view_change::update_view,
    },
    events::{HotShotEvent, HotShotTaskCompleted},
    helpers::{broadcast_event, cancel_task},
    vote_collection::{
        create_vote_accumulator, AccumulatorInfo, HandleVoteEvent, VoteCollectionTaskState,
    },
};
=======
>>>>>>> 6a20af45
use async_broadcast::Sender;
use async_compatibility_layer::art::async_spawn;
use async_lock::{RwLock, RwLockUpgradableReadGuard};
#[cfg(async_executor_impl = "async-std")]
use async_std::task::JoinHandle;
use chrono::Utc;
use committable::Committable;
use futures::{future::join_all, FutureExt};
use hotshot_task::task::{Task, TaskState};
use hotshot_types::{
    consensus::{CommitmentAndMetadata, Consensus, View},
    data::{Leaf, QuorumProposal, ViewChangeEvidence},
    event::{Event, EventType, LeafInfo},
    message::Proposal,
    simple_certificate::{QuorumCertificate, TimeoutCertificate, UpgradeCertificate},
    simple_vote::{QuorumVote, TimeoutData, TimeoutVote},
    traits::{
        block_contents::BlockHeader,
        consensus_api::ConsensusApi,
        election::Membership,
        network::{ConnectedNetwork, ConsensusIntentEvent},
        node_implementation::{ConsensusTime, NodeImplementation, NodeType},
        signature_key::SignatureKey,
        states::ValidatedState,
        storage::Storage,
        BlockPayload,
    },
    utils::{Terminator, ViewInner},
    vote::{Certificate, HasViewNumber},
};
#[cfg(async_executor_impl = "tokio")]
use tokio::task::JoinHandle;
use tracing::{debug, error, info, instrument, warn};
use vbs::version::Version;
#[cfg(not(feature = "dependency-tasks"))]
use {
    crate::helpers::AnyhowTracing,
    hotshot_types::{
        data::{null_block, VidDisperseShare},
        message::GeneralConsensusMessage,
        simple_vote::QuorumData,
    },
};

use crate::{
    consensus::{proposal::validate_proposal, view_change::update_view},
    events::{HotShotEvent, HotShotTaskCompleted},
    helpers::{broadcast_event, cancel_task},
    vote_collection::{
        create_vote_accumulator, AccumulatorInfo, HandleVoteEvent, VoteCollectionTaskState,
    },
};

/// Handles proposal-related functionality.
pub(crate) mod proposal;

/// Handles view-change related functionality.
pub(crate) mod view_change;

/// Alias for Optional type for Vote Collectors
type VoteCollectorOption<TYPES, VOTE, CERT> = Option<VoteCollectionTaskState<TYPES, VOTE, CERT>>;

/// The state for the consensus task.  Contains all of the information for the implementation
/// of consensus
pub struct ConsensusTaskState<
    TYPES: NodeType,
    I: NodeImplementation<TYPES>,
    A: ConsensusApi<TYPES, I> + 'static,
> {
    /// Our public key
    pub public_key: TYPES::SignatureKey,
    /// Our Private Key
    pub private_key: <TYPES::SignatureKey as SignatureKey>::PrivateKey,
    /// Reference to consensus. The replica will require a write lock on this.
    pub consensus: Arc<RwLock<Consensus<TYPES>>>,
    /// View timeout from config.
    pub timeout: u64,
    /// Round start delay from config, in milliseconds.
    pub round_start_delay: u64,
    /// View number this view is executing in.
    pub cur_view: TYPES::Time,

    /// The commitment to the current block payload and its metadata submitted to DA.
    pub payload_commitment_and_metadata: Option<CommitmentAndMetadata<TYPES>>,

    /// Network for all nodes
    pub quorum_network: Arc<I::QuorumNetwork>,

    /// Network for DA committee
    pub committee_network: Arc<I::CommitteeNetwork>,

    /// Membership for Timeout votes/certs
    pub timeout_membership: Arc<TYPES::Membership>,

    /// Membership for Quorum Certs/votes
    pub quorum_membership: Arc<TYPES::Membership>,

    /// Membership for DA committee Votes/certs
    pub committee_membership: Arc<TYPES::Membership>,

    /// Consensus api
    pub api: A,

    /// Current Vote collection task, with it's view.
    pub vote_collector:
        RwLock<VoteCollectorOption<TYPES, QuorumVote<TYPES>, QuorumCertificate<TYPES>>>,

    /// Current timeout vote collection task with its view
    pub timeout_vote_collector:
        RwLock<VoteCollectorOption<TYPES, TimeoutVote<TYPES>, TimeoutCertificate<TYPES>>>,

    /// timeout task handle
    pub timeout_task: Option<JoinHandle<()>>,

    /// Spawned tasks related to a specific view, so we can cancel them when
    /// they are stale
    pub spawned_tasks: BTreeMap<TYPES::Time, Vec<JoinHandle<()>>>,

    /// The most recent upgrade certificate this node formed.
    /// Note: this is ONLY for certificates that have been formed internally,
    /// so that we can propose with them.
    ///
    /// Certificates received from other nodes will get reattached regardless of this fields,
    /// since they will be present in the leaf we propose off of.
    pub formed_upgrade_certificate: Option<UpgradeCertificate<TYPES>>,

    /// last View Sync Certificate or Timeout Certificate this node formed.
    pub proposal_cert: Option<ViewChangeEvidence<TYPES>>,

    /// most recent decided upgrade certificate
    pub decided_upgrade_cert: Option<UpgradeCertificate<TYPES>>,

    /// Globally shared reference to the current network version.
    pub version: Arc<RwLock<Version>>,

    /// Output events to application
    pub output_event_stream: async_broadcast::Sender<Event<TYPES>>,

    /// The most recent proposal we have, will correspond to the current view if Some()
    /// Will be none if the view advanced through timeout/view_sync
    pub current_proposal: Option<QuorumProposal<TYPES>>,

    // ED Should replace this with config information since we need it anyway
    /// The node's id
    pub id: u64,

    /// This node's storage ref
    pub storage: Arc<RwLock<I::Storage>>,
}

impl<TYPES: NodeType, I: NodeImplementation<TYPES>, A: ConsensusApi<TYPES, I> + 'static>
    ConsensusTaskState<TYPES, I, A>
{
    /// Cancel all tasks the consensus tasks has spawned before the given view
    async fn cancel_tasks(&mut self, view: TYPES::Time) {
        let keep = self.spawned_tasks.split_off(&view);
        let mut cancel = Vec::new();
        while let Some((_, tasks)) = self.spawned_tasks.pop_first() {
            let mut to_cancel = tasks.into_iter().map(cancel_task).collect();
            cancel.append(&mut to_cancel);
        }
        self.spawned_tasks = keep;
        join_all(cancel).await;
    }

    /// Ignores old vote behavior and lets `QuorumVoteTask` take over.
    #[cfg(feature = "dependency-tasks")]
    async fn vote_if_able(&mut self, _event_stream: &Sender<Arc<HotShotEvent<TYPES>>>) -> bool {
        false
    }

    #[instrument(skip_all, fields(id = self.id, view = *self.cur_view), name = "Consensus vote if able", level = "error")]
    #[cfg(not(feature = "dependency-tasks"))]
    // Check if we are able to vote, like whether the proposal is valid,
    // whether we have DAC and VID share, and if so, vote.
    async fn vote_if_able(&mut self, event_stream: &Sender<Arc<HotShotEvent<TYPES>>>) -> bool {
        if !self.quorum_membership.has_stake(&self.public_key) {
            debug!(
                "We were not chosen for consensus committee on {:?}",
                self.cur_view
            );
            return false;
        }

        if let Some(proposal) = &self.current_proposal {
            let consensus = self.consensus.read().await;
            // Only vote if you has seen the VID share for this view
            let Some(vid_shares) = consensus.vid_shares.get(&proposal.view_number) else {
                debug!(
                    "We have not seen the VID share for this view {:?} yet, so we cannot vote.",
                    proposal.view_number
                );
                return false;
            };

            if let Some(upgrade_cert) = &self.decided_upgrade_cert {
                if upgrade_cert.in_interim(self.cur_view)
                    && Some(proposal.block_header.payload_commitment())
                        != null_block::commitment(self.quorum_membership.total_nodes())
                {
                    info!("Refusing to vote on proposal because it does not have a null commitment, and we are between versions. Expected:\n\n{:?}\n\nActual:{:?}", null_block::commitment(self.quorum_membership.total_nodes()), Some(proposal.block_header.payload_commitment()));
                    return false;
                }
            }

            // Only vote if you have the DA cert
            // ED Need to update the view number this is stored under?
            if let Some(cert) = consensus.saved_da_certs.get(&(proposal.get_view_number())) {
                let view = cert.view_number;
                // TODO: do some of this logic without the vote token check, only do that when voting.
                let justify_qc = proposal.justify_qc.clone();
                let parent = if justify_qc.is_genesis {
                    Some(Leaf::genesis(&consensus.instance_state))
                } else {
                    consensus
                        .saved_leaves
                        .get(&justify_qc.get_data().leaf_commit)
                        .cloned()
                };

                // Justify qc's leaf commitment is not the same as the parent's leaf commitment, but it should be (in this case)
                let Some(parent) = parent else {
                    warn!(
                                "Proposal's parent missing from storage with commitment: {:?}, proposal view {:?}",
                                justify_qc.get_data().leaf_commit,
                                proposal.view_number,
                            );
                    return false;
                };
                let parent_commitment = parent.commit();

                let mut proposed_leaf = Leaf::from_quorum_proposal(proposal);
                proposed_leaf.set_parent_commitment(parent_commitment);

                // Validate the DAC.
                let message = if cert.is_valid_cert(self.committee_membership.as_ref()) {
                    // Validate the block payload commitment for non-genesis DAC.
                    if !cert.is_genesis
                        && cert.get_data().payload_commit
                            != proposal.block_header.payload_commitment()
                    {
                        error!("Block payload commitment does not equal da cert payload commitment. View = {}", *view);
                        return false;
                    }
                    if let Ok(vote) = QuorumVote::<TYPES>::create_signed_vote(
                        QuorumData {
                            leaf_commit: proposed_leaf.commit(),
                        },
                        view,
                        &self.public_key,
                        &self.private_key,
                    ) {
                        GeneralConsensusMessage::<TYPES>::Vote(vote)
                    } else {
                        error!("Unable to sign quorum vote!");
                        return false;
                    }
                } else {
                    error!(
                        "Invalid DAC in proposal! Skipping proposal. {:?} cur view is: {:?}",
                        cert, self.cur_view
                    );
                    return false;
                };

                if let GeneralConsensusMessage::Vote(vote) = message {
                    debug!(
                        "Sending vote to next quorum leader {:?}",
                        vote.get_view_number() + 1
                    );
                    // Add to the storage that we have received the VID disperse for a specific view
                    if let Some(vid_share) = vid_shares.get(&self.public_key) {
                        if let Err(e) = self.storage.write().await.append_vid(vid_share).await {
                            error!(
                                "Failed to store VID Disperse Proposal with error {:?}, aborting vote",
                                e
                            );
                            return false;
                        }
                    } else {
                        error!("Did not get a VID share for our public key, aborting vote");
                        return false;
                    }
                    broadcast_event(Arc::new(HotShotEvent::QuorumVoteSend(vote)), event_stream)
                        .await;
                    return true;
                }
            }
            debug!(
                "Received VID share, but couldn't find DAC cert for view {:?}",
                *proposal.get_view_number(),
            );
            return false;
        }
        debug!(
            "Could not vote because we don't have a proposal yet for view {}",
            *self.cur_view
        );
        false
    }

    /// Validates whether the VID Dispersal Proposal is correctly signed
    #[cfg(not(feature = "dependency-tasks"))]
    fn validate_disperse(&self, disperse: &Proposal<TYPES, VidDisperseShare<TYPES>>) -> bool {
        let view = disperse.data.get_view_number();
        let payload_commitment = disperse.data.payload_commitment;
        // Check whether the data comes from the right leader for this view
        if self
            .quorum_membership
            .get_leader(view)
            .validate(&disperse.signature, payload_commitment.as_ref())
        {
            return true;
        }
        // or the data was calculated and signed by the current node
        if self
            .public_key
            .validate(&disperse.signature, payload_commitment.as_ref())
        {
            return true;
        }
        // or the data was signed by one of the staked DA committee members
        for da_member in self.committee_membership.get_staked_committee(view) {
            if da_member.validate(&disperse.signature, payload_commitment.as_ref()) {
                return true;
            }
        }
        false
    }

    /// Handles a consensus event received on the event stream
    #[instrument(skip_all, fields(id = self.id, view = *self.cur_view), name = "Consensus replica task", level = "error")]
    pub async fn handle(
        &mut self,
        event: Arc<HotShotEvent<TYPES>>,
        event_stream: Sender<Arc<HotShotEvent<TYPES>>>,
    ) {
        match event.as_ref() {
            #[cfg(not(feature = "dependency-tasks"))]
            HotShotEvent::QuorumProposalRecv(proposal, sender) => {
                let sender = sender.clone();
                debug!(
                    "Received Quorum Proposal for view {}",
                    *proposal.data.view_number
                );

                // stop polling for the received proposal
                self.quorum_network
                    .inject_consensus_info(ConsensusIntentEvent::CancelPollForProposal(
                        *proposal.data.view_number,
                    ))
                    .await;

                if let Err(e) = validate_proposal_view_and_certs(
                    proposal,
                    &sender,
                    self.cur_view,
                    &self.quorum_membership,
                    &self.timeout_membership,
                ) {
                    warn!("Failed to validate proposal view and attached certs; error = {e:?}");
                    return;
                }

                let view = proposal.data.get_view_number();
                let view_leader_key = self.quorum_membership.get_leader(view);
                let justify_qc = proposal.data.justify_qc.clone();

                if !justify_qc.is_valid_cert(self.quorum_membership.as_ref()) {
                    error!("Invalid justify_qc in proposal for view {}", *view);
                    let consensus = self.consensus.write().await;
                    consensus.metrics.invalid_qc.update(1);
                    return;
                }

                // NOTE: We could update our view with a valid TC but invalid QC, but that is not what we do here
                if let Err(e) = update_view::<TYPES, I>(
                    self.public_key.clone(),
                    view,
                    &event_stream,
                    self.quorum_membership.clone(),
                    self.quorum_network.clone(),
                    self.timeout,
                    self.consensus.clone(),
                    &mut self.cur_view,
                    &mut self.timeout_task,
                )
                .await
                {
                    warn!("Failed to update view; error = {e:?}");
                }

                let consensus = self.consensus.upgradable_read().await;

                // Get the parent leaf and state.
                let parent = if justify_qc.is_genesis {
                    // Send the `Decide` event for the genesis block if the justify QC is genesis.
                    let leaf = Leaf::genesis(&consensus.instance_state);
                    let (validated_state, state_delta) =
                        TYPES::ValidatedState::genesis(&consensus.instance_state);
                    let state = Arc::new(validated_state);
                    broadcast_event(
                        Event {
                            view_number: TYPES::Time::genesis(),
                            event: EventType::Decide {
                                leaf_chain: Arc::new(vec![LeafInfo::new(
                                    leaf.clone(),
                                    state.clone(),
                                    Some(Arc::new(state_delta)),
                                    None,
                                )]),
                                qc: Arc::new(justify_qc.clone()),
                                block_size: None,
                            },
                        },
                        &self.output_event_stream,
                    )
                    .await;
                    Some((leaf, state))
                } else {
                    match consensus
                        .saved_leaves
                        .get(&justify_qc.get_data().leaf_commit)
                        .cloned()
                    {
                        Some(leaf) => {
                            if let (Some(state), _) =
                                consensus.get_state_and_delta(leaf.get_view_number())
                            {
                                Some((leaf, state.clone()))
                            } else {
                                error!("Parent state not found! Consensus internally inconsistent");
                                return;
                            }
                        }
                        None => None,
                    }
                };

                if justify_qc.get_view_number() > consensus.high_qc.view_number {
                    if let Err(e) = self
                        .storage
                        .write()
                        .await
                        .update_high_qc(justify_qc.clone())
                        .await
                    {
                        warn!("Failed to store High QC not voting. Error: {:?}", e);
                        return;
                    }
                }

                let mut consensus = RwLockUpgradableReadGuard::upgrade(consensus).await;

                if justify_qc.get_view_number() > consensus.high_qc.view_number {
                    debug!("Updating high QC");
                    consensus.high_qc = justify_qc.clone();
                }

                // Justify qc's leaf commitment is not the same as the parent's leaf commitment, but it should be (in this case)
                let Some((parent_leaf, parent_state)) = parent else {
                    warn!(
                        "Proposal's parent missing from storage with commitment: {:?}",
                        justify_qc.get_data().leaf_commit
                    );
                    let leaf = Leaf::from_quorum_proposal(&proposal.data);

                    let state = Arc::new(
                        <TYPES::ValidatedState as ValidatedState<TYPES>>::from_header(
                            &proposal.data.block_header,
                        ),
                    );

                    consensus.validated_state_map.insert(
                        view,
                        View {
                            view_inner: ViewInner::Leaf {
                                leaf: leaf.commit(),
                                state,
                                delta: None,
                            },
                        },
                    );
                    consensus.saved_leaves.insert(leaf.commit(), leaf.clone());

                    if let Err(e) = self
                        .storage
                        .write()
                        .await
                        .update_undecided_state(
                            consensus.saved_leaves.clone(),
                            consensus.validated_state_map.clone(),
                        )
                        .await
                    {
                        warn!("Couldn't store undecided state.  Error: {:?}", e);
                    }

                    // If we are missing the parent from storage, the safety check will fail.  But we can
                    // still vote if the liveness check succeeds.
                    let liveness_check = justify_qc.get_view_number() > consensus.locked_view;

                    let high_qc = consensus.high_qc.clone();
                    let locked_view = consensus.locked_view;

                    drop(consensus);

                    if liveness_check {
                        self.current_proposal = Some(proposal.data.clone());
                        let new_view = proposal.data.view_number + 1;

                        // This is for the case where we form a QC but have not yet seen the previous proposal ourselves
                        let should_propose = self.quorum_membership.get_leader(new_view)
                            == self.public_key
                            && high_qc.view_number
                                == self.current_proposal.clone().unwrap().view_number;

                        let qc = high_qc.clone();
                        if should_propose {
                            debug!(
                                "Attempting to publish proposal after voting; now in view: {}",
                                *new_view
                            );
                            if let Err(e) = publish_proposal_if_able(
                                self.cur_view,
                                qc.view_number + 1,
                                event_stream.clone(),
                                self.quorum_membership.clone(),
                                self.public_key.clone(),
                                self.private_key.clone(),
                                self.consensus.clone(),
                                self.payload_commitment_and_metadata.take(),
                                self.round_start_delay,
                                self.formed_upgrade_certificate.take(),
                                self.decided_upgrade_cert.take(),
                                self.proposal_cert.take(),
                            )
                            .await
                            {
                                warn!("Failed to propose; error = {e:?}");
                            }
                        }
                        if self.vote_if_able(&event_stream).await {
                            self.current_proposal = None;
                        }
                    }
                    warn!("Failed liveneess check; cannot find parent either\n High QC is {:?}  Proposal QC is {:?}  Locked view is {:?}", high_qc, proposal.data.clone(), locked_view);

                    return;
                };

                self.spawned_tasks
                    .entry(proposal.data.get_view_number())
                    .or_default()
                    .push(async_spawn(
                        validate_proposal_safety_and_liveness(
                            proposal.clone(),
                            parent_leaf,
                            self.consensus.clone(),
                            self.decided_upgrade_cert.clone(),
                            self.quorum_membership.clone(),
                            parent_state.clone(),
                            view_leader_key,
                            event_stream.clone(),
                            sender,
                            self.output_event_stream.clone(),
                            self.storage.clone(),
                        )
                        .map(AnyhowTracing::err_as_debug),
                    ));
            }
            HotShotEvent::QuorumProposalValidated(proposal, _) => {
                let consensus = self.consensus.upgradable_read().await;
                let view = proposal.get_view_number();
                self.current_proposal = Some(proposal.clone());
                let mut new_anchor_view = consensus.last_decided_view;
                let mut new_locked_view = consensus.locked_view;
                let mut last_view_number_visited = view;
                let mut new_commit_reached: bool = false;
                let mut new_decide_reached = false;
                let mut new_decide_qc = None;
                let mut leaf_views = Vec::new();
                let mut leafs_decided = Vec::new();
                let mut included_txns = HashSet::new();
                let old_anchor_view = consensus.last_decided_view;
                let parent_view = proposal.justify_qc.get_view_number();
                let mut current_chain_length = 0usize;
                if parent_view + 1 == view {
                    current_chain_length += 1;
                    if let Err(e) = consensus.visit_leaf_ancestors(
                        parent_view,
                        Terminator::Exclusive(old_anchor_view),
                        true,
                        |leaf, state, delta| {
                            if !new_decide_reached {
                                if last_view_number_visited == leaf.get_view_number() + 1 {
                                    last_view_number_visited = leaf.get_view_number();
                                    current_chain_length += 1;
                                    if current_chain_length == 2 {
                                        new_locked_view = leaf.get_view_number();
                                        new_commit_reached = true;
                                        // The next leaf in the chain, if there is one, is decided, so this
                                        // leaf's justify_qc would become the QC for the decided chain.
                                        new_decide_qc = Some(leaf.get_justify_qc().clone());
                                    } else if current_chain_length == 3 {
                                        new_anchor_view = leaf.get_view_number();
                                        new_decide_reached = true;
                                    }
                                } else {
                                    // nothing more to do here... we don't have a new chain extension
                                    return false;
                                }
                            }
                            // starting from the first iteration with a three chain, e.g. right after the else if case nested in the if case above
                            if new_decide_reached {
                                let mut leaf = leaf.clone();
                                if leaf.get_view_number() == new_anchor_view {
                                    consensus
                                        .metrics
                                        .last_synced_block_height
                                        .set(usize::try_from(leaf.get_height()).unwrap_or(0));
                                }
                                if let Some(cert) = leaf.get_upgrade_certificate() {
                                  if cert.data.decide_by < view {
                                    warn!("Failed to decide an upgrade certificate in time. Ignoring.");
                                  } else {
                                    info!("Updating consensus state with decided upgrade certificate: {:?}", cert);
                                    self.decided_upgrade_cert = Some(cert.clone());
                                  }
                                }
                                // If the block payload is available for this leaf, include it in
                                // the leaf chain that we send to the client.
                                if let Some(encoded_txns) =
                                    consensus.saved_payloads.get(&leaf.get_view_number())
                                {
                                    let payload = BlockPayload::from_bytes(
                                        encoded_txns.clone().into_iter(),
                                        leaf.get_block_header().metadata(),
                                    );

                                    leaf.fill_block_payload_unchecked(payload);
                                }

                                // Get the VID share at the leaf's view number, corresponding to our key
                                // (if one exists)
                                let vid_share = consensus
                                        .vid_shares
                                        .get(&leaf.get_view_number())
                                        .unwrap_or(&HashMap::new())
                                        .get(&self.public_key).cloned().map(|prop| prop.data);

                                // Add our data into a new `LeafInfo`
                                leaf_views.push(LeafInfo::new(leaf.clone(), state.clone(), delta.clone(), vid_share));
                                leafs_decided.push(leaf.clone());
                                if let Some(ref payload) = leaf.get_block_payload() {
                                    for txn in payload
                                        .transaction_commitments(leaf.get_block_header().metadata())
                                    {
                                        included_txns.insert(txn);
                                    }
                                }
                            }
                            true
                        },
                    ) {
                        error!("view publish error {e}");
                    }
                }

                let included_txns_set: HashSet<_> = if new_decide_reached {
                    included_txns
                } else {
                    HashSet::new()
                };

                let mut consensus = RwLockUpgradableReadGuard::upgrade(consensus).await;
                if new_commit_reached {
                    consensus.locked_view = new_locked_view;
                }
                #[allow(clippy::cast_precision_loss)]
                if new_decide_reached {
                    broadcast_event(
                        Arc::new(HotShotEvent::LeafDecided(leafs_decided)),
                        &event_stream,
                    )
                    .await;
                    let decide_sent = broadcast_event(
                        Event {
                            view_number: consensus.last_decided_view,
                            event: EventType::Decide {
                                leaf_chain: Arc::new(leaf_views),
                                qc: Arc::new(new_decide_qc.unwrap()),
                                block_size: Some(included_txns_set.len().try_into().unwrap()),
                            },
                        },
                        &self.output_event_stream,
                    );
                    let old_anchor_view = consensus.last_decided_view;
                    consensus.collect_garbage(old_anchor_view, new_anchor_view);
                    consensus.last_decided_view = new_anchor_view;
                    consensus
                        .metrics
                        .last_decided_time
                        .set(Utc::now().timestamp().try_into().unwrap());
                    consensus.metrics.invalid_qc.set(0);
                    consensus
                        .metrics
                        .last_decided_view
                        .set(usize::try_from(consensus.last_decided_view.get_u64()).unwrap());
                    let cur_number_of_views_per_decide_event =
                        *self.cur_view - consensus.last_decided_view.get_u64();
                    consensus
                        .metrics
                        .number_of_views_per_decide_event
                        .add_point(cur_number_of_views_per_decide_event as f64);

                    debug!("Sending Decide for view {:?}", consensus.last_decided_view);
                    debug!("Decided txns len {:?}", included_txns_set.len());
                    decide_sent.await;
                    debug!("decide send succeeded");
                }

                let new_view = self.current_proposal.clone().unwrap().view_number + 1;
                // In future we can use the mempool model where we fetch the proposal if we don't have it, instead of having to wait for it here
                // This is for the case where we form a QC but have not yet seen the previous proposal ourselves
                let should_propose = self.quorum_membership.get_leader(new_view) == self.public_key
                    && consensus.high_qc.view_number
                        == self.current_proposal.clone().unwrap().view_number;
                // todo get rid of this clone
                let qc = consensus.high_qc.clone();

                drop(consensus);
                if new_decide_reached {
                    self.cancel_tasks(new_anchor_view).await;
                }
                if should_propose {
                    debug!(
                        "Attempting to publish proposal after voting; now in view: {}",
                        *new_view
                    );
                    if let Err(e) = publish_proposal_if_able(
                        self.cur_view,
                        qc.view_number + 1,
                        event_stream.clone(),
                        self.quorum_membership.clone(),
                        self.public_key.clone(),
                        self.private_key.clone(),
                        self.consensus.clone(),
                        self.payload_commitment_and_metadata.take(),
                        self.round_start_delay,
                        self.formed_upgrade_certificate.take(),
                        self.decided_upgrade_cert.take(),
                        self.proposal_cert.take(),
                    )
                    .await
                    {
                        warn!("Failed to propose; error = {e:?}");
                    }
                }

                if !self.vote_if_able(&event_stream).await {
                    return;
                }
                self.current_proposal = None;
            }
            HotShotEvent::QuorumVoteRecv(ref vote) => {
                debug!("Received quorum vote: {:?}", vote.get_view_number());
                if self
                    .quorum_membership
                    .get_leader(vote.get_view_number() + 1)
                    != self.public_key
                {
                    error!(
                        "We are not the leader for view {} are we the leader for view + 1? {}",
                        *vote.get_view_number() + 1,
                        self.quorum_membership
                            .get_leader(vote.get_view_number() + 2)
                            == self.public_key
                    );
                    return;
                }
                let mut collector = self.vote_collector.write().await;

                if collector.is_none() || vote.get_view_number() > collector.as_ref().unwrap().view
                {
                    debug!("Starting vote handle for view {:?}", vote.get_view_number());
                    let info = AccumulatorInfo {
                        public_key: self.public_key.clone(),
                        membership: self.quorum_membership.clone(),
                        view: vote.get_view_number(),
                        id: self.id,
                    };
                    *collector = create_vote_accumulator::<
                        TYPES,
                        QuorumVote<TYPES>,
                        QuorumCertificate<TYPES>,
                    >(&info, vote.clone(), event, &event_stream)
                    .await;
                } else {
                    let result = collector
                        .as_mut()
                        .unwrap()
                        .handle_event(event.clone(), &event_stream)
                        .await;

                    if result == Some(HotShotTaskCompleted) {
                        *collector = None;
                        // The protocol has finished
                        return;
                    }
                }
            }
            HotShotEvent::TimeoutVoteRecv(ref vote) => {
                if self
                    .timeout_membership
                    .get_leader(vote.get_view_number() + 1)
                    != self.public_key
                {
                    error!(
                        "We are not the leader for view {} are we the leader for view + 1? {}",
                        *vote.get_view_number() + 1,
                        self.timeout_membership
                            .get_leader(vote.get_view_number() + 2)
                            == self.public_key
                    );
                    return;
                }
                let mut collector = self.timeout_vote_collector.write().await;

                if collector.is_none() || vote.get_view_number() > collector.as_ref().unwrap().view
                {
                    debug!("Starting vote handle for view {:?}", vote.get_view_number());
                    let info = AccumulatorInfo {
                        public_key: self.public_key.clone(),
                        membership: self.quorum_membership.clone(),
                        view: vote.get_view_number(),
                        id: self.id,
                    };
                    *collector = create_vote_accumulator::<
                        TYPES,
                        TimeoutVote<TYPES>,
                        TimeoutCertificate<TYPES>,
                    >(&info, vote.clone(), event, &event_stream)
                    .await;
                } else {
                    let result = collector
                        .as_mut()
                        .unwrap()
                        .handle_event(event.clone(), &event_stream)
                        .await;

                    if result == Some(HotShotTaskCompleted) {
                        *collector = None;
                        // The protocol has finished
                        return;
                    }
                }
            }
            HotShotEvent::QCFormed(cert) => {
                debug!("QC Formed event happened!");

                if let either::Right(qc) = cert.clone() {
                    self.proposal_cert = Some(ViewChangeEvidence::Timeout(qc.clone()));
                    // cancel poll for votes
                    self.quorum_network
                        .inject_consensus_info(ConsensusIntentEvent::CancelPollForVotes(
                            *qc.view_number,
                        ))
                        .await;

                    debug!(
                        "Attempting to publish proposal after forming a TC for view {}",
                        *qc.view_number
                    );

                    if let Err(e) = publish_proposal_if_able(
                        self.cur_view,
                        qc.view_number + 1,
                        event_stream.clone(),
                        self.quorum_membership.clone(),
                        self.public_key.clone(),
                        self.private_key.clone(),
                        self.consensus.clone(),
                        self.payload_commitment_and_metadata.take(),
                        self.round_start_delay,
                        self.formed_upgrade_certificate.take(),
                        self.decided_upgrade_cert.take(),
                        self.proposal_cert.take(),
                    )
                    .await
                    {
                        warn!("Failed to propose; error = {e:?}");
                    }
                }
                if let either::Left(qc) = cert {
                    if let Err(e) = self.storage.write().await.update_high_qc(qc.clone()).await {
                        warn!("Failed to store High QC of QC we formed. Error: {:?}", e);
                    }

                    let mut consensus = self.consensus.write().await;
                    consensus.high_qc = qc.clone();

                    // cancel poll for votes
                    self.quorum_network
                        .inject_consensus_info(ConsensusIntentEvent::CancelPollForVotes(
                            *qc.view_number,
                        ))
                        .await;

                    drop(consensus);
                    debug!(
                        "Attempting to publish proposal after forming a QC for view {}",
                        *qc.view_number
                    );

                    if let Err(e) = publish_proposal_if_able(
                        self.cur_view,
                        qc.view_number + 1,
                        event_stream.clone(),
                        self.quorum_membership.clone(),
                        self.public_key.clone(),
                        self.private_key.clone(),
                        self.consensus.clone(),
                        self.payload_commitment_and_metadata.take(),
                        self.round_start_delay,
                        self.formed_upgrade_certificate.take(),
                        self.decided_upgrade_cert.take(),
                        self.proposal_cert.take(),
                    )
                    .await
                    {
                        warn!("Failed to propose; error = {e:?}");
                    }
                }
            }
            HotShotEvent::UpgradeCertificateFormed(cert) => {
                debug!(
                    "Upgrade certificate received for view {}!",
                    *cert.view_number
                );

                // Update our current upgrade_cert as long as we still have a chance of reaching a decide on it in time.
                if cert.data.decide_by >= self.cur_view + 3 {
                    debug!("Updating current formed_upgrade_certificate");

                    self.formed_upgrade_certificate = Some(cert.clone());
                }
            }
            #[cfg(not(feature = "dependency-tasks"))]
            HotShotEvent::DACertificateRecv(cert) => {
                debug!("DAC Received for view {}!", *cert.view_number);
                let view = cert.view_number;

                self.quorum_network
                    .inject_consensus_info(ConsensusIntentEvent::CancelPollForDAC(*view))
                    .await;

                self.committee_network
                    .inject_consensus_info(ConsensusIntentEvent::CancelPollForVotes(*view))
                    .await;

                self.consensus
                    .write()
                    .await
                    .saved_da_certs
                    .insert(view, cert.clone());

                if self.vote_if_able(&event_stream).await {
                    self.current_proposal = None;
                }
            }
            #[cfg(not(feature = "dependency-tasks"))]
            HotShotEvent::VIDShareRecv(disperse) => {
                let view = disperse.data.get_view_number();

                debug!(
                    "VID disperse received for view: {:?} in consensus task",
                    view
                );

                // Allow VID disperse date that is one view older, in case we have updated the
                // view.
                // Adding `+ 1` on the LHS rather than `- 1` on the RHS, to avoid the overflow
                // error due to subtracting the genesis view number.
                if view + 1 < self.cur_view {
                    warn!("Throwing away VID disperse data that is more than one view older");
                    return;
                }

                debug!("VID disperse data is not more than one view older.");

                if !self.validate_disperse(disperse) {
                    warn!("Could not verify VID dispersal/share sig.");
                    return;
                }

                self.consensus
                    .write()
                    .await
                    .vid_shares
                    .entry(view)
                    .or_default()
                    .insert(disperse.data.recipient_key.clone(), disperse.clone());
                if disperse.data.recipient_key != self.public_key {
                    return;
                }
                // stop polling for the received disperse after verifying it's valid
                self.quorum_network
                    .inject_consensus_info(ConsensusIntentEvent::CancelPollForVIDDisperse(
                        *disperse.data.view_number,
                    ))
                    .await;
                if self.vote_if_able(&event_stream).await {
                    self.current_proposal = None;
                }
            }
            HotShotEvent::ViewChange(new_view) => {
                let new_view = *new_view;
                debug!("View Change event for view {} in consensus task", *new_view);

                let old_view_number = self.cur_view;

                // Start polling for VID disperse for the new view
                self.quorum_network
                    .inject_consensus_info(ConsensusIntentEvent::PollForVIDDisperse(
                        *old_view_number + 1,
                    ))
                    .await;

                // If we have a decided upgrade certificate,
                // we may need to upgrade the protocol version on a view change.
                if let Some(ref cert) = self.decided_upgrade_cert {
                    if new_view == cert.data.new_version_first_view {
                        warn!(
                            "Updating version based on a decided upgrade cert: {:?}",
                            cert
                        );
                        let mut version = self.version.write().await;
                        *version = cert.data.new_version;

                        broadcast_event(
                            Arc::new(HotShotEvent::VersionUpgrade(cert.data.new_version)),
                            &event_stream,
                        )
                        .await;
                    }
                }

                // update the view in state to the one in the message
                // Publish a view change event to the application
                // Returns if the view does not need updating.
                if let Err(e) = update_view::<TYPES, I>(
                    self.public_key.clone(),
                    new_view,
                    &event_stream,
                    self.quorum_membership.clone(),
                    self.quorum_network.clone(),
                    self.timeout,
                    self.consensus.clone(),
                    &mut self.cur_view,
                    &mut self.timeout_task,
                )
                .await
                {
                    warn!("Failed to update view; error = {e:?}");
                    return;
                }

                broadcast_event(
                    Event {
                        view_number: old_view_number,
                        event: EventType::ViewFinished {
                            view_number: old_view_number,
                        },
                    },
                    &self.output_event_stream,
                )
                .await;
            }
            HotShotEvent::Timeout(view) => {
                let view = *view;
                // NOTE: We may optionally have the timeout task listen for view change events
                if self.cur_view >= view {
                    return;
                }
                if !self.timeout_membership.has_stake(&self.public_key) {
                    debug!(
                        "We were not chosen for consensus committee on {:?}",
                        self.cur_view
                    );
                    return;
                }

                // cancel poll for votes
                self.quorum_network
                    .inject_consensus_info(ConsensusIntentEvent::CancelPollForVotes(*view))
                    .await;

                // cancel poll for proposal
                self.quorum_network
                    .inject_consensus_info(ConsensusIntentEvent::CancelPollForProposal(*view))
                    .await;

                let Ok(vote) = TimeoutVote::create_signed_vote(
                    TimeoutData { view },
                    view,
                    &self.public_key,
                    &self.private_key,
                ) else {
                    error!("Failed to sign TimeoutData!");
                    return;
                };

                broadcast_event(Arc::new(HotShotEvent::TimeoutVoteSend(vote)), &event_stream).await;
                broadcast_event(
                    Event {
                        view_number: view,
                        event: EventType::ViewTimeout { view_number: view },
                    },
                    &self.output_event_stream,
                )
                .await;
                debug!(
                    "We did not receive evidence for view {} in time, sending timeout vote for that view!",
                    *view
                );

                broadcast_event(
                    Event {
                        view_number: view,
                        event: EventType::ReplicaViewTimeout { view_number: view },
                    },
                    &self.output_event_stream,
                )
                .await;
                let consensus = self.consensus.read().await;
                consensus.metrics.number_of_timeouts.add(1);
            }
            HotShotEvent::SendPayloadCommitmentAndMetadata(
                payload_commitment,
                builder_commitment,
                metadata,
                view,
                fee,
            ) => {
                let view = *view;
                debug!("got commit and meta {:?}", payload_commitment);
                self.payload_commitment_and_metadata = Some(CommitmentAndMetadata {
                    commitment: *payload_commitment,
                    builder_commitment: builder_commitment.clone(),
                    metadata: metadata.clone(),
                    fee: fee.clone(),
                });
                if self.quorum_membership.get_leader(view) == self.public_key
                    && self.consensus.read().await.high_qc.get_view_number() + 1 == view
                {
                    if let Err(e) = publish_proposal_if_able(
                        self.cur_view,
                        view,
                        event_stream.clone(),
                        self.quorum_membership.clone(),
                        self.public_key.clone(),
                        self.private_key.clone(),
                        self.consensus.clone(),
                        self.payload_commitment_and_metadata.take(),
                        self.round_start_delay,
                        self.formed_upgrade_certificate.take(),
                        self.decided_upgrade_cert.take(),
                        self.proposal_cert.take(),
                    )
                    .await
                    {
                        warn!("Failed to propose; error = {e:?}");
                    }
                }

                if let Some(cert) = &self.proposal_cert {
                    match cert {
                        ViewChangeEvidence::Timeout(tc) => {
                            if self.quorum_membership.get_leader(tc.get_view_number() + 1)
                                == self.public_key
                            {
                                if let Err(e) = publish_proposal_if_able(
                                    self.cur_view,
                                    view,
                                    event_stream.clone(),
                                    self.quorum_membership.clone(),
                                    self.public_key.clone(),
                                    self.private_key.clone(),
                                    self.consensus.clone(),
                                    self.payload_commitment_and_metadata.take(),
                                    self.round_start_delay,
                                    self.formed_upgrade_certificate.take(),
                                    self.decided_upgrade_cert.take(),
                                    self.proposal_cert.take(),
                                )
                                .await
                                {
                                    warn!("Failed to propose; error = {e:?}");
                                }
                            }
                        }
                        ViewChangeEvidence::ViewSync(vsc) => {
                            if self.quorum_membership.get_leader(vsc.get_view_number())
                                == self.public_key
                            {
                                if let Err(e) = publish_proposal_if_able(
                                    self.cur_view,
                                    view,
                                    event_stream.clone(),
                                    self.quorum_membership.clone(),
                                    self.public_key.clone(),
                                    self.private_key.clone(),
                                    self.consensus.clone(),
                                    self.payload_commitment_and_metadata.take(),
                                    self.round_start_delay,
                                    self.formed_upgrade_certificate.take(),
                                    self.decided_upgrade_cert.take(),
                                    self.proposal_cert.take(),
                                )
                                .await
                                {
                                    warn!("Failed to propose; error = {e:?}");
                                }
                            }
                        }
                    }
                }
            }
            HotShotEvent::ViewSyncFinalizeCertificate2Recv(certificate) => {
                if !certificate.is_valid_cert(self.quorum_membership.as_ref()) {
                    warn!(
                        "View Sync Finalize certificate {:?} was invalid",
                        certificate.get_data()
                    );
                    return;
                }

                self.proposal_cert = Some(ViewChangeEvidence::ViewSync(certificate.clone()));

                // cancel poll for votes
                self.quorum_network
                    .inject_consensus_info(ConsensusIntentEvent::CancelPollForVotes(
                        *certificate.view_number - 1,
                    ))
                    .await;

                let view = certificate.view_number;

                if self.quorum_membership.get_leader(view) == self.public_key {
                    debug!(
                        "Attempting to publish proposal after forming a View Sync Finalized Cert for view {}",
                        *certificate.view_number
                    );
                    if let Err(e) = publish_proposal_if_able(
                        self.cur_view,
                        view,
                        event_stream.clone(),
                        self.quorum_membership.clone(),
                        self.public_key.clone(),
                        self.private_key.clone(),
                        self.consensus.clone(),
                        self.payload_commitment_and_metadata.take(),
                        self.round_start_delay,
                        self.formed_upgrade_certificate.take(),
                        self.decided_upgrade_cert.take(),
                        self.proposal_cert.take(),
                    )
                    .await
                    {
                        warn!("Failed to propose; error = {e:?}");
                    }
                }
            }
            _ => {}
        }
    }
}

impl<TYPES: NodeType, I: NodeImplementation<TYPES>, A: ConsensusApi<TYPES, I> + 'static> TaskState
    for ConsensusTaskState<TYPES, I, A>
{
    type Event = Arc<HotShotEvent<TYPES>>;
    type Output = ();
    fn filter(&self, event: &Arc<HotShotEvent<TYPES>>) -> bool {
        !matches!(
            event.as_ref(),
            HotShotEvent::QuorumProposalRecv(_, _)
                | HotShotEvent::QuorumVoteRecv(_)
                | HotShotEvent::QuorumProposalValidated(..)
                | HotShotEvent::QCFormed(_)
                | HotShotEvent::UpgradeCertificateFormed(_)
                | HotShotEvent::DACertificateRecv(_)
                | HotShotEvent::ViewChange(_)
                | HotShotEvent::SendPayloadCommitmentAndMetadata(..)
                | HotShotEvent::Timeout(_)
                | HotShotEvent::TimeoutVoteRecv(_)
                | HotShotEvent::VIDShareRecv(..)
                | HotShotEvent::ViewSyncFinalizeCertificate2Recv(_)
                | HotShotEvent::Shutdown,
        )
    }
    async fn handle_event(event: Self::Event, task: &mut Task<Self>) -> Option<()>
    where
        Self: Sized,
    {
        let sender = task.clone_sender();
        tracing::trace!("sender queue len {}", sender.len());
        task.state_mut().handle(event, sender).await;
        None
    }
    fn should_shutdown(event: &Self::Event) -> bool {
        matches!(event.as_ref(), HotShotEvent::Shutdown)
    }
}<|MERGE_RESOLUTION|>--- conflicted
+++ resolved
@@ -3,7 +3,6 @@
     sync::Arc,
 };
 
-<<<<<<< HEAD
 use crate::{
     consensus::{
         proposal::{
@@ -18,8 +17,6 @@
         create_vote_accumulator, AccumulatorInfo, HandleVoteEvent, VoteCollectionTaskState,
     },
 };
-=======
->>>>>>> 6a20af45
 use async_broadcast::Sender;
 use async_compatibility_layer::art::async_spawn;
 use async_lock::{RwLock, RwLockUpgradableReadGuard};
