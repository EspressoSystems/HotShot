--- conflicted
+++ resolved
@@ -12,13 +12,8 @@
 use futures::future::join_all;
 use hotshot_task::task::TaskState;
 use hotshot_types::{
-<<<<<<< HEAD
     consensus::{CommitmentAndMetadata, OuterConsensus},
-    data::{QuorumProposal, ViewChangeEvidence},
-=======
-    consensus::{CommitmentAndMetadata, Consensus},
     data::{QuorumProposal, VidDisperseShare, ViewChangeEvidence},
->>>>>>> 91d8d4e8
     event::{Event, EventType},
     message::Proposal,
     simple_certificate::{QuorumCertificate, TimeoutCertificate, UpgradeCertificate},
@@ -235,11 +230,7 @@
 
     /// Spawn a vote task for the given view.  Will try to vote
     /// and emit a `QuorumVoteSend` event we should vote on the current proposal
-<<<<<<< HEAD
-    #[cfg(not(feature = "dependency-tasks"))]
     #[instrument(skip_all, fields(id = self.id, view = *self.cur_view), target = "ConsensusTaskState")]
-=======
->>>>>>> 91d8d4e8
     async fn spawn_vote_task(
         &mut self,
         view: TYPES::Time,
