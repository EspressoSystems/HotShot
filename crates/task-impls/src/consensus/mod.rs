--- conflicted
+++ resolved
@@ -21,15 +21,9 @@
 use hotshot_types::message::Proposal;
 use hotshot_types::{
     consensus::{CommitmentAndMetadata, Consensus},
-<<<<<<< HEAD
     data::{null_block, Leaf, QuorumProposal, ViewChangeEvidence},
-    event::{Event, EventType, LeafInfo},
+    event::{Event, EventType},
     message::GeneralConsensusMessage,
-=======
-    data::{Leaf, QuorumProposal, ViewChangeEvidence},
-    event::{Event, EventType},
-    message::Proposal,
->>>>>>> b2c2d000
     simple_certificate::{QuorumCertificate, TimeoutCertificate, UpgradeCertificate},
     simple_vote::{QuorumData, QuorumVote, TimeoutData, TimeoutVote},
     traits::{
@@ -50,25 +44,10 @@
 use tokio::task::JoinHandle;
 use tracing::{debug, error, info, instrument, warn};
 use vbs::version::Version;
-<<<<<<< HEAD
-=======
-
-use crate::{
-    consensus::{
-        proposal_helpers::{handle_quorum_proposal_recv, publish_proposal_if_able},
-        view_change::update_view,
-    },
-    events::{HotShotEvent, HotShotTaskCompleted},
-    helpers::{broadcast_event, cancel_task},
-    vote_collection::{
-        create_vote_accumulator, AccumulatorInfo, HandleVoteEvent, VoteCollectionTaskState,
-    },
-};
 
 use self::proposal_helpers::handle_quorum_proposal_validated;
 
->>>>>>> b2c2d000
-/// Helper functions to handler proposal-related functionality.
+/// Helper functions to handle proposal-related functionality.
 pub(crate) mod proposal_helpers;
 
 /// Handles view-change related functionality.
@@ -382,193 +361,10 @@
                 }
             }
             HotShotEvent::QuorumProposalValidated(proposal, _) => {
-<<<<<<< HEAD
-                let consensus = self.consensus.upgradable_read().await;
-                let view = proposal.get_view_number();
-                self.current_proposal = Some(proposal.clone());
-                let mut new_anchor_view = consensus.last_decided_view;
-                let mut new_locked_view = consensus.locked_view;
-                let mut last_view_number_visited = view;
-                let mut new_commit_reached: bool = false;
-                let mut new_decide_reached = false;
-                let mut new_decide_qc = None;
-                let mut leaf_views = Vec::new();
-                let mut leafs_decided = Vec::new();
-                let mut included_txns = HashSet::new();
-                let old_anchor_view = consensus.last_decided_view;
-                let parent_view = proposal.justify_qc.get_view_number();
-                let mut current_chain_length = 0usize;
-                if parent_view + 1 == view {
-                    current_chain_length += 1;
-                    if let Err(e) = consensus.visit_leaf_ancestors(
-                        parent_view,
-                        Terminator::Exclusive(old_anchor_view),
-                        true,
-                        |leaf, state, delta| {
-                            if !new_decide_reached {
-                                if last_view_number_visited == leaf.get_view_number() + 1 {
-                                    last_view_number_visited = leaf.get_view_number();
-                                    current_chain_length += 1;
-                                    if current_chain_length == 2 {
-                                        new_locked_view = leaf.get_view_number();
-                                        new_commit_reached = true;
-                                        // The next leaf in the chain, if there is one, is decided, so this
-                                        // leaf's justify_qc would become the QC for the decided chain.
-                                        new_decide_qc = Some(leaf.get_justify_qc().clone());
-                                    } else if current_chain_length == 3 {
-                                        new_anchor_view = leaf.get_view_number();
-                                        new_decide_reached = true;
-                                    }
-                                } else {
-                                    // nothing more to do here... we don't have a new chain extension
-                                    return false;
-                                }
-                            }
-                            // starting from the first iteration with a three chain, e.g. right after the else if case nested in the if case above
-                            if new_decide_reached {
-                                let mut leaf = leaf.clone();
-                                if leaf.get_view_number() == new_anchor_view {
-                                    consensus
-                                        .metrics
-                                        .last_synced_block_height
-                                        .set(usize::try_from(leaf.get_height()).unwrap_or(0));
-                                }
-                                if let Some(cert) = leaf.get_upgrade_certificate() {
-                                  if cert.data.decide_by < view {
-                                    warn!("Failed to decide an upgrade certificate in time. Ignoring.");
-                                  } else {
-                                    info!("Updating consensus state with decided upgrade certificate: {:?}", cert);
-                                    self.decided_upgrade_cert = Some(cert.clone());
-                                  }
-                                }
-                                // If the block payload is available for this leaf, include it in
-                                // the leaf chain that we send to the client.
-                                if let Some(encoded_txns) =
-                                    consensus.saved_payloads.get(&leaf.get_view_number())
-                                {
-                                    let payload = BlockPayload::from_bytes(
-                                        encoded_txns,
-                                        leaf.get_block_header().metadata(),
-                                    );
-
-                                    leaf.fill_block_payload_unchecked(payload);
-                                }
-
-                                // Get the VID share at the leaf's view number, corresponding to our key
-                                // (if one exists)
-                                let vid_share = consensus
-                                        .vid_shares
-                                        .get(&leaf.get_view_number())
-                                        .unwrap_or(&HashMap::new())
-                                        .get(&self.public_key).cloned().map(|prop| prop.data);
-
-                                // Add our data into a new `LeafInfo`
-                                leaf_views.push(LeafInfo::new(leaf.clone(), Arc::clone(&state), delta.clone(), vid_share));
-                                leafs_decided.push(leaf.clone());
-                                if let Some(ref payload) = leaf.get_block_payload() {
-                                    for txn in payload
-                                        .transaction_commitments(leaf.get_block_header().metadata())
-                                    {
-                                        included_txns.insert(txn);
-                                    }
-                                }
-                            }
-                            true
-                        },
-                    ) {
-                        error!("view publish error {e}");
-                    }
-                }
-
-                let included_txns_set: HashSet<_> = if new_decide_reached {
-                    included_txns
-                } else {
-                    HashSet::new()
-                };
-
-                let mut consensus = RwLockUpgradableReadGuard::upgrade(consensus).await;
-                if new_commit_reached {
-                    consensus.locked_view = new_locked_view;
-                }
-                #[allow(clippy::cast_precision_loss)]
-                if new_decide_reached {
-                    broadcast_event(
-                        Arc::new(HotShotEvent::LeafDecided(leafs_decided)),
-                        &event_stream,
-                    )
-                    .await;
-                    let decide_sent = broadcast_event(
-                        Event {
-                            view_number: consensus.last_decided_view,
-                            event: EventType::Decide {
-                                leaf_chain: Arc::new(leaf_views),
-                                qc: Arc::new(new_decide_qc.unwrap()),
-                                block_size: Some(included_txns_set.len().try_into().unwrap()),
-                            },
-                        },
-                        &self.output_event_stream,
-                    );
-                    let old_anchor_view = consensus.last_decided_view;
-                    consensus.collect_garbage(old_anchor_view, new_anchor_view);
-                    consensus.last_decided_view = new_anchor_view;
-                    consensus
-                        .metrics
-                        .last_decided_time
-                        .set(Utc::now().timestamp().try_into().unwrap());
-                    consensus.metrics.invalid_qc.set(0);
-                    consensus
-                        .metrics
-                        .last_decided_view
-                        .set(usize::try_from(consensus.last_decided_view.get_u64()).unwrap());
-                    let cur_number_of_views_per_decide_event =
-                        *self.cur_view - consensus.last_decided_view.get_u64();
-                    consensus
-                        .metrics
-                        .number_of_views_per_decide_event
-                        .add_point(cur_number_of_views_per_decide_event as f64);
-
-                    debug!("Sending Decide for view {:?}", consensus.last_decided_view);
-                    debug!("Decided txns len {:?}", included_txns_set.len());
-                    decide_sent.await;
-                    debug!("decide send succeeded");
-                }
-
-                let new_view = self.current_proposal.clone().unwrap().view_number + 1;
-                // In future we can use the mempool model where we fetch the proposal if we don't have it, instead of having to wait for it here
-                // This is for the case where we form a QC but have not yet seen the previous proposal ourselves
-                let should_propose = self.quorum_membership.get_leader(new_view) == self.public_key
-                    && consensus.high_qc.view_number
-                        == self.current_proposal.clone().unwrap().view_number;
-                // todo get rid of this clone
-                let qc = consensus.high_qc.clone();
-
-                drop(consensus);
-                if new_decide_reached {
-                    self.cancel_tasks(new_anchor_view).await;
-                }
-                if should_propose {
-                    debug!(
-                        "Attempting to publish proposal after voting; now in view: {}",
-                        *new_view
-                    );
-
-                    #[cfg(not(feature = "dependency-tasks"))]
-                    if let Err(e) = self
-                        .publish_proposal(qc.view_number + 1, event_stream.clone())
-                        .await
-                    {
-                        warn!("Failed to propose; error = {e:?}");
-                    };
-                }
-
-                if !self.vote_if_able(&event_stream).await {
-                    return;
-=======
                 if let Err(e) =
                     handle_quorum_proposal_validated(proposal, event_stream.clone(), self).await
                 {
                     warn!(?e, "Failed to handle QuorumProposalValidated event");
->>>>>>> b2c2d000
                 }
             }
             HotShotEvent::QuorumVoteRecv(ref vote) => {
