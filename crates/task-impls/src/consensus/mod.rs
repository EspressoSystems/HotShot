--- conflicted
+++ resolved
@@ -3,21 +3,7 @@
     sync::Arc,
 };
 
-<<<<<<< HEAD
 use anyhow::Result;
-=======
-use crate::{
-    consensus::{
-        proposal_helpers::{handle_quorum_proposal_recv, publish_proposal_if_able},
-        view_change::update_view,
-    },
-    events::{HotShotEvent, HotShotTaskCompleted},
-    helpers::{broadcast_event, cancel_task},
-    vote_collection::{
-        create_vote_accumulator, AccumulatorInfo, HandleVoteEvent, VoteCollectionTaskState,
-    },
-};
->>>>>>> af03e10e
 use async_broadcast::Sender;
 use async_lock::{RwLock, RwLockUpgradableReadGuard};
 #[cfg(async_executor_impl = "async-std")]
@@ -46,25 +32,20 @@
     utils::Terminator,
     vote::{Certificate, HasViewNumber},
 };
-#[cfg(async_executor_impl = "tokio")]
-use tokio::task::JoinHandle;
-use tracing::{debug, error, info, instrument, warn};
-use vbs::version::Version;
-
 #[cfg(not(feature = "dependency-tasks"))]
 use hotshot_types::{
     data::{null_block, VidDisperseShare},
     message::GeneralConsensusMessage,
     simple_vote::QuorumData,
 };
-
-<<<<<<< HEAD
+#[cfg(async_executor_impl = "tokio")]
+use tokio::task::JoinHandle;
+use tracing::{debug, error, info, instrument, warn};
+use vbs::version::Version;
+
 use crate::{
     consensus::{
-        proposal::{
-            publish_proposal_if_able, validate_proposal_safety_and_liveness,
-            validate_proposal_view_and_certs,
-        },
+        proposal_helpers::{handle_quorum_proposal_recv, publish_proposal_if_able},
         view_change::update_view,
     },
     events::{HotShotEvent, HotShotTaskCompleted},
@@ -74,12 +55,8 @@
     },
 };
 
-/// Handles proposal-related functionality.
-pub(crate) mod proposal;
-=======
 /// Helper functions to handler proposal-related functionality.
 pub(crate) mod proposal_helpers;
->>>>>>> af03e10e
 
 /// Handles view-change related functionality.
 pub(crate) mod view_change;
@@ -404,128 +381,8 @@
                 match handle_quorum_proposal_recv(proposal, sender, event_stream.clone(), self)
                     .await
                 {
-<<<<<<< HEAD
-                    warn!("Failed to update view; error = {e:?}");
-                }
-
-                let consensus = self.consensus.upgradable_read().await;
-
-                // Get the parent leaf and state.
-                let parent = match consensus
-                    .saved_leaves
-                    .get(&justify_qc.get_data().leaf_commit)
-                    .cloned()
-                {
-                    Some(leaf) => {
-                        if let (Some(state), _) =
-                            consensus.get_state_and_delta(leaf.get_view_number())
-                        {
-                            Some((leaf, state.clone()))
-                        } else {
-                            error!("Parent state not found! Consensus internally inconsistent");
-                            return;
-                        }
-                    }
-                    None => None,
-                };
-
-                if justify_qc.get_view_number() > consensus.high_qc.view_number {
-                    if let Err(e) = self
-                        .storage
-                        .write()
-                        .await
-                        .update_high_qc(justify_qc.clone())
-                        .await
-                    {
-                        warn!("Failed to store High QC not voting. Error: {:?}", e);
-                        return;
-                    }
-                }
-
-                let mut consensus = RwLockUpgradableReadGuard::upgrade(consensus).await;
-
-                if justify_qc.get_view_number() > consensus.high_qc.view_number {
-                    debug!("Updating high QC");
-                    consensus.high_qc = justify_qc.clone();
-                }
-
-                // Justify qc's leaf commitment is not the same as the parent's leaf commitment, but it should be (in this case)
-                let Some((parent_leaf, parent_state)) = parent else {
-                    warn!(
-                        "Proposal's parent missing from storage with commitment: {:?}",
-                        justify_qc.get_data().leaf_commit
-                    );
-                    let proposed_leaf = Leaf::from_quorum_proposal(&proposal.data);
-
-                    let state = Arc::new(
-                        <TYPES::ValidatedState as ValidatedState<TYPES>>::from_header(
-                            &proposal.data.block_header,
-                        ),
-                    );
-
-                    consensus.validated_state_map.insert(
-                        view,
-                        View {
-                            view_inner: ViewInner::Leaf {
-                                leaf: proposed_leaf.commit(),
-                                state,
-                                delta: None,
-                            },
-                        },
-                    );
-                    consensus
-                        .saved_leaves
-                        .insert(proposed_leaf.commit(), proposed_leaf.clone());
-
-                    if let Err(e) = self
-                        .storage
-                        .write()
-                        .await
-                        .update_undecided_state(
-                            consensus.saved_leaves.clone(),
-                            consensus.validated_state_map.clone(),
-                        )
-                        .await
-                    {
-                        warn!("Couldn't store undecided state.  Error: {:?}", e);
-                    }
-
-                    // If we are missing the parent from storage, the safety check will fail.  But we can
-                    // still vote if the liveness check succeeds.
-                    let liveness_check = justify_qc.get_view_number() > consensus.locked_view;
-
-                    let high_qc = consensus.high_qc.clone();
-                    let locked_view = consensus.locked_view;
-
-                    drop(consensus);
-
-                    if liveness_check {
-                        self.current_proposal = Some(proposal.data.clone());
-                        let new_view = proposal.data.view_number + 1;
-
-                        // This is for the case where we form a QC but have not yet seen the previous proposal ourselves
-                        let should_propose = self.quorum_membership.get_leader(new_view)
-                            == self.public_key
-                            && high_qc.view_number
-                                == self.current_proposal.clone().unwrap().view_number;
-
-                        let qc = high_qc.clone();
-                        if should_propose {
-                            debug!(
-                                "Attempting to publish proposal after voting; now in view: {}",
-                                *new_view
-                            );
-                            if let Err(e) = self
-                                .publish_proposal(qc.view_number + 1, event_stream.clone())
-                                .await
-                            {
-                                warn!("Failed to propose; error = {e:?}");
-                            };
-                        }
-=======
                     Ok(Some(current_proposal)) => {
                         self.current_proposal = Some(current_proposal);
->>>>>>> af03e10e
                         if self.vote_if_able(&event_stream).await {
                             self.current_proposal = None;
                         }
