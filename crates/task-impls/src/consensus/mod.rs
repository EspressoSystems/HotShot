use anyhow::Result;
use std::{
    collections::{BTreeMap, HashMap, HashSet},
    sync::Arc,
};

use crate::{
    consensus::{
<<<<<<< HEAD
        proposal::{validate_proposal_safety_and_liveness, validate_proposal_view_and_certs},
=======
        proposal_helpers::{handle_quorum_proposal_recv, publish_proposal_if_able},
>>>>>>> d8f62e65
        view_change::update_view,
    },
    events::{HotShotEvent, HotShotTaskCompleted},
    helpers::{broadcast_event, cancel_task},
    vote_collection::{
        create_vote_accumulator, AccumulatorInfo, HandleVoteEvent, VoteCollectionTaskState,
    },
};
use async_broadcast::Sender;
use async_lock::{RwLock, RwLockUpgradableReadGuard};
#[cfg(async_executor_impl = "async-std")]
use async_std::task::JoinHandle;
use chrono::Utc;
use committable::Committable;
use futures::future::join_all;
use hotshot_task::task::{Task, TaskState};
use hotshot_types::{
    consensus::{CommitmentAndMetadata, Consensus},
    data::{Leaf, QuorumProposal, ViewChangeEvidence},
    event::{Event, EventType, LeafInfo},
    message::Proposal,
    simple_certificate::{QuorumCertificate, TimeoutCertificate, UpgradeCertificate},
    simple_vote::{QuorumVote, TimeoutData, TimeoutVote},
    traits::{
        block_contents::BlockHeader,
        consensus_api::ConsensusApi,
        election::Membership,
        network::{ConnectedNetwork, ConsensusIntentEvent},
        node_implementation::{ConsensusTime, NodeImplementation, NodeType},
        signature_key::SignatureKey,
        storage::Storage,
        BlockPayload,
    },
    utils::Terminator,
    vote::{Certificate, HasViewNumber},
};
#[cfg(async_executor_impl = "tokio")]
use tokio::task::JoinHandle;
use tracing::{debug, error, info, instrument, warn};
use vbs::version::Version;

#[cfg(not(feature = "dependency-tasks"))]
use hotshot_types::{
    data::{null_block, VidDisperseShare},
    message::GeneralConsensusMessage,
    simple_vote::QuorumData,
};

/// Helper functions to handler proposal-related functionality.
pub(crate) mod proposal_helpers;

/// Handles view-change related functionality.
pub(crate) mod view_change;

/// Alias for Optional type for Vote Collectors
type VoteCollectorOption<TYPES, VOTE, CERT> = Option<VoteCollectionTaskState<TYPES, VOTE, CERT>>;

/// The state for the consensus task.  Contains all of the information for the implementation
/// of consensus
pub struct ConsensusTaskState<
    TYPES: NodeType,
    I: NodeImplementation<TYPES>,
    A: ConsensusApi<TYPES, I> + 'static,
> {
    /// Our public key
    pub public_key: TYPES::SignatureKey,
    /// Our Private Key
    pub private_key: <TYPES::SignatureKey as SignatureKey>::PrivateKey,
    /// Reference to consensus. The replica will require a write lock on this.
    pub consensus: Arc<RwLock<Consensus<TYPES>>>,
    /// View timeout from config.
    pub timeout: u64,
    /// Round start delay from config, in milliseconds.
    pub round_start_delay: u64,
    /// View number this view is executing in.
    pub cur_view: TYPES::Time,

    /// The commitment to the current block payload and its metadata submitted to DA.
    pub payload_commitment_and_metadata: Option<CommitmentAndMetadata<TYPES>>,

    /// Network for all nodes
    pub quorum_network: Arc<I::QuorumNetwork>,

    /// Network for DA committee
    pub committee_network: Arc<I::CommitteeNetwork>,

    /// Membership for Timeout votes/certs
    pub timeout_membership: Arc<TYPES::Membership>,

    /// Membership for Quorum Certs/votes
    pub quorum_membership: Arc<TYPES::Membership>,

    /// Membership for DA committee Votes/certs
    pub committee_membership: Arc<TYPES::Membership>,

    /// Consensus api
    pub api: A,

    /// Current Vote collection task, with it's view.
    pub vote_collector:
        RwLock<VoteCollectorOption<TYPES, QuorumVote<TYPES>, QuorumCertificate<TYPES>>>,

    /// Current timeout vote collection task with its view
    pub timeout_vote_collector:
        RwLock<VoteCollectorOption<TYPES, TimeoutVote<TYPES>, TimeoutCertificate<TYPES>>>,

    /// timeout task handle
    pub timeout_task: Option<JoinHandle<()>>,

    /// Spawned tasks related to a specific view, so we can cancel them when
    /// they are stale
    pub spawned_tasks: BTreeMap<TYPES::Time, Vec<JoinHandle<()>>>,

    /// The most recent upgrade certificate this node formed.
    /// Note: this is ONLY for certificates that have been formed internally,
    /// so that we can propose with them.
    ///
    /// Certificates received from other nodes will get reattached regardless of this fields,
    /// since they will be present in the leaf we propose off of.
    pub formed_upgrade_certificate: Option<UpgradeCertificate<TYPES>>,

    /// last View Sync Certificate or Timeout Certificate this node formed.
    pub proposal_cert: Option<ViewChangeEvidence<TYPES>>,

    /// most recent decided upgrade certificate
    pub decided_upgrade_cert: Option<UpgradeCertificate<TYPES>>,

    /// Globally shared reference to the current network version.
    pub version: Arc<RwLock<Version>>,

    /// Output events to application
    pub output_event_stream: async_broadcast::Sender<Event<TYPES>>,

    /// The most recent proposal we have, will correspond to the current view if Some()
    /// Will be none if the view advanced through timeout/view_sync
    pub current_proposal: Option<QuorumProposal<TYPES>>,

    // ED Should replace this with config information since we need it anyway
    /// The node's id
    pub id: u64,

    /// This node's storage ref
    pub storage: Arc<RwLock<I::Storage>>,
}

impl<TYPES: NodeType, I: NodeImplementation<TYPES>, A: ConsensusApi<TYPES, I> + 'static>
    ConsensusTaskState<TYPES, I, A>
{
    /// Cancel all tasks the consensus tasks has spawned before the given view
    async fn cancel_tasks(&mut self, view: TYPES::Time) {
        let keep = self.spawned_tasks.split_off(&view);
        let mut cancel = Vec::new();
        while let Some((_, tasks)) = self.spawned_tasks.pop_first() {
            let mut to_cancel = tasks.into_iter().map(cancel_task).collect();
            cancel.append(&mut to_cancel);
        }
        self.spawned_tasks = keep;
        join_all(cancel).await;
    }

    /// Ignores old vote behavior and lets `QuorumVoteTask` take over.
    #[cfg(feature = "dependency-tasks")]
    async fn vote_if_able(&mut self, _event_stream: &Sender<Arc<HotShotEvent<TYPES>>>) -> bool {
        false
    }

    #[instrument(skip_all, fields(id = self.id, view = *self.cur_view), name = "Consensus vote if able", level = "error")]
    #[cfg(not(feature = "dependency-tasks"))]
    // Check if we are able to vote, like whether the proposal is valid,
    // whether we have DAC and VID share, and if so, vote.
    async fn vote_if_able(&mut self, event_stream: &Sender<Arc<HotShotEvent<TYPES>>>) -> bool {
        if !self.quorum_membership.has_stake(&self.public_key) {
            debug!(
                "We were not chosen for consensus committee on {:?}",
                self.cur_view
            );
            return false;
        }

        if let Some(proposal) = &self.current_proposal {
            let consensus = self.consensus.read().await;
            // Only vote if you has seen the VID share for this view
            let Some(vid_shares) = consensus.vid_shares.get(&proposal.view_number) else {
                debug!(
                    "We have not seen the VID share for this view {:?} yet, so we cannot vote.",
                    proposal.view_number
                );
                return false;
            };

            if let Some(upgrade_cert) = &self.decided_upgrade_cert {
                if upgrade_cert.in_interim(self.cur_view)
                    && Some(proposal.block_header.payload_commitment())
                        != null_block::commitment(self.quorum_membership.total_nodes())
                {
                    info!("Refusing to vote on proposal because it does not have a null commitment, and we are between versions. Expected:\n\n{:?}\n\nActual:{:?}", null_block::commitment(self.quorum_membership.total_nodes()), Some(proposal.block_header.payload_commitment()));
                    return false;
                }
            }

            // Only vote if you have the DA cert
            // ED Need to update the view number this is stored under?
            if let Some(cert) = consensus.saved_da_certs.get(&(proposal.get_view_number())) {
                let view = cert.view_number;
                // TODO: do some of this logic without the vote token check, only do that when voting.
                let justify_qc = proposal.justify_qc.clone();
                let parent = if justify_qc.is_genesis {
                    Some(Leaf::genesis(&consensus.instance_state))
                } else {
                    consensus
                        .saved_leaves
                        .get(&justify_qc.get_data().leaf_commit)
                        .cloned()
                };

                // Justify qc's leaf commitment is not the same as the parent's leaf commitment, but it should be (in this case)
                let Some(parent) = parent else {
                    warn!(
                                "Proposal's parent missing from storage with commitment: {:?}, proposal view {:?}",
                                justify_qc.get_data().leaf_commit,
                                proposal.view_number,
                            );
                    return false;
                };
                let parent_commitment = parent.commit();

                let mut proposed_leaf = Leaf::from_quorum_proposal(proposal);
                proposed_leaf.set_parent_commitment(parent_commitment);

                // Validate the DAC.
                let message = if cert.is_valid_cert(self.committee_membership.as_ref()) {
                    // Validate the block payload commitment for non-genesis DAC.
                    if !cert.is_genesis
                        && cert.get_data().payload_commit
                            != proposal.block_header.payload_commitment()
                    {
                        error!("Block payload commitment does not equal da cert payload commitment. View = {}", *view);
                        return false;
                    }
                    if let Ok(vote) = QuorumVote::<TYPES>::create_signed_vote(
                        QuorumData {
                            leaf_commit: proposed_leaf.commit(),
                        },
                        view,
                        &self.public_key,
                        &self.private_key,
                    ) {
                        GeneralConsensusMessage::<TYPES>::Vote(vote)
                    } else {
                        error!("Unable to sign quorum vote!");
                        return false;
                    }
                } else {
                    error!(
                        "Invalid DAC in proposal! Skipping proposal. {:?} cur view is: {:?}",
                        cert, self.cur_view
                    );
                    return false;
                };

                if let GeneralConsensusMessage::Vote(vote) = message {
                    debug!(
                        "Sending vote to next quorum leader {:?}",
                        vote.get_view_number() + 1
                    );
                    // Add to the storage that we have received the VID disperse for a specific view
                    if let Some(vid_share) = vid_shares.get(&self.public_key) {
                        if let Err(e) = self.storage.write().await.append_vid(vid_share).await {
                            error!(
                                "Failed to store VID Disperse Proposal with error {:?}, aborting vote",
                                e
                            );
                            return false;
                        }
                    } else {
                        error!("Did not get a VID share for our public key, aborting vote");
                        return false;
                    }
                    broadcast_event(Arc::new(HotShotEvent::QuorumVoteSend(vote)), event_stream)
                        .await;
                    return true;
                }
            }
            debug!(
                "Received VID share, but couldn't find DAC cert for view {:?}",
                *proposal.get_view_number(),
            );
            return false;
        }
        debug!(
            "Could not vote because we don't have a proposal yet for view {}",
            *self.cur_view
        );
        false
    }

    /// Validates whether the VID Dispersal Proposal is correctly signed
    #[cfg(not(feature = "dependency-tasks"))]
    fn validate_disperse(&self, disperse: &Proposal<TYPES, VidDisperseShare<TYPES>>) -> bool {
        let view = disperse.data.get_view_number();
        let payload_commitment = disperse.data.payload_commitment;
        // Check whether the data comes from the right leader for this view
        if self
            .quorum_membership
            .get_leader(view)
            .validate(&disperse.signature, payload_commitment.as_ref())
        {
            return true;
        }
        // or the data was calculated and signed by the current node
        if self
            .public_key
            .validate(&disperse.signature, payload_commitment.as_ref())
        {
            return true;
        }
        // or the data was signed by one of the staked DA committee members
        for da_member in self.committee_membership.get_staked_committee(view) {
            if da_member.validate(&disperse.signature, payload_commitment.as_ref()) {
                return true;
            }
        }
        false
    }

    #[cfg(feature = "dependency-tasks")]
    async fn publish_proposal(
        &mut self,
        view: TYPES::Time,
        event_stream: Sender<Arc<HotShotEvent<TYPES>>>,
    ) -> Result<()> {
        Ok(())
    }

    /// Publishes a proposal
    #[cfg(not(feature = "dependency-tasks"))]
    async fn publish_proposal(
        &mut self,
        view: TYPES::Time,
        event_stream: Sender<Arc<HotShotEvent<TYPES>>>,
    ) -> Result<()> {
        let create_and_send_proposal_handle = publish_proposal_if_able(
            self.cur_view,
            view,
            event_stream,
            self.quorum_membership.clone(),
            self.public_key.clone(),
            self.private_key.clone(),
            self.consensus.clone(),
            self.round_start_delay,
            self.formed_upgrade_certificate.clone(),
            self.decided_upgrade_cert.clone(),
            &mut self.payload_commitment_and_metadata,
            &mut self.proposal_cert,
        )
        .await?;

        self.spawned_tasks
            .entry(view)
            .or_default()
            .push(create_and_send_proposal_handle);

        Ok(())
    }

    /// Handles a consensus event received on the event stream
    #[instrument(skip_all, fields(id = self.id, view = *self.cur_view), name = "Consensus replica task", level = "error")]
    pub async fn handle(
        &mut self,
        event: Arc<HotShotEvent<TYPES>>,
        event_stream: Sender<Arc<HotShotEvent<TYPES>>>,
    ) {
        match event.as_ref() {
            #[cfg(not(feature = "dependency-tasks"))]
            HotShotEvent::QuorumProposalRecv(proposal, sender) => {
<<<<<<< HEAD
                let sender = sender.clone();
                debug!(
                    "Received Quorum Proposal for view {}",
                    *proposal.data.view_number
                );

                // stop polling for the received proposal
                self.quorum_network
                    .inject_consensus_info(ConsensusIntentEvent::CancelPollForProposal(
                        *proposal.data.view_number,
                    ))
                    .await;

                if let Err(e) = validate_proposal_view_and_certs(
                    proposal,
                    sender.clone(),
                    self.cur_view,
                    self.quorum_membership.clone(),
                    self.timeout_membership.clone(),
                ) {
                    warn!("Failed to validate proposal view and attached certs; error = {e:?}");
                    return;
                }

                let view = proposal.data.get_view_number();
                let view_leader_key = self.quorum_membership.get_leader(view);
                let justify_qc = proposal.data.justify_qc.clone();

                if !justify_qc.is_valid_cert(self.quorum_membership.as_ref()) {
                    error!("Invalid justify_qc in proposal for view {}", *view);
                    let consensus = self.consensus.write().await;
                    consensus.metrics.invalid_qc.update(1);
                    return;
                }

                // NOTE: We could update our view with a valid TC but invalid QC, but that is not what we do here
                if let Err(e) = update_view::<TYPES, I>(
                    self.public_key.clone(),
                    view,
                    &event_stream,
                    self.quorum_membership.clone(),
                    self.quorum_network.clone(),
                    self.timeout,
                    self.consensus.clone(),
                    &mut self.cur_view,
                    &mut self.timeout_task,
                )
                .await
                {
                    warn!("Failed to update view; error = {e:?}");
                }

                let consensus = self.consensus.upgradable_read().await;

                // Get the parent leaf and state.
                let parent = if justify_qc.is_genesis {
                    // Send the `Decide` event for the genesis block if the justify QC is genesis.
                    let leaf = Leaf::genesis(&consensus.instance_state);
                    let (validated_state, state_delta) =
                        TYPES::ValidatedState::genesis(&consensus.instance_state);
                    let state = Arc::new(validated_state);
                    broadcast_event(
                        Event {
                            view_number: TYPES::Time::genesis(),
                            event: EventType::Decide {
                                leaf_chain: Arc::new(vec![LeafInfo::new(
                                    leaf.clone(),
                                    state.clone(),
                                    Some(Arc::new(state_delta)),
                                    None,
                                )]),
                                qc: Arc::new(justify_qc.clone()),
                                block_size: None,
                            },
                        },
                        &self.output_event_stream,
                    )
                    .await;
                    Some((leaf, state))
                } else {
                    match consensus
                        .saved_leaves
                        .get(&justify_qc.get_data().leaf_commit)
                        .cloned()
                    {
                        Some(leaf) => {
                            if let (Some(state), _) =
                                consensus.get_state_and_delta(leaf.get_view_number())
                            {
                                Some((leaf, state.clone()))
                            } else {
                                error!("Parent state not found! Consensus internally inconsistent");
                                return;
                            }
                        }
                        None => None,
                    }
                };

                if justify_qc.get_view_number() > consensus.high_qc.view_number {
                    if let Err(e) = self
                        .storage
                        .write()
                        .await
                        .update_high_qc(justify_qc.clone())
                        .await
                    {
                        warn!("Failed to store High QC not voting. Error: {:?}", e);
                        return;
                    }
                }

                let mut consensus = RwLockUpgradableReadGuard::upgrade(consensus).await;

                if justify_qc.get_view_number() > consensus.high_qc.view_number {
                    debug!("Updating high QC");
                    consensus.high_qc = justify_qc.clone();
                }

                // Justify qc's leaf commitment is not the same as the parent's leaf commitment, but it should be (in this case)
                let Some((parent_leaf, parent_state)) = parent else {
                    warn!(
                        "Proposal's parent missing from storage with commitment: {:?}",
                        justify_qc.get_data().leaf_commit
                    );
                    let leaf = Leaf::from_quorum_proposal(&proposal.data);

                    let state = Arc::new(
                        <TYPES::ValidatedState as ValidatedState<TYPES>>::from_header(
                            &proposal.data.block_header,
                        ),
                    );

                    consensus.validated_state_map.insert(
                        view,
                        View {
                            view_inner: ViewInner::Leaf {
                                leaf: leaf.commit(),
                                state,
                                delta: None,
                            },
                        },
                    );
                    consensus.saved_leaves.insert(leaf.commit(), leaf.clone());

                    if let Err(e) = self
                        .storage
                        .write()
                        .await
                        .update_undecided_state(
                            consensus.saved_leaves.clone(),
                            consensus.validated_state_map.clone(),
                        )
                        .await
                    {
                        warn!("Couldn't store undecided state.  Error: {:?}", e);
                    }

                    // If we are missing the parent from storage, the safety check will fail.  But we can
                    // still vote if the liveness check succeeds.
                    let liveness_check = justify_qc.get_view_number() > consensus.locked_view;

                    let high_qc = consensus.high_qc.clone();
                    let locked_view = consensus.locked_view;

                    drop(consensus);

                    if liveness_check {
                        self.current_proposal = Some(proposal.data.clone());
                        let new_view = proposal.data.view_number + 1;

                        // This is for the case where we form a QC but have not yet seen the previous proposal ourselves
                        let should_propose = self.quorum_membership.get_leader(new_view)
                            == self.public_key
                            && high_qc.view_number
                                == self.current_proposal.clone().unwrap().view_number;

                        let qc = high_qc.clone();
                        if should_propose {
                            debug!(
                                "Attempting to publish proposal after voting; now in view: {}",
                                *new_view
                            );
                            self.publish_proposal_if_able(qc.view_number + 1, &event_stream)
                                .await;
                        }
=======
                match handle_quorum_proposal_recv(proposal, sender, event_stream.clone(), self)
                    .await
                {
                    Ok(Some(current_proposal)) => {
                        self.current_proposal = Some(current_proposal);
>>>>>>> d8f62e65
                        if self.vote_if_able(&event_stream).await {
                            self.current_proposal = None;
                        }
                    }
<<<<<<< HEAD
                    warn!("Failed liveneess check; cannot find parent either\n High QC is {:?}  Proposal QC is {:?}  Locked view is {:?}", high_qc, proposal.data.clone(), locked_view);

                    return;
                };

                self.spawned_tasks
                    .entry(proposal.data.get_view_number())
                    .or_default()
                    .push(async_spawn(
                        validate_proposal_safety_and_liveness(
                            proposal.clone(),
                            parent_leaf,
                            self.consensus.clone(),
                            self.decided_upgrade_cert.clone(),
                            self.quorum_membership.clone(),
                            parent_state.clone(),
                            view_leader_key,
                            event_stream.clone(),
                            sender,
                            self.output_event_stream.clone(),
                            self.storage.clone(),
                        )
                        .map(AnyhowTracing::err_as_debug),
                    ));
=======
                    Ok(None) => {}
                    Err(e) => warn!(?e, "Failed to propose"),
                }
>>>>>>> d8f62e65
            }
            HotShotEvent::QuorumProposalValidated(proposal, _) => {
                let consensus = self.consensus.upgradable_read().await;
                let view = proposal.get_view_number();
                self.current_proposal = Some(proposal.clone());
                let mut new_anchor_view = consensus.last_decided_view;
                let mut new_locked_view = consensus.locked_view;
                let mut last_view_number_visited = view;
                let mut new_commit_reached: bool = false;
                let mut new_decide_reached = false;
                let mut new_decide_qc = None;
                let mut leaf_views = Vec::new();
                let mut leafs_decided = Vec::new();
                let mut included_txns = HashSet::new();
                let old_anchor_view = consensus.last_decided_view;
                let parent_view = proposal.justify_qc.get_view_number();
                let mut current_chain_length = 0usize;
                if parent_view + 1 == view {
                    current_chain_length += 1;
                    if let Err(e) = consensus.visit_leaf_ancestors(
                        parent_view,
                        Terminator::Exclusive(old_anchor_view),
                        true,
                        |leaf, state, delta| {
                            if !new_decide_reached {
                                if last_view_number_visited == leaf.get_view_number() + 1 {
                                    last_view_number_visited = leaf.get_view_number();
                                    current_chain_length += 1;
                                    if current_chain_length == 2 {
                                        new_locked_view = leaf.get_view_number();
                                        new_commit_reached = true;
                                        // The next leaf in the chain, if there is one, is decided, so this
                                        // leaf's justify_qc would become the QC for the decided chain.
                                        new_decide_qc = Some(leaf.get_justify_qc().clone());
                                    } else if current_chain_length == 3 {
                                        new_anchor_view = leaf.get_view_number();
                                        new_decide_reached = true;
                                    }
                                } else {
                                    // nothing more to do here... we don't have a new chain extension
                                    return false;
                                }
                            }
                            // starting from the first iteration with a three chain, e.g. right after the else if case nested in the if case above
                            if new_decide_reached {
                                let mut leaf = leaf.clone();
                                if leaf.get_view_number() == new_anchor_view {
                                    consensus
                                        .metrics
                                        .last_synced_block_height
                                        .set(usize::try_from(leaf.get_height()).unwrap_or(0));
                                }
                                if let Some(cert) = leaf.get_upgrade_certificate() {
                                  if cert.data.decide_by < view {
                                    warn!("Failed to decide an upgrade certificate in time. Ignoring.");
                                  } else {
                                    info!("Updating consensus state with decided upgrade certificate: {:?}", cert);
                                    self.decided_upgrade_cert = Some(cert.clone());
                                  }
                                }
                                // If the block payload is available for this leaf, include it in
                                // the leaf chain that we send to the client.
                                if let Some(encoded_txns) =
                                    consensus.saved_payloads.get(&leaf.get_view_number())
                                {
                                    let payload = BlockPayload::from_bytes(
                                        encoded_txns.clone().into_iter(),
                                        leaf.get_block_header().metadata(),
                                    );

                                    leaf.fill_block_payload_unchecked(payload);
                                }

                                // Get the VID share at the leaf's view number, corresponding to our key
                                // (if one exists)
                                let vid_share = consensus
                                        .vid_shares
                                        .get(&leaf.get_view_number())
                                        .unwrap_or(&HashMap::new())
                                        .get(&self.public_key).cloned().map(|prop| prop.data);

                                // Add our data into a new `LeafInfo`
                                leaf_views.push(LeafInfo::new(leaf.clone(), state.clone(), delta.clone(), vid_share));
                                leafs_decided.push(leaf.clone());
                                if let Some(ref payload) = leaf.get_block_payload() {
                                    for txn in payload
                                        .transaction_commitments(leaf.get_block_header().metadata())
                                    {
                                        included_txns.insert(txn);
                                    }
                                }
                            }
                            true
                        },
                    ) {
                        error!("view publish error {e}");
                    }
                }

                let included_txns_set: HashSet<_> = if new_decide_reached {
                    included_txns
                } else {
                    HashSet::new()
                };

                let mut consensus = RwLockUpgradableReadGuard::upgrade(consensus).await;
                if new_commit_reached {
                    consensus.locked_view = new_locked_view;
                }
                #[allow(clippy::cast_precision_loss)]
                if new_decide_reached {
                    broadcast_event(
                        Arc::new(HotShotEvent::LeafDecided(leafs_decided)),
                        &event_stream,
                    )
                    .await;
                    let decide_sent = broadcast_event(
                        Event {
                            view_number: consensus.last_decided_view,
                            event: EventType::Decide {
                                leaf_chain: Arc::new(leaf_views),
                                qc: Arc::new(new_decide_qc.unwrap()),
                                block_size: Some(included_txns_set.len().try_into().unwrap()),
                            },
                        },
                        &self.output_event_stream,
                    );
                    let old_anchor_view = consensus.last_decided_view;
                    consensus.collect_garbage(old_anchor_view, new_anchor_view);
                    consensus.last_decided_view = new_anchor_view;
                    consensus
                        .metrics
                        .last_decided_time
                        .set(Utc::now().timestamp().try_into().unwrap());
                    consensus.metrics.invalid_qc.set(0);
                    consensus
                        .metrics
                        .last_decided_view
                        .set(usize::try_from(consensus.last_decided_view.get_u64()).unwrap());
                    let cur_number_of_views_per_decide_event =
                        *self.cur_view - consensus.last_decided_view.get_u64();
                    consensus
                        .metrics
                        .number_of_views_per_decide_event
                        .add_point(cur_number_of_views_per_decide_event as f64);

                    debug!("Sending Decide for view {:?}", consensus.last_decided_view);
                    debug!("Decided txns len {:?}", included_txns_set.len());
                    decide_sent.await;
                    debug!("decide send succeeded");
                }

                let new_view = self.current_proposal.clone().unwrap().view_number + 1;
                // In future we can use the mempool model where we fetch the proposal if we don't have it, instead of having to wait for it here
                // This is for the case where we form a QC but have not yet seen the previous proposal ourselves
                let should_propose = self.quorum_membership.get_leader(new_view) == self.public_key
                    && consensus.high_qc.view_number
                        == self.current_proposal.clone().unwrap().view_number;
                // todo get rid of this clone
                let qc = consensus.high_qc.clone();

                drop(consensus);
                if new_decide_reached {
                    self.cancel_tasks(new_anchor_view).await;
                }
                if should_propose {
                    debug!(
                        "Attempting to publish proposal after voting; now in view: {}",
                        *new_view
                    );
                    if let Err(e) = self
                        .publish_proposal(qc.view_number + 1, event_stream.clone())
                        .await
                    {
                        warn!("Failed to propose; error = {e:?}");
                    };
                }

                if !self.vote_if_able(&event_stream).await {
                    return;
                }
                self.current_proposal = None;
            }
            HotShotEvent::QuorumVoteRecv(ref vote) => {
                debug!("Received quorum vote: {:?}", vote.get_view_number());
                if self
                    .quorum_membership
                    .get_leader(vote.get_view_number() + 1)
                    != self.public_key
                {
                    error!(
                        "We are not the leader for view {} are we the leader for view + 1? {}",
                        *vote.get_view_number() + 1,
                        self.quorum_membership
                            .get_leader(vote.get_view_number() + 2)
                            == self.public_key
                    );
                    return;
                }
                let mut collector = self.vote_collector.write().await;

                if collector.is_none() || vote.get_view_number() > collector.as_ref().unwrap().view
                {
                    debug!("Starting vote handle for view {:?}", vote.get_view_number());
                    let info = AccumulatorInfo {
                        public_key: self.public_key.clone(),
                        membership: self.quorum_membership.clone(),
                        view: vote.get_view_number(),
                        id: self.id,
                    };
                    *collector = create_vote_accumulator::<
                        TYPES,
                        QuorumVote<TYPES>,
                        QuorumCertificate<TYPES>,
                    >(&info, vote.clone(), event, &event_stream)
                    .await;
                } else {
                    let result = collector
                        .as_mut()
                        .unwrap()
                        .handle_event(event.clone(), &event_stream)
                        .await;

                    if result == Some(HotShotTaskCompleted) {
                        *collector = None;
                        // The protocol has finished
                        return;
                    }
                }
            }
            HotShotEvent::TimeoutVoteRecv(ref vote) => {
                if self
                    .timeout_membership
                    .get_leader(vote.get_view_number() + 1)
                    != self.public_key
                {
                    error!(
                        "We are not the leader for view {} are we the leader for view + 1? {}",
                        *vote.get_view_number() + 1,
                        self.timeout_membership
                            .get_leader(vote.get_view_number() + 2)
                            == self.public_key
                    );
                    return;
                }
                let mut collector = self.timeout_vote_collector.write().await;

                if collector.is_none() || vote.get_view_number() > collector.as_ref().unwrap().view
                {
                    debug!("Starting vote handle for view {:?}", vote.get_view_number());
                    let info = AccumulatorInfo {
                        public_key: self.public_key.clone(),
                        membership: self.quorum_membership.clone(),
                        view: vote.get_view_number(),
                        id: self.id,
                    };
                    *collector = create_vote_accumulator::<
                        TYPES,
                        TimeoutVote<TYPES>,
                        TimeoutCertificate<TYPES>,
                    >(&info, vote.clone(), event, &event_stream)
                    .await;
                } else {
                    let result = collector
                        .as_mut()
                        .unwrap()
                        .handle_event(event.clone(), &event_stream)
                        .await;

                    if result == Some(HotShotTaskCompleted) {
                        *collector = None;
                        // The protocol has finished
                        return;
                    }
                }
            }
            HotShotEvent::QCFormed(cert) => {
                match cert {
                    either::Right(qc) => {
                        self.proposal_cert = Some(ViewChangeEvidence::Timeout(qc.clone()));
                        // cancel poll for votes
                        self.quorum_network
                            .inject_consensus_info(ConsensusIntentEvent::CancelPollForVotes(
                                *qc.view_number,
                            ))
                            .await;

                        debug!(
                            "Attempting to publish proposal after forming a TC for view {}",
                            *qc.view_number
                        );

                        if let Err(e) = self
                            .publish_proposal(qc.view_number + 1, event_stream)
                            .await
                        {
                            warn!("Failed to propose; error = {e:?}");
                        };
                    }
                    either::Left(qc) => {
                        if let Err(e) = self.storage.write().await.update_high_qc(qc.clone()).await
                        {
                            warn!("Failed to store High QC of QC we formed. Error: {:?}", e);
                        }

                        let mut consensus = self.consensus.write().await;
                        consensus.high_qc = qc.clone();

                        // cancel poll for votes
                        self.quorum_network
                            .inject_consensus_info(ConsensusIntentEvent::CancelPollForVotes(
                                *qc.view_number,
                            ))
                            .await;

                        drop(consensus);
                        debug!(
                            "Attempting to publish proposal after forming a QC for view {}",
                            *qc.view_number
                        );

                        if let Err(e) = self
                            .publish_proposal(qc.view_number + 1, event_stream)
                            .await
                        {
                            warn!("Failed to propose; error = {e:?}");
                        };
                    }
                }
            }
            HotShotEvent::UpgradeCertificateFormed(cert) => {
                debug!(
                    "Upgrade certificate received for view {}!",
                    *cert.view_number
                );

                // Update our current upgrade_cert as long as we still have a chance of reaching a decide on it in time.
                if cert.data.decide_by >= self.cur_view + 3 {
                    debug!("Updating current formed_upgrade_certificate");

                    self.formed_upgrade_certificate = Some(cert.clone());
                }
            }
            #[cfg(not(feature = "dependency-tasks"))]
            HotShotEvent::DACertificateRecv(cert) => {
                debug!("DAC Received for view {}!", *cert.view_number);
                let view = cert.view_number;

                self.quorum_network
                    .inject_consensus_info(ConsensusIntentEvent::CancelPollForDAC(*view))
                    .await;

                self.committee_network
                    .inject_consensus_info(ConsensusIntentEvent::CancelPollForVotes(*view))
                    .await;

                self.consensus
                    .write()
                    .await
                    .saved_da_certs
                    .insert(view, cert.clone());

                if self.vote_if_able(&event_stream).await {
                    self.current_proposal = None;
                }
            }
            #[cfg(not(feature = "dependency-tasks"))]
            HotShotEvent::VIDShareRecv(disperse) => {
                let view = disperse.data.get_view_number();

                debug!(
                    "VID disperse received for view: {:?} in consensus task",
                    view
                );

                // Allow VID disperse date that is one view older, in case we have updated the
                // view.
                // Adding `+ 1` on the LHS rather than `- 1` on the RHS, to avoid the overflow
                // error due to subtracting the genesis view number.
                if view + 1 < self.cur_view {
                    warn!("Throwing away VID disperse data that is more than one view older");
                    return;
                }

                debug!("VID disperse data is not more than one view older.");

                if !self.validate_disperse(disperse) {
                    warn!("Could not verify VID dispersal/share sig.");
                    return;
                }

                self.consensus
                    .write()
                    .await
                    .vid_shares
                    .entry(view)
                    .or_default()
                    .insert(disperse.data.recipient_key.clone(), disperse.clone());
                if disperse.data.recipient_key != self.public_key {
                    return;
                }
                // stop polling for the received disperse after verifying it's valid
                self.quorum_network
                    .inject_consensus_info(ConsensusIntentEvent::CancelPollForVIDDisperse(
                        *disperse.data.view_number,
                    ))
                    .await;
                if self.vote_if_able(&event_stream).await {
                    self.current_proposal = None;
                }
            }
            HotShotEvent::ViewChange(new_view) => {
                let new_view = *new_view;
                debug!("View Change event for view {} in consensus task", *new_view);

                let old_view_number = self.cur_view;

                // Start polling for VID disperse for the new view
                self.quorum_network
                    .inject_consensus_info(ConsensusIntentEvent::PollForVIDDisperse(
                        *old_view_number + 1,
                    ))
                    .await;

                // If we have a decided upgrade certificate,
                // we may need to upgrade the protocol version on a view change.
                if let Some(ref cert) = self.decided_upgrade_cert {
                    if new_view == cert.data.new_version_first_view {
                        warn!(
                            "Updating version based on a decided upgrade cert: {:?}",
                            cert
                        );
                        let mut version = self.version.write().await;
                        *version = cert.data.new_version;

                        broadcast_event(
                            Arc::new(HotShotEvent::VersionUpgrade(cert.data.new_version)),
                            &event_stream,
                        )
                        .await;
                    }
                }

                // update the view in state to the one in the message
                // Publish a view change event to the application
                // Returns if the view does not need updating.
                if let Err(e) = update_view::<TYPES, I>(
                    self.public_key.clone(),
                    new_view,
                    &event_stream,
                    self.quorum_membership.clone(),
                    self.quorum_network.clone(),
                    self.timeout,
                    self.consensus.clone(),
                    &mut self.cur_view,
                    &mut self.timeout_task,
                )
                .await
                {
                    warn!("Failed to update view; error = {e:?}");
                    return;
                }

                broadcast_event(
                    Event {
                        view_number: old_view_number,
                        event: EventType::ViewFinished {
                            view_number: old_view_number,
                        },
                    },
                    &self.output_event_stream,
                )
                .await;
            }
            HotShotEvent::Timeout(view) => {
                let view = *view;
                // NOTE: We may optionally have the timeout task listen for view change events
                if self.cur_view >= view {
                    return;
                }
                if !self.timeout_membership.has_stake(&self.public_key) {
                    debug!(
                        "We were not chosen for consensus committee on {:?}",
                        self.cur_view
                    );
                    return;
                }

                // cancel poll for votes
                self.quorum_network
                    .inject_consensus_info(ConsensusIntentEvent::CancelPollForVotes(*view))
                    .await;

                // cancel poll for proposal
                self.quorum_network
                    .inject_consensus_info(ConsensusIntentEvent::CancelPollForProposal(*view))
                    .await;

                let Ok(vote) = TimeoutVote::create_signed_vote(
                    TimeoutData { view },
                    view,
                    &self.public_key,
                    &self.private_key,
                ) else {
                    error!("Failed to sign TimeoutData!");
                    return;
                };

                broadcast_event(Arc::new(HotShotEvent::TimeoutVoteSend(vote)), &event_stream).await;
                broadcast_event(
                    Event {
                        view_number: view,
                        event: EventType::ViewTimeout { view_number: view },
                    },
                    &self.output_event_stream,
                )
                .await;
                debug!(
                    "We did not receive evidence for view {} in time, sending timeout vote for that view!",
                    *view
                );

                broadcast_event(
                    Event {
                        view_number: view,
                        event: EventType::ReplicaViewTimeout { view_number: view },
                    },
                    &self.output_event_stream,
                )
                .await;
                let consensus = self.consensus.read().await;
                consensus.metrics.number_of_timeouts.add(1);
            }
            HotShotEvent::SendPayloadCommitmentAndMetadata(
                payload_commitment,
                builder_commitment,
                metadata,
                view,
                fee,
            ) => {
                let view = *view;
                debug!("got commit and meta {:?}", payload_commitment);
                self.payload_commitment_and_metadata = Some(CommitmentAndMetadata {
                    commitment: *payload_commitment,
                    builder_commitment: builder_commitment.clone(),
                    metadata: metadata.clone(),
                    fee: fee.clone(),
                });
                if self.quorum_membership.get_leader(view) == self.public_key
                    && self.consensus.read().await.high_qc.get_view_number() + 1 == view
                {
                    if let Err(e) = self.publish_proposal(view, event_stream.clone()).await {
                        warn!("Failed to propose; error = {e:?}");
                    };
                }

                if let Some(cert) = &self.proposal_cert {
                    match cert {
                        ViewChangeEvidence::Timeout(tc) => {
                            if self.quorum_membership.get_leader(tc.get_view_number() + 1)
                                == self.public_key
                            {
                                if let Err(e) = self.publish_proposal(view, event_stream).await {
                                    warn!("Failed to propose; error = {e:?}");
                                };
                            }
                        }
                        ViewChangeEvidence::ViewSync(vsc) => {
                            if self.quorum_membership.get_leader(vsc.get_view_number())
                                == self.public_key
                            {
                                if let Err(e) = self.publish_proposal(view, event_stream).await {
                                    warn!("Failed to propose; error = {e:?}");
                                };
                            }
                        }
                    }
                }
            }
            HotShotEvent::ViewSyncFinalizeCertificate2Recv(certificate) => {
                if !certificate.is_valid_cert(self.quorum_membership.as_ref()) {
                    warn!(
                        "View Sync Finalize certificate {:?} was invalid",
                        certificate.get_data()
                    );
                    return;
                }

                self.proposal_cert = Some(ViewChangeEvidence::ViewSync(certificate.clone()));

                // cancel poll for votes
                self.quorum_network
                    .inject_consensus_info(ConsensusIntentEvent::CancelPollForVotes(
                        *certificate.view_number - 1,
                    ))
                    .await;

                let view = certificate.view_number;

                if self.quorum_membership.get_leader(view) == self.public_key {
                    debug!(
                        "Attempting to publish proposal after forming a View Sync Finalized Cert for view {}",
                        *certificate.view_number
                    );
                    if let Err(e) = self.publish_proposal(view, event_stream).await {
                        warn!("Failed to propose; error = {e:?}");
                    };
                }
            }
            _ => {}
        }
    }
}

impl<TYPES: NodeType, I: NodeImplementation<TYPES>, A: ConsensusApi<TYPES, I> + 'static> TaskState
    for ConsensusTaskState<TYPES, I, A>
{
    type Event = Arc<HotShotEvent<TYPES>>;
    type Output = ();
    fn filter(&self, event: &Arc<HotShotEvent<TYPES>>) -> bool {
        !matches!(
            event.as_ref(),
            HotShotEvent::QuorumProposalRecv(_, _)
                | HotShotEvent::QuorumVoteRecv(_)
                | HotShotEvent::QuorumProposalValidated(..)
                | HotShotEvent::QCFormed(_)
                | HotShotEvent::UpgradeCertificateFormed(_)
                | HotShotEvent::DACertificateRecv(_)
                | HotShotEvent::ViewChange(_)
                | HotShotEvent::SendPayloadCommitmentAndMetadata(..)
                | HotShotEvent::Timeout(_)
                | HotShotEvent::TimeoutVoteRecv(_)
                | HotShotEvent::VIDShareRecv(..)
                | HotShotEvent::ViewSyncFinalizeCertificate2Recv(_)
                | HotShotEvent::Shutdown,
        )
    }
    async fn handle_event(event: Self::Event, task: &mut Task<Self>) -> Option<()>
    where
        Self: Sized,
    {
        let sender = task.clone_sender();
        tracing::trace!("sender queue len {}", sender.len());
        task.state_mut().handle(event, sender).await;
        None
    }
    fn should_shutdown(event: &Self::Event) -> bool {
        matches!(event.as_ref(), HotShotEvent::Shutdown)
    }
}<|MERGE_RESOLUTION|>--- conflicted
+++ resolved
@@ -6,11 +6,7 @@
 
 use crate::{
     consensus::{
-<<<<<<< HEAD
-        proposal::{validate_proposal_safety_and_liveness, validate_proposal_view_and_certs},
-=======
         proposal_helpers::{handle_quorum_proposal_recv, publish_proposal_if_able},
->>>>>>> d8f62e65
         view_change::update_view,
     },
     events::{HotShotEvent, HotShotTaskCompleted},
@@ -386,234 +382,18 @@
         match event.as_ref() {
             #[cfg(not(feature = "dependency-tasks"))]
             HotShotEvent::QuorumProposalRecv(proposal, sender) => {
-<<<<<<< HEAD
-                let sender = sender.clone();
-                debug!(
-                    "Received Quorum Proposal for view {}",
-                    *proposal.data.view_number
-                );
-
-                // stop polling for the received proposal
-                self.quorum_network
-                    .inject_consensus_info(ConsensusIntentEvent::CancelPollForProposal(
-                        *proposal.data.view_number,
-                    ))
-                    .await;
-
-                if let Err(e) = validate_proposal_view_and_certs(
-                    proposal,
-                    sender.clone(),
-                    self.cur_view,
-                    self.quorum_membership.clone(),
-                    self.timeout_membership.clone(),
-                ) {
-                    warn!("Failed to validate proposal view and attached certs; error = {e:?}");
-                    return;
-                }
-
-                let view = proposal.data.get_view_number();
-                let view_leader_key = self.quorum_membership.get_leader(view);
-                let justify_qc = proposal.data.justify_qc.clone();
-
-                if !justify_qc.is_valid_cert(self.quorum_membership.as_ref()) {
-                    error!("Invalid justify_qc in proposal for view {}", *view);
-                    let consensus = self.consensus.write().await;
-                    consensus.metrics.invalid_qc.update(1);
-                    return;
-                }
-
-                // NOTE: We could update our view with a valid TC but invalid QC, but that is not what we do here
-                if let Err(e) = update_view::<TYPES, I>(
-                    self.public_key.clone(),
-                    view,
-                    &event_stream,
-                    self.quorum_membership.clone(),
-                    self.quorum_network.clone(),
-                    self.timeout,
-                    self.consensus.clone(),
-                    &mut self.cur_view,
-                    &mut self.timeout_task,
-                )
-                .await
-                {
-                    warn!("Failed to update view; error = {e:?}");
-                }
-
-                let consensus = self.consensus.upgradable_read().await;
-
-                // Get the parent leaf and state.
-                let parent = if justify_qc.is_genesis {
-                    // Send the `Decide` event for the genesis block if the justify QC is genesis.
-                    let leaf = Leaf::genesis(&consensus.instance_state);
-                    let (validated_state, state_delta) =
-                        TYPES::ValidatedState::genesis(&consensus.instance_state);
-                    let state = Arc::new(validated_state);
-                    broadcast_event(
-                        Event {
-                            view_number: TYPES::Time::genesis(),
-                            event: EventType::Decide {
-                                leaf_chain: Arc::new(vec![LeafInfo::new(
-                                    leaf.clone(),
-                                    state.clone(),
-                                    Some(Arc::new(state_delta)),
-                                    None,
-                                )]),
-                                qc: Arc::new(justify_qc.clone()),
-                                block_size: None,
-                            },
-                        },
-                        &self.output_event_stream,
-                    )
-                    .await;
-                    Some((leaf, state))
-                } else {
-                    match consensus
-                        .saved_leaves
-                        .get(&justify_qc.get_data().leaf_commit)
-                        .cloned()
-                    {
-                        Some(leaf) => {
-                            if let (Some(state), _) =
-                                consensus.get_state_and_delta(leaf.get_view_number())
-                            {
-                                Some((leaf, state.clone()))
-                            } else {
-                                error!("Parent state not found! Consensus internally inconsistent");
-                                return;
-                            }
-                        }
-                        None => None,
-                    }
-                };
-
-                if justify_qc.get_view_number() > consensus.high_qc.view_number {
-                    if let Err(e) = self
-                        .storage
-                        .write()
-                        .await
-                        .update_high_qc(justify_qc.clone())
-                        .await
-                    {
-                        warn!("Failed to store High QC not voting. Error: {:?}", e);
-                        return;
-                    }
-                }
-
-                let mut consensus = RwLockUpgradableReadGuard::upgrade(consensus).await;
-
-                if justify_qc.get_view_number() > consensus.high_qc.view_number {
-                    debug!("Updating high QC");
-                    consensus.high_qc = justify_qc.clone();
-                }
-
-                // Justify qc's leaf commitment is not the same as the parent's leaf commitment, but it should be (in this case)
-                let Some((parent_leaf, parent_state)) = parent else {
-                    warn!(
-                        "Proposal's parent missing from storage with commitment: {:?}",
-                        justify_qc.get_data().leaf_commit
-                    );
-                    let leaf = Leaf::from_quorum_proposal(&proposal.data);
-
-                    let state = Arc::new(
-                        <TYPES::ValidatedState as ValidatedState<TYPES>>::from_header(
-                            &proposal.data.block_header,
-                        ),
-                    );
-
-                    consensus.validated_state_map.insert(
-                        view,
-                        View {
-                            view_inner: ViewInner::Leaf {
-                                leaf: leaf.commit(),
-                                state,
-                                delta: None,
-                            },
-                        },
-                    );
-                    consensus.saved_leaves.insert(leaf.commit(), leaf.clone());
-
-                    if let Err(e) = self
-                        .storage
-                        .write()
-                        .await
-                        .update_undecided_state(
-                            consensus.saved_leaves.clone(),
-                            consensus.validated_state_map.clone(),
-                        )
-                        .await
-                    {
-                        warn!("Couldn't store undecided state.  Error: {:?}", e);
-                    }
-
-                    // If we are missing the parent from storage, the safety check will fail.  But we can
-                    // still vote if the liveness check succeeds.
-                    let liveness_check = justify_qc.get_view_number() > consensus.locked_view;
-
-                    let high_qc = consensus.high_qc.clone();
-                    let locked_view = consensus.locked_view;
-
-                    drop(consensus);
-
-                    if liveness_check {
-                        self.current_proposal = Some(proposal.data.clone());
-                        let new_view = proposal.data.view_number + 1;
-
-                        // This is for the case where we form a QC but have not yet seen the previous proposal ourselves
-                        let should_propose = self.quorum_membership.get_leader(new_view)
-                            == self.public_key
-                            && high_qc.view_number
-                                == self.current_proposal.clone().unwrap().view_number;
-
-                        let qc = high_qc.clone();
-                        if should_propose {
-                            debug!(
-                                "Attempting to publish proposal after voting; now in view: {}",
-                                *new_view
-                            );
-                            self.publish_proposal_if_able(qc.view_number + 1, &event_stream)
-                                .await;
-                        }
-=======
                 match handle_quorum_proposal_recv(proposal, sender, event_stream.clone(), self)
                     .await
                 {
                     Ok(Some(current_proposal)) => {
                         self.current_proposal = Some(current_proposal);
->>>>>>> d8f62e65
                         if self.vote_if_able(&event_stream).await {
                             self.current_proposal = None;
                         }
                     }
-<<<<<<< HEAD
-                    warn!("Failed liveneess check; cannot find parent either\n High QC is {:?}  Proposal QC is {:?}  Locked view is {:?}", high_qc, proposal.data.clone(), locked_view);
-
-                    return;
-                };
-
-                self.spawned_tasks
-                    .entry(proposal.data.get_view_number())
-                    .or_default()
-                    .push(async_spawn(
-                        validate_proposal_safety_and_liveness(
-                            proposal.clone(),
-                            parent_leaf,
-                            self.consensus.clone(),
-                            self.decided_upgrade_cert.clone(),
-                            self.quorum_membership.clone(),
-                            parent_state.clone(),
-                            view_leader_key,
-                            event_stream.clone(),
-                            sender,
-                            self.output_event_stream.clone(),
-                            self.storage.clone(),
-                        )
-                        .map(AnyhowTracing::err_as_debug),
-                    ));
-=======
                     Ok(None) => {}
                     Err(e) => warn!(?e, "Failed to propose"),
                 }
->>>>>>> d8f62e65
             }
             HotShotEvent::QuorumProposalValidated(proposal, _) => {
                 let consensus = self.consensus.upgradable_read().await;
