// Copyright (c) 2021-2024 Espresso Systems (espressosys.com)
// This file is part of the HotShot repository.

// You should have received a copy of the MIT License
// along with the HotShot repository. If not, see <https://mit-license.org/>.

use std::{collections::BTreeMap, sync::Arc};

use anyhow::Result;
use async_broadcast::{Receiver, Sender};
use async_compatibility_layer::art::async_spawn;
use async_lock::RwLock;
#[cfg(async_executor_impl = "async-std")]
use async_std::task::JoinHandle;
use async_trait::async_trait;
use futures::future::join_all;
use hotshot_task::task::TaskState;
use hotshot_types::{
    consensus::{CommitmentAndMetadata, OuterConsensus},
    data::{QuorumProposal, VidDisperseShare, ViewChangeEvidence},
    event::{Event, EventType},
    message::{Proposal, UpgradeLock},
    simple_certificate::{QuorumCertificate, TimeoutCertificate, UpgradeCertificate},
    simple_vote::{QuorumVote, TimeoutData, TimeoutVote},
    traits::{
        election::Membership,
        node_implementation::{NodeImplementation, NodeType, Versions},
        signature_key::SignatureKey,
        storage::Storage,
    },
    vid::vid_scheme,
    vote::{Certificate, HasViewNumber},
};
use jf_vid::VidScheme;
#[cfg(async_executor_impl = "tokio")]
use tokio::task::JoinHandle;
use tracing::{debug, error, info, instrument, warn};

use crate::{
    consensus::handlers::{
        handle_quorum_proposal_recv, handle_quorum_proposal_validated, publish_proposal_if_able,
        update_state_and_vote_if_able, VoteInfo,
    },
    events::{HotShotEvent, HotShotTaskCompleted},
    helpers::{broadcast_event, cancel_task, update_view, DONT_SEND_VIEW_CHANGE_EVENT},
    vote_collection::{
        create_vote_accumulator, AccumulatorInfo, HandleVoteEvent, VoteCollectionTaskState,
    },
};

/// Helper functions to handle proposal-related functionality.
pub(crate) mod handlers;

/// Alias for Optional type for Vote Collectors
type VoteCollectorOption<TYPES, VOTE, CERT, V> =
    Option<VoteCollectionTaskState<TYPES, VOTE, CERT, V>>;

/// The state for the consensus task.  Contains all of the information for the implementation
/// of consensus
pub struct ConsensusTaskState<TYPES: NodeType, I: NodeImplementation<TYPES>, V: Versions> {
    /// Our public key
    pub public_key: TYPES::SignatureKey,
    /// Our Private Key
    pub private_key: <TYPES::SignatureKey as SignatureKey>::PrivateKey,
    /// Reference to consensus. The replica will require a write lock on this.
    pub consensus: OuterConsensus<TYPES>,
    /// Immutable instance state
    pub instance_state: Arc<TYPES::InstanceState>,
    /// View timeout from config.
    pub timeout: u64,
    /// Round start delay from config, in milliseconds.
    pub round_start_delay: u64,
    /// View number this view is executing in.
    pub cur_view: TYPES::Time,

    /// Timestamp this view starts at.
    pub cur_view_time: i64,

    /// The commitment to the current block payload and its metadata submitted to DA.
    pub payload_commitment_and_metadata: Option<CommitmentAndMetadata<TYPES>>,

    /// The underlying network
    pub network: Arc<I::Network>,

    /// Membership for Timeout votes/certs
    pub timeout_membership: Arc<TYPES::Membership>,

    /// Membership for Quorum Certs/votes
    pub quorum_membership: Arc<TYPES::Membership>,

    /// Membership for DA committee Votes/certs
    pub da_membership: Arc<TYPES::Membership>,

    /// Current Vote collection task, with it's view.
    pub vote_collector:
        RwLock<VoteCollectorOption<TYPES, QuorumVote<TYPES>, QuorumCertificate<TYPES>, V>>,

    /// Current timeout vote collection task with its view
    pub timeout_vote_collector:
        RwLock<VoteCollectorOption<TYPES, TimeoutVote<TYPES>, TimeoutCertificate<TYPES>, V>>,

    /// timeout task handle
    pub timeout_task: JoinHandle<()>,

    /// Spawned tasks related to a specific view, so we can cancel them when
    /// they are stale
    pub spawned_tasks: BTreeMap<TYPES::Time, Vec<JoinHandle<()>>>,

    /// The most recent upgrade certificate this node formed.
    /// Note: this is ONLY for certificates that have been formed internally,
    /// so that we can propose with them.
    ///
    /// Certificates received from other nodes will get reattached regardless of this fields,
    /// since they will be present in the leaf we propose off of.
    pub formed_upgrade_certificate: Option<UpgradeCertificate<TYPES>>,

    /// last View Sync Certificate or Timeout Certificate this node formed.
    pub proposal_cert: Option<ViewChangeEvidence<TYPES>>,

    /// Output events to application
    pub output_event_stream: async_broadcast::Sender<Event<TYPES>>,

    /// The most recent proposal we have, will correspond to the current view if Some()
    /// Will be none if the view advanced through timeout/view_sync
    pub current_proposal: Option<QuorumProposal<TYPES>>,

    // ED Should replace this with config information since we need it anyway
    /// The node's id
    pub id: u64,

    /// This node's storage ref
    pub storage: Arc<RwLock<I::Storage>>,

    /// Lock for a decided upgrade
    pub upgrade_lock: UpgradeLock<TYPES, V>,
}

impl<TYPES: NodeType, I: NodeImplementation<TYPES>, V: Versions> ConsensusTaskState<TYPES, I, V> {
    /// Cancel all tasks the consensus tasks has spawned before the given view
    pub async fn cancel_tasks(&mut self, view: TYPES::Time) {
        let keep = self.spawned_tasks.split_off(&view);
        let mut cancel = Vec::new();
        while let Some((_, tasks)) = self.spawned_tasks.pop_first() {
            let mut to_cancel = tasks.into_iter().map(cancel_task).collect();
            cancel.append(&mut to_cancel);
        }
        self.spawned_tasks = keep;
        join_all(cancel).await;
    }

    /// Validate the VID disperse is correctly signed and has the correct share.
    fn validate_disperse(&self, disperse: &Proposal<TYPES, VidDisperseShare<TYPES>>) -> bool {
        let view = disperse.data.view_number();
        let payload_commitment = disperse.data.payload_commitment;

        // Check whether the data satisfies one of the following.
        // * From the right leader for this view.
        // * Calculated and signed by the current node.
        // * Signed by one of the staked DA committee members.
        if !self
            .quorum_membership
            .leader(view)
            .validate(&disperse.signature, payload_commitment.as_ref())
            && !self
                .public_key
                .validate(&disperse.signature, payload_commitment.as_ref())
        {
            let mut validated = false;
            for da_member in self.da_membership.staked_committee(view) {
                if da_member.validate(&disperse.signature, payload_commitment.as_ref()) {
                    validated = true;
                    break;
                }
            }
            if !validated {
                return false;
            }
        }

        // Validate the VID share.
        if vid_scheme(self.quorum_membership.total_nodes())
            .verify_share(
                &disperse.data.share,
                &disperse.data.common,
                &payload_commitment,
            )
            .is_err()
        {
            debug!("Invalid VID share.");
            return false;
        }

        true
    }

    /// Publishes a proposal
    #[instrument(skip_all, target = "ConsensusTaskState", fields(id = self.id, view = *self.cur_view))]
    async fn publish_proposal(
        &mut self,
        view: TYPES::Time,
        event_sender: Sender<Arc<HotShotEvent<TYPES>>>,
        event_receiver: Receiver<Arc<HotShotEvent<TYPES>>>,
    ) -> Result<()> {
        let create_and_send_proposal_handle = publish_proposal_if_able(
            view,
            event_sender,
            event_receiver,
            Arc::clone(&self.quorum_membership),
            self.public_key.clone(),
            self.private_key.clone(),
            OuterConsensus::new(Arc::clone(&self.consensus.inner_consensus)),
            self.round_start_delay,
            self.formed_upgrade_certificate.clone(),
            self.upgrade_lock.clone(),
            self.payload_commitment_and_metadata.clone(),
            self.proposal_cert.clone(),
            Arc::clone(&self.instance_state),
            self.id,
        )
        .await?;

        self.spawned_tasks
            .entry(view)
            .or_default()
            .push(create_and_send_proposal_handle);

        Ok(())
    }

    /// Spawn a vote task for the given view.  Will try to vote
    /// and emit a `QuorumVoteSend` event we should vote on the current proposal
    #[instrument(skip_all, fields(id = self.id, view = *self.cur_view), target = "ConsensusTaskState")]
    async fn spawn_vote_task(
        &mut self,
        view: TYPES::Time,
        event_sender: Sender<Arc<HotShotEvent<TYPES>>>,
        event_receiver: Receiver<Arc<HotShotEvent<TYPES>>>,
    ) {
        let Some(proposal) = self.current_proposal.clone() else {
            return;
        };
        if proposal.view_number() != view {
            return;
        }
        let upgrade = self.upgrade_lock.clone();
        let pub_key = self.public_key.clone();
        let priv_key = self.private_key.clone();
        let consensus = OuterConsensus::new(Arc::clone(&self.consensus.inner_consensus));
        let storage = Arc::clone(&self.storage);
        let quorum_mem = Arc::clone(&self.quorum_membership);
        let da_mem = Arc::clone(&self.da_membership);
        let instance_state = Arc::clone(&self.instance_state);
        let id = self.id;
        let handle = async_spawn(async move {
            update_state_and_vote_if_able::<TYPES, I, V>(
                view,
                proposal,
                pub_key,
                consensus,
                storage,
                quorum_mem,
                instance_state,
                VoteInfo {
                    private_key: priv_key,
                    upgrade_lock: upgrade,
                    da_membership: da_mem,
                    event_sender,
                    event_receiver,
                },
                id,
            )
            .await;
        });
        self.spawned_tasks.entry(view).or_default().push(handle);
    }

    /// Handles a consensus event received on the event stream
    #[instrument(skip_all, fields(id = self.id, view = *self.cur_view), name = "Consensus replica task", level = "error", target = "ConsensusTaskState")]
    pub async fn handle(
        &mut self,
        event: Arc<HotShotEvent<TYPES>>,
        event_sender: Sender<Arc<HotShotEvent<TYPES>>>,
        event_receiver: Receiver<Arc<HotShotEvent<TYPES>>>,
    ) {
        match event.as_ref() {
            HotShotEvent::QuorumProposalRecv(proposal, sender) => {
                debug!("proposal recv view: {:?}", proposal.data.view_number());
                match handle_quorum_proposal_recv(
                    proposal,
                    sender,
                    event_sender.clone(),
                    event_receiver.clone(),
                    self,
                )
                .await
                {
                    Ok(Some(current_proposal)) => {
                        let view = current_proposal.view_number();
                        self.current_proposal = Some(current_proposal);
                        self.spawn_vote_task(view, event_sender, event_receiver)
                            .await;
                    }
                    Ok(None) => {}
                    Err(e) => debug!("Failed to propose {e:#}"),
                }
            }
            HotShotEvent::QuorumProposalValidated(proposal, _) => {
                debug!("proposal validated view: {:?}", proposal.view_number());
                if let Err(e) = handle_quorum_proposal_validated(
                    proposal,
                    event_sender.clone(),
                    event_receiver.clone(),
                    self,
                )
                .await
                {
                    warn!("Failed to handle QuorumProposalValidated event {e:#}");
                }
            }
            HotShotEvent::QuorumVoteRecv(ref vote) => {
                debug!("Received quorum vote: {:?}", vote.view_number());
                if self.quorum_membership.leader(vote.view_number() + 1) != self.public_key {
                    error!(
                        "We are not the leader for view {} are we the leader for view + 1? {}",
                        *vote.view_number() + 1,
                        self.quorum_membership.leader(vote.view_number() + 2) == self.public_key
                    );
                    return;
                }
                let mut collector = self.vote_collector.write().await;

                if collector.is_none() || vote.view_number() > collector.as_ref().unwrap().view {
                    debug!("Starting vote handle for view {:?}", vote.view_number());
                    let info = AccumulatorInfo {
                        public_key: self.public_key.clone(),
                        membership: Arc::clone(&self.quorum_membership),
                        view: vote.view_number(),
                        id: self.id,
                    };
<<<<<<< HEAD
                    *collector = create_vote_accumulator(
                        &info,
                        event,
                        &event_stream,
                        self.upgrade_lock.clone(),
                    )
=======
                    *collector = create_vote_accumulator::<
                        TYPES,
                        QuorumVote<TYPES>,
                        QuorumCertificate<TYPES>,
                    >(&info, event, &event_sender)
>>>>>>> b93e74b2
                    .await;
                } else {
                    let result = collector
                        .as_mut()
                        .unwrap()
                        .handle_vote_event(Arc::clone(&event), &event_sender)
                        .await;

                    if result == Some(HotShotTaskCompleted) {
                        *collector = None;
                        // The protocol has finished
                        return;
                    }
                }
            }
            HotShotEvent::TimeoutVoteRecv(ref vote) => {
                if self.timeout_membership.leader(vote.view_number() + 1) != self.public_key {
                    error!(
                        "We are not the leader for view {} are we the leader for view + 1? {}",
                        *vote.view_number() + 1,
                        self.timeout_membership.leader(vote.view_number() + 2) == self.public_key
                    );
                    return;
                }
                let mut collector = self.timeout_vote_collector.write().await;

                if collector.is_none() || vote.view_number() > collector.as_ref().unwrap().view {
                    debug!("Starting vote handle for view {:?}", vote.view_number());
                    let info = AccumulatorInfo {
                        public_key: self.public_key.clone(),
                        membership: Arc::clone(&self.quorum_membership),
                        view: vote.view_number(),
                        id: self.id,
                    };
<<<<<<< HEAD
                    *collector = create_vote_accumulator(
                        &info,
                        event,
                        &event_stream,
                        self.upgrade_lock.clone(),
                    )
=======
                    *collector = create_vote_accumulator::<
                        TYPES,
                        TimeoutVote<TYPES>,
                        TimeoutCertificate<TYPES>,
                    >(&info, event, &event_sender)
>>>>>>> b93e74b2
                    .await;
                } else {
                    let result = collector
                        .as_mut()
                        .unwrap()
                        .handle_vote_event(Arc::clone(&event), &event_sender)
                        .await;

                    if result == Some(HotShotTaskCompleted) {
                        *collector = None;
                        // The protocol has finished
                        return;
                    }
                }
            }
            HotShotEvent::QcFormed(cert) => match cert {
                either::Right(qc) => {
                    self.proposal_cert = Some(ViewChangeEvidence::Timeout(qc.clone()));

                    debug!(
                        "Attempting to publish proposal after forming a TC for view {}",
                        *qc.view_number
                    );

                    if let Err(e) = self
                        .publish_proposal(qc.view_number + 1, event_sender, event_receiver)
                        .await
                    {
                        debug!("Failed to propose; error = {e:?}");
                    };
                }
                either::Left(qc) => {
                    if let Err(e) = self.storage.write().await.update_high_qc(qc.clone()).await {
                        error!("Failed to store High QC of QC we formed. Error: {:?}", e);
                    }

                    if let Err(e) = self.consensus.write().await.update_high_qc(qc.clone()) {
                        tracing::error!("{e:?}");
                    }
                    debug!(
                        "Attempting to publish proposal after forming a QC for view {}",
                        *qc.view_number
                    );

                    if let Err(e) = self
                        .publish_proposal(qc.view_number + 1, event_sender, event_receiver)
                        .await
                    {
                        debug!("Failed to propose; error = {e:?}");
                    };
                }
            },
            #[cfg(not(feature = "dependency-tasks"))]
            HotShotEvent::UpgradeCertificateFormed(cert) => {
                debug!(
                    "Upgrade certificate received for view {}!",
                    *cert.view_number
                );

                // Update our current upgrade_cert as long as we still have a chance of reaching a decide on it in time.
                if cert.data.decide_by >= self.cur_view + 3 {
                    debug!("Updating current formed_upgrade_certificate");

                    self.formed_upgrade_certificate = Some(cert.clone());
                }
            }
            HotShotEvent::DaCertificateRecv(cert) => {
                debug!("DAC Received for view {}!", *cert.view_number);
                let view = cert.view_number;

                self.consensus
                    .write()
                    .await
                    .update_saved_da_certs(view, cert.clone());
                let Some(proposal) = self.current_proposal.clone() else {
                    return;
                };
                if proposal.view_number() != view {
                    return;
                }
                self.spawn_vote_task(view, event_sender, event_receiver)
                    .await;
            }
            HotShotEvent::VidShareRecv(disperse) => {
                let view = disperse.data.view_number();

                debug!(
                    "VID disperse received for view: {:?} in consensus task",
                    view
                );

                // Allow VID disperse date that is one view older, in case we have updated the
                // view.
                // Adding `+ 1` on the LHS rather than `- 1` on the RHS, to avoid the overflow
                // error due to subtracting the genesis view number.
                if view + 1 < self.cur_view {
                    info!("Throwing away VID disperse data that is more than one view older");
                    return;
                }

                debug!("VID disperse data is not more than one view older.");

                if !self.validate_disperse(disperse) {
                    warn!("Failed to validated the VID dispersal/share sig.");
                    return;
                }

                self.consensus
                    .write()
                    .await
                    .update_vid_shares(view, disperse.clone());
                if disperse.data.recipient_key != self.public_key {
                    return;
                }
                let Some(proposal) = self.current_proposal.clone() else {
                    return;
                };
                if proposal.view_number() != view {
                    return;
                }
                self.spawn_vote_task(view, event_sender.clone(), event_receiver.clone())
                    .await;
            }
            HotShotEvent::ViewChange(new_view) => {
                let new_view = *new_view;
                tracing::trace!("View Change event for view {} in consensus task", *new_view);

                let old_view_number = self.cur_view;

                // If we have a decided upgrade certificate, the protocol version may also have
                // been upgraded.
                if let Some(cert) = self
                    .upgrade_lock
                    .decided_upgrade_certificate
                    .read()
                    .await
                    .clone()
                {
                    if new_view == cert.data.new_version_first_view {
                        error!(
                            "Version upgraded based on a decided upgrade cert: {:?}",
                            cert
                        );
                    }
                }

                if let Some(commitment_and_metadata) = &self.payload_commitment_and_metadata {
                    if commitment_and_metadata.block_view < old_view_number {
                        self.payload_commitment_and_metadata = None;
                    }
                }

                // update the view in state to the one in the message
                // Publish a view change event to the application
                // Returns if the view does not need updating.
                if let Err(e) = update_view::<TYPES>(
                    new_view,
                    &event_sender,
                    self.timeout,
                    OuterConsensus::new(Arc::clone(&self.consensus.inner_consensus)),
                    &mut self.cur_view,
                    &mut self.cur_view_time,
                    &mut self.timeout_task,
                    &self.output_event_stream,
                    DONT_SEND_VIEW_CHANGE_EVENT,
                    self.quorum_membership.leader(old_view_number) == self.public_key,
                )
                .await
                {
                    tracing::trace!("Failed to update view; error = {e}");
                    return;
                }
            }
            HotShotEvent::Timeout(view) => {
                let view = *view;
                // NOTE: We may optionally have the timeout task listen for view change events
                if self.cur_view >= view {
                    return;
                }
                if !self.timeout_membership.has_stake(&self.public_key) {
                    debug!(
                        "We were not chosen for consensus committee on {:?}",
                        self.cur_view
                    );
                    return;
                }

                let Ok(vote) = TimeoutVote::create_signed_vote(
                    TimeoutData { view },
                    view,
                    &self.public_key,
                    &self.private_key,
                    &self.upgrade_lock,
                )
                .await
                else {
                    error!("Failed to sign TimeoutData!");
                    return;
                };

                broadcast_event(Arc::new(HotShotEvent::TimeoutVoteSend(vote)), &event_sender).await;
                broadcast_event(
                    Event {
                        view_number: view,
                        event: EventType::ViewTimeout { view_number: view },
                    },
                    &self.output_event_stream,
                )
                .await;
                debug!(
                    "We did not receive evidence for view {} in time, sending timeout vote for that view!",
                    *view
                );

                broadcast_event(
                    Event {
                        view_number: view,
                        event: EventType::ReplicaViewTimeout { view_number: view },
                    },
                    &self.output_event_stream,
                )
                .await;
                let consensus = self.consensus.read().await;
                consensus.metrics.number_of_timeouts.add(1);
                if self.quorum_membership.leader(view) == self.public_key {
                    consensus.metrics.number_of_timeouts_as_leader.add(1);
                }
            }
            HotShotEvent::SendPayloadCommitmentAndMetadata(
                payload_commitment,
                builder_commitment,
                metadata,
                view,
                fees,
                auction_result,
            ) => {
                let view = *view;
                debug!(
                    "got commit and meta {:?}, view {:?}",
                    payload_commitment, view
                );
                self.payload_commitment_and_metadata = Some(CommitmentAndMetadata {
                    commitment: *payload_commitment,
                    builder_commitment: builder_commitment.clone(),
                    metadata: metadata.clone(),
                    fees: fees.clone(),
                    block_view: view,
                    auction_result: auction_result.clone(),
                });
                if self.quorum_membership.leader(view) == self.public_key
                    && self.consensus.read().await.high_qc().view_number() + 1 == view
                {
                    if let Err(e) = self
                        .publish_proposal(view, event_sender.clone(), event_receiver.clone())
                        .await
                    {
                        error!("Failed to propose; error = {e:?}");
                    };
                }

                if let Some(cert) = &self.proposal_cert {
                    if !cert.is_valid_for_view(&view) {
                        self.proposal_cert = None;
                        info!("Failed to propose off SendPayloadCommitmentAndMetadata because we had view change evidence, but it was not current.");
                        return;
                    }
                    match cert {
                        ViewChangeEvidence::Timeout(tc) => {
                            if self.quorum_membership.leader(tc.view_number() + 1)
                                == self.public_key
                            {
                                if let Err(e) = self
                                    .publish_proposal(view, event_sender, event_receiver)
                                    .await
                                {
                                    debug!("Failed to propose; error = {e:?}");
                                };
                            }
                        }
                        ViewChangeEvidence::ViewSync(vsc) => {
                            if self.quorum_membership.leader(vsc.view_number()) == self.public_key {
                                if let Err(e) = self
                                    .publish_proposal(view, event_sender, event_receiver)
                                    .await
                                {
                                    debug!("Failed to propose; error = {e:?}");
                                };
                            }
                        }
                    }
                }
            }
            HotShotEvent::ViewSyncFinalizeCertificate2Recv(certificate) => {
                if !certificate.is_valid_cert(self.quorum_membership.as_ref()) {
                    error!(
                        "View Sync Finalize certificate {:?} was invalid",
                        certificate.date()
                    );
                    return;
                }

                let view = certificate.view_number;

                if self.quorum_membership.leader(view) == self.public_key {
                    self.proposal_cert = Some(ViewChangeEvidence::ViewSync(certificate.clone()));

                    debug!(
                        "Attempting to publish proposal after forming a View Sync Finalized Cert for view {}",
                        *certificate.view_number
                    );

                    if let Err(e) = self
                        .publish_proposal(view, event_sender, event_receiver)
                        .await
                    {
                        debug!("Failed to propose; error = {e:?}");
                    };
                }
            }
            HotShotEvent::QuorumVoteSend(vote) => {
                let Some(proposal) = self.current_proposal.clone() else {
                    return;
                };
                let new_view = proposal.view_number() + 1;
                // In future we can use the mempool model where we fetch the proposal if we don't have it, instead of having to wait for it here
                // This is for the case where we form a QC but have not yet seen the previous proposal ourselves
                let should_propose = self.quorum_membership.leader(new_view) == self.public_key
                    && self.consensus.read().await.high_qc().view_number == proposal.view_number();

                if should_propose {
                    debug!(
                        "Attempting to publish proposal after voting; now in view: {}",
                        *new_view
                    );
                    if let Err(e) = self
                        .publish_proposal(new_view, event_sender.clone(), event_receiver.clone())
                        .await
                    {
                        debug!("failed to propose e = {:?}", e);
                    }
                }
                if proposal.view_number() <= vote.view_number() {
                    self.current_proposal = None;
                }
            }
            HotShotEvent::QuorumProposalSend(proposal, _) => {
                if self
                    .payload_commitment_and_metadata
                    .as_ref()
                    .is_some_and(|p| p.block_view <= proposal.data.view_number())
                {
                    self.payload_commitment_and_metadata = None;
                }
                if let Some(cert) = &self.proposal_cert {
                    let view = match cert {
                        ViewChangeEvidence::Timeout(tc) => tc.view_number() + 1,
                        ViewChangeEvidence::ViewSync(vsc) => vsc.view_number(),
                    };
                    if view < proposal.data.view_number() {
                        self.proposal_cert = None;
                    }
                }
            }
            _ => {}
        }
    }
}

#[async_trait]
impl<TYPES: NodeType, I: NodeImplementation<TYPES>, V: Versions> TaskState
    for ConsensusTaskState<TYPES, I, V>
{
    type Event = HotShotEvent<TYPES>;

    async fn handle_event(
        &mut self,
        event: Arc<Self::Event>,
        sender: &Sender<Arc<Self::Event>>,
        receiver: &Receiver<Arc<Self::Event>>,
    ) -> Result<()> {
        self.handle(event, sender.clone(), receiver.clone()).await;

        Ok(())
    }

    async fn cancel_subtasks(&mut self) {
        while !self.spawned_tasks.is_empty() {
            let Some((_, handles)) = self.spawned_tasks.pop_first() else {
                break;
            };

            for handle in handles {
                #[cfg(async_executor_impl = "async-std")]
                handle.cancel().await;
                #[cfg(async_executor_impl = "tokio")]
                handle.abort();
            }
        }
    }
}<|MERGE_RESOLUTION|>--- conflicted
+++ resolved
@@ -337,20 +337,12 @@
                         view: vote.view_number(),
                         id: self.id,
                     };
-<<<<<<< HEAD
                     *collector = create_vote_accumulator(
                         &info,
                         event,
-                        &event_stream,
+                        &event_sender,
                         self.upgrade_lock.clone(),
                     )
-=======
-                    *collector = create_vote_accumulator::<
-                        TYPES,
-                        QuorumVote<TYPES>,
-                        QuorumCertificate<TYPES>,
-                    >(&info, event, &event_sender)
->>>>>>> b93e74b2
                     .await;
                 } else {
                     let result = collector
@@ -385,20 +377,12 @@
                         view: vote.view_number(),
                         id: self.id,
                     };
-<<<<<<< HEAD
                     *collector = create_vote_accumulator(
                         &info,
                         event,
-                        &event_stream,
+                        &event_sender,
                         self.upgrade_lock.clone(),
                     )
-=======
-                    *collector = create_vote_accumulator::<
-                        TYPES,
-                        TimeoutVote<TYPES>,
-                        TimeoutCertificate<TYPES>,
-                    >(&info, event, &event_sender)
->>>>>>> b93e74b2
                     .await;
                 } else {
                     let result = collector
