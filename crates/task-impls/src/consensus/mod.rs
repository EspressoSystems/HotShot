// Copyright (c) 2021-2024 Espresso Systems (espressosys.com)
// This file is part of the HotShot repository.

// You should have received a copy of the MIT License
// along with the HotShot repository. If not, see <https://mit-license.org/>.

use std::{collections::BTreeMap, sync::Arc};

use anyhow::Result;
use async_broadcast::{Receiver, Sender};
use async_compatibility_layer::art::async_spawn;
use async_lock::RwLock;
#[cfg(async_executor_impl = "async-std")]
use async_std::task::JoinHandle;
use async_trait::async_trait;
use futures::future::join_all;
use hotshot_task::task::TaskState;
use hotshot_types::{
    consensus::{CommitmentAndMetadata, OuterConsensus},
    data::{QuorumProposal, VidDisperseShare, ViewChangeEvidence},
    event::{Event, EventType},
    message::{Proposal, UpgradeLock},
    simple_certificate::{QuorumCertificate, TimeoutCertificate, UpgradeCertificate},
    simple_vote::{QuorumVote, TimeoutData, TimeoutVote},
    traits::{
        election::Membership,
        node_implementation::{NodeImplementation, NodeType, Versions},
        signature_key::SignatureKey,
        storage::Storage,
    },
    vid::vid_scheme,
    vote::{Certificate, HasViewNumber, Vote},
};
use jf_vid::VidScheme;
#[cfg(async_executor_impl = "tokio")]
use tokio::task::JoinHandle;
use tracing::{debug, error, info, instrument, warn};

use crate::{
    consensus::handlers::{
        handle_quorum_proposal_recv, handle_quorum_proposal_validated, publish_proposal_if_able,
        update_state_and_vote_if_able, VoteInfo,
    },
    events::{HotShotEvent, HotShotTaskCompleted},
    helpers::{broadcast_event, cancel_task, update_view, DONT_SEND_VIEW_CHANGE_EVENT},
    vote_collection::{
        create_vote_accumulator, AccumulatorInfo, HandleVoteEvent, VoteCollectionTaskState,
    },
};

/// Helper functions to handle proposal-related functionality.
pub(crate) mod handlers;

/// Alias for Optional type for Vote Collectors
type VoteCollectorOption<TYPES, VOTE, CERT> = Option<VoteCollectionTaskState<TYPES, VOTE, CERT>>;

/// The state for the consensus task.  Contains all of the information for the implementation
/// of consensus
pub struct ConsensusTaskState<TYPES: NodeType, I: NodeImplementation<TYPES>, V: Versions> {
    /// Our public key
    pub public_key: TYPES::SignatureKey,
    /// Our Private Key
    pub private_key: <TYPES::SignatureKey as SignatureKey>::PrivateKey,
    /// Reference to consensus. The replica will require a write lock on this.
    pub consensus: OuterConsensus<TYPES>,
    /// Immutable instance state
    pub instance_state: Arc<TYPES::InstanceState>,
    /// View timeout from config.
    pub timeout: u64,
    /// Round start delay from config, in milliseconds.
    pub round_start_delay: u64,
    /// View number this view is executing in.
    pub cur_view: TYPES::Time,

    /// Timestamp this view starts at.
    pub cur_view_time: i64,

    /// The commitment to the current block payload and its metadata submitted to DA.
    pub payload_commitment_and_metadata: Option<CommitmentAndMetadata<TYPES>>,

    /// The underlying network
    pub network: Arc<I::Network>,

    /// Membership for Timeout votes/certs
    pub timeout_membership: Arc<TYPES::Membership>,

    /// Membership for Quorum Certs/votes
    pub quorum_membership: Arc<TYPES::Membership>,

    /// Membership for DA committee Votes/certs
    pub da_membership: Arc<TYPES::Membership>,

    /// Current Vote collection task, with it's view.
    pub vote_collector:
        RwLock<VoteCollectorOption<TYPES, QuorumVote<TYPES>, QuorumCertificate<TYPES>>>,

    /// Current timeout vote collection task with its view
    pub timeout_vote_collector:
        RwLock<VoteCollectorOption<TYPES, TimeoutVote<TYPES>, TimeoutCertificate<TYPES>>>,

    /// timeout task handle
    pub timeout_task: JoinHandle<()>,

    /// Spawned tasks related to a specific view, so we can cancel them when
    /// they are stale
    pub spawned_tasks: BTreeMap<TYPES::Time, Vec<JoinHandle<()>>>,

    /// The most recent upgrade certificate this node formed.
    /// Note: this is ONLY for certificates that have been formed internally,
    /// so that we can propose with them.
    ///
    /// Certificates received from other nodes will get reattached regardless of this fields,
    /// since they will be present in the leaf we propose off of.
    pub formed_upgrade_certificate: Option<UpgradeCertificate<TYPES>>,

    /// last View Sync Certificate or Timeout Certificate this node formed.
    pub proposal_cert: Option<ViewChangeEvidence<TYPES>>,

    /// Output events to application
    pub output_event_stream: async_broadcast::Sender<Event<TYPES>>,

    /// The most recent proposal we have, will correspond to the current view if Some()
    /// Will be none if the view advanced through timeout/view_sync
    pub current_proposal: Option<QuorumProposal<TYPES>>,

    // ED Should replace this with config information since we need it anyway
    /// The node's id
    pub id: u64,

    /// This node's storage ref
    pub storage: Arc<RwLock<I::Storage>>,

    /// Lock for a decided upgrade
    pub upgrade_lock: UpgradeLock<TYPES, V>,
}

impl<TYPES: NodeType, I: NodeImplementation<TYPES>, V: Versions> ConsensusTaskState<TYPES, I, V> {
    /// Cancel all tasks the consensus tasks has spawned before the given view
    pub async fn cancel_tasks(&mut self, view: TYPES::Time) {
        let keep = self.spawned_tasks.split_off(&view);
        let mut cancel = Vec::new();
        while let Some((_, tasks)) = self.spawned_tasks.pop_first() {
            let mut to_cancel = tasks.into_iter().map(cancel_task).collect();
            cancel.append(&mut to_cancel);
        }
        self.spawned_tasks = keep;
        join_all(cancel).await;
    }

    /// Validate the VID disperse is correctly signed and has the correct share.
    fn validate_disperse(&self, disperse: &Proposal<TYPES, VidDisperseShare<TYPES>>) -> bool {
        let view = disperse.data.view_number();
        let payload_commitment = disperse.data.payload_commitment;

        // Check whether the data satisfies one of the following.
        // * From the right leader for this view.
        // * Calculated and signed by the current node.
        // * Signed by one of the staked DA committee members.
        if !self
            .quorum_membership
            .leader(view)
            .validate(&disperse.signature, payload_commitment.as_ref())
            && !self
                .public_key
                .validate(&disperse.signature, payload_commitment.as_ref())
        {
            let mut validated = false;
            for da_member in self.da_membership.staked_committee(view) {
                if da_member.validate(&disperse.signature, payload_commitment.as_ref()) {
                    validated = true;
                    break;
                }
            }
            if !validated {
                return false;
            }
        }

        // Validate the VID share.
        if vid_scheme(self.quorum_membership.total_nodes())
            .verify_share(
                &disperse.data.share,
                &disperse.data.common,
                &payload_commitment,
            )
            .is_err()
        {
            debug!("Invalid VID share.");
            return false;
        }

        true
    }

    /// Publishes a proposal
    #[instrument(skip_all, target = "ConsensusTaskState", fields(id = self.id, view = *self.cur_view))]
    async fn publish_proposal(
        &mut self,
        view: TYPES::Time,
        event_sender: Sender<Arc<HotShotEvent<TYPES>>>,
        event_receiver: Receiver<Arc<HotShotEvent<TYPES>>>,
    ) -> Result<()> {
        let create_and_send_proposal_handle = publish_proposal_if_able(
            view,
            event_sender,
            event_receiver,
            Arc::clone(&self.quorum_membership),
            self.public_key.clone(),
            self.private_key.clone(),
            OuterConsensus::new(Arc::clone(&self.consensus.inner_consensus)),
            self.round_start_delay,
            self.formed_upgrade_certificate.clone(),
            self.upgrade_lock.clone(),
            self.payload_commitment_and_metadata.clone(),
            self.proposal_cert.clone(),
            Arc::clone(&self.instance_state),
            self.id,
        )
        .await?;

        self.spawned_tasks
            .entry(view)
            .or_default()
            .push(create_and_send_proposal_handle);

        Ok(())
    }

    /// Spawn a vote task for the given view.  Will try to vote
    /// and emit a `QuorumVoteSend` event we should vote on the current proposal
    #[instrument(skip_all, fields(id = self.id, view = *self.cur_view), target = "ConsensusTaskState")]
    async fn spawn_vote_task(
        &mut self,
        view: TYPES::Time,
        event_sender: Sender<Arc<HotShotEvent<TYPES>>>,
        event_receiver: Receiver<Arc<HotShotEvent<TYPES>>>,
    ) {
        let Some(proposal) = self.current_proposal.clone() else {
            return;
        };
        if proposal.view_number() != view {
            return;
        }
        let upgrade = self.upgrade_lock.clone();
        let pub_key = self.public_key.clone();
        let priv_key = self.private_key.clone();
        let consensus = OuterConsensus::new(Arc::clone(&self.consensus.inner_consensus));
        let storage = Arc::clone(&self.storage);
        let quorum_mem = Arc::clone(&self.quorum_membership);
        let da_mem = Arc::clone(&self.da_membership);
        let instance_state = Arc::clone(&self.instance_state);
        let id = self.id;
        let handle = async_spawn(async move {
            update_state_and_vote_if_able::<TYPES, I, V>(
                view,
                proposal,
                pub_key,
                consensus,
                storage,
                quorum_mem,
                instance_state,
                VoteInfo {
                    private_key: priv_key,
                    upgrade_lock: upgrade,
                    da_membership: da_mem,
                    event_sender,
                    event_receiver,
                },
                id,
            )
            .await;
        });
        self.spawned_tasks.entry(view).or_default().push(handle);
    }

    /// Handles a consensus event received on the event stream
    #[instrument(skip_all, fields(id = self.id, view = *self.cur_view), name = "Consensus replica task", level = "error", target = "ConsensusTaskState")]
    pub async fn handle(
        &mut self,
        event: Arc<HotShotEvent<TYPES>>,
        event_sender: Sender<Arc<HotShotEvent<TYPES>>>,
        event_receiver: Receiver<Arc<HotShotEvent<TYPES>>>,
    ) {
        match event.as_ref() {
            HotShotEvent::QuorumProposalRecv(proposal, sender) => {
                debug!("proposal recv view: {:?}", proposal.data.view_number());
                match handle_quorum_proposal_recv(
                    proposal,
                    sender,
                    event_sender.clone(),
                    event_receiver.clone(),
                    self,
                )
                .await
                {
                    Ok(Some(current_proposal)) => {
                        let view = current_proposal.view_number();
                        self.current_proposal = Some(current_proposal);
                        self.spawn_vote_task(view, event_sender, event_receiver)
                            .await;
                    }
                    Ok(None) => {}
                    Err(e) => debug!("Failed to propose {e:#}"),
                }
            }
            HotShotEvent::QuorumProposalValidated(proposal, _) => {
                debug!("proposal validated view: {:?}", proposal.view_number());
                if let Err(e) = handle_quorum_proposal_validated(
                    proposal,
                    event_sender.clone(),
                    event_receiver.clone(),
                    self,
                )
                .await
                {
                    warn!("Failed to handle QuorumProposalValidated event {e:#}");
                }
            }
            HotShotEvent::QuorumVoteRecv(ref vote) => {
                debug!("Received quorum vote: {:?}", vote.view_number());
                if self.quorum_membership.leader(vote.view_number() + 1) != self.public_key {
                    error!(
                        "We are not the leader for view {} are we the leader for view + 1? {}",
                        *vote.view_number() + 1,
                        self.quorum_membership.leader(vote.view_number() + 2) == self.public_key
                    );
                    return;
                }
                let mut collector = self.vote_collector.write().await;

                if collector.is_none() || vote.view_number() > collector.as_ref().unwrap().view {
                    debug!("Starting vote handle for view {:?}", vote.view_number());
                    let info = AccumulatorInfo {
                        public_key: self.public_key.clone(),
                        membership: Arc::clone(&self.quorum_membership),
                        view: vote.view_number(),
                        id: self.id,
                    };
                    *collector = create_vote_accumulator::<
                        TYPES,
                        QuorumVote<TYPES>,
                        QuorumCertificate<TYPES>,
                    >(&info, event, &event_sender)
                    .await;
                } else {
                    let result = collector
                        .as_mut()
                        .unwrap()
                        .handle_vote_event(Arc::clone(&event), &event_sender)
                        .await;

                    if result == Some(HotShotTaskCompleted) {
                        *collector = None;
                        // The protocol has finished
                        return;
                    }
                }
            }
            HotShotEvent::TimeoutVoteRecv(ref vote) => {
                if self.timeout_membership.leader(vote.view_number() + 1) != self.public_key {
                    error!(
                        "We are not the leader for view {} are we the leader for view + 1? {}",
                        *vote.view_number() + 1,
                        self.timeout_membership.leader(vote.view_number() + 2) == self.public_key
                    );
                    return;
                }
                let mut collector = self.timeout_vote_collector.write().await;

                if collector.is_none() || vote.view_number() > collector.as_ref().unwrap().view {
                    debug!("Starting vote handle for view {:?}", vote.view_number());
                    let info = AccumulatorInfo {
                        public_key: self.public_key.clone(),
                        membership: Arc::clone(&self.quorum_membership),
                        view: vote.view_number(),
                        id: self.id,
                    };
                    *collector = create_vote_accumulator::<
                        TYPES,
                        TimeoutVote<TYPES>,
                        TimeoutCertificate<TYPES>,
                    >(&info, event, &event_sender)
                    .await;
                } else {
                    let result = collector
                        .as_mut()
                        .unwrap()
                        .handle_vote_event(Arc::clone(&event), &event_sender)
                        .await;

                    if result == Some(HotShotTaskCompleted) {
                        *collector = None;
                        // The protocol has finished
                        return;
                    }
                }
            }
            HotShotEvent::QcFormed(cert) => match cert {
                either::Right(qc) => {
                    self.proposal_cert = Some(ViewChangeEvidence::Timeout(qc.clone()));

                    debug!(
                        "Attempting to publish proposal after forming a TC for view {}",
                        *qc.view_number()
                    );

                    if let Err(e) = self
<<<<<<< HEAD
                        .publish_proposal(qc.view_number() + 1, event_stream)
=======
                        .publish_proposal(qc.view_number + 1, event_sender, event_receiver)
>>>>>>> e2f5d866
                        .await
                    {
                        debug!("Failed to propose; error = {e:?}");
                    };
                }
                either::Left(qc) => {
                    if let Err(e) = self.storage.write().await.update_high_qc(qc.clone()).await {
                        error!("Failed to store High QC of QC we formed. Error: {:?}", e);
                    }

                    if let Err(e) = self.consensus.write().await.update_high_qc(qc.clone()) {
                        tracing::error!("{e:?}");
                    }
                    debug!(
                        "Attempting to publish proposal after forming a QC for view {}",
                        *qc.view_number()
                    );

                    if let Err(e) = self
<<<<<<< HEAD
                        .publish_proposal(qc.view_number() + 1, event_stream)
=======
                        .publish_proposal(qc.view_number + 1, event_sender, event_receiver)
>>>>>>> e2f5d866
                        .await
                    {
                        debug!("Failed to propose; error = {e:?}");
                    };
                }
            },
            #[cfg(not(feature = "dependency-tasks"))]
            HotShotEvent::UpgradeCertificateFormed(cert) => {
                debug!(
                    "Upgrade certificate received for view {}!",
                    *cert.view_number()
                );

                // Update our current upgrade_cert as long as we still have a chance of reaching a decide on it in time.
                if cert.data().decide_by >= self.cur_view + 3 {
                    debug!("Updating current formed_upgrade_certificate");

                    self.formed_upgrade_certificate = Some(cert.clone());
                }
            }
            HotShotEvent::DaCertificateRecv(cert) => {
                debug!("DAC Received for view {}!", *cert.view_number());
                let view = cert.view_number();

                self.consensus
                    .write()
                    .await
                    .update_saved_da_certs(view, cert.clone());
                let Some(proposal) = self.current_proposal.clone() else {
                    return;
                };
                if proposal.view_number() != view {
                    return;
                }
                self.spawn_vote_task(view, event_sender, event_receiver)
                    .await;
            }
            HotShotEvent::VidShareRecv(disperse) => {
                let view = disperse.data.view_number();

                debug!(
                    "VID disperse received for view: {:?} in consensus task",
                    view
                );

                // Allow VID disperse date that is one view older, in case we have updated the
                // view.
                // Adding `+ 1` on the LHS rather than `- 1` on the RHS, to avoid the overflow
                // error due to subtracting the genesis view number.
                if view + 1 < self.cur_view {
                    info!("Throwing away VID disperse data that is more than one view older");
                    return;
                }

                debug!("VID disperse data is not more than one view older.");

                if !self.validate_disperse(disperse) {
                    warn!("Failed to validated the VID dispersal/share sig.");
                    return;
                }

                self.consensus
                    .write()
                    .await
                    .update_vid_shares(view, disperse.clone());
                if disperse.data.recipient_key != self.public_key {
                    return;
                }
                let Some(proposal) = self.current_proposal.clone() else {
                    return;
                };
                if proposal.view_number() != view {
                    return;
                }
                self.spawn_vote_task(view, event_sender.clone(), event_receiver.clone())
                    .await;
            }
            HotShotEvent::ViewChange(new_view) => {
                let new_view = *new_view;
                tracing::trace!("View Change event for view {} in consensus task", *new_view);

                let old_view_number = self.cur_view;

                // If we have a decided upgrade certificate, the protocol version may also have
                // been upgraded.
                if let Some(cert) = self
                    .upgrade_lock
                    .decided_upgrade_certificate
                    .read()
                    .await
                    .clone()
                {
                    if new_view == cert.data().new_version_first_view {
                        error!(
                            "Version upgraded based on a decided upgrade cert: {:?}",
                            cert
                        );
                    }
                }

                if let Some(commitment_and_metadata) = &self.payload_commitment_and_metadata {
                    if commitment_and_metadata.block_view < old_view_number {
                        self.payload_commitment_and_metadata = None;
                    }
                }

                // update the view in state to the one in the message
                // Publish a view change event to the application
                // Returns if the view does not need updating.
                if let Err(e) = update_view::<TYPES>(
                    new_view,
                    &event_sender,
                    self.timeout,
                    OuterConsensus::new(Arc::clone(&self.consensus.inner_consensus)),
                    &mut self.cur_view,
                    &mut self.cur_view_time,
                    &mut self.timeout_task,
                    &self.output_event_stream,
                    DONT_SEND_VIEW_CHANGE_EVENT,
                    self.quorum_membership.leader(old_view_number) == self.public_key,
                )
                .await
                {
                    tracing::trace!("Failed to update view; error = {e}");
                    return;
                }
            }
            HotShotEvent::Timeout(view) => {
                let view = *view;
                // NOTE: We may optionally have the timeout task listen for view change events
                if self.cur_view >= view {
                    return;
                }
                if !self.timeout_membership.has_stake(&self.public_key) {
                    debug!(
                        "We were not chosen for consensus committee on {:?}",
                        self.cur_view
                    );
                    return;
                }

                let Ok(vote) = TimeoutVote::create_signed_vote(
                    TimeoutData { view },
                    view,
                    &self.public_key,
                    &self.private_key,
                ) else {
                    error!("Failed to sign TimeoutData!");
                    return;
                };

                broadcast_event(Arc::new(HotShotEvent::TimeoutVoteSend(vote)), &event_sender).await;
                broadcast_event(
                    Event {
                        view_number: view,
                        event: EventType::ViewTimeout { view_number: view },
                    },
                    &self.output_event_stream,
                )
                .await;
                debug!(
                    "We did not receive evidence for view {} in time, sending timeout vote for that view!",
                    *view
                );

                broadcast_event(
                    Event {
                        view_number: view,
                        event: EventType::ReplicaViewTimeout { view_number: view },
                    },
                    &self.output_event_stream,
                )
                .await;
                let consensus = self.consensus.read().await;
                consensus.metrics.number_of_timeouts.add(1);
                if self.quorum_membership.leader(view) == self.public_key {
                    consensus.metrics.number_of_timeouts_as_leader.add(1);
                }
            }
            HotShotEvent::SendPayloadCommitmentAndMetadata(
                payload_commitment,
                builder_commitment,
                metadata,
                view,
                fees,
                auction_result,
            ) => {
                let view = *view;
                debug!(
                    "got commit and meta {:?}, view {:?}",
                    payload_commitment, view
                );
                self.payload_commitment_and_metadata = Some(CommitmentAndMetadata {
                    commitment: *payload_commitment,
                    builder_commitment: builder_commitment.clone(),
                    metadata: metadata.clone(),
                    fees: fees.clone(),
                    block_view: view,
                    auction_result: auction_result.clone(),
                });
                if self.quorum_membership.leader(view) == self.public_key
                    && self.consensus.read().await.high_qc().view_number() + 1 == view
                {
                    if let Err(e) = self
                        .publish_proposal(view, event_sender.clone(), event_receiver.clone())
                        .await
                    {
                        error!("Failed to propose; error = {e:?}");
                    };
                }

                if let Some(cert) = &self.proposal_cert {
                    if !cert.is_valid_for_view(&view) {
                        self.proposal_cert = None;
                        info!("Failed to propose off SendPayloadCommitmentAndMetadata because we had view change evidence, but it was not current.");
                        return;
                    }
                    match cert {
                        ViewChangeEvidence::Timeout(tc) => {
                            if self.quorum_membership.leader(tc.view_number() + 1)
                                == self.public_key
                            {
                                if let Err(e) = self
                                    .publish_proposal(view, event_sender, event_receiver)
                                    .await
                                {
                                    debug!("Failed to propose; error = {e:?}");
                                };
                            }
                        }
                        ViewChangeEvidence::ViewSync(vsc) => {
                            if self.quorum_membership.leader(vsc.view_number()) == self.public_key {
                                if let Err(e) = self
                                    .publish_proposal(view, event_sender, event_receiver)
                                    .await
                                {
                                    debug!("Failed to propose; error = {e:?}");
                                };
                            }
                        }
                    }
                }
            }
            HotShotEvent::ViewSyncFinalizeCertificate2Recv(certificate) => {
                if !certificate.is_valid_cert(self.quorum_membership.as_ref()) {
                    error!(
                        "View Sync Finalize certificate {:?} was invalid",
                        certificate.data()
                    );
                    return;
                }

                let view = certificate.view_number();

                if self.quorum_membership.leader(view) == self.public_key {
                    self.proposal_cert = Some(ViewChangeEvidence::ViewSync(certificate.clone()));

                    debug!(
                        "Attempting to publish proposal after forming a View Sync Finalized Cert for view {}",
                        *certificate.view_number()
                    );

                    if let Err(e) = self
                        .publish_proposal(view, event_sender, event_receiver)
                        .await
                    {
                        debug!("Failed to propose; error = {e:?}");
                    };
                }
            }
            HotShotEvent::QuorumVoteSend(vote) => {
                let Some(proposal) = self.current_proposal.clone() else {
                    return;
                };
                let new_view = proposal.view_number() + 1;
                // In future we can use the mempool model where we fetch the proposal if we don't have it, instead of having to wait for it here
                // This is for the case where we form a QC but have not yet seen the previous proposal ourselves
                let should_propose = self.quorum_membership.leader(new_view) == self.public_key
                    && self.consensus.read().await.high_qc().view_number()
                        == proposal.view_number();

                if should_propose {
                    debug!(
                        "Attempting to publish proposal after voting; now in view: {}",
                        *new_view
                    );
                    if let Err(e) = self
                        .publish_proposal(new_view, event_sender.clone(), event_receiver.clone())
                        .await
                    {
                        debug!("failed to propose e = {:?}", e);
                    }
                }
                if proposal.view_number() <= vote.view_number() {
                    self.current_proposal = None;
                }
            }
            HotShotEvent::QuorumProposalSend(proposal, _) => {
                if self
                    .payload_commitment_and_metadata
                    .as_ref()
                    .is_some_and(|p| p.block_view <= proposal.data.view_number())
                {
                    self.payload_commitment_and_metadata = None;
                }
                if let Some(cert) = &self.proposal_cert {
                    let view = match cert {
                        ViewChangeEvidence::Timeout(tc) => tc.view_number() + 1,
                        ViewChangeEvidence::ViewSync(vsc) => vsc.view_number(),
                    };
                    if view < proposal.data.view_number() {
                        self.proposal_cert = None;
                    }
                }
            }
            _ => {}
        }
    }
}

#[async_trait]
impl<TYPES: NodeType, I: NodeImplementation<TYPES>, V: Versions> TaskState
    for ConsensusTaskState<TYPES, I, V>
{
    type Event = HotShotEvent<TYPES>;

    async fn handle_event(
        &mut self,
        event: Arc<Self::Event>,
        sender: &Sender<Arc<Self::Event>>,
        receiver: &Receiver<Arc<Self::Event>>,
    ) -> Result<()> {
        self.handle(event, sender.clone(), receiver.clone()).await;

        Ok(())
    }

    async fn cancel_subtasks(&mut self) {
        while !self.spawned_tasks.is_empty() {
            let Some((_, handles)) = self.spawned_tasks.pop_first() else {
                break;
            };

            for handle in handles {
                #[cfg(async_executor_impl = "async-std")]
                handle.cancel().await;
                #[cfg(async_executor_impl = "tokio")]
                handle.abort();
            }
        }
    }
}<|MERGE_RESOLUTION|>--- conflicted
+++ resolved
@@ -405,11 +405,7 @@
                     );
 
                     if let Err(e) = self
-<<<<<<< HEAD
-                        .publish_proposal(qc.view_number() + 1, event_stream)
-=======
-                        .publish_proposal(qc.view_number + 1, event_sender, event_receiver)
->>>>>>> e2f5d866
+                        .publish_proposal(qc.view_number() + 1, event_sender, event_receiver)
                         .await
                     {
                         debug!("Failed to propose; error = {e:?}");
@@ -429,11 +425,7 @@
                     );
 
                     if let Err(e) = self
-<<<<<<< HEAD
-                        .publish_proposal(qc.view_number() + 1, event_stream)
-=======
-                        .publish_proposal(qc.view_number + 1, event_sender, event_receiver)
->>>>>>> e2f5d866
+                        .publish_proposal(qc.view_number() + 1, event_sender, event_receiver)
                         .await
                     {
                         debug!("Failed to propose; error = {e:?}");
