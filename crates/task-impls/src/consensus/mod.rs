--- conflicted
+++ resolved
@@ -47,11 +47,7 @@
     pub network: Arc<I::Network>,
 
     /// Membership for Quorum Certs/votes
-<<<<<<< HEAD
     pub membership: Arc<TYPES::Membership>,
-=======
-    pub quorum_membership: Arc<TYPES::Membership>,
->>>>>>> dde15246
 
     /// A map of `QuorumVote` collector tasks.
     pub vote_collectors: VoteCollectorsMap<TYPES, QuorumVote2<TYPES>, QuorumCertificate2<TYPES>, V>,
