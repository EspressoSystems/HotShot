--- conflicted
+++ resolved
@@ -55,11 +55,6 @@
     simple_vote::QuorumData,
 };
 
-<<<<<<< HEAD
-use self::proposal_helpers::QuorumProposalTemporaryIntermediaryState;
-
-=======
->>>>>>> 5c415c6e
 /// Helper functions to handler proposal-related functionality.
 pub(crate) mod proposal_helpers;
 
@@ -387,18 +382,8 @@
         match event.as_ref() {
             #[cfg(not(feature = "dependency-tasks"))]
             HotShotEvent::QuorumProposalRecv(proposal, sender) => {
-<<<<<<< HEAD
-                match handle_quorum_proposal_recv(
-                    proposal,
-                    sender,
-                    event_stream.clone(),
-                    &mut QuorumProposalTemporaryIntermediaryState::from(self),
-                )
-                .await
-=======
                 match handle_quorum_proposal_recv(proposal, sender, event_stream.clone(), self)
                     .await
->>>>>>> 5c415c6e
                 {
                     Ok(Some(current_proposal)) => {
                         self.current_proposal = Some(current_proposal);
