--- conflicted
+++ resolved
@@ -72,11 +72,7 @@
         &event,
         sender,
         &task_state.upgrade_lock,
-<<<<<<< HEAD
         transition_indicator.clone(),
-=======
-        !in_transition,
->>>>>>> 43263a55
     )
     .await?;
 
@@ -329,13 +325,8 @@
         )
     );
 
-<<<<<<< HEAD
-    let vote = TimeoutVote::create_signed_vote(
-        TimeoutData::<TYPES> {
-=======
     let vote = TimeoutVote2::create_signed_vote(
         TimeoutData2::<TYPES> {
->>>>>>> 43263a55
             view: view_number,
             epoch,
         },
