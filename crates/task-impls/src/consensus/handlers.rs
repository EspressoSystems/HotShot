--- conflicted
+++ resolved
@@ -10,11 +10,7 @@
 use chrono::Utc;
 use hotshot_types::{
     event::{Event, EventType},
-<<<<<<< HEAD
-    simple_vote::{HasEpoch, QuorumVote2, TimeoutData, TimeoutVote},
-=======
     simple_vote::{HasEpoch, QuorumVote2, TimeoutData2, TimeoutVote2},
->>>>>>> 3d705c6a
     traits::{
         election::Membership,
         node_implementation::{ConsensusTime, NodeImplementation, NodeType},
@@ -51,11 +47,8 @@
         .is_high_qc_for_last_block();
     let we_are_leader = task_state
         .membership
-<<<<<<< HEAD
-=======
-        .read()
-        .await
->>>>>>> 3d705c6a
+        .read()
+        .await
         .leader(vote.view_number() + 1, vote.data.epoch)?
         == task_state.public_key;
     ensure!(
@@ -76,10 +69,7 @@
         vote,
         task_state.public_key.clone(),
         &task_state.membership,
-<<<<<<< HEAD
-=======
         vote.data.epoch,
->>>>>>> 3d705c6a
         task_state.id,
         &event,
         sender,
@@ -89,28 +79,18 @@
     .await?;
 
     // If the vote sender belongs to the next epoch, collect it separately to form the second QC
-<<<<<<< HEAD
-    if task_state
-        .membership
-        .has_stake(&vote.signing_key(), vote.epoch() + 1)
-    {
-=======
     let has_stake = task_state
         .membership
         .read()
         .await
         .has_stake(&vote.signing_key(), vote.epoch() + 1);
     if has_stake {
->>>>>>> 3d705c6a
         handle_vote(
             &mut task_state.next_epoch_vote_collectors,
             &vote.clone().into(),
             task_state.public_key.clone(),
             &task_state.membership,
-<<<<<<< HEAD
-=======
             vote.data.epoch,
->>>>>>> 3d705c6a
             task_state.id,
             &event,
             sender,
@@ -153,10 +133,7 @@
         vote,
         task_state.public_key.clone(),
         &task_state.membership,
-<<<<<<< HEAD
-=======
         vote.data.epoch,
->>>>>>> 3d705c6a
         task_state.id,
         &event,
         sender,
@@ -353,11 +330,8 @@
     ensure!(
         task_state
             .membership
-<<<<<<< HEAD
-=======
             .read()
             .await
->>>>>>> 3d705c6a
             .has_stake(&task_state.public_key, epoch),
         debug!(
             "We were not chosen for the consensus committee for view {:?}",
@@ -365,13 +339,8 @@
         )
     );
 
-<<<<<<< HEAD
-    let vote = TimeoutVote::create_signed_vote(
-        TimeoutData::<TYPES> {
-=======
     let vote = TimeoutVote2::create_signed_vote(
         TimeoutData2::<TYPES> {
->>>>>>> 3d705c6a
             view: view_number,
             epoch,
         },
