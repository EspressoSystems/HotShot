// Copyright (c) 2021-2024 Espresso Systems (espressosys.com)
// This file is part of the HotShot repository.

// You should have received a copy of the MIT License
// along with the HotShot repository. If not, see <https://mit-license.org/>.

use std::{sync::Arc, time::Duration};

use async_broadcast::Sender;
use async_compatibility_layer::art::{async_sleep, async_spawn};
use chrono::Utc;
use hotshot_types::{
    event::{Event, EventType},
    simple_vote::{QuorumVote, TimeoutData, TimeoutVote},
    traits::{
        election::Membership,
        node_implementation::{ConsensusTime, NodeImplementation, NodeType},
    },
    vote::HasViewNumber,
};
<<<<<<< HEAD
use tracing::{debug, error, info, instrument};
=======
use tracing::instrument;
use utils::anytrace::*;
>>>>>>> e4380367

use super::ConsensusTaskState;
use crate::{
    consensus::Versions,
    events::HotShotEvent,
    helpers::{broadcast_event, cancel_task},
    vote_collection::handle_vote,
};

/// Handle a `QuorumVoteRecv` event.
pub(crate) async fn handle_quorum_vote_recv<
    TYPES: NodeType,
    I: NodeImplementation<TYPES>,
    V: Versions,
>(
    vote: &QuorumVote<TYPES>,
    event: Arc<HotShotEvent<TYPES>>,
    sender: &Sender<Arc<HotShotEvent<TYPES>>>,
    task_state: &mut ConsensusTaskState<TYPES, I, V>,
) -> Result<()> {
    // Are we the leader for this view?
    ensure!(
        task_state
            .quorum_membership
            .leader(vote.view_number() + 1, task_state.cur_epoch)?
            == task_state.public_key,
        info!(
            "We are not the leader for view {:?}",
            vote.view_number() + 1
        )
    );

    handle_vote(
        &mut task_state.vote_collectors,
        vote,
        task_state.public_key.clone(),
        &task_state.quorum_membership,
        task_state.cur_epoch,
        task_state.id,
        &event,
        sender,
        &task_state.upgrade_lock,
    )
    .await?;

    Ok(())
}

/// Handle a `TimeoutVoteRecv` event.
pub(crate) async fn handle_timeout_vote_recv<
    TYPES: NodeType,
    I: NodeImplementation<TYPES>,
    V: Versions,
>(
    vote: &TimeoutVote<TYPES>,
    event: Arc<HotShotEvent<TYPES>>,
    sender: &Sender<Arc<HotShotEvent<TYPES>>>,
    task_state: &mut ConsensusTaskState<TYPES, I, V>,
) -> Result<()> {
    // Are we the leader for this view?
    ensure!(
        task_state
            .timeout_membership
            .leader(vote.view_number() + 1, task_state.cur_epoch)?
            == task_state.public_key,
        info!(
            "We are not the leader for view {:?}",
            vote.view_number() + 1
        )
    );

    handle_vote(
        &mut task_state.timeout_vote_collectors,
        vote,
        task_state.public_key.clone(),
        &task_state.quorum_membership,
        task_state.cur_epoch,
        task_state.id,
        &event,
        sender,
        &task_state.upgrade_lock,
    )
    .await?;

    Ok(())
}

/// Handle a `ViewChange` event.
#[instrument(skip_all)]
pub(crate) async fn handle_view_change<
    TYPES: NodeType,
    I: NodeImplementation<TYPES>,
    V: Versions,
>(
    new_view_number: TYPES::View,
    sender: &Sender<Arc<HotShotEvent<TYPES>>>,
    task_state: &mut ConsensusTaskState<TYPES, I, V>,
) -> Result<()> {
    ensure!(
        new_view_number > task_state.cur_view,
        "New view is not larger than the current view"
    );

    let old_view_number = task_state.cur_view;
    tracing::debug!("Updating view from {old_view_number:?} to {new_view_number:?}");

    if *old_view_number / 100 != *new_view_number / 100 {
        info!("Progress: entered view {:>6}", *new_view_number);
    }
    // Move this node to the next view
    task_state.cur_view = new_view_number;

    task_state
        .consensus
        .write()
        .await
        .update_view(new_view_number)?;

    // If we have a decided upgrade certificate, the protocol version may also have been upgraded.
    let decided_upgrade_certificate_read = task_state
        .upgrade_lock
        .decided_upgrade_certificate
        .read()
        .await
        .clone();
    if let Some(cert) = decided_upgrade_certificate_read {
        if new_view_number == cert.data.new_version_first_view {
            tracing::error!(
                "Version upgraded based on a decided upgrade cert: {:?}",
                cert
            );
        }
    }

    // Spawn a timeout task if we did actually update view
    let timeout = task_state.timeout;
    let new_timeout_task = async_spawn({
        let stream = sender.clone();
        // Nuance: We timeout on the view + 1 here because that means that we have
        // not seen evidence to transition to this new view
        let view_number = new_view_number + 1;
        async move {
            async_sleep(Duration::from_millis(timeout)).await;
            broadcast_event(
                Arc::new(HotShotEvent::Timeout(TYPES::View::new(*view_number))),
                &stream,
            )
            .await;
        }
    });

    // Cancel the old timeout task
    cancel_task(std::mem::replace(
        &mut task_state.timeout_task,
        new_timeout_task,
    ))
    .await;

    let consensus = task_state.consensus.read().await;
    consensus
        .metrics
        .current_view
        .set(usize::try_from(task_state.cur_view.u64()).unwrap());
    let cur_view_time = Utc::now().timestamp();
    if task_state
        .quorum_membership
        .leader(old_view_number, task_state.cur_epoch)?
        == task_state.public_key
    {
        #[allow(clippy::cast_precision_loss)]
        consensus
            .metrics
            .view_duration_as_leader
            .add_point((cur_view_time - task_state.cur_view_time) as f64);
    }
    task_state.cur_view_time = cur_view_time;

    // Do the comparison before the subtraction to avoid potential overflow, since
    // `last_decided_view` may be greater than `cur_view` if the node is catching up.
    if usize::try_from(task_state.cur_view.u64()).unwrap()
        > usize::try_from(task_state.last_decided_view.u64()).unwrap()
    {
        consensus.metrics.number_of_views_since_last_decide.set(
            usize::try_from(task_state.cur_view.u64()).unwrap()
                - usize::try_from(task_state.last_decided_view.u64()).unwrap(),
        );
    }

    broadcast_event(
        Event {
            view_number: old_view_number,
            event: EventType::ViewFinished {
                view_number: old_view_number,
            },
        },
        &task_state.output_event_stream,
    )
    .await;
    Ok(())
}

/// Handle a `Timeout` event.
#[instrument(skip_all)]
pub(crate) async fn handle_timeout<TYPES: NodeType, I: NodeImplementation<TYPES>, V: Versions>(
    view_number: TYPES::View,
    sender: &Sender<Arc<HotShotEvent<TYPES>>>,
    task_state: &mut ConsensusTaskState<TYPES, I, V>,
) -> Result<()> {
    ensure!(
        task_state.cur_view < view_number,
        "Timeout event is for an old view"
    );

    ensure!(
        task_state
            .timeout_membership
            .has_stake(&task_state.public_key, task_state.cur_epoch),
        debug!("We were not chosen for the consensus committee for view {view_number:?}")
    );

    let vote = TimeoutVote::create_signed_vote(
        TimeoutData::<TYPES> { view: view_number },
        view_number,
        &task_state.public_key,
        &task_state.private_key,
        &task_state.upgrade_lock,
    )
    .await
    .wrap()
    .context(error!("Failed to sign TimeoutData"))?;

    broadcast_event(Arc::new(HotShotEvent::TimeoutVoteSend(vote)), sender).await;
    broadcast_event(
        Event {
            view_number,
            event: EventType::ViewTimeout { view_number },
        },
        &task_state.output_event_stream,
    )
    .await;

    tracing::debug!(
        "We did not receive evidence for view {} in time, sending timeout vote for that view!",
        *view_number
    );

    broadcast_event(
        Event {
            view_number,
            event: EventType::ReplicaViewTimeout { view_number },
        },
        &task_state.output_event_stream,
    )
    .await;

    task_state
        .consensus
        .read()
        .await
        .metrics
        .number_of_timeouts
        .add(1);
    if task_state
        .quorum_membership
        .leader(view_number, task_state.cur_epoch)?
        == task_state.public_key
    {
        task_state
            .consensus
            .read()
            .await
            .metrics
            .number_of_timeouts_as_leader
            .add(1);
    }

    Ok(())
}<|MERGE_RESOLUTION|>--- conflicted
+++ resolved
@@ -18,12 +18,8 @@
     },
     vote::HasViewNumber,
 };
-<<<<<<< HEAD
-use tracing::{debug, error, info, instrument};
-=======
 use tracing::instrument;
 use utils::anytrace::*;
->>>>>>> e4380367
 
 use super::ConsensusTaskState;
 use crate::{
