--- conflicted
+++ resolved
@@ -822,16 +822,11 @@
             },
             view,
             &public_key,
-<<<<<<< HEAD
-            &vote_info.0,
-            &vote_info.1,
+            &vote_info.private_key,
+            &vote_info.upgrade_lock,
         )
         .await
         {
-=======
-            &vote_info.private_key,
-        ) {
->>>>>>> b93e74b2
             GeneralConsensusMessage::<TYPES>::Vote(vote)
         } else {
             error!("Unable to sign quorum vote!");
