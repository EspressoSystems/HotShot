// Copyright (c) 2021-2024 Espresso Systems (espressosys.com)
// This file is part of the HotShot repository.

// You should have received a copy of the MIT License
// along with the HotShot repository. If not, see <https://mit-license.org/>.

use std::{sync::Arc, time::Duration};

use async_broadcast::Sender;
use chrono::Utc;
use hotshot_types::{
    event::{Event, EventType},
    simple_vote::{QuorumVote2, TimeoutData, TimeoutVote},
    traits::{
        election::Membership,
        node_implementation::{ConsensusTime, NodeImplementation, NodeType},
    },
    vote::HasViewNumber,
};
use tokio::{spawn, time::sleep};
use tracing::instrument;
use utils::anytrace::*;
use vbs::version::StaticVersionType;

use super::ConsensusTaskState;
use crate::{
    consensus::Versions, events::HotShotEvent, helpers::broadcast_event,
    vote_collection::handle_vote,
};

/// Handle a `QuorumVoteRecv` event.
pub(crate) async fn handle_quorum_vote_recv<
    TYPES: NodeType,
    I: NodeImplementation<TYPES>,
    V: Versions,
>(
    vote: &QuorumVote2<TYPES>,
    event: Arc<HotShotEvent<TYPES>>,
    sender: &Sender<Arc<HotShotEvent<TYPES>>>,
    task_state: &mut ConsensusTaskState<TYPES, I, V>,
) -> Result<()> {
    let in_transition = task_state
        .consensus
        .read()
        .await
        .is_high_qc_for_last_block();
    let we_are_leader = task_state
        .membership
        .leader(vote.view_number() + 1, task_state.cur_epoch)?
        == task_state.public_key;
    ensure!(
        in_transition || we_are_leader,
        info!(
            "We are not the leader for view {:?} and we are not in the epoch transition",
            vote.view_number() + 1
        )
    );

    handle_vote(
        &mut task_state.vote_collectors,
        vote,
        task_state.public_key.clone(),
        &task_state.membership,
        task_state.cur_epoch,
        task_state.id,
        &event,
        sender,
        &task_state.upgrade_lock,
        !in_transition,
    )
    .await?;

    Ok(())
}

/// Handle a `TimeoutVoteRecv` event.
pub(crate) async fn handle_timeout_vote_recv<
    TYPES: NodeType,
    I: NodeImplementation<TYPES>,
    V: Versions,
>(
    vote: &TimeoutVote<TYPES>,
    event: Arc<HotShotEvent<TYPES>>,
    sender: &Sender<Arc<HotShotEvent<TYPES>>>,
    task_state: &mut ConsensusTaskState<TYPES, I, V>,
) -> Result<()> {
    // Are we the leader for this view?
    ensure!(
        task_state
            .membership
            .leader(vote.view_number() + 1, task_state.cur_epoch)?
            == task_state.public_key,
        info!(
            "We are not the leader for view {:?}",
            vote.view_number() + 1
        )
    );

    handle_vote(
        &mut task_state.timeout_vote_collectors,
        vote,
        task_state.public_key.clone(),
        &task_state.membership,
        task_state.cur_epoch,
        task_state.id,
        &event,
        sender,
        &task_state.upgrade_lock,
        true,
    )
    .await?;

    Ok(())
}

/// Send an event to the next leader containing the highest QC we have
/// This is a necessary part of HotStuff 2 but not the original HotStuff
///
/// #Errors
/// Returns and error if we can't get the version or the version doesn't
/// yet support HS 2
pub async fn send_high_qc<TYPES: NodeType, V: Versions, I: NodeImplementation<TYPES>>(
    new_view_number: TYPES::View,
    sender: &Sender<Arc<HotShotEvent<TYPES>>>,
    task_state: &mut ConsensusTaskState<TYPES, I, V>,
) -> Result<()> {
    let version = task_state.upgrade_lock.version(new_view_number).await?;
    ensure!(
        version >= V::Epochs::VERSION,
        debug!("HotStuff 2 upgrade not yet in effect")
    );
    let high_qc = task_state.consensus.read().await.high_qc().clone();
    let leader = task_state
        .membership
        .leader(new_view_number, TYPES::Epoch::new(0))?;
    broadcast_event(Arc::new(HotShotEvent::HighQcSend(high_qc, leader)), sender).await;
    Ok(())
}

/// Handle a `ViewChange` event.
#[instrument(skip_all)]
pub(crate) async fn handle_view_change<
    TYPES: NodeType,
    I: NodeImplementation<TYPES>,
    V: Versions,
>(
    new_view_number: TYPES::View,
    epoch_number: TYPES::Epoch,
    sender: &Sender<Arc<HotShotEvent<TYPES>>>,
    task_state: &mut ConsensusTaskState<TYPES, I, V>,
) -> Result<()> {
    if epoch_number > task_state.cur_epoch {
        task_state.cur_epoch = epoch_number;
        let _ = task_state
            .consensus
            .write()
            .await
            .update_epoch(epoch_number);
        tracing::info!("Progress: entered epoch {:>6}", *epoch_number);
    }

    ensure!(
        new_view_number > task_state.cur_view,
        "New view is not larger than the current view"
    );

    let old_view_number = task_state.cur_view;
    tracing::debug!("Updating view from {old_view_number:?} to {new_view_number:?}");

    if *old_view_number / 100 != *new_view_number / 100 {
        tracing::info!("Progress: entered view {:>6}", *new_view_number);
    }

    // Send our high qc to the next leader immediately upon finishing a view.
    // Part of HotStuff 2
    let _ = send_high_qc(new_view_number, sender, task_state)
        .await
        .inspect_err(|e| {
            tracing::debug!("High QC sending failed with error: {:?}", e);
        });

    // Move this node to the next view
    task_state.cur_view = new_view_number;
    task_state
        .consensus
        .write()
        .await
        .update_view(new_view_number)?;

    // If we have a decided upgrade certificate, the protocol version may also have been upgraded.
    let decided_upgrade_certificate_read = task_state
        .upgrade_lock
        .decided_upgrade_certificate
        .read()
        .await
        .clone();
    if let Some(cert) = decided_upgrade_certificate_read {
        if new_view_number == cert.data.new_version_first_view {
            tracing::error!(
                "Version upgraded based on a decided upgrade cert: {:?}",
                cert
            );
        }
    }

    // Spawn a timeout task if we did actually update view
    let timeout = task_state.timeout;
    let new_timeout_task = spawn({
        let stream = sender.clone();
        let view_number = new_view_number;
        async move {
            sleep(Duration::from_millis(timeout)).await;
            broadcast_event(
                Arc::new(HotShotEvent::Timeout(
                    TYPES::View::new(*view_number),
                    epoch_number,
                )),
                &stream,
            )
            .await;
        }
    });

    // Cancel the old timeout task
    std::mem::replace(&mut task_state.timeout_task, new_timeout_task).abort();

    let consensus_reader = task_state.consensus.read().await;
    consensus_reader
        .metrics
        .current_view
        .set(usize::try_from(task_state.cur_view.u64()).unwrap());
    let cur_view_time = Utc::now().timestamp();
    if task_state
        .membership
        .leader(old_view_number, task_state.cur_epoch)?
        == task_state.public_key
    {
        #[allow(clippy::cast_precision_loss)]
        consensus_reader
            .metrics
            .view_duration_as_leader
            .add_point((cur_view_time - task_state.cur_view_time) as f64);
    }
    task_state.cur_view_time = cur_view_time;

    // Do the comparison before the subtraction to avoid potential overflow, since
    // `last_decided_view` may be greater than `cur_view` if the node is catching up.
    if usize::try_from(task_state.cur_view.u64()).unwrap()
        > usize::try_from(consensus_reader.last_decided_view().u64()).unwrap()
    {
        consensus_reader
            .metrics
            .number_of_views_since_last_decide
            .set(
                usize::try_from(task_state.cur_view.u64()).unwrap()
                    - usize::try_from(consensus_reader.last_decided_view().u64()).unwrap(),
            );
    }

    broadcast_event(
        Event {
            view_number: old_view_number,
            event: EventType::ViewFinished {
                view_number: old_view_number,
            },
        },
        &task_state.output_event_stream,
    )
    .await;
    Ok(())
}

/// Handle a `Timeout` event.
#[instrument(skip_all)]
pub(crate) async fn handle_timeout<TYPES: NodeType, I: NodeImplementation<TYPES>, V: Versions>(
    view_number: TYPES::View,
    epoch: TYPES::Epoch,
    sender: &Sender<Arc<HotShotEvent<TYPES>>>,
    task_state: &mut ConsensusTaskState<TYPES, I, V>,
) -> Result<()> {
    ensure!(
        task_state.cur_view <= view_number,
        "Timeout event is for an old view"
    );

    ensure!(
        task_state
<<<<<<< HEAD
            .quorum_membership
            .has_stake(&task_state.public_key, epoch),
=======
            .membership
            .has_stake(&task_state.public_key, task_state.cur_epoch),
>>>>>>> 723dc4a3
        debug!("We were not chosen for the consensus committee for view {view_number:?}")
    );

    let vote = TimeoutVote::create_signed_vote(
        TimeoutData::<TYPES> {
            view: view_number,
            epoch,
        },
        view_number,
        &task_state.public_key,
        &task_state.private_key,
        &task_state.upgrade_lock,
    )
    .await
    .wrap()
    .context(error!("Failed to sign TimeoutData"))?;

    broadcast_event(Arc::new(HotShotEvent::TimeoutVoteSend(vote)), sender).await;
    broadcast_event(
        Event {
            view_number,
            event: EventType::ViewTimeout { view_number },
        },
        &task_state.output_event_stream,
    )
    .await;

    tracing::error!(
        "We did not receive evidence for view {} in time, sending timeout vote for that view!",
        *view_number
    );

    broadcast_event(
        Event {
            view_number,
            event: EventType::ReplicaViewTimeout { view_number },
        },
        &task_state.output_event_stream,
    )
    .await;

    task_state
        .consensus
        .read()
        .await
        .metrics
        .number_of_timeouts
        .add(1);
    if task_state
        .membership
        .leader(view_number, task_state.cur_epoch)?
        == task_state.public_key
    {
        task_state
            .consensus
            .read()
            .await
            .metrics
            .number_of_timeouts_as_leader
            .add(1);
    }

    Ok(())
}<|MERGE_RESOLUTION|>--- conflicted
+++ resolved
@@ -285,13 +285,8 @@
 
     ensure!(
         task_state
-<<<<<<< HEAD
-            .quorum_membership
+            .membership
             .has_stake(&task_state.public_key, epoch),
-=======
-            .membership
-            .has_stake(&task_state.public_key, task_state.cur_epoch),
->>>>>>> 723dc4a3
         debug!("We were not chosen for the consensus committee for view {view_number:?}")
     );
 
