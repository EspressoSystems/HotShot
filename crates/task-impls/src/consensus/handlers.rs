--- conflicted
+++ resolved
@@ -298,12 +298,8 @@
     ensure!(
         task_state
             .membership
-<<<<<<< HEAD
-            .has_stake(&task_state.public_key, task_state.cur_epoch)
+            .has_stake(&task_state.public_key, epoch)
             .await,
-=======
-            .has_stake(&task_state.public_key, epoch),
->>>>>>> af6dfe2c
         debug!(
             "We were not chosen for the consensus committee for view {:?}",
             view_number
