--- conflicted
+++ resolved
@@ -476,14 +476,9 @@
                     *new_view
                 );
                 let create_and_send_proposal_handle = publish_proposal_if_able(
-<<<<<<< HEAD
                     qc.view_number() + 1,
-                    event_stream,
-=======
-                    qc.view_number + 1,
                     event_sender,
                     event_receiver,
->>>>>>> e2f5d866
                     Arc::clone(&task_state.quorum_membership),
                     task_state.public_key.clone(),
                     task_state.private_key.clone(),
