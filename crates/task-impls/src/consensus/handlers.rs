// Copyright (c) 2021-2024 Espresso Systems (espressosys.com)
// This file is part of the HotShot repository.

// You should have received a copy of the MIT License
// along with the HotShot repository. If not, see <https://mit-license.org/>.

use core::time::Duration;
use std::{marker::PhantomData, sync::Arc};

use anyhow::{bail, ensure, Context, Result};
use async_broadcast::Sender;
use async_compatibility_layer::art::{async_sleep, async_spawn};
use async_lock::RwLock;
#[cfg(async_executor_impl = "async-std")]
use async_std::task::JoinHandle;
use chrono::Utc;
use committable::Committable;
use futures::FutureExt;
use hotshot_types::{
    consensus::{CommitmentAndMetadata, OuterConsensus, View},
    data::{null_block, Leaf, QuorumProposal, ViewChangeEvidence},
    event::{Event, EventType},
    message::{GeneralConsensusMessage, Proposal},
    simple_certificate::UpgradeCertificate,
    simple_vote::QuorumData,
    traits::{
        block_contents::BlockHeader,
        election::Membership,
        node_implementation::{ConsensusTime, NodeImplementation, NodeType},
        signature_key::SignatureKey,
        states::ValidatedState,
        storage::Storage,
    },
    utils::ViewInner,
    vote::{Certificate, HasViewNumber},
};
#[cfg(async_executor_impl = "tokio")]
use tokio::task::JoinHandle;
use tracing::{debug, error, info, instrument, warn};
use vbs::version::{StaticVersionType, Version};

use super::ConsensusTaskState;
use crate::{
    consensus::{UpgradeLock, Versions},
    events::HotShotEvent,
    helpers::{
        broadcast_event, decide_from_proposal, fetch_proposal, parent_leaf_and_state, update_view,
        validate_proposal_safety_and_liveness, validate_proposal_view_and_certs, AnyhowTracing,
        SEND_VIEW_CHANGE_EVENT,
    },
};

/// Create the header for a proposal, build the proposal, and broadcast
/// the proposal send evnet.
#[allow(clippy::too_many_arguments)]
#[instrument(skip_all, fields(id = id, view = *view))]
pub async fn create_and_send_proposal<TYPES: NodeType, V: Versions>(
    public_key: TYPES::SignatureKey,
    private_key: <TYPES::SignatureKey as SignatureKey>::PrivateKey,
    consensus: OuterConsensus<TYPES>,
    event_stream: Sender<Arc<HotShotEvent<TYPES>>>,
    view: TYPES::Time,
    commitment_and_metadata: CommitmentAndMetadata<TYPES>,
    parent_leaf: Leaf<TYPES>,
    state: Arc<TYPES::ValidatedState>,
    upgrade_cert: Option<UpgradeCertificate<TYPES>>,
    proposal_cert: Option<ViewChangeEvidence<TYPES>>,
    round_start_delay: u64,
    instance_state: Arc<TYPES::InstanceState>,
    version: Version,
    id: u64,
) -> Result<()> {
    let consensus_read = consensus.read().await;
    let vid_share = consensus_read
        .vid_shares()
        .get(&view)
        .map(|shares| shares.get(&public_key).cloned())
        .context(format!(
            "Cannot propopse without our VID share, view {view:?}"
        ))?
        .context("Failed to get vid share")?;
    drop(consensus_read);

    let block_header = if version < V::Marketplace::VERSION {
        TYPES::BlockHeader::new_legacy(
            state.as_ref(),
            instance_state.as_ref(),
            &parent_leaf,
            commitment_and_metadata.commitment,
            commitment_and_metadata.builder_commitment,
            commitment_and_metadata.metadata,
            commitment_and_metadata.fees.first().clone(),
            vid_share.data.common,
            version,
        )
        .await
        .context("Failed to construct legacy block header")?
    } else {
        TYPES::BlockHeader::new_marketplace(
            state.as_ref(),
            instance_state.as_ref(),
            &parent_leaf,
            commitment_and_metadata.commitment,
            commitment_and_metadata.builder_commitment,
            commitment_and_metadata.metadata,
            commitment_and_metadata.fees.to_vec(),
            vid_share.data.common,
            commitment_and_metadata.auction_result,
            version,
        )
        .await
        .context("Failed to construct marketplace block header")?
    };

    let proposal = QuorumProposal {
        block_header,
        view_number: view,
        justify_qc: consensus.read().await.high_qc().clone(),
        proposal_certificate: proposal_cert,
        upgrade_certificate: upgrade_cert,
    };

    let proposed_leaf = Leaf::from_quorum_proposal(&proposal);

    ensure!(proposed_leaf.parent_commitment() == parent_leaf.commit());

    let signature = TYPES::SignatureKey::sign(&private_key, proposed_leaf.commit().as_ref())?;

    let message = Proposal {
        data: proposal,
        signature,
        _pd: PhantomData,
    };

    debug!(
        "Sending proposal for view {:?}",
        proposed_leaf.view_number(),
    );

    consensus
        .write()
        .await
        .update_last_proposed_view(message.clone())?;

    async_sleep(Duration::from_millis(round_start_delay)).await;

    broadcast_event(
        Arc::new(HotShotEvent::QuorumProposalSend(
            message.clone(),
            public_key,
        )),
        &event_stream,
    )
    .await;

    Ok(())
}

/// Send a proposal for the view `view` from the latest high_qc given an upgrade cert. This is the
/// standard case proposal scenario.
#[allow(clippy::too_many_arguments)]
#[instrument(skip_all)]
pub async fn publish_proposal_from_commitment_and_metadata<TYPES: NodeType, V: Versions>(
    view: TYPES::Time,
    sender: Sender<Arc<HotShotEvent<TYPES>>>,
    quorum_membership: Arc<TYPES::Membership>,
    public_key: TYPES::SignatureKey,
    private_key: <TYPES::SignatureKey as SignatureKey>::PrivateKey,
    consensus: OuterConsensus<TYPES>,
    delay: u64,
    formed_upgrade_certificate: Option<UpgradeCertificate<TYPES>>,
    upgrade_lock: UpgradeLock<TYPES, V>,
    commitment_and_metadata: Option<CommitmentAndMetadata<TYPES>>,
    proposal_cert: Option<ViewChangeEvidence<TYPES>>,
    instance_state: Arc<TYPES::InstanceState>,
    id: u64,
) -> Result<JoinHandle<()>> {
    let (parent_leaf, state) = parent_leaf_and_state(
        view,
        &sender,
        quorum_membership,
        public_key.clone(),
        OuterConsensus::new(Arc::clone(&consensus.inner_consensus)),
    )
    .await?;

    // In order of priority, we should try to attach:
    //   - the parent certificate if it exists, or
    //   - our own certificate that we formed.
    // In either case, we need to ensure that the certificate is still relevant.
    //
    // Note: once we reach a point of potentially propose with our formed upgrade certificate, we will ALWAYS drop it. If we cannot immediately use it for whatever reason, we choose to discard it.
    // It is possible that multiple nodes form separate upgrade certificates for the some upgrade if we are not careful about voting. But this shouldn't bother us: the first leader to propose is the one whose certificate will be used. And if that fails to reach a decide for whatever reason, we may lose our own certificate, but something will likely have gone wrong there anyway.
    let mut proposal_upgrade_certificate = parent_leaf
        .upgrade_certificate()
        .or(formed_upgrade_certificate);

    if let Some(cert) = proposal_upgrade_certificate.clone() {
        if cert
            .is_relevant(view, Arc::clone(&upgrade_lock.decided_upgrade_certificate))
            .await
            .is_err()
        {
            proposal_upgrade_certificate = None;
        }
    }

    // We only want to proposal to be attached if any of them are valid.
    let proposal_certificate = proposal_cert
        .as_ref()
        .filter(|cert| cert.is_valid_for_view(&view))
        .cloned();

    // FIXME - This is not great, and will be fixed later.
    // If it's > July, 2024 and this is still here, something has gone horribly wrong.
    let cnm = commitment_and_metadata
        .clone()
        .context("Cannot propose because we don't have the VID payload commitment and metadata")?;

    ensure!(
        cnm.block_view == view,
        "Cannot propose because our VID payload commitment and metadata is for an older view."
    );

    let version = upgrade_lock.version(view).await?;

    let create_and_send_proposal_handle = async_spawn(async move {
        match create_and_send_proposal::<TYPES, V>(
            public_key,
            private_key,
            OuterConsensus::new(Arc::clone(&consensus.inner_consensus)),
            sender,
            view,
            cnm,
            parent_leaf.clone(),
            state,
            proposal_upgrade_certificate,
            proposal_certificate,
            delay,
            instance_state,
            version,
            id,
        )
        .await
        {
            Ok(()) => {}
            Err(e) => {
                tracing::error!("Failed to send proposal: {}", e);
            }
        };
    });

    Ok(create_and_send_proposal_handle)
}

/// Publishes a proposal if there exists a value which we can propose from. Specifically, we must have either
/// `commitment_and_metadata`, or a `decided_upgrade_certificate`.
#[allow(clippy::too_many_arguments)]
#[instrument(skip_all)]
pub async fn publish_proposal_if_able<TYPES: NodeType, V: Versions>(
    view: TYPES::Time,
    sender: Sender<Arc<HotShotEvent<TYPES>>>,
    quorum_membership: Arc<TYPES::Membership>,
    public_key: TYPES::SignatureKey,
    private_key: <TYPES::SignatureKey as SignatureKey>::PrivateKey,
    consensus: OuterConsensus<TYPES>,
    delay: u64,
    formed_upgrade_certificate: Option<UpgradeCertificate<TYPES>>,
    upgrade_lock: UpgradeLock<TYPES, V>,
    commitment_and_metadata: Option<CommitmentAndMetadata<TYPES>>,
    proposal_cert: Option<ViewChangeEvidence<TYPES>>,
    instance_state: Arc<TYPES::InstanceState>,
    id: u64,
) -> Result<JoinHandle<()>> {
    publish_proposal_from_commitment_and_metadata(
        view,
        sender,
        quorum_membership,
        public_key,
        private_key,
        consensus,
        delay,
        formed_upgrade_certificate,
        upgrade_lock,
        commitment_and_metadata,
        proposal_cert,
        instance_state,
        id,
    )
    .await
}

/// Handle the received quorum proposal.
///
/// Returns the proposal that should be used to set the `cur_proposal` for other tasks.
#[allow(clippy::too_many_lines)]
#[instrument(skip_all)]
pub(crate) async fn handle_quorum_proposal_recv<
    TYPES: NodeType,
    I: NodeImplementation<TYPES>,
    V: Versions,
>(
    proposal: &Proposal<TYPES, QuorumProposal<TYPES>>,
    sender: &TYPES::SignatureKey,
    event_stream: Sender<Arc<HotShotEvent<TYPES>>>,
    task_state: &mut ConsensusTaskState<TYPES, I, V>,
) -> Result<Option<QuorumProposal<TYPES>>> {
    let sender = sender.clone();
    debug!(
        "Received Quorum Proposal for view {}",
        *proposal.data.view_number
    );

    let cur_view = task_state.cur_view;

    validate_proposal_view_and_certs(
        proposal,
        task_state.cur_view,
        &task_state.quorum_membership,
        &task_state.timeout_membership,
        OuterConsensus::new(Arc::clone(&task_state.consensus.inner_consensus)),
        &event_stream,
    )
    .await
    .context("Failed to validate proposal view and attached certs")?;

    let view = proposal.data.view_number();
    let justify_qc = proposal.data.justify_qc.clone();

    if !justify_qc.is_valid_cert(task_state.quorum_membership.as_ref()) {
        let consensus = task_state.consensus.read().await;
        consensus.metrics.invalid_qc.update(1);
        bail!("Invalid justify_qc in proposal for view {}", *view);
    }

    // NOTE: We could update our view with a valid TC but invalid QC, but that is not what we do here
    if let Err(e) = update_view::<TYPES>(
        view,
        &event_stream,
        task_state.timeout,
        OuterConsensus::new(Arc::clone(&task_state.consensus.inner_consensus)),
        &mut task_state.cur_view,
        &mut task_state.cur_view_time,
        &mut task_state.timeout_task,
        &task_state.output_event_stream,
        SEND_VIEW_CHANGE_EVENT,
        task_state.quorum_membership.leader(cur_view) == task_state.public_key,
    )
    .await
    {
        debug!("Failed to update view; error = {e:#}");
    }

    let mut parent_leaf = task_state
        .consensus
        .read()
        .await
        .saved_leaves()
        .get(&justify_qc.data().leaf_commit)
        .cloned();

    parent_leaf = match parent_leaf {
        Some(p) => Some(p),
        None => fetch_proposal(
            &justify_qc,
            event_stream.clone(),
            Arc::clone(&task_state.quorum_membership),
            OuterConsensus::new(Arc::clone(&task_state.consensus.inner_consensus)),
        )
        .await
        .ok(),
    };
    let consensus_read = task_state.consensus.read().await;

    // Get the parent leaf and state.
    let parent = match parent_leaf {
        Some(leaf) => {
            if let (Some(state), _) = consensus_read.state_and_delta(leaf.view_number()) {
                Some((leaf, Arc::clone(&state)))
            } else {
                bail!("Parent state not found! Consensus internally inconsistent");
            }
        }
        None => None,
    };

    let Some(justify_qc_view_number) = consensus_read.qc_view_number(&justify_qc) else {
        warn!("We haven't seen this leaf yet!");
        bail!("We haven't seen this leaf yet!");
    };
    let Some(high_qc_view_number) = consensus_read.high_qc_view_number() else {
        warn!("We haven't seen this leaf yet!");
        bail!("We haven't seen this leaf yet!");
    };
    if justify_qc_view_number > high_qc_view_number {
        if let Err(e) = task_state
            .storage
            .write()
            .await
            .update_high_qc(justify_qc.clone())
            .await
        {
            bail!("Failed to store High QC not voting. Error: {:?}", e);
        }
    }

    drop(consensus_read);
    let mut consensus_write = task_state.consensus.write().await;

    if let Err(e) = consensus_write.update_high_qc(justify_qc.clone()) {
        tracing::trace!("{e:?}");
    }

    // Justify qc's leaf commitment is not the same as the parent's leaf commitment, but it should be (in this case)
    let Some((parent_leaf, _parent_state)) = parent else {
        warn!(
            "Proposal's parent missing from storage with commitment: {:?}",
            justify_qc.data().leaf_commit
        );
        let leaf = Leaf::from_quorum_proposal(&proposal.data);

        let state = Arc::new(
            <TYPES::ValidatedState as ValidatedState<TYPES>>::from_header(
                &proposal.data.block_header,
            ),
        );

        if let Err(e) = consensus_write.update_validated_state_map(
            view,
            View {
                view_inner: ViewInner::Leaf {
                    leaf: leaf.commit(),
                    state,
                    delta: None,
                },
            },
        ) {
            tracing::trace!("{e:?}");
        }

        consensus_write.update_saved_leaves(leaf.clone());
        let new_leaves = consensus_write.saved_leaves().clone();
        let new_state = consensus_write.validated_state_map().clone();
        drop(consensus_write);

        if let Err(e) = task_state
            .storage
            .write()
            .await
            .update_undecided_state(new_leaves, new_state)
            .await
        {
            warn!("Couldn't store undecided state.  Error: {:?}", e);
        }

        // If we are missing the parent from storage, the safety check will fail.  But we can
        // still vote if the liveness check succeeds.
        let consensus_read = task_state.consensus.read().await;
        let Some(justify_qc_view_number) = consensus_read.qc_view_number(&justify_qc) else {
            warn!("We haven't seen this leaf yet!");
            bail!("We haven't seen this leaf yet!")
        };
        let liveness_check = justify_qc_view_number > consensus_read.locked_view();

        let high_qc = consensus_read.high_qc().clone();
        let locked_view = consensus_read.locked_view();

        drop(consensus_read);

        let mut current_proposal = None;
        if liveness_check {
            current_proposal = Some(proposal.data.clone());
            let new_view = proposal.data.view_number + 1;

            // This is for the case where we form a QC but have not yet seen the previous proposal ourselves
            let Some(high_qc_view_number) = task_state.consensus.read().await.high_qc_view_number()
            else {
                warn!("We haven't seen this leaf yet!");
                bail!("We haven't seen this leaf yet!");
            };
            let should_propose = task_state.quorum_membership.leader(new_view)
                == task_state.public_key
                && high_qc_view_number == current_proposal.clone().unwrap().view_number;

            if should_propose {
                debug!(
                    "Attempting to publish proposal after voting for liveness; now in view: {}",
                    *new_view
                );
                let Some(high_qc_view_number) =
                    task_state.consensus.read().await.high_qc_view_number()
                else {
                    warn!("We haven't seen this leaf yet!");
                    bail!("We haven't seen this leaf yet!");
                };
                let create_and_send_proposal_handle = publish_proposal_if_able(
                    high_qc_view_number + 1,
                    event_stream,
                    Arc::clone(&task_state.quorum_membership),
                    task_state.public_key.clone(),
                    task_state.private_key.clone(),
                    OuterConsensus::new(Arc::clone(&task_state.consensus.inner_consensus)),
                    task_state.round_start_delay,
                    task_state.formed_upgrade_certificate.clone(),
                    task_state.upgrade_lock.clone(),
                    task_state.payload_commitment_and_metadata.clone(),
                    task_state.proposal_cert.clone(),
                    Arc::clone(&task_state.instance_state),
                    task_state.id,
                )
                .await?;

                task_state
                    .spawned_tasks
                    .entry(view)
                    .or_default()
                    .push(create_and_send_proposal_handle);
            }
        } else {
            warn!(?high_qc, ?proposal.data, ?locked_view, "Failed liveneess check; cannot find parent either.");
        }

        return Ok(current_proposal);
    };

    task_state
        .spawned_tasks
        .entry(proposal.data.view_number())
        .or_default()
        .push(async_spawn(
            validate_proposal_safety_and_liveness(
                proposal.clone(),
                parent_leaf,
                OuterConsensus::new(Arc::clone(&task_state.consensus.inner_consensus)),
                Arc::clone(&task_state.upgrade_lock.decided_upgrade_certificate),
                Arc::clone(&task_state.quorum_membership),
                event_stream.clone(),
                sender,
                task_state.output_event_stream.clone(),
                task_state.id,
            )
            .map(AnyhowTracing::err_as_debug),
        ));
    Ok(None)
}

/// Handle `QuorumProposalValidated` event content and submit a proposal if possible.
#[allow(clippy::too_many_lines)]
#[instrument(skip_all)]
pub async fn handle_quorum_proposal_validated<
    TYPES: NodeType,
    I: NodeImplementation<TYPES>,
    V: Versions,
>(
    proposal: &QuorumProposal<TYPES>,
    event_stream: Sender<Arc<HotShotEvent<TYPES>>>,
    task_state: &mut ConsensusTaskState<TYPES, I, V>,
) -> Result<()> {
    let view = proposal.view_number();
    task_state.current_proposal = Some(proposal.clone());

    let res = decide_from_proposal(
        proposal,
        OuterConsensus::new(Arc::clone(&task_state.consensus.inner_consensus)),
        Arc::clone(&task_state.upgrade_lock.decided_upgrade_certificate),
        &task_state.public_key,
    )
    .await;

    if let Some(cert) = res.decided_upgrade_cert {
        let mut decided_certificate_lock = task_state
            .upgrade_lock
            .decided_upgrade_certificate
            .write()
            .await;
        *decided_certificate_lock = Some(cert.clone());
        drop(decided_certificate_lock);
        let _ = event_stream
            .broadcast(Arc::new(HotShotEvent::UpgradeDecided(cert.clone())))
            .await;
    }

    let mut consensus = task_state.consensus.write().await;
    if let Some(new_locked_view) = res.new_locked_view_number {
        if let Err(e) = consensus.update_locked_view(new_locked_view) {
            tracing::trace!("{e:?}");
        }
    }

    drop(consensus);

    let new_view = task_state.current_proposal.clone().unwrap().view_number + 1;
    // In future we can use the mempool model where we fetch the proposal if we don't have it, instead of having to wait for it here
    // This is for the case where we form a QC but have not yet seen the previous proposal ourselves
    let Some(high_qc_view_number) = task_state.consensus.read().await.high_qc_view_number() else {
        warn!("We haven't seen this leaf yet!");
        bail!("We haven't seen this leaf yet!");
    };
    let should_propose = task_state.quorum_membership.leader(new_view) == task_state.public_key
        && high_qc_view_number == task_state.current_proposal.clone().unwrap().view_number;

    if let Some(new_decided_view) = res.new_decided_view_number {
        task_state.cancel_tasks(new_decided_view).await;
    }
    task_state.current_proposal = Some(proposal.clone());
    task_state.spawn_vote_task(view, event_stream.clone()).await;
    if should_propose {
        debug!(
            "Attempting to publish proposal after voting; now in view: {}",
            *new_view
        );
        if let Err(e) = task_state
            .publish_proposal(new_view, event_stream.clone())
            .await
        {
            debug!("Failed to propose; error = {e:?}");
        };
    }

    #[allow(clippy::cast_precision_loss)]
    if let Some(new_anchor_view) = res.new_decided_view_number {
        let block_size = res.included_txns.map(|set| set.len().try_into().unwrap());
        let decide_sent = broadcast_event(
            Event {
                view_number: new_anchor_view,
                event: EventType::Decide {
                    leaf_chain: Arc::new(res.leaf_views),
                    qc: Arc::new(res.new_decide_qc.unwrap()),
                    block_size,
                },
            },
            &task_state.output_event_stream,
        );
        let mut consensus = task_state.consensus.write().await;

        let old_anchor_view = consensus.last_decided_view();
        consensus.collect_garbage(old_anchor_view, new_anchor_view);
        if let Err(e) = consensus.update_last_decided_view(new_anchor_view) {
            tracing::trace!("{e:?}");
        }
        consensus
            .metrics
            .last_decided_time
            .set(Utc::now().timestamp().try_into().unwrap());
        consensus.metrics.invalid_qc.set(0);
        consensus
            .metrics
            .last_decided_view
            .set(usize::try_from(consensus.last_decided_view().u64()).unwrap());
        let cur_number_of_views_per_decide_event =
            *task_state.cur_view - consensus.last_decided_view().u64();
        consensus
            .metrics
            .number_of_views_per_decide_event
            .add_point(cur_number_of_views_per_decide_event as f64);

        debug!(
            "Sending Decide for view {:?}",
            consensus.last_decided_view()
        );
        drop(consensus);
        debug!("Decided txns len {:?}", block_size);
        decide_sent.await;
        broadcast_event(
            Arc::new(HotShotEvent::LeafDecided(res.leaves_decided)),
            &event_stream,
        )
        .await;
        debug!("decide send succeeded");
    }

    Ok(())
}

/// Private key, latest decided upgrade certificate, committee membership, and event stream, for
/// sending the vote.
type VoteInfo<TYPES, V> = (
    <<TYPES as NodeType>::SignatureKey as SignatureKey>::PrivateKey,
    UpgradeLock<TYPES, V>,
    Arc<<TYPES as NodeType>::Membership>,
    Sender<Arc<HotShotEvent<TYPES>>>,
);

#[allow(clippy::too_many_arguments)]
#[allow(clippy::too_many_lines)]
#[allow(unused_variables)]
/// Check if we are able to vote, like whether the proposal is valid,
/// whether we have DAC and VID share, and if so, vote.
#[instrument(skip_all, fields(id = id, view = *cur_view))]
pub async fn update_state_and_vote_if_able<
    TYPES: NodeType,
    I: NodeImplementation<TYPES>,
    V: Versions,
>(
    cur_view: TYPES::Time,
    proposal: QuorumProposal<TYPES>,
    public_key: TYPES::SignatureKey,
    consensus: OuterConsensus<TYPES>,
    storage: Arc<RwLock<I::Storage>>,
    quorum_membership: Arc<TYPES::Membership>,
    instance_state: Arc<TYPES::InstanceState>,
    vote_info: VoteInfo<TYPES, V>,
    id: u64,
) -> bool {
    use hotshot_types::simple_vote::QuorumVote;

    if !quorum_membership.has_stake(&public_key) {
        debug!("We were not chosen for quorum committee on {:?}", cur_view);
        return false;
    }

    let read_consnesus = consensus.read().await;
    // Only vote if you has seen the VID share for this view
    let Some(vid_shares) = read_consnesus.vid_shares().get(&proposal.view_number) else {
        debug!(
            "We have not seen the VID share for this view {:?} yet, so we cannot vote.",
            proposal.view_number
        );
        return false;
    };
    let Some(vid_share) = vid_shares.get(&public_key).cloned() else {
        debug!("we have not seen our VID share yet");
        return false;
    };

    if let Some(upgrade_cert) = &vote_info.1.decided_upgrade_certificate.read().await.clone() {
        if upgrade_cert.upgrading_in(cur_view)
            && Some(proposal.block_header.payload_commitment())
                != null_block::commitment(quorum_membership.total_nodes())
        {
            info!("Refusing to vote on proposal because it does not have a null commitment, and we are between versions. Expected:\n\n{:?}\n\nActual:{:?}", null_block::commitment(quorum_membership.total_nodes()), Some(proposal.block_header.payload_commitment()));
            return false;
        }
    }

    // Only vote if you have the DA cert
    // ED Need to update the view number this is stored under?
    let Some(cert) = read_consnesus.saved_da_certs().get(&cur_view).cloned() else {
        return false;
    };
    // let Some(view) = read_consnesus.dac_view_number(&cert) else {
    //     warn!("We have received a DAC but we haven't seen this VID commitment yet!");
    //     return false;
    // };
    drop(read_consnesus);

    // TODO: do some of this logic without the vote token check, only do that when voting.
    let justify_qc = proposal.justify_qc.clone();
    let mut parent = consensus
        .read()
        .await
        .saved_leaves()
        .get(&justify_qc.data().leaf_commit)
        .cloned();
    parent = match parent {
        Some(p) => Some(p),
        None => fetch_proposal(
            &justify_qc,
            vote_info.3.clone(),
            Arc::clone(&quorum_membership),
            OuterConsensus::new(Arc::clone(&consensus.inner_consensus)),
        )
        .await
        .ok(),
    };

    let read_consnesus = consensus.read().await;

    // Justify qc's leaf commitment is not the same as the parent's leaf commitment, but it should be (in this case)
    let Some(parent) = parent else {
        error!(
            "Proposal's parent missing from storage with commitment: {:?}, proposal view {:?}",
            justify_qc.data().leaf_commit,
            proposal.view_number,
        );
        return false;
    };
    let (Some(parent_state), _) = read_consnesus.state_and_delta(parent.view_number()) else {
        warn!("Parent state not found! Consensus internally inconsistent");
        return false;
    };
    drop(read_consnesus);

<<<<<<< HEAD
    let version = match version(cur_view, &vote_info.1.read().await.clone()) {
=======
    let version = match vote_info.1.version(view).await {
>>>>>>> 3e38cdf8
        Ok(version) => version,
        Err(e) => {
            error!("Failed to calculate the version: {e:?}");
            return false;
        }
    };
    let Ok((validated_state, state_delta)) = parent_state
        .validate_and_apply_header(
            instance_state.as_ref(),
            &parent,
            &proposal.block_header.clone(),
            vid_share.data.common.clone(),
            version,
        )
        .await
    else {
        warn!("Block header doesn't extend the proposal!");
        return false;
    };

    let state = Arc::new(validated_state);
    let delta = Arc::new(state_delta);
    let parent_commitment = parent.commit();

    let proposed_leaf = Leaf::from_quorum_proposal(&proposal);
    if proposed_leaf.parent_commitment() != parent_commitment {
        return false;
    }

    // Validate the DAC.
    let message = if cert.is_valid_cert(vote_info.2.as_ref()) {
        // Validate the block payload commitment for non-genesis DAC.
        if cert.data().payload_commit != proposal.block_header.payload_commitment() {
            warn!(
                "Block payload commitment does not equal da cert payload commitment. View = {}",
                *cur_view
            );
            return false;
        }
        if let Ok(vote) = QuorumVote::<TYPES>::create_signed_vote(
            QuorumData {
                leaf_commit: proposed_leaf.commit(),
            },
            cur_view,
            &public_key,
            &vote_info.0,
        ) {
            GeneralConsensusMessage::<TYPES>::Vote(vote)
        } else {
            error!("Unable to sign quorum vote!");
            return false;
        }
    } else {
        error!(
            "Invalid DAC in proposal! Skipping proposal. {:?} cur view is: {:?}",
            cert, cur_view
        );
        return false;
    };

    let mut consensus = consensus.write().await;
    if let Err(e) = consensus.update_validated_state_map(
        cur_view,
        View {
            view_inner: ViewInner::Leaf {
                leaf: proposed_leaf.commit(),
                state: Arc::clone(&state),
                delta: Some(Arc::clone(&delta)),
            },
        },
    ) {
        tracing::trace!("{e:?}");
    }
    consensus.update_saved_leaves(proposed_leaf.clone());
    let new_leaves = consensus.saved_leaves().clone();
    let new_state = consensus.validated_state_map().clone();
    drop(consensus);

    if let Err(e) = storage
        .write()
        .await
        .update_undecided_state(new_leaves, new_state)
        .await
    {
        error!("Couldn't store undecided state.  Error: {:?}", e);
    }

    if let GeneralConsensusMessage::Vote(vote) = message {
        debug!(
            "Sending vote to next quorum leader {:?}",
            vote.view_number() + 1
        );
        // Add to the storage that we have received the VID disperse for a specific view
        if let Err(e) = storage.write().await.append_vid(&vid_share).await {
            warn!(
                "Failed to store VID Disperse Proposal with error {:?}, aborting vote",
                e
            );
            return false;
        }
        broadcast_event(Arc::new(HotShotEvent::QuorumVoteSend(vote)), &vote_info.3).await;
        return true;
    }
    debug!(
        "Received VID share, but couldn't find DAC cert for view {:?}",
        *proposal.view_number(),
    );
    false
}<|MERGE_RESOLUTION|>--- conflicted
+++ resolved
@@ -781,11 +781,7 @@
     };
     drop(read_consnesus);
 
-<<<<<<< HEAD
-    let version = match version(cur_view, &vote_info.1.read().await.clone()) {
-=======
-    let version = match vote_info.1.version(view).await {
->>>>>>> 3e38cdf8
+    let version = match vote_info.1.version(cur_view).await {
         Ok(version) => version,
         Err(e) => {
             error!("Failed to calculate the version: {e:?}");
