--- conflicted
+++ resolved
@@ -1,5 +1,13 @@
 #[cfg(not(feature = "dependency-tasks"))]
-<<<<<<< HEAD
+use core::time::Duration;
+#[cfg(not(feature = "dependency-tasks"))]
+use std::marker::PhantomData;
+use std::{
+    collections::{HashMap, HashSet},
+    sync::Arc,
+};
+
+#[cfg(not(feature = "dependency-tasks"))]
 use super::ConsensusTaskState;
 #[cfg(not(feature = "dependency-tasks"))]
 use crate::{
@@ -7,16 +15,6 @@
     helpers::AnyhowTracing,
 };
 use crate::{events::HotShotEvent, helpers::broadcast_event};
-=======
-use core::time::Duration;
-#[cfg(not(feature = "dependency-tasks"))]
-use std::marker::PhantomData;
-use std::{
-    collections::{HashMap, HashSet},
-    sync::Arc,
-};
-
->>>>>>> f00e9b9c
 #[cfg(not(feature = "dependency-tasks"))]
 use anyhow::bail;
 use anyhow::{ensure, Context, Result};
@@ -31,11 +29,6 @@
 use chrono::Utc;
 use committable::{Commitment, Committable};
 #[cfg(not(feature = "dependency-tasks"))]
-<<<<<<< HEAD
-use core::time::Duration;
-#[cfg(not(feature = "dependency-tasks"))]
-=======
->>>>>>> f00e9b9c
 use futures::FutureExt;
 #[cfg(not(feature = "dependency-tasks"))]
 use hotshot_types::{
@@ -60,15 +53,6 @@
 };
 #[cfg(not(feature = "dependency-tasks"))]
 use hotshot_types::{data::null_block, message::GeneralConsensusMessage, simple_vote::QuorumData};
-<<<<<<< HEAD
-#[cfg(not(feature = "dependency-tasks"))]
-use std::marker::PhantomData;
-use std::{
-    collections::{HashMap, HashSet},
-    sync::Arc,
-};
-=======
->>>>>>> f00e9b9c
 #[cfg(async_executor_impl = "tokio")]
 use tokio::task::JoinHandle;
 #[cfg(not(feature = "dependency-tasks"))]
@@ -77,18 +61,6 @@
 #[cfg(not(feature = "dependency-tasks"))]
 use vbs::version::Version;
 
-<<<<<<< HEAD
-=======
-#[cfg(not(feature = "dependency-tasks"))]
-use super::ConsensusTaskState;
-#[cfg(not(feature = "dependency-tasks"))]
-use crate::{
-    consensus::{update_view, view_change::SEND_VIEW_CHANGE_EVENT},
-    helpers::AnyhowTracing,
-};
-use crate::{events::HotShotEvent, helpers::broadcast_event};
-
->>>>>>> f00e9b9c
 /// Validate the state and safety and liveness of a proposal then emit
 /// a `QuorumProposalValidated` event.
 ///
