--- conflicted
+++ resolved
@@ -1,39 +1,15 @@
-<<<<<<< HEAD
-#[cfg(not(feature = "dependency-tasks"))]
-use core::time::Duration;
-#[cfg(not(feature = "dependency-tasks"))]
-use std::marker::PhantomData;
-=======
->>>>>>> 47e3d351
 use std::{
     collections::{HashMap, HashSet},
     sync::Arc,
 };
 
-<<<<<<< HEAD
-#[cfg(not(feature = "dependency-tasks"))]
-use anyhow::bail;
-=======
->>>>>>> 47e3d351
 use anyhow::{ensure, Context, Result};
 use async_broadcast::Sender;
 use async_lock::RwLock;
+#[cfg(not(feature = "dependency-tasks"))]
 #[cfg(async_executor_impl = "async-std")]
 use async_std::task::JoinHandle;
 use committable::{Commitment, Committable};
-<<<<<<< HEAD
-#[cfg(not(feature = "dependency-tasks"))]
-use futures::FutureExt;
-#[cfg(not(feature = "dependency-tasks"))]
-use hotshot_types::{
-    consensus::CommitmentAndMetadata,
-    traits::{
-        node_implementation::{ConsensusTime, NodeImplementation},
-        storage::Storage,
-    },
-};
-=======
->>>>>>> 47e3d351
 use hotshot_types::{
     consensus::{Consensus, View},
     data::{Leaf, QuorumProposal, ViewChangeEvidence},
@@ -47,11 +23,6 @@
     utils::{Terminator, ViewInner},
     vote::{Certificate, HasViewNumber},
 };
-<<<<<<< HEAD
-#[cfg(not(feature = "dependency-tasks"))]
-use hotshot_types::{data::null_block, message::GeneralConsensusMessage, simple_vote::QuorumData};
-=======
->>>>>>> 47e3d351
 #[cfg(async_executor_impl = "tokio")]
 use tokio::task::JoinHandle;
 use tracing::{debug, info, warn};
@@ -84,17 +55,6 @@
 };
 
 use crate::{events::HotShotEvent, helpers::broadcast_event};
-
-#[cfg(not(feature = "dependency-tasks"))]
-use super::ConsensusTaskState;
-#[cfg(not(feature = "dependency-tasks"))]
-use crate::{
-    consensus::{update_view, view_change::SEND_VIEW_CHANGE_EVENT},
-    helpers::AnyhowTracing,
-};
-use crate::{events::HotShotEvent, helpers::broadcast_event};
-#[cfg(not(feature = "dependency-tasks"))]
-use crate::{events::ProposalMissing, request::REQUEST_TIMEOUT};
 
 /// Validate the state and safety and liveness of a proposal then emit
 /// a `QuorumProposalValidated` event.
