--- conflicted
+++ resolved
@@ -95,32 +95,19 @@
     // passes.
 
     // Liveness check.
-<<<<<<< HEAD
-    let consensus = consensus.upgradable_read().await;
-    let liveness_check = justify_qc.get_view_number() > consensus.locked_view();
-=======
     let read_consensus = consensus.read().await;
-    let liveness_check = justify_qc.get_view_number() > read_consensus.locked_view;
->>>>>>> ddb01837
+    let liveness_check = justify_qc.get_view_number() > read_consensus.locked_view();
 
     // Safety check.
     // Check if proposal extends from the locked leaf.
     let outcome = read_consensus.visit_leaf_ancestors(
         justify_qc.get_view_number(),
-<<<<<<< HEAD
-        Terminator::Inclusive(consensus.locked_view()),
-=======
-        Terminator::Inclusive(read_consensus.locked_view),
->>>>>>> ddb01837
+        Terminator::Inclusive(read_consensus.locked_view()),
         false,
         |leaf, _, _| {
             // if leaf view no == locked view no then we're done, report success by
             // returning true
-<<<<<<< HEAD
-            leaf.get_view_number() != consensus.locked_view()
-=======
-            leaf.get_view_number() != read_consensus.locked_view
->>>>>>> ddb01837
+            leaf.get_view_number() != read_consensus.locked_view()
         },
     );
     let safety_check = outcome.is_ok();
@@ -137,11 +124,7 @@
             .await;
         }
 
-<<<<<<< HEAD
-        format!("Failed safety and liveness check \n High QC is {:?}  Proposal QC is {:?}  Locked view is {:?}", consensus.high_qc(), proposal.data.clone(), consensus.locked_view())
-=======
-        format!("Failed safety and liveness check \n High QC is {:?}  Proposal QC is {:?}  Locked view is {:?}", read_consensus.high_qc(), proposal.data.clone(), read_consensus.locked_view)
->>>>>>> ddb01837
+        format!("Failed safety and liveness check \n High QC is {:?}  Proposal QC is {:?}  Locked view is {:?}", read_consensus.high_qc(), proposal.data.clone(), read_consensus.locked_view())
     });
 
     // We accept the proposal, notify the application layer
@@ -996,11 +979,7 @@
     if new_decide_reached {
         let decide_sent = broadcast_event(
             Event {
-<<<<<<< HEAD
-                view_number: consensus.last_decided_view(),
-=======
-                view_number: task_state.consensus.read().await.last_decided_view,
->>>>>>> ddb01837
+                view_number: task_state.consensus.read().await.last_decided_view(),
                 event: EventType::Decide {
                     leaf_chain: Arc::new(leaf_views),
                     qc: Arc::new(new_decide_qc.unwrap()),
@@ -1009,13 +988,9 @@
             },
             &task_state.output_event_stream,
         );
-<<<<<<< HEAD
+        let mut consensus = task_state.consensus.write().await;
+
         let old_anchor_view = consensus.last_decided_view();
-=======
-        let mut consensus = task_state.consensus.write().await;
-
-        let old_anchor_view = consensus.last_decided_view;
->>>>>>> ddb01837
         consensus.collect_garbage(old_anchor_view, new_anchor_view);
         if let Err(e) = consensus.update_last_decided_view(new_anchor_view) {
             tracing::trace!("{e:?}");
@@ -1045,15 +1020,8 @@
             .number_of_views_per_decide_event
             .add_point(cur_number_of_views_per_decide_event as f64);
 
-<<<<<<< HEAD
-        debug!(
-            "Sending Decide for view {:?}",
-            consensus.last_decided_view()
-        );
-=======
-        debug!("Sending Decide for view {:?}", consensus.last_decided_view);
+        debug!("Sending Decide for view {:?}", consensus.last_decided_view());
         drop(consensus);
->>>>>>> ddb01837
         debug!("Decided txns len {:?}", included_txns_set.len());
         decide_sent.await;
         broadcast_event(
