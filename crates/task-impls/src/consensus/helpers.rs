#[cfg(not(feature = "dependency-tasks"))]
use core::time::Duration;
#[cfg(not(feature = "dependency-tasks"))]
use std::marker::PhantomData;
use std::{
    collections::{HashMap, HashSet},
    sync::Arc,
};
<<<<<<< HEAD
use crate::{
    events::{HotShotEvent, ProposalMissing},
    helpers::broadcast_event,
    request::REQUEST_TIMEOUT,
};
=======

#[cfg(not(feature = "dependency-tasks"))]
>>>>>>> 9d39554b
use anyhow::bail;
use anyhow::{ensure, Context, Result};
use async_broadcast::{broadcast, Sender};
use async_compatibility_layer::art::async_timeout;
#[cfg(not(feature = "dependency-tasks"))]
use async_compatibility_layer::art::{async_sleep, async_spawn};
use async_lock::RwLock;
#[cfg(not(feature = "dependency-tasks"))]
#[cfg(async_executor_impl = "async-std")]
use async_std::task::JoinHandle;
#[cfg(not(feature = "dependency-tasks"))]
use chrono::Utc;
use committable::{Commitment, Committable};
#[cfg(not(feature = "dependency-tasks"))]
use futures::FutureExt;
#[cfg(not(feature = "dependency-tasks"))]
use hotshot_types::{
    consensus::CommitmentAndMetadata,
    traits::{
        node_implementation::{ConsensusTime, NodeImplementation},
        storage::Storage,
    },
};
use hotshot_types::{
    consensus::{Consensus, View},
    data::{Leaf, QuorumProposal, ViewChangeEvidence},
    event::{Event, EventType, LeafInfo},
    message::Proposal,
    simple_certificate::{QuorumCertificate, UpgradeCertificate},
    traits::{
        block_contents::BlockHeader, election::Membership, node_implementation::NodeType,
        signature_key::SignatureKey, states::ValidatedState, BlockPayload,
    },
    utils::{Terminator, ViewInner},
    vote::{Certificate, HasViewNumber},
};
#[cfg(not(feature = "dependency-tasks"))]
use hotshot_types::{data::null_block, message::GeneralConsensusMessage, simple_vote::QuorumData};
#[cfg(async_executor_impl = "tokio")]
use tokio::task::JoinHandle;
#[cfg(not(feature = "dependency-tasks"))]
use tracing::error;
use tracing::{debug, info, warn};
#[cfg(not(feature = "dependency-tasks"))]
use vbs::version::Version;

#[cfg(not(feature = "dependency-tasks"))]
use super::ConsensusTaskState;
#[cfg(not(feature = "dependency-tasks"))]
use crate::{
    consensus::{update_view, view_change::SEND_VIEW_CHANGE_EVENT},
    helpers::AnyhowTracing,
};
use crate::{events::HotShotEvent, helpers::broadcast_event};

/// Validate the state and safety and liveness of a proposal then emit
/// a `QuorumProposalValidated` event.
///
/// TODO - This should just take the QuorumProposalRecv task state after
/// we merge the dependency tasks.
#[allow(clippy::too_many_arguments)]
#[allow(clippy::too_many_lines)]
pub async fn validate_proposal_safety_and_liveness<TYPES: NodeType>(
    proposal: Proposal<TYPES, QuorumProposal<TYPES>>,
    parent_leaf: Leaf<TYPES>,
    consensus: Arc<RwLock<Consensus<TYPES>>>,
    decided_upgrade_certificate: Option<UpgradeCertificate<TYPES>>,
    quorum_membership: Arc<TYPES::Membership>,
    view_leader_key: TYPES::SignatureKey,
    event_stream: Sender<Arc<HotShotEvent<TYPES>>>,
    sender: TYPES::SignatureKey,
    event_sender: Sender<Event<TYPES>>,
) -> Result<()> {
    let view_number = proposal.data.view_number();

    let proposed_leaf = Leaf::from_quorum_proposal(&proposal.data);
    ensure!(
        proposed_leaf.parent_commitment() == parent_leaf.commit(),
        "Proposed leaf does not extend the parent leaf."
    );

    let state = Arc::new(
        <TYPES::ValidatedState as ValidatedState<TYPES>>::from_header(&proposal.data.block_header),
    );
    let view = View {
        view_inner: ViewInner::Leaf {
            leaf: proposed_leaf.commit(),
            state,
            delta: None, // May be updated to `Some` in the vote task.
        },
    };

    consensus
        .write()
        .await
        .update_validated_state_map(view_number, view.clone());

    // Broadcast that we've updated our consensus state so that other tasks know it's safe to grab.
    broadcast_event(
        Arc::new(HotShotEvent::ValidatedStateUpdated(view_number, view)),
        &event_stream,
    )
    .await;

    // Validate the proposal's signature. This should also catch if the leaf_commitment does not equal our calculated parent commitment
    //
    // There is a mistake here originating in the genesis leaf/qc commit. This should be replaced by:
    //
    //    proposal.validate_signature(&quorum_membership)?;
    //
    // in a future PR.
    ensure!(
        view_leader_key.validate(&proposal.signature, proposed_leaf.commit().as_ref()),
        "Could not verify proposal."
    );

    UpgradeCertificate::validate(&proposal.data.upgrade_certificate, &quorum_membership)?;

    // Validate that the upgrade certificate is re-attached, if we saw one on the parent
    proposed_leaf.extends_upgrade(&parent_leaf, &decided_upgrade_certificate)?;

    let justify_qc = proposal.data.justify_qc.clone();
    // Create a positive vote if either liveness or safety check
    // passes.

    // Liveness check.
    let read_consensus = consensus.read().await;
    let liveness_check = justify_qc.view_number() > read_consensus.locked_view();

    // Safety check.
    // Check if proposal extends from the locked leaf.
    let outcome = read_consensus.visit_leaf_ancestors(
        justify_qc.view_number(),
        Terminator::Inclusive(read_consensus.locked_view()),
        false,
        |leaf, _, _| {
            // if leaf view no == locked view no then we're done, report success by
            // returning true
            leaf.view_number() != read_consensus.locked_view()
        },
    );
    let safety_check = outcome.is_ok();

    ensure!(safety_check || liveness_check, {
        if let Err(e) = outcome {
            broadcast_event(
                Event {
                    view_number,
                    event: EventType::Error { error: Arc::new(e) },
                },
                &event_sender,
            )
            .await;
        }

        format!("Failed safety and liveness check \n High QC is {:?}  Proposal QC is {:?}  Locked view is {:?}", read_consensus.high_qc(), proposal.data.clone(), read_consensus.locked_view())
    });

    // We accept the proposal, notify the application layer

    broadcast_event(
        Event {
            view_number,
            event: EventType::QuorumProposal {
                proposal: proposal.clone(),
                sender,
            },
        },
        &event_sender,
    )
    .await;
    // Notify other tasks
    broadcast_event(
        Arc::new(HotShotEvent::QuorumProposalValidated(
            proposal.data.clone(),
            parent_leaf,
        )),
        &event_stream,
    )
    .await;

    Ok(())
}

/// Create the header for a proposal, build the proposal, and broadcast
/// the proposal send evnet.
#[allow(clippy::too_many_arguments)]
#[cfg(not(feature = "dependency-tasks"))]
pub async fn create_and_send_proposal<TYPES: NodeType>(
    public_key: TYPES::SignatureKey,
    private_key: <TYPES::SignatureKey as SignatureKey>::PrivateKey,
    consensus: Arc<RwLock<Consensus<TYPES>>>,
    event_stream: Sender<Arc<HotShotEvent<TYPES>>>,
    view: TYPES::Time,
    commitment_and_metadata: CommitmentAndMetadata<TYPES>,
    parent_leaf: Leaf<TYPES>,
    state: Arc<TYPES::ValidatedState>,
    upgrade_cert: Option<UpgradeCertificate<TYPES>>,
    proposal_cert: Option<ViewChangeEvidence<TYPES>>,
    round_start_delay: u64,
    instance_state: Arc<TYPES::InstanceState>,
    version: Version,
) {
    let consensus_read = consensus.read().await;
    let Some(Some(vid_share)) = consensus_read
        .vid_shares()
        .get(&view)
        .map(|shares| shares.get(&public_key).cloned())
    else {
        error!("Cannot propopse without our VID share, view {:?}", view);
        return;
    };
    drop(consensus_read);
    let block_header = match TYPES::BlockHeader::new(
        state.as_ref(),
        instance_state.as_ref(),
        &parent_leaf,
        commitment_and_metadata.commitment,
        commitment_and_metadata.builder_commitment,
        commitment_and_metadata.metadata,
        commitment_and_metadata.fee,
        vid_share.data.common,
        version,
    )
    .await
    {
        Ok(header) => header,
        Err(err) => {
            error!(%err, "Failed to construct block header");
            return;
        }
    };

    let proposal = QuorumProposal {
        block_header,
        view_number: view,
        justify_qc: consensus.read().await.high_qc().clone(),
        proposal_certificate: proposal_cert,
        upgrade_certificate: upgrade_cert,
    };

    let proposed_leaf = Leaf::from_quorum_proposal(&proposal);
    if proposed_leaf.parent_commitment() != parent_leaf.commit() {
        return;
    }

    let Ok(signature) = TYPES::SignatureKey::sign(&private_key, proposed_leaf.commit().as_ref())
    else {
        // This should never happen.
        error!("Failed to sign proposed_leaf.commit()!");
        return;
    };

    let message = Proposal {
        data: proposal,
        signature,
        _pd: PhantomData,
    };
    debug!(
        "Sending null proposal for view {:?}",
        proposed_leaf.view_number(),
    );
    if let Err(e) = consensus
        .write()
        .await
        .update_last_proposed_view(message.clone())
    {
        tracing::trace!("{e:?}");
        return;
    }
    async_sleep(Duration::from_millis(round_start_delay)).await;
    broadcast_event(
        Arc::new(HotShotEvent::QuorumProposalSend(
            message.clone(),
            public_key,
        )),
        &event_stream,
    )
    .await;
}

/// Validates, from a given `proposal` that the view that it is being submitted for is valid when
/// compared to `cur_view` which is the highest proposed view (so far) for the caller. If the proposal
/// is for a view that's later than expected, that the proposal includes a timeout or view sync certificate.
pub fn validate_proposal_view_and_certs<TYPES: NodeType>(
    proposal: &Proposal<TYPES, QuorumProposal<TYPES>>,
    sender: &TYPES::SignatureKey,
    cur_view: TYPES::Time,
    quorum_membership: &Arc<TYPES::Membership>,
    timeout_membership: &Arc<TYPES::Membership>,
) -> Result<()> {
    let view = proposal.data.view_number();
    ensure!(
        view >= cur_view,
        "Proposal is from an older view {:?}",
        proposal.data.clone()
    );

    let view_leader_key = quorum_membership.leader(view);
    ensure!(
        view_leader_key == *sender,
        "Leader key does not match key in proposal"
    );

    // Verify a timeout certificate OR a view sync certificate exists and is valid.
    if proposal.data.justify_qc.view_number() != view - 1 {
        let received_proposal_cert =
            proposal.data.proposal_certificate.clone().context(format!(
                "Quorum proposal for view {} needed a timeout or view sync certificate, but did not have one",
                *view
        ))?;

        match received_proposal_cert {
            ViewChangeEvidence::Timeout(timeout_cert) => {
                ensure!(
                    timeout_cert.date().view == view - 1,
                    "Timeout certificate for view {} was not for the immediately preceding view",
                    *view
                );
                ensure!(
                    timeout_cert.is_valid_cert(timeout_membership.as_ref()),
                    "Timeout certificate for view {} was invalid",
                    *view
                );
            }
            ViewChangeEvidence::ViewSync(view_sync_cert) => {
                ensure!(
                    view_sync_cert.view_number == view,
                    "View sync cert view number {:?} does not match proposal view number {:?}",
                    view_sync_cert.view_number,
                    view
                );

                // View sync certs must also be valid.
                ensure!(
                    view_sync_cert.is_valid_cert(quorum_membership.as_ref()),
                    "Invalid view sync finalize cert provided"
                );
            }
        }
    }

    // Validate the upgrade certificate -- this is just a signature validation.
    // Note that we don't do anything with the certificate directly if this passes; it eventually gets stored as part of the leaf if nothing goes wrong.
    UpgradeCertificate::validate(&proposal.data.upgrade_certificate, quorum_membership)?;

    Ok(())
}

/// Gets the parent leaf and state from the parent of a proposal, returning an [`anyhow::Error`] if not.
pub(crate) async fn parent_leaf_and_state<TYPES: NodeType>(
    cur_view: TYPES::Time,
    view_number: TYPES::Time,
    quorum_membership: Arc<TYPES::Membership>,
    public_key: TYPES::SignatureKey,
    consensus: Arc<RwLock<Consensus<TYPES>>>,
) -> Result<(Leaf<TYPES>, Arc<<TYPES as NodeType>::ValidatedState>)> {
    ensure!(
        quorum_membership.leader(view_number) == public_key,
        "Somehow we formed a QC but are not the leader for the next view {view_number:?}",
    );

    let consensus_reader = consensus.read().await;
    let parent_view_number = consensus_reader.high_qc().view_number();
    let parent_view = consensus_reader.validated_state_map().get(&parent_view_number).context(
        format!("Couldn't find parent view in state map, waiting for replica to see proposal; parent_view_number: {}", *parent_view_number)
    )?;

    // Leaf hash in view inner does not match high qc hash - Why?
    let (leaf_commitment, state) = parent_view.leaf_and_state().context(
        format!("Parent of high QC points to a view without a proposal; parent_view_number: {parent_view_number:?}, parent_view {parent_view:?}")
    )?;

    if leaf_commitment != consensus_reader.high_qc().date().leaf_commit {
        // NOTE: This happens on the genesis block
        debug!(
            "They don't equal: {:?}   {:?}",
            leaf_commitment,
            consensus_reader.high_qc().date().leaf_commit
        );
    }

    let leaf = consensus_reader
        .saved_leaves()
        .get(&leaf_commitment)
        .context("Failed to find high QC of parent")?;

    let reached_decided = leaf.view_number() == consensus_reader.last_decided_view();
    let parent_leaf = leaf.clone();
    let original_parent_hash = parent_leaf.commit();
    let mut next_parent_hash = original_parent_hash;

    // Walk back until we find a decide
    if !reached_decided {
        debug!("We have not reached decide from view {:?}", cur_view);
        while let Some(next_parent_leaf) = consensus_reader.saved_leaves().get(&next_parent_hash) {
            if next_parent_leaf.view_number() <= consensus_reader.last_decided_view() {
                break;
            }
            next_parent_hash = next_parent_leaf.parent_commitment();
        }
        // TODO do some sort of sanity check on the view number that it matches decided
    }

    Ok((parent_leaf, Arc::clone(state)))
}

/// Send a proposal for the view `view` from the latest high_qc given an upgrade cert. This is the
/// standard case proposal scenario.
#[allow(clippy::too_many_arguments)]
#[cfg(not(feature = "dependency-tasks"))]
pub async fn publish_proposal_from_commitment_and_metadata<TYPES: NodeType>(
    cur_view: TYPES::Time,
    view: TYPES::Time,
    sender: Sender<Arc<HotShotEvent<TYPES>>>,
    quorum_membership: Arc<TYPES::Membership>,
    public_key: TYPES::SignatureKey,
    private_key: <TYPES::SignatureKey as SignatureKey>::PrivateKey,
    consensus: Arc<RwLock<Consensus<TYPES>>>,
    delay: u64,
    formed_upgrade_certificate: Option<UpgradeCertificate<TYPES>>,
    decided_upgrade_cert: Option<UpgradeCertificate<TYPES>>,
    commitment_and_metadata: Option<CommitmentAndMetadata<TYPES>>,
    proposal_cert: Option<ViewChangeEvidence<TYPES>>,
    instance_state: Arc<TYPES::InstanceState>,
    version: Version,
) -> Result<JoinHandle<()>> {
    let (parent_leaf, state) = parent_leaf_and_state(
        cur_view,
        view,
        quorum_membership,
        public_key.clone(),
        Arc::clone(&consensus),
    )
    .await?;

    // In order of priority, we should try to attach:
    //   - the parent certificate if it exists, or
    //   - our own certificate that we formed.
    // In either case, we need to ensure that the certificate is still relevant.
    //
    // Note: once we reach a point of potentially propose with our formed upgrade certificate, we will ALWAYS drop it. If we cannot immediately use it for whatever reason, we choose to discard it.
    // It is possible that multiple nodes form separate upgrade certificates for the some upgrade if we are not careful about voting. But this shouldn't bother us: the first leader to propose is the one whose certificate will be used. And if that fails to reach a decide for whatever reason, we may lose our own certificate, but something will likely have gone wrong there anyway.
    let mut proposal_upgrade_certificate = parent_leaf
        .upgrade_certificate()
        .or(formed_upgrade_certificate);

    if !proposal_upgrade_certificate
        .clone()
        .is_some_and(|cert| cert.is_relevant(view, decided_upgrade_cert).is_ok())
    {
        proposal_upgrade_certificate = None;
    }

    // We only want to proposal to be attached if any of them are valid.
    let proposal_certificate = proposal_cert
        .as_ref()
        .filter(|cert| cert.is_valid_for_view(&view))
        .cloned();

    // FIXME - This is not great, and will be fixed later.
    // If it's > July, 2024 and this is still here, something has gone horribly wrong.
    let cnm = commitment_and_metadata
        .clone()
        .context("Cannot propose because we don't have the VID payload commitment and metadata")?;

    ensure!(
        cnm.block_view == view,
        "Cannot propose because our VID payload commitment and metadata is for an older view."
    );

    let create_and_send_proposal_handle = async_spawn(async move {
        create_and_send_proposal(
            public_key,
            private_key,
            consensus,
            sender,
            view,
            cnm,
            parent_leaf.clone(),
            state,
            proposal_upgrade_certificate,
            proposal_certificate,
            delay,
            instance_state,
            version,
        )
        .await;
    });

    Ok(create_and_send_proposal_handle)
}

/// Publishes a proposal if there exists a value which we can propose from. Specifically, we must have either
/// `commitment_and_metadata`, or a `decided_upgrade_cert`.
#[allow(clippy::too_many_arguments)]
#[cfg(not(feature = "dependency-tasks"))]
pub async fn publish_proposal_if_able<TYPES: NodeType>(
    cur_view: TYPES::Time,
    view: TYPES::Time,
    sender: Sender<Arc<HotShotEvent<TYPES>>>,
    quorum_membership: Arc<TYPES::Membership>,
    public_key: TYPES::SignatureKey,
    private_key: <TYPES::SignatureKey as SignatureKey>::PrivateKey,
    consensus: Arc<RwLock<Consensus<TYPES>>>,
    delay: u64,
    formed_upgrade_certificate: Option<UpgradeCertificate<TYPES>>,
    decided_upgrade_cert: Option<UpgradeCertificate<TYPES>>,
    commitment_and_metadata: Option<CommitmentAndMetadata<TYPES>>,
    proposal_cert: Option<ViewChangeEvidence<TYPES>>,
    instance_state: Arc<TYPES::InstanceState>,
    version: Version,
) -> Result<JoinHandle<()>> {
    publish_proposal_from_commitment_and_metadata(
        cur_view,
        view,
        sender,
        quorum_membership,
        public_key,
        private_key,
        consensus,
        delay,
        formed_upgrade_certificate,
        decided_upgrade_cert,
        commitment_and_metadata,
        proposal_cert,
        instance_state,
        version,
    )
    .await
}

/// Trigger a request to the network for a proposal for a view and wait for the response
async fn fetch_proposal<TYPES: NodeType>(
    view: TYPES::Time,
    event_stream: Sender<Arc<HotShotEvent<TYPES>>>,
    quorum_membership: Arc<TYPES::Membership>,
    consensus: Arc<RwLock<Consensus<TYPES>>>,
) -> Result<Leaf<TYPES>> {
    let (tx, mut rx) = broadcast(1);
    let event = ProposalMissing {
        view,
        response_chan: tx,
    };
    broadcast_event(
        Arc::new(HotShotEvent::QuorumProposalMissing(event)),
        &event_stream,
    )
    .await;
    let Ok(Ok(Some(proposal))) = async_timeout(REQUEST_TIMEOUT, rx.recv_direct()).await else {
        bail!("Request for proposal failed");
    };
    let view = proposal.data.view_number();
    let justify_qc = proposal.data.justify_qc.clone();

    if !justify_qc.is_valid_cert(quorum_membership.as_ref()) {
        bail!("Invalid justify_qc in proposal for view {}", *view);
    }
    let mut consensus_write = consensus.write().await;
    let leaf = Leaf::from_quorum_proposal(&proposal.data);
    let state = Arc::new(
        <TYPES::ValidatedState as ValidatedState<TYPES>>::from_header(&proposal.data.block_header),
    );

    consensus_write.update_validated_state_map(
        view,
        View {
            view_inner: ViewInner::Leaf {
                leaf: leaf.commit(),
                state,
                delta: None,
            },
        },
    );

    consensus_write.update_saved_leaves(leaf.clone());
    Ok(leaf)
}

/// Handle the received quorum proposal.
///
/// Returns the proposal that should be used to set the `cur_proposal` for other tasks.
#[allow(clippy::too_many_lines)]
#[cfg(not(feature = "dependency-tasks"))]
pub(crate) async fn handle_quorum_proposal_recv<TYPES: NodeType, I: NodeImplementation<TYPES>>(
    proposal: &Proposal<TYPES, QuorumProposal<TYPES>>,
    sender: &TYPES::SignatureKey,
    event_stream: Sender<Arc<HotShotEvent<TYPES>>>,
    task_state: &mut ConsensusTaskState<TYPES, I>,
    version: Version,
) -> Result<Option<QuorumProposal<TYPES>>> {
    let sender = sender.clone();
    debug!(
        "Received Quorum Proposal for view {}",
        *proposal.data.view_number
    );

    let cur_view = task_state.cur_view;

    validate_proposal_view_and_certs(
        proposal,
        &sender,
        task_state.cur_view,
        &task_state.quorum_membership,
        &task_state.timeout_membership,
    )
    .context("Failed to validate proposal view and attached certs")?;

    let view = proposal.data.view_number();
    let view_leader_key = task_state.quorum_membership.leader(view);
    let justify_qc = proposal.data.justify_qc.clone();

    if !justify_qc.is_valid_cert(task_state.quorum_membership.as_ref()) {
        let consensus = task_state.consensus.read().await;
        consensus.metrics.invalid_qc.update(1);
        bail!("Invalid justify_qc in proposal for view {}", *view);
    }

    // NOTE: We could update our view with a valid TC but invalid QC, but that is not what we do here
    if let Err(e) = update_view::<TYPES>(
        view,
        &event_stream,
        task_state.timeout,
        Arc::clone(&task_state.consensus),
        &mut task_state.cur_view,
        &mut task_state.cur_view_time,
        &mut task_state.timeout_task,
        &task_state.output_event_stream,
        SEND_VIEW_CHANGE_EVENT,
        task_state.quorum_membership.leader(cur_view) == task_state.public_key,
    )
    .await
    {
        debug!("Failed to update view; error = {e:#}");
    }

    let mut parent_leaf = task_state
        .consensus
        .read()
        .await
        .saved_leaves()
        .get(&justify_qc.date().leaf_commit)
        .cloned();

    parent_leaf = match parent_leaf {
        Some(p) => Some(p),
        None => fetch_proposal(
            justify_qc.view_number(),
            event_stream.clone(),
            Arc::clone(&task_state.quorum_membership),
            Arc::clone(&task_state.consensus),
        )
        .await
        .ok(),
    };
    let consensus_read = task_state.consensus.read().await;

    // Get the parent leaf and state.
    let parent = match parent_leaf {
        Some(leaf) => {
            if let (Some(state), _) = consensus_read.state_and_delta(leaf.view_number()) {
                Some((leaf, Arc::clone(&state)))
            } else {
                bail!("Parent state not found! Consensus internally inconsistent");
            }
        }
        None => None,
    };

    if justify_qc.view_number() > consensus_read.high_qc().view_number {
        if let Err(e) = task_state
            .storage
            .write()
            .await
            .update_high_qc(justify_qc.clone())
            .await
        {
            bail!("Failed to store High QC not voting. Error: {:?}", e);
        }
    }

    drop(consensus_read);
    let mut consensus_write = task_state.consensus.write().await;

    if let Err(e) = consensus_write.update_high_qc(justify_qc.clone()) {
        tracing::trace!("{e:?}");
    }

    // Justify qc's leaf commitment is not the same as the parent's leaf commitment, but it should be (in this case)
    let Some((parent_leaf, _parent_state)) = parent else {
        warn!(
            "Proposal's parent missing from storage with commitment: {:?}",
            justify_qc.date().leaf_commit
        );
        let leaf = Leaf::from_quorum_proposal(&proposal.data);

        let state = Arc::new(
            <TYPES::ValidatedState as ValidatedState<TYPES>>::from_header(
                &proposal.data.block_header,
            ),
        );

        consensus_write.update_validated_state_map(
            view,
            View {
                view_inner: ViewInner::Leaf {
                    leaf: leaf.commit(),
                    state,
                    delta: None,
                },
            },
        );

        consensus_write.update_saved_leaves(leaf.clone());
        let new_leaves = consensus_write.saved_leaves().clone();
        let new_state = consensus_write.validated_state_map().clone();
        drop(consensus_write);

        if let Err(e) = task_state
            .storage
            .write()
            .await
            .update_undecided_state(new_leaves, new_state)
            .await
        {
            warn!("Couldn't store undecided state.  Error: {:?}", e);
        }

        // If we are missing the parent from storage, the safety check will fail.  But we can
        // still vote if the liveness check succeeds.
        #[cfg(not(feature = "dependency-tasks"))]
        {
            let consensus_read = task_state.consensus.read().await;
            let liveness_check = justify_qc.view_number() > consensus_read.locked_view();

            let high_qc = consensus_read.high_qc().clone();
            let locked_view = consensus_read.locked_view();

            drop(consensus_read);

            let mut current_proposal = None;
            if liveness_check {
                current_proposal = Some(proposal.data.clone());
                let new_view = proposal.data.view_number + 1;

                // This is for the case where we form a QC but have not yet seen the previous proposal ourselves
                let should_propose = task_state.quorum_membership.leader(new_view)
                    == task_state.public_key
                    && high_qc.view_number == current_proposal.clone().unwrap().view_number;

                let qc = high_qc.clone();
                if should_propose {
                    debug!(
                        "Attempting to publish proposal after voting for liveness; now in view: {}",
                        *new_view
                    );
                    let create_and_send_proposal_handle = publish_proposal_if_able(
                        task_state.cur_view,
                        qc.view_number + 1,
                        event_stream,
                        Arc::clone(&task_state.quorum_membership),
                        task_state.public_key.clone(),
                        task_state.private_key.clone(),
                        Arc::clone(&task_state.consensus),
                        task_state.round_start_delay,
                        task_state.formed_upgrade_certificate.clone(),
                        task_state.decided_upgrade_cert.clone(),
                        task_state.payload_commitment_and_metadata.clone(),
                        task_state.proposal_cert.clone(),
                        Arc::clone(&task_state.instance_state),
                        version,
                    )
                    .await?;

                    task_state
                        .spawned_tasks
                        .entry(view)
                        .or_default()
                        .push(create_and_send_proposal_handle);
                }
            } else {
                warn!(?high_qc, ?proposal.data, ?locked_view, "Failed liveneess check; cannot find parent either.");
            }

            return Ok(current_proposal);
        }

        #[cfg(feature = "dependency-tasks")]
        return Ok(None);
    };

    task_state
        .spawned_tasks
        .entry(proposal.data.view_number())
        .or_default()
        .push(async_spawn(
            validate_proposal_safety_and_liveness(
                proposal.clone(),
                parent_leaf,
                Arc::clone(&task_state.consensus),
                task_state.decided_upgrade_cert.clone(),
                Arc::clone(&task_state.quorum_membership),
                view_leader_key,
                event_stream.clone(),
                sender,
                task_state.output_event_stream.clone(),
            )
            .map(AnyhowTracing::err_as_debug),
        ));
    Ok(None)
}

/// Helper type to give names and to the output values of the leaf chain traversal operation.
#[derive(Debug)]
pub struct LeafChainTraversalOutcome<TYPES: NodeType> {
    /// The new locked view obtained from a 2 chain starting from the proposal's parent.
    pub new_locked_view_number: Option<TYPES::Time>,

    /// The new decided view obtained from a 3 chain starting from the proposal's parent.
    pub new_decided_view_number: Option<TYPES::Time>,

    /// The qc for the decided chain.
    pub new_decide_qc: Option<QuorumCertificate<TYPES>>,

    /// The decided leaves with corresponding validated state and VID info.
    pub leaf_views: Vec<LeafInfo<TYPES>>,

    /// The decided leaves.
    pub leaves_decided: Vec<Leaf<TYPES>>,

    /// The transactions in the block payload for each leaf.
    pub included_txns: HashSet<Commitment<<TYPES as NodeType>::Transaction>>,

    /// The most recent upgrade certificate from one of the leaves.
    pub decided_upgrade_cert: Option<UpgradeCertificate<TYPES>>,
}

/// We need Default to be implemented because the leaf ascension has very few failure branches,
/// and when they *do* happen, we still return intermediate states. Default makes the burden
/// of filling values easier.
impl<TYPES: NodeType + Default> Default for LeafChainTraversalOutcome<TYPES> {
    /// The default method for this type is to set all of the returned values to `None`.
    fn default() -> Self {
        Self {
            new_locked_view_number: None,
            new_decided_view_number: None,
            new_decide_qc: None,
            leaf_views: Vec::new(),
            leaves_decided: Vec::new(),
            included_txns: HashSet::new(),
            decided_upgrade_cert: None,
        }
    }
}

/// Ascends the leaf chain by traversing through the parent commitments of the proposal. We begin
/// by obtaining the parent view, and if we are in a chain (i.e. the next view from the parent is
/// one view newer), then we begin attempting to form the chain. This is a direct impl from
/// [HotStuff](https://arxiv.org/pdf/1803.05069) section 5:
///
/// > When a node b* carries a QC that refers to a direct parent, i.e., b*.justify.node = b*.parent,
/// we say that it forms a One-Chain. Denote by b'' = b*.justify.node. Node b* forms a Two-Chain,
/// if in addition to forming a One-Chain, b''.justify.node = b''.parent.
/// It forms a Three-Chain, if b'' forms a Two-Chain.
///
/// We follow this exact logic to determine if we are able to reach a commit and a decide. A commit
/// is reached when we have a two chain, and a decide is reached when we have a three chain.
///
/// # Example
/// Suppose we have a decide for view 1, and we then move on to get undecided views 2, 3, and 4. Further,
/// suppose that our *next* proposal is for view 5, but this leader did not see info for view 4, so the
/// justify qc of the proposal points to view 3. This is fine, and the undecided chain now becomes
/// 2-3-5.
///
/// Assuming we continue with honest leaders, we then eventually could get a chain like: 2-3-5-6-7-8. This
/// will prompt a decide event to occur (this code), where the `proposal` is for view 8. Now, since the
/// lowest value in the 3-chain here would be 5 (excluding 8 since we only walk the parents), we begin at
/// the first link in the chain, and walk back through all undecided views, making our new anchor view 5,
/// and out new locked view will be 6.
///
/// Upon receipt then of a proposal for view 9, assuming it is valid, this entire process will repeat, and
/// the anchor view will be set to view 6, with the locked view as view 7.
pub async fn decide_from_proposal<TYPES: NodeType>(
    proposal: &QuorumProposal<TYPES>,
    consensus: Arc<RwLock<Consensus<TYPES>>>,
    existing_upgrade_cert: &Option<UpgradeCertificate<TYPES>>,
    public_key: &TYPES::SignatureKey,
) -> LeafChainTraversalOutcome<TYPES> {
    let consensus_reader = consensus.read().await;
    let view_number = proposal.view_number();
    let parent_view_number = proposal.justify_qc.view_number();
    let old_anchor_view = consensus_reader.last_decided_view();

    let mut last_view_number_visited = view_number;
    let mut current_chain_length = 0usize;
    let mut res = LeafChainTraversalOutcome::default();

    if let Err(e) = consensus_reader.visit_leaf_ancestors(
        parent_view_number,
        Terminator::Exclusive(old_anchor_view),
        true,
        |leaf, state, delta| {
            // This is the core paper logic. We're implementing the chain in chained hotstuff.
            if res.new_decided_view_number.is_none() {
                // If the last view number is the child of the leaf we've moved to...
                if last_view_number_visited == leaf.view_number() + 1 {
                    last_view_number_visited = leaf.view_number();

                    // The chain grows by one
                    current_chain_length += 1;

                    // We emit a locked view when the chain length is 2
                    if current_chain_length == 2 {
                        res.new_locked_view_number = Some(leaf.view_number());
                        // The next leaf in the chain, if there is one, is decided, so this
                        // leaf's justify_qc would become the QC for the decided chain.
                        res.new_decide_qc = Some(leaf.justify_qc().clone());
                    } else if current_chain_length == 3 {
                        // And we decide when the chain length is 3.
                        res.new_decided_view_number = Some(leaf.view_number());
                    }
                } else {
                    // There isn't a new chain extension available, so we signal to the callback
                    // owner that we can exit for now.
                    return false;
                }
            }

            // Now, if we *have* reached a decide, we need to do some state updates.
            if let Some(new_decided_view) = res.new_decided_view_number {
                // First, get a mutable reference to the provided leaf.
                let mut leaf = leaf.clone();

                // Update the metrics
                if leaf.view_number() == new_decided_view {
                    consensus_reader
                        .metrics
                        .last_synced_block_height
                        .set(usize::try_from(leaf.height()).unwrap_or(0));
                }

                // Check if there's a new upgrade certificate available.
                if let Some(cert) = leaf.upgrade_certificate() {
                    if leaf.upgrade_certificate() != *existing_upgrade_cert {
                        if cert.data.decide_by < view_number {
                            warn!("Failed to decide an upgrade certificate in time. Ignoring.");
                        } else {
                            info!("Reached decide on upgrade certificate: {:?}", cert);
                            res.decided_upgrade_cert = Some(cert.clone());
                        }
                    }
                }
                // If the block payload is available for this leaf, include it in
                // the leaf chain that we send to the client.
                if let Some(encoded_txns) =
                    consensus_reader.saved_payloads().get(&leaf.view_number())
                {
                    let payload =
                        BlockPayload::from_bytes(encoded_txns, leaf.block_header().metadata());

                    leaf.fill_block_payload_unchecked(payload);
                }

                // Get the VID share at the leaf's view number, corresponding to our key
                // (if one exists)
                let vid_share = consensus_reader
                    .vid_shares()
                    .get(&leaf.view_number())
                    .unwrap_or(&HashMap::new())
                    .get(public_key)
                    .cloned()
                    .map(|prop| prop.data);

                // Add our data into a new `LeafInfo`
                res.leaf_views.push(LeafInfo::new(
                    leaf.clone(),
                    Arc::clone(&state),
                    delta.clone(),
                    vid_share,
                ));
                res.leaves_decided.push(leaf.clone());
                if let Some(ref payload) = leaf.block_payload() {
                    for txn in payload.transaction_commitments(leaf.block_header().metadata()) {
                        res.included_txns.insert(txn);
                    }
                }
            }
            true
        },
    ) {
        debug!("Leaf ascension failed; error={e}");
    }

    res
}

/// Handle `QuorumProposalValidated` event content and submit a proposal if possible.
#[allow(clippy::too_many_lines)]
#[cfg(not(feature = "dependency-tasks"))]
pub async fn handle_quorum_proposal_validated<TYPES: NodeType, I: NodeImplementation<TYPES>>(
    proposal: &QuorumProposal<TYPES>,
    event_stream: Sender<Arc<HotShotEvent<TYPES>>>,
    task_state: &mut ConsensusTaskState<TYPES, I>,
) -> Result<()> {
    let view = proposal.view_number();
    #[cfg(not(feature = "dependency-tasks"))]
    {
        task_state.current_proposal = Some(proposal.clone());
    }

    let res = decide_from_proposal(
        proposal,
        Arc::clone(&task_state.consensus),
        &task_state.decided_upgrade_cert,
        &task_state.public_key,
    )
    .await;

    if let Some(cert) = res.decided_upgrade_cert {
        task_state.decided_upgrade_cert = Some(cert.clone());

        let mut decided_certificate_lock = task_state.decided_upgrade_certificate.write().await;
        *decided_certificate_lock = Some(cert.clone());
        drop(decided_certificate_lock);
        let _ = event_stream
            .broadcast(Arc::new(HotShotEvent::UpgradeDecided(cert.clone())))
            .await;
    }

    let included_txns_set: HashSet<_> = if res.new_decided_view_number.is_some() {
        res.included_txns
    } else {
        HashSet::new()
    };

    let mut consensus = task_state.consensus.write().await;
    if let Some(new_locked_view) = res.new_locked_view_number {
        if let Err(e) = consensus.update_locked_view(new_locked_view) {
            tracing::trace!("{e:?}");
        }
    }

    drop(consensus);

    #[cfg(not(feature = "dependency-tasks"))]
    {
        let new_view = task_state.current_proposal.clone().unwrap().view_number + 1;
        // In future we can use the mempool model where we fetch the proposal if we don't have it, instead of having to wait for it here
        // This is for the case where we form a QC but have not yet seen the previous proposal ourselves
        let should_propose = task_state.quorum_membership.leader(new_view) == task_state.public_key
            && task_state.consensus.read().await.high_qc().view_number
                == task_state.current_proposal.clone().unwrap().view_number;

        if let Some(new_decided_view) = res.new_decided_view_number {
            task_state.cancel_tasks(new_decided_view).await;
        }
        task_state.current_proposal = Some(proposal.clone());
        task_state.spawn_vote_task(view, event_stream.clone()).await;
        if should_propose {
            debug!(
                "Attempting to publish proposal after voting; now in view: {}",
                *new_view
            );
            if let Err(e) = task_state
                .publish_proposal(new_view, event_stream.clone())
                .await
            {
                debug!("Failed to propose; error = {e:?}");
            };
        }
    }

    #[allow(clippy::cast_precision_loss)]
    if let Some(new_anchor_view) = res.new_decided_view_number {
        let decide_sent = broadcast_event(
            Event {
                view_number: new_anchor_view,
                event: EventType::Decide {
                    leaf_chain: Arc::new(res.leaf_views),
                    qc: Arc::new(res.new_decide_qc.unwrap()),
                    block_size: Some(included_txns_set.len().try_into().unwrap()),
                },
            },
            &task_state.output_event_stream,
        );
        let mut consensus = task_state.consensus.write().await;

        let old_anchor_view = consensus.last_decided_view();
        consensus.collect_garbage(old_anchor_view, new_anchor_view);
        if let Err(e) = consensus.update_last_decided_view(new_anchor_view) {
            tracing::trace!("{e:?}");
        }
        consensus
            .metrics
            .last_decided_time
            .set(Utc::now().timestamp().try_into().unwrap());
        consensus.metrics.invalid_qc.set(0);
        consensus
            .metrics
            .last_decided_view
            .set(usize::try_from(consensus.last_decided_view().u64()).unwrap());
        let cur_number_of_views_per_decide_event =
            *task_state.cur_view - consensus.last_decided_view().u64();
        consensus
            .metrics
            .number_of_views_per_decide_event
            .add_point(cur_number_of_views_per_decide_event as f64);

        debug!(
            "Sending Decide for view {:?}",
            consensus.last_decided_view()
        );
        drop(consensus);
        debug!("Decided txns len {:?}", included_txns_set.len());
        decide_sent.await;
        broadcast_event(
            Arc::new(HotShotEvent::LeafDecided(res.leaves_decided)),
            &event_stream,
        )
        .await;
        debug!("decide send succeeded");
    }

    Ok(())
}

/// Private key, latest decided upgrade certificate, committee membership, and event stream, for
/// sending the vote.
#[cfg(not(feature = "dependency-tasks"))]
type VoteInfo<TYPES> = (
    <<TYPES as NodeType>::SignatureKey as SignatureKey>::PrivateKey,
    Option<UpgradeCertificate<TYPES>>,
    Arc<<TYPES as NodeType>::Membership>,
    Sender<Arc<HotShotEvent<TYPES>>>,
);

#[allow(clippy::too_many_arguments)]
#[allow(clippy::too_many_lines)]
#[allow(unused_variables)]
#[cfg(not(feature = "dependency-tasks"))]
/// Check if we are able to vote, like whether the proposal is valid,
/// whether we have DAC and VID share, and if so, vote.
pub async fn update_state_and_vote_if_able<TYPES: NodeType, I: NodeImplementation<TYPES>>(
    cur_view: TYPES::Time,
    proposal: QuorumProposal<TYPES>,
    public_key: TYPES::SignatureKey,
    consensus: Arc<RwLock<Consensus<TYPES>>>,
    storage: Arc<RwLock<I::Storage>>,
    quorum_membership: Arc<TYPES::Membership>,
    instance_state: Arc<TYPES::InstanceState>,
    vote_info: VoteInfo<TYPES>,
    version: Version,
) -> bool {
    use hotshot_types::simple_vote::QuorumVote;

    if !quorum_membership.has_stake(&public_key) {
        debug!("We were not chosen for quorum committee on {:?}", cur_view);
        return false;
    }

    let read_consnesus = consensus.read().await;
    // Only vote if you has seen the VID share for this view
    let Some(vid_shares) = read_consnesus.vid_shares().get(&proposal.view_number) else {
        debug!(
            "We have not seen the VID share for this view {:?} yet, so we cannot vote.",
            proposal.view_number
        );
        return false;
    };
    let Some(vid_share) = vid_shares.get(&public_key).cloned() else {
        debug!("we have not seen our VID share yet");
        return false;
    };

    if let Some(upgrade_cert) = &vote_info.1 {
        if upgrade_cert.upgrading_in(cur_view)
            && Some(proposal.block_header.payload_commitment())
                != null_block::commitment(quorum_membership.total_nodes())
        {
            info!("Refusing to vote on proposal because it does not have a null commitment, and we are between versions. Expected:\n\n{:?}\n\nActual:{:?}", null_block::commitment(quorum_membership.total_nodes()), Some(proposal.block_header.payload_commitment()));
            return false;
        }
    }

    // Only vote if you have the DA cert
    // ED Need to update the view number this is stored under?
    let Some(cert) = read_consnesus.saved_da_certs().get(&cur_view).cloned() else {
        return false;
    };
    drop(read_consnesus);

    let view = cert.view_number;
    // TODO: do some of this logic without the vote token check, only do that when voting.
    let justify_qc = proposal.justify_qc.clone();
    let mut parent = consensus
        .read()
        .await
        .saved_leaves()
        .get(&justify_qc.date().leaf_commit)
        .cloned();
    parent = match parent {
        Some(p) => Some(p),
        None => fetch_proposal(
            justify_qc.view_number(),
            vote_info.3.clone(),
            Arc::clone(&quorum_membership),
            Arc::clone(&consensus),
        )
        .await
        .ok(),
    };

    let read_consnesus = consensus.read().await;

    // Justify qc's leaf commitment is not the same as the parent's leaf commitment, but it should be (in this case)
    let Some(parent) = parent else {
        error!(
            "Proposal's parent missing from storage with commitment: {:?}, proposal view {:?}",
            justify_qc.date().leaf_commit,
            proposal.view_number,
        );
        return false;
    };
    let (Some(parent_state), _) = read_consnesus.state_and_delta(parent.view_number()) else {
        warn!("Parent state not found! Consensus internally inconsistent");
        return false;
    };
    drop(read_consnesus);
    let Ok((validated_state, state_delta)) = parent_state
        .validate_and_apply_header(
            instance_state.as_ref(),
            &parent,
            &proposal.block_header.clone(),
            vid_share.data.common.clone(),
            version,
        )
        .await
    else {
        warn!("Block header doesn't extend the proposal!");
        return false;
    };

    let state = Arc::new(validated_state);
    let delta = Arc::new(state_delta);
    let parent_commitment = parent.commit();

    let proposed_leaf = Leaf::from_quorum_proposal(&proposal);
    if proposed_leaf.parent_commitment() != parent_commitment {
        return false;
    }

    // Validate the DAC.
    let message = if cert.is_valid_cert(vote_info.2.as_ref()) {
        // Validate the block payload commitment for non-genesis DAC.
        if cert.date().payload_commit != proposal.block_header.payload_commitment() {
            warn!(
                "Block payload commitment does not equal da cert payload commitment. View = {}",
                *view
            );
            return false;
        }
        if let Ok(vote) = QuorumVote::<TYPES>::create_signed_vote(
            QuorumData {
                leaf_commit: proposed_leaf.commit(),
            },
            view,
            &public_key,
            &vote_info.0,
        ) {
            GeneralConsensusMessage::<TYPES>::Vote(vote)
        } else {
            error!("Unable to sign quorum vote!");
            return false;
        }
    } else {
        error!(
            "Invalid DAC in proposal! Skipping proposal. {:?} cur view is: {:?}",
            cert, cur_view
        );
        return false;
    };

    let mut consensus = consensus.write().await;
    consensus.update_validated_state_map(
        cur_view,
        View {
            view_inner: ViewInner::Leaf {
                leaf: proposed_leaf.commit(),
                state: Arc::clone(&state),
                delta: Some(Arc::clone(&delta)),
            },
        },
    );
    consensus.update_saved_leaves(proposed_leaf.clone());
    let new_leaves = consensus.saved_leaves().clone();
    let new_state = consensus.validated_state_map().clone();
    drop(consensus);

    if let Err(e) = storage
        .write()
        .await
        .update_undecided_state(new_leaves, new_state)
        .await
    {
        error!("Couldn't store undecided state.  Error: {:?}", e);
    }

    if let GeneralConsensusMessage::Vote(vote) = message {
        debug!(
            "Sending vote to next quorum leader {:?}",
            vote.view_number() + 1
        );
        // Add to the storage that we have received the VID disperse for a specific view
        if let Err(e) = storage.write().await.append_vid(&vid_share).await {
            warn!(
                "Failed to store VID Disperse Proposal with error {:?}, aborting vote",
                e
            );
            return false;
        }
        broadcast_event(Arc::new(HotShotEvent::QuorumVoteSend(vote)), &vote_info.3).await;
        return true;
    }
    debug!(
        "Received VID share, but couldn't find DAC cert for view {:?}",
        *proposal.view_number(),
    );
    false
}<|MERGE_RESOLUTION|>--- conflicted
+++ resolved
@@ -1,21 +1,8 @@
-#[cfg(not(feature = "dependency-tasks"))]
-use core::time::Duration;
-#[cfg(not(feature = "dependency-tasks"))]
-use std::marker::PhantomData;
-use std::{
-    collections::{HashMap, HashSet},
-    sync::Arc,
-};
-<<<<<<< HEAD
 use crate::{
     events::{HotShotEvent, ProposalMissing},
     helpers::broadcast_event,
     request::REQUEST_TIMEOUT,
 };
-=======
-
-#[cfg(not(feature = "dependency-tasks"))]
->>>>>>> 9d39554b
 use anyhow::bail;
 use anyhow::{ensure, Context, Result};
 use async_broadcast::{broadcast, Sender};
@@ -29,6 +16,8 @@
 #[cfg(not(feature = "dependency-tasks"))]
 use chrono::Utc;
 use committable::{Commitment, Committable};
+#[cfg(not(feature = "dependency-tasks"))]
+use core::time::Duration;
 #[cfg(not(feature = "dependency-tasks"))]
 use futures::FutureExt;
 #[cfg(not(feature = "dependency-tasks"))]
@@ -54,6 +43,12 @@
 };
 #[cfg(not(feature = "dependency-tasks"))]
 use hotshot_types::{data::null_block, message::GeneralConsensusMessage, simple_vote::QuorumData};
+#[cfg(not(feature = "dependency-tasks"))]
+use std::marker::PhantomData;
+use std::{
+    collections::{HashMap, HashSet},
+    sync::Arc,
+};
 #[cfg(async_executor_impl = "tokio")]
 use tokio::task::JoinHandle;
 #[cfg(not(feature = "dependency-tasks"))]
@@ -69,7 +64,6 @@
     consensus::{update_view, view_change::SEND_VIEW_CHANGE_EVENT},
     helpers::AnyhowTracing,
 };
-use crate::{events::HotShotEvent, helpers::broadcast_event};
 
 /// Validate the state and safety and liveness of a proposal then emit
 /// a `QuorumProposalValidated` event.
