#[cfg(not(feature = "dependency-tasks"))]
use super::ConsensusTaskState;
#[cfg(not(feature = "dependency-tasks"))]
use crate::{
    consensus::{update_view, view_change::SEND_VIEW_CHANGE_EVENT},
    helpers::AnyhowTracing,
};
<<<<<<< HEAD

use anyhow::{bail, ensure, Context, Result};
use async_broadcast::{broadcast, Sender};
use async_compatibility_layer::art::{async_sleep, async_spawn, async_timeout};
=======
use crate::{events::HotShotEvent, helpers::broadcast_event};
#[cfg(not(feature = "dependency-tasks"))]
use anyhow::bail;
use anyhow::{ensure, Context, Result};
use async_broadcast::Sender;
#[cfg(not(feature = "dependency-tasks"))]
use async_compatibility_layer::art::{async_sleep, async_spawn};
>>>>>>> 5bdc1104
use async_lock::RwLock;
#[cfg(not(feature = "dependency-tasks"))]
#[cfg(async_executor_impl = "async-std")]
use async_std::task::JoinHandle;
#[cfg(not(feature = "dependency-tasks"))]
use chrono::Utc;
use committable::{Commitment, Committable};
#[cfg(not(feature = "dependency-tasks"))]
use core::time::Duration;
#[cfg(not(feature = "dependency-tasks"))]
use futures::FutureExt;
#[cfg(not(feature = "dependency-tasks"))]
use hotshot_types::{
    consensus::CommitmentAndMetadata,
    traits::{
        node_implementation::{ConsensusTime, NodeImplementation},
        storage::Storage,
    },
};
use hotshot_types::{
    consensus::{Consensus, View},
    data::{Leaf, QuorumProposal, ViewChangeEvidence},
    event::{Event, EventType, LeafInfo},
    message::Proposal,
    simple_certificate::{QuorumCertificate, UpgradeCertificate},
    traits::{
        block_contents::BlockHeader, election::Membership, node_implementation::NodeType,
        signature_key::SignatureKey, states::ValidatedState, BlockPayload,
    },
    utils::{Terminator, ViewInner},
    vote::{Certificate, HasViewNumber},
};
#[cfg(not(feature = "dependency-tasks"))]
use hotshot_types::{data::null_block, message::GeneralConsensusMessage, simple_vote::QuorumData};
#[cfg(not(feature = "dependency-tasks"))]
use std::marker::PhantomData;
use std::{
    collections::{HashMap, HashSet},
    sync::Arc,
};
#[cfg(async_executor_impl = "tokio")]
use tokio::task::JoinHandle;
#[cfg(not(feature = "dependency-tasks"))]
use tracing::error;
use tracing::{debug, info, warn};
#[cfg(not(feature = "dependency-tasks"))]
use vbs::version::Version;

<<<<<<< HEAD
use super::ConsensusTaskState;
#[cfg(feature = "dependency-tasks")]
use crate::quorum_proposal_recv::QuorumProposalRecvTaskState;
use crate::{
    consensus::{update_view, view_change::SEND_VIEW_CHANGE_EVENT},
    events::{HotShotEvent, ProposalMissing},
    helpers::{broadcast_event, AnyhowTracing},
    request::REQUEST_TIMEOUT,
};

=======
>>>>>>> 5bdc1104
/// Validate the state and safety and liveness of a proposal then emit
/// a `QuorumProposalValidated` event.
///
/// TODO - This should just take the QuorumProposalRecv task state after
/// we merge the dependency tasks.
#[allow(clippy::too_many_arguments)]
#[allow(clippy::too_many_lines)]
pub async fn validate_proposal_safety_and_liveness<TYPES: NodeType>(
    proposal: Proposal<TYPES, QuorumProposal<TYPES>>,
    parent_leaf: Leaf<TYPES>,
    consensus: Arc<RwLock<Consensus<TYPES>>>,
    decided_upgrade_certificate: Option<UpgradeCertificate<TYPES>>,
    quorum_membership: Arc<TYPES::Membership>,
    view_leader_key: TYPES::SignatureKey,
    event_stream: Sender<Arc<HotShotEvent<TYPES>>>,
    sender: TYPES::SignatureKey,
    event_sender: Sender<Event<TYPES>>,
) -> Result<()> {
    let view_number = proposal.data.view_number();

    let proposed_leaf = Leaf::from_quorum_proposal(&proposal.data);
    ensure!(
        proposed_leaf.parent_commitment() == parent_leaf.commit(),
        "Proposed leaf does not extend the parent leaf."
    );

    let state = Arc::new(
        <TYPES::ValidatedState as ValidatedState<TYPES>>::from_header(&proposal.data.block_header),
    );
    let view = View {
        view_inner: ViewInner::Leaf {
            leaf: proposed_leaf.commit(),
            state,
            delta: None, // May be updated to `Some` in the vote task.
        },
    };

    consensus
        .write()
        .await
        .update_validated_state_map(view_number, view.clone());

    // Broadcast that we've updated our consensus state so that other tasks know it's safe to grab.
    broadcast_event(
        Arc::new(HotShotEvent::ValidatedStateUpdated(view_number, view)),
        &event_stream,
    )
    .await;

    // Validate the proposal's signature. This should also catch if the leaf_commitment does not equal our calculated parent commitment
    //
    // There is a mistake here originating in the genesis leaf/qc commit. This should be replaced by:
    //
    //    proposal.validate_signature(&quorum_membership)?;
    //
    // in a future PR.
    ensure!(
        view_leader_key.validate(&proposal.signature, proposed_leaf.commit().as_ref()),
        "Could not verify proposal."
    );

    UpgradeCertificate::validate(&proposal.data.upgrade_certificate, &quorum_membership)?;

    // Validate that the upgrade certificate is re-attached, if we saw one on the parent
    proposed_leaf.extends_upgrade(&parent_leaf, &decided_upgrade_certificate)?;

    let justify_qc = proposal.data.justify_qc.clone();
    // Create a positive vote if either liveness or safety check
    // passes.

    // Liveness check.
    let read_consensus = consensus.read().await;
    let liveness_check = justify_qc.view_number() > read_consensus.locked_view();

    // Safety check.
    // Check if proposal extends from the locked leaf.
    let outcome = read_consensus.visit_leaf_ancestors(
        justify_qc.view_number(),
        Terminator::Inclusive(read_consensus.locked_view()),
        false,
        |leaf, _, _| {
            // if leaf view no == locked view no then we're done, report success by
            // returning true
            leaf.view_number() != read_consensus.locked_view()
        },
    );
    let safety_check = outcome.is_ok();

    ensure!(safety_check || liveness_check, {
        if let Err(e) = outcome {
            broadcast_event(
                Event {
                    view_number,
                    event: EventType::Error { error: Arc::new(e) },
                },
                &event_sender,
            )
            .await;
        }

        format!("Failed safety and liveness check \n High QC is {:?}  Proposal QC is {:?}  Locked view is {:?}", read_consensus.high_qc(), proposal.data.clone(), read_consensus.locked_view())
    });

    // We accept the proposal, notify the application layer

    broadcast_event(
        Event {
            view_number,
            event: EventType::QuorumProposal {
                proposal: proposal.clone(),
                sender,
            },
        },
        &event_sender,
    )
    .await;
    // Notify other tasks
    broadcast_event(
        Arc::new(HotShotEvent::QuorumProposalValidated(
            proposal.data.clone(),
            parent_leaf,
        )),
        &event_stream,
    )
    .await;

    Ok(())
}

/// Create the header for a proposal, build the proposal, and broadcast
/// the proposal send evnet.
#[allow(clippy::too_many_arguments)]
#[cfg(not(feature = "dependency-tasks"))]
pub async fn create_and_send_proposal<TYPES: NodeType>(
    public_key: TYPES::SignatureKey,
    private_key: <TYPES::SignatureKey as SignatureKey>::PrivateKey,
    consensus: Arc<RwLock<Consensus<TYPES>>>,
    event_stream: Sender<Arc<HotShotEvent<TYPES>>>,
    view: TYPES::Time,
    commitment_and_metadata: CommitmentAndMetadata<TYPES>,
    parent_leaf: Leaf<TYPES>,
    state: Arc<TYPES::ValidatedState>,
    upgrade_cert: Option<UpgradeCertificate<TYPES>>,
    proposal_cert: Option<ViewChangeEvidence<TYPES>>,
    round_start_delay: u64,
    instance_state: Arc<TYPES::InstanceState>,
    version: Version,
) {
    let consensus_read = consensus.read().await;
    let Some(Some(vid_share)) = consensus_read
        .vid_shares()
        .get(&view)
        .map(|shares| shares.get(&public_key).cloned())
    else {
        error!("Cannot propopse without our VID share, view {:?}", view);
        return;
    };
    drop(consensus_read);
    let block_header = match TYPES::BlockHeader::new(
        state.as_ref(),
        instance_state.as_ref(),
        &parent_leaf,
        commitment_and_metadata.commitment,
        commitment_and_metadata.builder_commitment,
        commitment_and_metadata.metadata,
        commitment_and_metadata.fee,
        vid_share.data.common,
        version,
    )
    .await
    {
        Ok(header) => header,
        Err(err) => {
            error!(%err, "Failed to construct block header");
            return;
        }
    };

    let proposal = QuorumProposal {
        block_header,
        view_number: view,
        justify_qc: consensus.read().await.high_qc().clone(),
        proposal_certificate: proposal_cert,
        upgrade_certificate: upgrade_cert,
    };

    let proposed_leaf = Leaf::from_quorum_proposal(&proposal);
    if proposed_leaf.parent_commitment() != parent_leaf.commit() {
        return;
    }

    let Ok(signature) = TYPES::SignatureKey::sign(&private_key, proposed_leaf.commit().as_ref())
    else {
        // This should never happen.
        error!("Failed to sign proposed_leaf.commit()!");
        return;
    };

    let message = Proposal {
        data: proposal,
        signature,
        _pd: PhantomData,
    };
    debug!(
        "Sending null proposal for view {:?}",
        proposed_leaf.view_number(),
    );
    if let Err(e) = consensus
        .write()
        .await
        .update_last_proposed_view(message.clone())
    {
        tracing::trace!("{e:?}");
        return;
    }
    async_sleep(Duration::from_millis(round_start_delay)).await;
    broadcast_event(
        Arc::new(HotShotEvent::QuorumProposalSend(
            message.clone(),
            public_key,
        )),
        &event_stream,
    )
    .await;
}

/// Validates, from a given `proposal` that the view that it is being submitted for is valid when
/// compared to `cur_view` which is the highest proposed view (so far) for the caller. If the proposal
/// is for a view that's later than expected, that the proposal includes a timeout or view sync certificate.
pub fn validate_proposal_view_and_certs<TYPES: NodeType>(
    proposal: &Proposal<TYPES, QuorumProposal<TYPES>>,
    sender: &TYPES::SignatureKey,
    cur_view: TYPES::Time,
    quorum_membership: &Arc<TYPES::Membership>,
    timeout_membership: &Arc<TYPES::Membership>,
) -> Result<()> {
    let view = proposal.data.view_number();
    ensure!(
        view >= cur_view,
        "Proposal is from an older view {:?}",
        proposal.data.clone()
    );

    let view_leader_key = quorum_membership.leader(view);
    ensure!(
        view_leader_key == *sender,
        "Leader key does not match key in proposal"
    );

    // Verify a timeout certificate OR a view sync certificate exists and is valid.
    if proposal.data.justify_qc.view_number() != view - 1 {
        let received_proposal_cert =
            proposal.data.proposal_certificate.clone().context(format!(
                "Quorum proposal for view {} needed a timeout or view sync certificate, but did not have one",
                *view
        ))?;

        match received_proposal_cert {
            ViewChangeEvidence::Timeout(timeout_cert) => {
                ensure!(
                    timeout_cert.date().view == view - 1,
                    "Timeout certificate for view {} was not for the immediately preceding view",
                    *view
                );
                ensure!(
                    timeout_cert.is_valid_cert(timeout_membership.as_ref()),
                    "Timeout certificate for view {} was invalid",
                    *view
                );
            }
            ViewChangeEvidence::ViewSync(view_sync_cert) => {
                ensure!(
                    view_sync_cert.view_number == view,
                    "View sync cert view number {:?} does not match proposal view number {:?}",
                    view_sync_cert.view_number,
                    view
                );

                // View sync certs must also be valid.
                ensure!(
                    view_sync_cert.is_valid_cert(quorum_membership.as_ref()),
                    "Invalid view sync finalize cert provided"
                );
            }
        }
    }

    // Validate the upgrade certificate -- this is just a signature validation.
    // Note that we don't do anything with the certificate directly if this passes; it eventually gets stored as part of the leaf if nothing goes wrong.
    UpgradeCertificate::validate(&proposal.data.upgrade_certificate, quorum_membership)?;

    Ok(())
}

/// Gets the parent leaf and state from the parent of a proposal, returning an [`anyhow::Error`] if not.
pub(crate) async fn parent_leaf_and_state<TYPES: NodeType>(
    cur_view: TYPES::Time,
    view_number: TYPES::Time,
    quorum_membership: Arc<TYPES::Membership>,
    public_key: TYPES::SignatureKey,
    consensus: Arc<RwLock<Consensus<TYPES>>>,
) -> Result<(Leaf<TYPES>, Arc<<TYPES as NodeType>::ValidatedState>)> {
    ensure!(
        quorum_membership.leader(view_number) == public_key,
        "Somehow we formed a QC but are not the leader for the next view {view_number:?}",
    );

    let consensus_reader = consensus.read().await;
    let parent_view_number = consensus_reader.high_qc().view_number();
    let parent_view = consensus_reader.validated_state_map().get(&parent_view_number).context(
        format!("Couldn't find parent view in state map, waiting for replica to see proposal; parent_view_number: {}", *parent_view_number)
    )?;

    // Leaf hash in view inner does not match high qc hash - Why?
    let (leaf_commitment, state) = parent_view.leaf_and_state().context(
        format!("Parent of high QC points to a view without a proposal; parent_view_number: {parent_view_number:?}, parent_view {parent_view:?}")
    )?;

    if leaf_commitment != consensus_reader.high_qc().date().leaf_commit {
        // NOTE: This happens on the genesis block
        debug!(
            "They don't equal: {:?}   {:?}",
            leaf_commitment,
            consensus_reader.high_qc().date().leaf_commit
        );
    }

    let leaf = consensus_reader
        .saved_leaves()
        .get(&leaf_commitment)
        .context("Failed to find high QC of parent")?;

    let reached_decided = leaf.view_number() == consensus_reader.last_decided_view();
    let parent_leaf = leaf.clone();
    let original_parent_hash = parent_leaf.commit();
    let mut next_parent_hash = original_parent_hash;

    // Walk back until we find a decide
    if !reached_decided {
        debug!("We have not reached decide from view {:?}", cur_view);
        while let Some(next_parent_leaf) = consensus_reader.saved_leaves().get(&next_parent_hash) {
            if next_parent_leaf.view_number() <= consensus_reader.last_decided_view() {
                break;
            }
            next_parent_hash = next_parent_leaf.parent_commitment();
        }
        // TODO do some sort of sanity check on the view number that it matches decided
    }

    Ok((parent_leaf, Arc::clone(state)))
}

/// Send a proposal for the view `view` from the latest high_qc given an upgrade cert. This is the
/// standard case proposal scenario.
#[allow(clippy::too_many_arguments)]
#[cfg(not(feature = "dependency-tasks"))]
pub async fn publish_proposal_from_commitment_and_metadata<TYPES: NodeType>(
    cur_view: TYPES::Time,
    view: TYPES::Time,
    sender: Sender<Arc<HotShotEvent<TYPES>>>,
    quorum_membership: Arc<TYPES::Membership>,
    public_key: TYPES::SignatureKey,
    private_key: <TYPES::SignatureKey as SignatureKey>::PrivateKey,
    consensus: Arc<RwLock<Consensus<TYPES>>>,
    delay: u64,
    formed_upgrade_certificate: Option<UpgradeCertificate<TYPES>>,
    decided_upgrade_cert: Option<UpgradeCertificate<TYPES>>,
    commitment_and_metadata: Option<CommitmentAndMetadata<TYPES>>,
    proposal_cert: Option<ViewChangeEvidence<TYPES>>,
    instance_state: Arc<TYPES::InstanceState>,
    version: Version,
) -> Result<JoinHandle<()>> {
    let (parent_leaf, state) = parent_leaf_and_state(
        cur_view,
        view,
        quorum_membership,
        public_key.clone(),
        Arc::clone(&consensus),
    )
    .await?;

    // In order of priority, we should try to attach:
    //   - the parent certificate if it exists, or
    //   - our own certificate that we formed.
    // In either case, we need to ensure that the certificate is still relevant.
    //
    // Note: once we reach a point of potentially propose with our formed upgrade certificate, we will ALWAYS drop it. If we cannot immediately use it for whatever reason, we choose to discard it.
    // It is possible that multiple nodes form separate upgrade certificates for the some upgrade if we are not careful about voting. But this shouldn't bother us: the first leader to propose is the one whose certificate will be used. And if that fails to reach a decide for whatever reason, we may lose our own certificate, but something will likely have gone wrong there anyway.
    let mut proposal_upgrade_certificate = parent_leaf
        .upgrade_certificate()
        .or(formed_upgrade_certificate);

    if !proposal_upgrade_certificate
        .clone()
        .is_some_and(|cert| cert.is_relevant(view, decided_upgrade_cert).is_ok())
    {
        proposal_upgrade_certificate = None;
    }

    // We only want to proposal to be attached if any of them are valid.
    let proposal_certificate = proposal_cert
        .as_ref()
        .filter(|cert| cert.is_valid_for_view(&view))
        .cloned();

    // FIXME - This is not great, and will be fixed later.
    // If it's > July, 2024 and this is still here, something has gone horribly wrong.
    let cnm = commitment_and_metadata
        .clone()
        .context("Cannot propose because we don't have the VID payload commitment and metadata")?;

    ensure!(
        cnm.block_view == view,
        "Cannot propose because our VID payload commitment and metadata is for an older view."
    );

    let create_and_send_proposal_handle = async_spawn(async move {
        create_and_send_proposal(
            public_key,
            private_key,
            consensus,
            sender,
            view,
            cnm,
            parent_leaf.clone(),
            state,
            proposal_upgrade_certificate,
            proposal_certificate,
            delay,
            instance_state,
            version,
        )
        .await;
    });

    Ok(create_and_send_proposal_handle)
}

/// Publishes a proposal if there exists a value which we can propose from. Specifically, we must have either
/// `commitment_and_metadata`, or a `decided_upgrade_cert`.
#[allow(clippy::too_many_arguments)]
#[cfg(not(feature = "dependency-tasks"))]
pub async fn publish_proposal_if_able<TYPES: NodeType>(
    cur_view: TYPES::Time,
    view: TYPES::Time,
    sender: Sender<Arc<HotShotEvent<TYPES>>>,
    quorum_membership: Arc<TYPES::Membership>,
    public_key: TYPES::SignatureKey,
    private_key: <TYPES::SignatureKey as SignatureKey>::PrivateKey,
    consensus: Arc<RwLock<Consensus<TYPES>>>,
    delay: u64,
    formed_upgrade_certificate: Option<UpgradeCertificate<TYPES>>,
    decided_upgrade_cert: Option<UpgradeCertificate<TYPES>>,
    commitment_and_metadata: Option<CommitmentAndMetadata<TYPES>>,
    proposal_cert: Option<ViewChangeEvidence<TYPES>>,
    instance_state: Arc<TYPES::InstanceState>,
    version: Version,
) -> Result<JoinHandle<()>> {
    publish_proposal_from_commitment_and_metadata(
        cur_view,
        view,
        sender,
        quorum_membership,
        public_key,
        private_key,
        consensus,
        delay,
        formed_upgrade_certificate,
        decided_upgrade_cert,
        commitment_and_metadata,
        proposal_cert,
        instance_state,
        version,
    )
    .await
}

<<<<<<< HEAD
/// Trigger a request to the network for a proposal for a view and wait for the response
async fn fetch_proposal<TYPES: NodeType>(
    view: TYPES::Time,
    event_stream: Sender<Arc<HotShotEvent<TYPES>>>,
    quorum_membership: Arc<TYPES::Membership>,
    consensus: Arc<RwLock<Consensus<TYPES>>>,
) -> Result<Leaf<TYPES>> {
    let (tx, mut rx) = broadcast(1);
    let event = ProposalMissing {
        view,
        response_chan: tx,
    };
    broadcast_event(
        Arc::new(HotShotEvent::QuorumProposalMissing(event)),
        &event_stream,
    )
    .await;
    let Ok(Ok(Some(proposal))) = async_timeout(REQUEST_TIMEOUT, rx.recv_direct()).await else {
        bail!("Request for proposal failed");
    };
    let view = proposal.data.view_number();
    let justify_qc = proposal.data.justify_qc.clone();

    if !justify_qc.is_valid_cert(quorum_membership.as_ref()) {
        bail!("Invalid justify_qc in proposal for view {}", *view);
    }
    let mut consensus_write = consensus.write().await;
    let leaf = Leaf::from_quorum_proposal(&proposal.data);
    let state = Arc::new(
        <TYPES::ValidatedState as ValidatedState<TYPES>>::from_header(&proposal.data.block_header),
    );

    consensus_write.update_validated_state_map(
        view,
        View {
            view_inner: ViewInner::Leaf {
                leaf: leaf.commit(),
                state,
                delta: None,
            },
        },
    );

    consensus_write.update_saved_leaves(leaf.clone());
    Ok(leaf)
}

// TODO: Fix `clippy::too_many_lines`.
=======
>>>>>>> 5bdc1104
/// Handle the received quorum proposal.
///
/// Returns the proposal that should be used to set the `cur_proposal` for other tasks.
#[allow(clippy::too_many_lines)]
#[cfg(not(feature = "dependency-tasks"))]
pub(crate) async fn handle_quorum_proposal_recv<TYPES: NodeType, I: NodeImplementation<TYPES>>(
    proposal: &Proposal<TYPES, QuorumProposal<TYPES>>,
    sender: &TYPES::SignatureKey,
    event_stream: Sender<Arc<HotShotEvent<TYPES>>>,
    task_state: &mut ConsensusTaskState<TYPES, I>,
    version: Version,
) -> Result<Option<QuorumProposal<TYPES>>> {
    let sender = sender.clone();
    debug!(
        "Received Quorum Proposal for view {}",
        *proposal.data.view_number
    );

    let cur_view = task_state.cur_view;

    validate_proposal_view_and_certs(
        proposal,
        &sender,
        task_state.cur_view,
        &task_state.quorum_membership,
        &task_state.timeout_membership,
    )
    .context("Failed to validate proposal view and attached certs")?;

    let view = proposal.data.view_number();
    let view_leader_key = task_state.quorum_membership.leader(view);
    let justify_qc = proposal.data.justify_qc.clone();

    if !justify_qc.is_valid_cert(task_state.quorum_membership.as_ref()) {
        let consensus = task_state.consensus.read().await;
        consensus.metrics.invalid_qc.update(1);
        bail!("Invalid justify_qc in proposal for view {}", *view);
    }

    // NOTE: We could update our view with a valid TC but invalid QC, but that is not what we do here
    if let Err(e) = update_view::<TYPES>(
        view,
        &event_stream,
        task_state.timeout,
        Arc::clone(&task_state.consensus),
        &mut task_state.cur_view,
        &mut task_state.cur_view_time,
        &mut task_state.timeout_task,
        &task_state.output_event_stream,
        SEND_VIEW_CHANGE_EVENT,
        task_state.quorum_membership.leader(cur_view) == task_state.public_key,
    )
    .await
    {
        debug!("Failed to update view; error = {e:#}");
    }

    let mut parent_leaf = task_state
        .consensus
        .read()
        .await
        .saved_leaves()
        .get(&justify_qc.date().leaf_commit)
        .cloned();

    parent_leaf = match parent_leaf {
        Some(p) => Some(p),
        None => fetch_proposal(
            justify_qc.view_number(),
            event_stream.clone(),
            Arc::clone(&task_state.quorum_membership),
            Arc::clone(&task_state.consensus),
        )
        .await
        .ok(),
    };
    let consensus_read = task_state.consensus.read().await;

    // Get the parent leaf and state.
    let parent = match parent_leaf {
        Some(leaf) => {
            if let (Some(state), _) = consensus_read.state_and_delta(leaf.view_number()) {
                Some((leaf, Arc::clone(&state)))
            } else {
                bail!("Parent state not found! Consensus internally inconsistent");
            }
        }
        None => None,
    };

    if justify_qc.view_number() > consensus_read.high_qc().view_number {
        if let Err(e) = task_state
            .storage
            .write()
            .await
            .update_high_qc(justify_qc.clone())
            .await
        {
            bail!("Failed to store High QC not voting. Error: {:?}", e);
        }
    }

    drop(consensus_read);
    let mut consensus_write = task_state.consensus.write().await;

    if let Err(e) = consensus_write.update_high_qc(justify_qc.clone()) {
        tracing::trace!("{e:?}");
    }

    // Justify qc's leaf commitment is not the same as the parent's leaf commitment, but it should be (in this case)
    let Some((parent_leaf, _parent_state)) = parent else {
        warn!(
            "Proposal's parent missing from storage with commitment: {:?}",
            justify_qc.date().leaf_commit
        );
        let leaf = Leaf::from_quorum_proposal(&proposal.data);

        let state = Arc::new(
            <TYPES::ValidatedState as ValidatedState<TYPES>>::from_header(
                &proposal.data.block_header,
            ),
        );

        consensus_write.update_validated_state_map(
            view,
            View {
                view_inner: ViewInner::Leaf {
                    leaf: leaf.commit(),
                    state,
                    delta: None,
                },
            },
        );

        consensus_write.update_saved_leaves(leaf.clone());
        let new_leaves = consensus_write.saved_leaves().clone();
        let new_state = consensus_write.validated_state_map().clone();
        drop(consensus_write);

        if let Err(e) = task_state
            .storage
            .write()
            .await
            .update_undecided_state(new_leaves, new_state)
            .await
        {
            warn!("Couldn't store undecided state.  Error: {:?}", e);
        }

        // If we are missing the parent from storage, the safety check will fail.  But we can
        // still vote if the liveness check succeeds.
        #[cfg(not(feature = "dependency-tasks"))]
        {
            let consensus_read = task_state.consensus.read().await;
            let liveness_check = justify_qc.view_number() > consensus_read.locked_view();

            let high_qc = consensus_read.high_qc().clone();
            let locked_view = consensus_read.locked_view();

            drop(consensus_read);

            let mut current_proposal = None;
            if liveness_check {
                current_proposal = Some(proposal.data.clone());
                let new_view = proposal.data.view_number + 1;

                // This is for the case where we form a QC but have not yet seen the previous proposal ourselves
                let should_propose = task_state.quorum_membership.leader(new_view)
                    == task_state.public_key
                    && high_qc.view_number == current_proposal.clone().unwrap().view_number;

                let qc = high_qc.clone();
                if should_propose {
                    debug!(
                        "Attempting to publish proposal after voting for liveness; now in view: {}",
                        *new_view
                    );
                    let create_and_send_proposal_handle = publish_proposal_if_able(
                        task_state.cur_view,
                        qc.view_number + 1,
                        event_stream,
                        Arc::clone(&task_state.quorum_membership),
                        task_state.public_key.clone(),
                        task_state.private_key.clone(),
                        Arc::clone(&task_state.consensus),
                        task_state.round_start_delay,
                        task_state.formed_upgrade_certificate.clone(),
                        task_state.decided_upgrade_cert.clone(),
                        task_state.payload_commitment_and_metadata.clone(),
                        task_state.proposal_cert.clone(),
                        Arc::clone(&task_state.instance_state),
                        version,
                    )
                    .await?;

                    task_state
                        .spawned_tasks
                        .entry(view)
                        .or_default()
                        .push(create_and_send_proposal_handle);
                }
            } else {
                warn!(?high_qc, ?proposal.data, ?locked_view, "Failed liveneess check; cannot find parent either.");
            }

            return Ok(current_proposal);
        }

        #[cfg(feature = "dependency-tasks")]
        return Ok(None);
    };

    task_state
        .spawned_tasks
        .entry(proposal.data.view_number())
        .or_default()
        .push(async_spawn(
            validate_proposal_safety_and_liveness(
                proposal.clone(),
                parent_leaf,
                Arc::clone(&task_state.consensus),
                task_state.decided_upgrade_cert.clone(),
                Arc::clone(&task_state.quorum_membership),
                view_leader_key,
                event_stream.clone(),
                sender,
                task_state.output_event_stream.clone(),
            )
            .map(AnyhowTracing::err_as_debug),
        ));
    Ok(None)
}

/// Helper type to give names and to the output values of the leaf chain traversal operation.
#[derive(Debug)]
pub struct LeafChainTraversalOutcome<TYPES: NodeType> {
    /// The new locked view obtained from a 2 chain starting from the proposal's parent.
    pub new_locked_view_number: Option<TYPES::Time>,

    /// The new decided view obtained from a 3 chain starting from the proposal's parent.
    pub new_decided_view_number: Option<TYPES::Time>,

    /// The qc for the decided chain.
    pub new_decide_qc: Option<QuorumCertificate<TYPES>>,

    /// The decided leaves with corresponding validated state and VID info.
    pub leaf_views: Vec<LeafInfo<TYPES>>,

    /// The decided leaves.
    pub leaves_decided: Vec<Leaf<TYPES>>,

    /// The transactions in the block payload for each leaf.
    pub included_txns: HashSet<Commitment<<TYPES as NodeType>::Transaction>>,

    /// The most recent upgrade certificate from one of the leaves.
    pub decided_upgrade_cert: Option<UpgradeCertificate<TYPES>>,
}

/// We need Default to be implemented because the leaf ascension has very few failure branches,
/// and when they *do* happen, we still return intermediate states. Default makes the burden
/// of filling values easier.
impl<TYPES: NodeType + Default> Default for LeafChainTraversalOutcome<TYPES> {
    /// The default method for this type is to set all of the returned values to `None`.
    fn default() -> Self {
        Self {
            new_locked_view_number: None,
            new_decided_view_number: None,
            new_decide_qc: None,
            leaf_views: Vec::new(),
            leaves_decided: Vec::new(),
            included_txns: HashSet::new(),
            decided_upgrade_cert: None,
        }
    }
}

/// Ascends the leaf chain by traversing through the parent commitments of the proposal. We begin
/// by obtaining the parent view, and if we are in a chain (i.e. the next view from the parent is
/// one view newer), then we begin attempting to form the chain. This is a direct impl from
/// [HotStuff](https://arxiv.org/pdf/1803.05069) section 5:
///
/// > When a node b* carries a QC that refers to a direct parent, i.e., b*.justify.node = b*.parent,
/// we say that it forms a One-Chain. Denote by b'' = b*.justify.node. Node b* forms a Two-Chain,
/// if in addition to forming a One-Chain, b''.justify.node = b''.parent.
/// It forms a Three-Chain, if b'' forms a Two-Chain.
///
/// We follow this exact logic to determine if we are able to reach a commit and a decide. A commit
/// is reached when we have a two chain, and a decide is reached when we have a three chain.
///
/// # Example
/// Suppose we have a decide for view 1, and we then move on to get undecided views 2, 3, and 4. Further,
/// suppose that our *next* proposal is for view 5, but this leader did not see info for view 4, so the
/// justify qc of the proposal points to view 3. This is fine, and the undecided chain now becomes
/// 2-3-5.
///
/// Assuming we continue with honest leaders, we then eventually could get a chain like: 2-3-5-6-7-8. This
/// will prompt a decide event to occur (this code), where the `proposal` is for view 8. Now, since the
/// lowest value in the 3-chain here would be 5 (excluding 8 since we only walk the parents), we begin at
/// the first link in the chain, and walk back through all undecided views, making our new anchor view 5,
/// and out new locked view will be 6.
///
/// Upon receipt then of a proposal for view 9, assuming it is valid, this entire process will repeat, and
/// the anchor view will be set to view 6, with the locked view as view 7.
pub async fn decide_from_proposal<TYPES: NodeType>(
    proposal: &QuorumProposal<TYPES>,
    consensus: Arc<RwLock<Consensus<TYPES>>>,
    existing_upgrade_cert: &Option<UpgradeCertificate<TYPES>>,
    public_key: &TYPES::SignatureKey,
) -> LeafChainTraversalOutcome<TYPES> {
    let consensus_reader = consensus.read().await;
    let view_number = proposal.view_number();
    let parent_view_number = proposal.justify_qc.view_number();
    let old_anchor_view = consensus_reader.last_decided_view();

    let mut last_view_number_visited = view_number;
    let mut current_chain_length = 0usize;
    let mut res = LeafChainTraversalOutcome::default();

    if let Err(e) = consensus_reader.visit_leaf_ancestors(
        parent_view_number,
        Terminator::Exclusive(old_anchor_view),
        true,
        |leaf, state, delta| {
            // This is the core paper logic. We're implementing the chain in chained hotstuff.
            if res.new_decided_view_number.is_none() {
                // If the last view number is the child of the leaf we've moved to...
                if last_view_number_visited == leaf.view_number() + 1 {
                    last_view_number_visited = leaf.view_number();

                    // The chain grows by one
                    current_chain_length += 1;

                    // We emit a locked view when the chain length is 2
                    if current_chain_length == 2 {
                        res.new_locked_view_number = Some(leaf.view_number());
                        // The next leaf in the chain, if there is one, is decided, so this
                        // leaf's justify_qc would become the QC for the decided chain.
                        res.new_decide_qc = Some(leaf.justify_qc().clone());
                    } else if current_chain_length == 3 {
                        // And we decide when the chain length is 3.
                        res.new_decided_view_number = Some(leaf.view_number());
                    }
                } else {
                    // There isn't a new chain extension available, so we signal to the callback
                    // owner that we can exit for now.
                    return false;
                }
            }

            // Now, if we *have* reached a decide, we need to do some state updates.
            if let Some(new_decided_view) = res.new_decided_view_number {
                // First, get a mutable reference to the provided leaf.
                let mut leaf = leaf.clone();

                // Update the metrics
                if leaf.view_number() == new_decided_view {
                    consensus_reader
                        .metrics
                        .last_synced_block_height
                        .set(usize::try_from(leaf.height()).unwrap_or(0));
                }

                // Check if there's a new upgrade certificate available.
                if let Some(cert) = leaf.upgrade_certificate() {
                    if leaf.upgrade_certificate() != *existing_upgrade_cert {
                        if cert.data.decide_by < view_number {
                            warn!("Failed to decide an upgrade certificate in time. Ignoring.");
                        } else {
                            info!(
                                "Updating consensus state with decided upgrade certificate: {:?}",
                                cert
                            );
                            res.decided_upgrade_cert = Some(cert.clone());
                        }
                    }
                }
                // If the block payload is available for this leaf, include it in
                // the leaf chain that we send to the client.
                if let Some(encoded_txns) =
                    consensus_reader.saved_payloads().get(&leaf.view_number())
                {
                    let payload =
                        BlockPayload::from_bytes(encoded_txns, leaf.block_header().metadata());

                    leaf.fill_block_payload_unchecked(payload);
                }

                // Get the VID share at the leaf's view number, corresponding to our key
                // (if one exists)
                let vid_share = consensus_reader
                    .vid_shares()
                    .get(&leaf.view_number())
                    .unwrap_or(&HashMap::new())
                    .get(public_key)
                    .cloned()
                    .map(|prop| prop.data);

                // Add our data into a new `LeafInfo`
                res.leaf_views.push(LeafInfo::new(
                    leaf.clone(),
                    Arc::clone(&state),
                    delta.clone(),
                    vid_share,
                ));
                res.leaves_decided.push(leaf.clone());
                if let Some(ref payload) = leaf.block_payload() {
                    for txn in payload.transaction_commitments(leaf.block_header().metadata()) {
                        res.included_txns.insert(txn);
                    }
                }
            }
            true
        },
    ) {
        debug!("Leaf ascension failed; error={e}");
    }

    res
}

/// Handle `QuorumProposalValidated` event content and submit a proposal if possible.
#[allow(clippy::too_many_lines)]
#[cfg(not(feature = "dependency-tasks"))]
pub async fn handle_quorum_proposal_validated<TYPES: NodeType, I: NodeImplementation<TYPES>>(
    proposal: &QuorumProposal<TYPES>,
    event_stream: Sender<Arc<HotShotEvent<TYPES>>>,
    task_state: &mut ConsensusTaskState<TYPES, I>,
) -> Result<()> {
    let view = proposal.view_number();
    #[cfg(not(feature = "dependency-tasks"))]
    {
        task_state.current_proposal = Some(proposal.clone());
    }

    let res = decide_from_proposal(
        proposal,
        Arc::clone(&task_state.consensus),
        &task_state.decided_upgrade_cert,
        &task_state.public_key,
    )
    .await;

    if let Some(cert) = res.decided_upgrade_cert {
        task_state.decided_upgrade_cert = Some(cert.clone());
        let _ = event_stream
            .broadcast(Arc::new(HotShotEvent::UpgradeDecided(cert.clone())))
            .await;
    }

    let included_txns_set: HashSet<_> = if res.new_decided_view_number.is_some() {
        res.included_txns
    } else {
        HashSet::new()
    };

    let mut consensus = task_state.consensus.write().await;
    if let Some(new_locked_view) = res.new_locked_view_number {
        if let Err(e) = consensus.update_locked_view(new_locked_view) {
            tracing::trace!("{e:?}");
        }
    }

    drop(consensus);

    #[cfg(not(feature = "dependency-tasks"))]
    {
        let new_view = task_state.current_proposal.clone().unwrap().view_number + 1;
        // In future we can use the mempool model where we fetch the proposal if we don't have it, instead of having to wait for it here
        // This is for the case where we form a QC but have not yet seen the previous proposal ourselves
        let should_propose = task_state.quorum_membership.leader(new_view) == task_state.public_key
            && task_state.consensus.read().await.high_qc().view_number
                == task_state.current_proposal.clone().unwrap().view_number;

        if let Some(new_decided_view) = res.new_decided_view_number {
            task_state.cancel_tasks(new_decided_view).await;
        }
        task_state.current_proposal = Some(proposal.clone());
        task_state.spawn_vote_task(view, event_stream.clone()).await;
        if should_propose {
            debug!(
                "Attempting to publish proposal after voting; now in view: {}",
                *new_view
            );
            if let Err(e) = task_state
                .publish_proposal(new_view, event_stream.clone())
                .await
            {
                debug!("Failed to propose; error = {e:?}");
            };
        }
    }

    #[allow(clippy::cast_precision_loss)]
    if let Some(new_anchor_view) = res.new_decided_view_number {
        let decide_sent = broadcast_event(
            Event {
                view_number: new_anchor_view,
                event: EventType::Decide {
                    leaf_chain: Arc::new(res.leaf_views),
                    qc: Arc::new(res.new_decide_qc.unwrap()),
                    block_size: Some(included_txns_set.len().try_into().unwrap()),
                },
            },
            &task_state.output_event_stream,
        );
        let mut consensus = task_state.consensus.write().await;

        let old_anchor_view = consensus.last_decided_view();
        consensus.collect_garbage(old_anchor_view, new_anchor_view);
        if let Err(e) = consensus.update_last_decided_view(new_anchor_view) {
            tracing::trace!("{e:?}");
        }
        consensus
            .metrics
            .last_decided_time
            .set(Utc::now().timestamp().try_into().unwrap());
        consensus.metrics.invalid_qc.set(0);
        consensus
            .metrics
            .last_decided_view
            .set(usize::try_from(consensus.last_decided_view().u64()).unwrap());
        let cur_number_of_views_per_decide_event =
            *task_state.cur_view - consensus.last_decided_view().u64();
        consensus
            .metrics
            .number_of_views_per_decide_event
            .add_point(cur_number_of_views_per_decide_event as f64);

        debug!(
            "Sending Decide for view {:?}",
            consensus.last_decided_view()
        );
        drop(consensus);
        debug!("Decided txns len {:?}", included_txns_set.len());
        decide_sent.await;
        broadcast_event(
            Arc::new(HotShotEvent::LeafDecided(res.leaves_decided)),
            &event_stream,
        )
        .await;
        debug!("decide send succeeded");
    }

    Ok(())
}

/// Private key, latest decided upgrade certificate, committee membership, and event stream, for
/// sending the vote.
#[cfg(not(feature = "dependency-tasks"))]
type VoteInfo<TYPES> = (
    <<TYPES as NodeType>::SignatureKey as SignatureKey>::PrivateKey,
    Option<UpgradeCertificate<TYPES>>,
    Arc<<TYPES as NodeType>::Membership>,
    Sender<Arc<HotShotEvent<TYPES>>>,
);

#[allow(clippy::too_many_arguments)]
#[allow(clippy::too_many_lines)]
#[allow(unused_variables)]
#[cfg(not(feature = "dependency-tasks"))]
/// Check if we are able to vote, like whether the proposal is valid,
/// whether we have DAC and VID share, and if so, vote.
pub async fn update_state_and_vote_if_able<TYPES: NodeType, I: NodeImplementation<TYPES>>(
    cur_view: TYPES::Time,
    proposal: QuorumProposal<TYPES>,
    public_key: TYPES::SignatureKey,
    consensus: Arc<RwLock<Consensus<TYPES>>>,
    storage: Arc<RwLock<I::Storage>>,
    quorum_membership: Arc<TYPES::Membership>,
    instance_state: Arc<TYPES::InstanceState>,
    vote_info: VoteInfo<TYPES>,
    version: Version,
) -> bool {
    use hotshot_types::simple_vote::QuorumVote;

    if !quorum_membership.has_stake(&public_key) {
        debug!("We were not chosen for quorum committee on {:?}", cur_view);
        return false;
    }

    let read_consnesus = consensus.read().await;
    // Only vote if you has seen the VID share for this view
    let Some(vid_shares) = read_consnesus.vid_shares().get(&proposal.view_number) else {
        debug!(
            "We have not seen the VID share for this view {:?} yet, so we cannot vote.",
            proposal.view_number
        );
        return false;
    };
    let Some(vid_share) = vid_shares.get(&public_key).cloned() else {
        debug!("we have not seen our VID share yet");
        return false;
    };

    if let Some(upgrade_cert) = &vote_info.1 {
        if upgrade_cert.upgrading_in(cur_view)
            && Some(proposal.block_header.payload_commitment())
                != null_block::commitment(quorum_membership.total_nodes())
        {
            info!("Refusing to vote on proposal because it does not have a null commitment, and we are between versions. Expected:\n\n{:?}\n\nActual:{:?}", null_block::commitment(quorum_membership.total_nodes()), Some(proposal.block_header.payload_commitment()));
            return false;
        }
    }

    // Only vote if you have the DA cert
    // ED Need to update the view number this is stored under?
    let Some(cert) = read_consnesus.saved_da_certs().get(&cur_view).cloned() else {
        return false;
    };
    drop(read_consnesus);

    let view = cert.view_number;
    // TODO: do some of this logic without the vote token check, only do that when voting.
    let justify_qc = proposal.justify_qc.clone();
    let mut parent = consensus
        .read()
        .await
        .saved_leaves()
        .get(&justify_qc.date().leaf_commit)
        .cloned();
    parent = match parent {
        Some(p) => Some(p),
        None => fetch_proposal(
            justify_qc.view_number(),
            vote_info.3.clone(),
            Arc::clone(&quorum_membership),
            Arc::clone(&consensus),
        )
        .await
        .ok(),
    };

    let read_consnesus = consensus.read().await;

    // Justify qc's leaf commitment is not the same as the parent's leaf commitment, but it should be (in this case)
    let Some(parent) = parent else {
        error!(
            "Proposal's parent missing from storage with commitment: {:?}, proposal view {:?}",
            justify_qc.date().leaf_commit,
            proposal.view_number,
        );
        return false;
    };
    let (Some(parent_state), _) = read_consnesus.state_and_delta(parent.view_number()) else {
        warn!("Parent state not found! Consensus internally inconsistent");
        return false;
    };
    drop(read_consnesus);
    let Ok((validated_state, state_delta)) = parent_state
        .validate_and_apply_header(
            instance_state.as_ref(),
            &parent,
            &proposal.block_header.clone(),
            vid_share.data.common.clone(),
            version,
        )
        .await
    else {
        warn!("Block header doesn't extend the proposal!");
        return false;
    };

    let state = Arc::new(validated_state);
    let delta = Arc::new(state_delta);
    let parent_commitment = parent.commit();

    let proposed_leaf = Leaf::from_quorum_proposal(&proposal);
    if proposed_leaf.parent_commitment() != parent_commitment {
        return false;
    }

    // Validate the DAC.
    let message = if cert.is_valid_cert(vote_info.2.as_ref()) {
        // Validate the block payload commitment for non-genesis DAC.
        if cert.date().payload_commit != proposal.block_header.payload_commitment() {
            warn!(
                "Block payload commitment does not equal da cert payload commitment. View = {}",
                *view
            );
            return false;
        }
        if let Ok(vote) = QuorumVote::<TYPES>::create_signed_vote(
            QuorumData {
                leaf_commit: proposed_leaf.commit(),
            },
            view,
            &public_key,
            &vote_info.0,
        ) {
            GeneralConsensusMessage::<TYPES>::Vote(vote)
        } else {
            error!("Unable to sign quorum vote!");
            return false;
        }
    } else {
        error!(
            "Invalid DAC in proposal! Skipping proposal. {:?} cur view is: {:?}",
            cert, cur_view
        );
        return false;
    };

    let mut consensus = consensus.write().await;
    consensus.update_validated_state_map(
        cur_view,
        View {
            view_inner: ViewInner::Leaf {
                leaf: proposed_leaf.commit(),
                state: Arc::clone(&state),
                delta: Some(Arc::clone(&delta)),
            },
        },
    );
    consensus.update_saved_leaves(proposed_leaf.clone());
    let new_leaves = consensus.saved_leaves().clone();
    let new_state = consensus.validated_state_map().clone();
    drop(consensus);

    if let Err(e) = storage
        .write()
        .await
        .update_undecided_state(new_leaves, new_state)
        .await
    {
        error!("Couldn't store undecided state.  Error: {:?}", e);
    }

    if let GeneralConsensusMessage::Vote(vote) = message {
        debug!(
            "Sending vote to next quorum leader {:?}",
            vote.view_number() + 1
        );
        // Add to the storage that we have received the VID disperse for a specific view
        if let Err(e) = storage.write().await.append_vid(&vid_share).await {
            warn!(
                "Failed to store VID Disperse Proposal with error {:?}, aborting vote",
                e
            );
            return false;
        }
        broadcast_event(Arc::new(HotShotEvent::QuorumVoteSend(vote)), &vote_info.3).await;
        return true;
    }
    debug!(
        "Received VID share, but couldn't find DAC cert for view {:?}",
        *proposal.view_number(),
    );
    false
}<|MERGE_RESOLUTION|>--- conflicted
+++ resolved
@@ -5,20 +5,13 @@
     consensus::{update_view, view_change::SEND_VIEW_CHANGE_EVENT},
     helpers::AnyhowTracing,
 };
-<<<<<<< HEAD
-
-use anyhow::{bail, ensure, Context, Result};
-use async_broadcast::{broadcast, Sender};
-use async_compatibility_layer::art::{async_sleep, async_spawn, async_timeout};
-=======
 use crate::{events::HotShotEvent, helpers::broadcast_event};
 #[cfg(not(feature = "dependency-tasks"))]
 use anyhow::bail;
 use anyhow::{ensure, Context, Result};
-use async_broadcast::Sender;
+use async_broadcast::{broadcast, Sender};
 #[cfg(not(feature = "dependency-tasks"))]
 use async_compatibility_layer::art::{async_sleep, async_spawn};
->>>>>>> 5bdc1104
 use async_lock::RwLock;
 #[cfg(not(feature = "dependency-tasks"))]
 #[cfg(async_executor_impl = "async-std")]
@@ -67,19 +60,9 @@
 #[cfg(not(feature = "dependency-tasks"))]
 use vbs::version::Version;
 
-<<<<<<< HEAD
-use super::ConsensusTaskState;
 #[cfg(feature = "dependency-tasks")]
 use crate::quorum_proposal_recv::QuorumProposalRecvTaskState;
-use crate::{
-    consensus::{update_view, view_change::SEND_VIEW_CHANGE_EVENT},
-    events::{HotShotEvent, ProposalMissing},
-    helpers::{broadcast_event, AnyhowTracing},
-    request::REQUEST_TIMEOUT,
-};
-
-=======
->>>>>>> 5bdc1104
+
 /// Validate the state and safety and liveness of a proposal then emit
 /// a `QuorumProposalValidated` event.
 ///
@@ -557,7 +540,6 @@
     .await
 }
 
-<<<<<<< HEAD
 /// Trigger a request to the network for a proposal for a view and wait for the response
 async fn fetch_proposal<TYPES: NodeType>(
     view: TYPES::Time,
@@ -605,9 +587,6 @@
     Ok(leaf)
 }
 
-// TODO: Fix `clippy::too_many_lines`.
-=======
->>>>>>> 5bdc1104
 /// Handle the received quorum proposal.
 ///
 /// Returns the proposal that should be used to set the `cur_proposal` for other tasks.
