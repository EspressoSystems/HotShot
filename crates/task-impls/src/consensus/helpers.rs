use core::time::Duration;
use std::{
    collections::{HashMap, HashSet},
    marker::PhantomData,
    sync::Arc,
};

use anyhow::{bail, ensure, Context, Result};
use async_broadcast::Sender;
use async_compatibility_layer::art::{async_sleep, async_spawn};
use async_lock::{RwLock, RwLockUpgradableReadGuard};
#[cfg(async_executor_impl = "async-std")]
use async_std::task::JoinHandle;
use chrono::Utc;
use committable::Committable;
use futures::FutureExt;
#[cfg(not(feature = "dependency-tasks"))]
use hotshot_types::simple_vote::QuorumData;
use hotshot_types::{
    consensus::{CommitmentAndMetadata, Consensus, View},
    data::{null_block, Leaf, QuorumProposal, ViewChangeEvidence},
    event::{Event, EventType, LeafInfo},
    message::{GeneralConsensusMessage, Proposal},
    simple_certificate::UpgradeCertificate,
    traits::{
        block_contents::BlockHeader,
        election::Membership,
        node_implementation::{ConsensusTime, NodeImplementation, NodeType},
        signature_key::SignatureKey,
        states::ValidatedState,
        storage::Storage,
        BlockPayload,
    },
    utils::{Terminator, ViewInner},
    vote::{Certificate, HasViewNumber},
};
#[cfg(async_executor_impl = "tokio")]
use tokio::task::JoinHandle;
use tracing::{debug, error, info, warn};
use vbs::version::Version;

use super::ConsensusTaskState;
#[cfg(feature = "dependency-tasks")]
use crate::quorum_proposal_recv::QuorumProposalRecvTaskState;
use crate::{
    consensus::{update_view, view_change::SEND_VIEW_CHANGE_EVENT},
    events::HotShotEvent,
    helpers::{broadcast_event, AnyhowTracing},
};

/// Validate the state and safety and liveness of a proposal then emit
/// a `QuorumProposalValidated` event.
#[allow(clippy::too_many_arguments)]
#[allow(clippy::too_many_lines)]
async fn validate_proposal_safety_and_liveness<TYPES: NodeType>(
    proposal: Proposal<TYPES, QuorumProposal<TYPES>>,
    parent_leaf: Leaf<TYPES>,
    consensus: Arc<RwLock<Consensus<TYPES>>>,
    decided_upgrade_certificate: Option<UpgradeCertificate<TYPES>>,
    quorum_membership: Arc<TYPES::Membership>,
    view_leader_key: TYPES::SignatureKey,
    event_stream: Sender<Arc<HotShotEvent<TYPES>>>,
    sender: TYPES::SignatureKey,
    event_sender: Sender<Event<TYPES>>,
) -> Result<()> {
    let view = proposal.data.view_number();

    let proposed_leaf = Leaf::from_quorum_proposal(&proposal.data);
    ensure!(
        proposed_leaf.parent_commitment() == parent_leaf.commit(),
        "Proposed leaf does not extend the parent leaf."
    );

    // Validate the proposal's signature. This should also catch if the leaf_commitment does not equal our calculated parent commitment
    //
    // There is a mistake here originating in the genesis leaf/qc commit. This should be replaced by:
    //
    //    proposal.validate_signature(&quorum_membership)?;
    //
    // in a future PR.
    ensure!(
        view_leader_key.validate(&proposal.signature, proposed_leaf.commit().as_ref()),
        "Could not verify proposal."
    );

    UpgradeCertificate::validate(&proposal.data.upgrade_certificate, &quorum_membership)?;

    // Validate that the upgrade certificate is re-attached, if we saw one on the parent
    proposed_leaf.extends_upgrade(&parent_leaf, &decided_upgrade_certificate)?;

    let justify_qc = proposal.data.justify_qc.clone();
    // Create a positive vote if either liveness or safety check
    // passes.

    // Liveness check.
    let read_consensus = consensus.read().await;
    let liveness_check = justify_qc.view_number() > read_consensus.locked_view();

    // Safety check.
    // Check if proposal extends from the locked leaf.
    let outcome = read_consensus.visit_leaf_ancestors(
        justify_qc.view_number(),
        Terminator::Inclusive(read_consensus.locked_view()),
        false,
        |leaf, _, _| {
            // if leaf view no == locked view no then we're done, report success by
            // returning true
            leaf.view_number() != read_consensus.locked_view()
        },
    );
    let safety_check = outcome.is_ok();

    ensure!(safety_check || liveness_check, {
        if let Err(e) = outcome {
            broadcast_event(
                Event {
                    view_number: view,
                    event: EventType::Error { error: Arc::new(e) },
                },
                &event_sender,
            )
            .await;
        }

        format!("Failed safety and liveness check \n High QC is {:?}  Proposal QC is {:?}  Locked view is {:?}", read_consensus.high_qc(), proposal.data.clone(), read_consensus.locked_view())
    });

    // We accept the proposal, notify the application layer

    broadcast_event(
        Event {
            view_number: view,
            event: EventType::QuorumProposal {
                proposal: proposal.clone(),
                sender,
            },
        },
        &event_sender,
    )
    .await;
    // Notify other tasks
    broadcast_event(
        Arc::new(HotShotEvent::QuorumProposalValidated(
            proposal.data.clone(),
            parent_leaf,
        )),
        &event_stream,
    )
    .await;

    Ok(())
}

/// Create the header for a proposal, build the proposal, and broadcast
/// the proposal send evnet.
#[allow(clippy::too_many_arguments)]
pub async fn create_and_send_proposal<TYPES: NodeType>(
    public_key: TYPES::SignatureKey,
    private_key: <TYPES::SignatureKey as SignatureKey>::PrivateKey,
    consensus: Arc<RwLock<Consensus<TYPES>>>,
    event_stream: Sender<Arc<HotShotEvent<TYPES>>>,
    view: TYPES::Time,
    commitment_and_metadata: CommitmentAndMetadata<TYPES>,
    parent_leaf: Leaf<TYPES>,
    state: Arc<TYPES::ValidatedState>,
    upgrade_cert: Option<UpgradeCertificate<TYPES>>,
    proposal_cert: Option<ViewChangeEvidence<TYPES>>,
    round_start_delay: u64,
    instance_state: Arc<TYPES::InstanceState>,
    version: Version,
) {
    let consensus_read = consensus.read().await;
    let Some(Some(vid_share)) = consensus_read
        .vid_shares()
        .get(&view)
        .map(|shares| shares.get(&public_key))
    else {
        error!("Cannot propopse without our VID share, view {:?}", view);
        return;
    };
    let block_header = match TYPES::BlockHeader::new(
        state.as_ref(),
        instance_state.as_ref(),
        &parent_leaf,
        commitment_and_metadata.commitment,
        commitment_and_metadata.builder_commitment,
        commitment_and_metadata.metadata,
        commitment_and_metadata.fee,
        vid_share.data.common.clone(),
        version,
    )
    .await
    {
        Ok(header) => header,
        Err(err) => {
            error!(%err, "Failed to construct block header");
            return;
        }
    };
    drop(consensus_read);

    let proposal = QuorumProposal {
        block_header,
        view_number: view,
        justify_qc: consensus.read().await.high_qc().clone(),
        proposal_certificate: proposal_cert,
        upgrade_certificate: upgrade_cert,
    };

    let proposed_leaf = Leaf::from_quorum_proposal(&proposal);
    if proposed_leaf.parent_commitment() != parent_leaf.commit() {
        return;
    }

    let Ok(signature) = TYPES::SignatureKey::sign(&private_key, proposed_leaf.commit().as_ref())
    else {
        // This should never happen.
        error!("Failed to sign proposed_leaf.commit()!");
        return;
    };

    let message = Proposal {
        data: proposal,
        signature,
        _pd: PhantomData,
    };
    debug!(
        "Sending null proposal for view {:?}",
        proposed_leaf.view_number(),
    );
    if let Err(e) = consensus.write().await.update_last_proposed_view(view) {
        tracing::trace!("{e:?}");
        return;
    }
    async_sleep(Duration::from_millis(round_start_delay)).await;
    broadcast_event(
        Arc::new(HotShotEvent::QuorumProposalSend(
            message.clone(),
            public_key,
        )),
        &event_stream,
    )
    .await;
}

/// Validates, from a given `proposal` that the view that it is being submitted for is valid when
/// compared to `cur_view` which is the highest proposed view (so far) for the caller. If the proposal
/// is for a view that's later than expected, that the proposal includes a timeout or view sync certificate.
pub fn validate_proposal_view_and_certs<TYPES: NodeType>(
    proposal: &Proposal<TYPES, QuorumProposal<TYPES>>,
    sender: &TYPES::SignatureKey,
    cur_view: TYPES::Time,
    quorum_membership: &Arc<TYPES::Membership>,
    timeout_membership: &Arc<TYPES::Membership>,
) -> Result<()> {
    let view = proposal.data.view_number();
    ensure!(
        view >= cur_view,
        "Proposal is from an older view {:?}",
        proposal.data.clone()
    );

    let view_leader_key = quorum_membership.leader(view);
    ensure!(
        view_leader_key == *sender,
        "Leader key does not match key in proposal"
    );

    // Verify a timeout certificate OR a view sync certificate exists and is valid.
    if proposal.data.justify_qc.view_number() != view - 1 {
        let received_proposal_cert =
            proposal.data.proposal_certificate.clone().context(format!(
                "Quorum proposal for view {} needed a timeout or view sync certificate, but did not have one",
                *view
        ))?;

        match received_proposal_cert {
            ViewChangeEvidence::Timeout(timeout_cert) => {
                ensure!(
                    timeout_cert.date().view == view - 1,
                    "Timeout certificate for view {} was not for the immediately preceding view",
                    *view
                );
                ensure!(
                    timeout_cert.is_valid_cert(timeout_membership.as_ref()),
                    "Timeout certificate for view {} was invalid",
                    *view
                );
            }
            ViewChangeEvidence::ViewSync(view_sync_cert) => {
                ensure!(
                    view_sync_cert.view_number == view,
                    "View sync cert view number {:?} does not match proposal view number {:?}",
                    view_sync_cert.view_number,
                    view
                );

                // View sync certs must also be valid.
                ensure!(
                    view_sync_cert.is_valid_cert(quorum_membership.as_ref()),
                    "Invalid view sync finalize cert provided"
                );
            }
        }
    }

    // Validate the upgrade certificate -- this is just a signature validation.
    // Note that we don't do anything with the certificate directly if this passes; it eventually gets stored as part of the leaf if nothing goes wrong.
    UpgradeCertificate::validate(&proposal.data.upgrade_certificate, quorum_membership)?;

    Ok(())
}

/// Gets the parent leaf and state from the parent of a proposal, returning an [`anyhow::Error`] if not.
pub(crate) async fn parent_leaf_and_state<TYPES: NodeType>(
    cur_view: TYPES::Time,
    view_number: TYPES::Time,
    quorum_membership: Arc<TYPES::Membership>,
    public_key: TYPES::SignatureKey,
    consensus: Arc<RwLock<Consensus<TYPES>>>,
) -> Result<(Leaf<TYPES>, Arc<<TYPES as NodeType>::ValidatedState>)> {
    ensure!(
<<<<<<< HEAD
        quorum_membership.get_leader(view_number) == public_key,
        "Somehow we formed a QC but are not the leader for the next view {view_number:?}",
    );

    let consensus_reader = consensus.read().await;
    let parent_view_number = consensus_reader.high_qc().get_view_number();
    let parent_view = consensus_reader.validated_state_map().get(&parent_view_number).context(
        format!("Couldn't find parent view in state map, waiting for replica to see proposal; parent_view_number: {}", *parent_view_number)
=======
        quorum_membership.leader(view) == public_key,
        "Somehow we formed a QC but are not the leader for the next view {view:?}",
    );

    let consensus = consensus.read().await;
    let parent_view_number = &consensus.high_qc().view_number();
    let parent_view = consensus.validated_state_map().get(parent_view_number).context(
        format!("Couldn't find parent view in state map, waiting for replica to see proposal; parent_view_number: {}", **parent_view_number)
>>>>>>> 3821f9c7
    )?;

    // Leaf hash in view inner does not match high qc hash - Why?
    let (leaf_commitment, state) = parent_view.leaf_and_state().context(
        format!("Parent of high QC points to a view without a proposal; parent_view_number: {parent_view_number:?}, parent_view {parent_view:?}")
    )?;

<<<<<<< HEAD
    let leaf = consensus_reader
=======
    if leaf_commitment != consensus.high_qc().date().leaf_commit {
        // NOTE: This happens on the genesis block
        debug!(
            "They don't equal: {:?}   {:?}",
            leaf_commitment,
            consensus.high_qc().date().leaf_commit
        );
    }

    let leaf = consensus
>>>>>>> 3821f9c7
        .saved_leaves()
        .get(&leaf_commitment)
        .context("Failed to find high QC of parent")?;

<<<<<<< HEAD
    let reached_decided = leaf.get_view_number() == consensus_reader.last_decided_view();
=======
    let reached_decided = leaf.view_number() == consensus.last_decided_view();
>>>>>>> 3821f9c7
    let parent_leaf = leaf.clone();
    let original_parent_hash = parent_leaf.commit();
    let mut next_parent_hash = original_parent_hash;

    // Walk back until we find a decide
    if !reached_decided {
        debug!("We have not reached decide from view {:?}", cur_view);
<<<<<<< HEAD
        while let Some(next_parent_leaf) = consensus_reader.saved_leaves().get(&next_parent_hash) {
            if next_parent_leaf.get_view_number() <= consensus_reader.last_decided_view() {
=======
        while let Some(next_parent_leaf) = consensus.saved_leaves().get(&next_parent_hash) {
            if next_parent_leaf.view_number() <= consensus.last_decided_view() {
>>>>>>> 3821f9c7
                break;
            }
            next_parent_hash = next_parent_leaf.parent_commitment();
        }
        // TODO do some sort of sanity check on the view number that it matches decided
    }

    Ok((parent_leaf, Arc::clone(state)))
}

/// Send a proposal for the view `view` from the latest high_qc given an upgrade cert. This is a special
/// case proposal scenario.
#[allow(clippy::too_many_lines)]
#[allow(clippy::too_many_arguments)]
pub(crate) async fn publish_proposal_from_upgrade_cert<TYPES: NodeType>(
    cur_view: TYPES::Time,
    view: TYPES::Time,
    sender: Sender<Arc<HotShotEvent<TYPES>>>,
    quorum_membership: Arc<TYPES::Membership>,
    public_key: TYPES::SignatureKey,
    private_key: <TYPES::SignatureKey as SignatureKey>::PrivateKey,
    consensus: Arc<RwLock<Consensus<TYPES>>>,
    upgrade_cert: UpgradeCertificate<TYPES>,
    delay: u64,
    instance_state: Arc<TYPES::InstanceState>,
    version: Version,
) -> Result<JoinHandle<()>> {
    let (parent_leaf, state) = parent_leaf_and_state(
        cur_view,
        view,
        Arc::clone(&quorum_membership),
        public_key.clone(),
        Arc::clone(&consensus),
    )
    .await?;

    // Special case: if we have a decided upgrade certificate AND it does not apply a version to the current view, we MUST propose with a null block.
    ensure!(upgrade_cert.in_interim(cur_view), "Cert is not in interim");
    let (payload, metadata) = <TYPES::BlockPayload as BlockPayload>::from_transactions(
        Vec::new(),
        instance_state.as_ref(),
    )
    .context("Failed to build null block payload and metadata")?;

    let builder_commitment = payload.builder_commitment(&metadata);
    let null_block_commitment = null_block::commitment(quorum_membership.total_nodes())
        .context("Failed to calculate null block commitment")?;

    let null_block_fee =
        null_block::builder_fee::<TYPES>(quorum_membership.total_nodes(), instance_state.as_ref())
            .context("Failed to calculate null block fee info")?;

    Ok(async_spawn(async move {
        create_and_send_proposal(
            public_key,
            private_key,
            consensus,
            sender,
            view,
            CommitmentAndMetadata {
                commitment: null_block_commitment,
                builder_commitment,
                metadata,
                fee: null_block_fee,
                block_view: view,
            },
            parent_leaf,
            state,
            Some(upgrade_cert),
            None,
            delay,
            instance_state,
            version,
        )
        .await;
    }))
}

/// Send a proposal for the view `view` from the latest high_qc given an upgrade cert. This is the
/// standard case proposal scenario.
#[allow(clippy::too_many_arguments)]
pub async fn publish_proposal_from_commitment_and_metadata<TYPES: NodeType>(
    cur_view: TYPES::Time,
    view: TYPES::Time,
    sender: Sender<Arc<HotShotEvent<TYPES>>>,
    quorum_membership: Arc<TYPES::Membership>,
    public_key: TYPES::SignatureKey,
    private_key: <TYPES::SignatureKey as SignatureKey>::PrivateKey,
    consensus: Arc<RwLock<Consensus<TYPES>>>,
    delay: u64,
    formed_upgrade_certificate: Option<UpgradeCertificate<TYPES>>,
    decided_upgrade_cert: Option<UpgradeCertificate<TYPES>>,
    commitment_and_metadata: Option<CommitmentAndMetadata<TYPES>>,
    proposal_cert: Option<ViewChangeEvidence<TYPES>>,
    instance_state: Arc<TYPES::InstanceState>,
    version: Version,
) -> Result<JoinHandle<()>> {
    let (parent_leaf, state) = parent_leaf_and_state(
        cur_view,
        view,
        quorum_membership,
        public_key.clone(),
        Arc::clone(&consensus),
    )
    .await?;

    // In order of priority, we should try to attach:
    //   - the parent certificate if it exists, or
    //   - our own certificate that we formed.
    // In either case, we need to ensure that the certificate is still relevant.
    //
    // Note: once we reach a point of potentially propose with our formed upgrade certificate, we will ALWAYS drop it. If we cannot immediately use it for whatever reason, we choose to discard it.
    // It is possible that multiple nodes form separate upgrade certificates for the some upgrade if we are not careful about voting. But this shouldn't bother us: the first leader to propose is the one whose certificate will be used. And if that fails to reach a decide for whatever reason, we may lose our own certificate, but something will likely have gone wrong there anyway.
    let mut proposal_upgrade_certificate = parent_leaf
        .upgrade_certificate()
        .or(formed_upgrade_certificate);

    if !proposal_upgrade_certificate
        .clone()
        .is_some_and(|cert| cert.is_relevant(view, decided_upgrade_cert).is_ok())
    {
        proposal_upgrade_certificate = None;
    }

    // We only want to proposal to be attached if any of them are valid.
    let proposal_certificate = proposal_cert
        .as_ref()
        .filter(|cert| cert.is_valid_for_view(&view))
        .cloned();

    // FIXME - This is not great, and will be fixed later.
    // If it's > July, 2024 and this is still here, something has gone horribly wrong.
    let cnm = commitment_and_metadata
        .clone()
        .context("Cannot propose because we don't have the VID payload commitment and metadata")?;

    ensure!(
        cnm.block_view == view,
        "Cannot propose because our VID payload commitment and metadata is for an older view."
    );

    let create_and_send_proposal_handle = async_spawn(async move {
        create_and_send_proposal(
            public_key,
            private_key,
            consensus,
            sender,
            view,
            cnm,
            parent_leaf.clone(),
            state,
            proposal_upgrade_certificate,
            proposal_certificate,
            delay,
            instance_state,
            version,
        )
        .await;
    });

    Ok(create_and_send_proposal_handle)
}

/// Publishes a proposal if there exists a value which we can propose from. Specifically, we must have either
/// `commitment_and_metadata`, or a `decided_upgrade_cert`.
#[allow(clippy::too_many_arguments)]
pub async fn publish_proposal_if_able<TYPES: NodeType>(
    cur_view: TYPES::Time,
    view: TYPES::Time,
    sender: Sender<Arc<HotShotEvent<TYPES>>>,
    quorum_membership: Arc<TYPES::Membership>,
    public_key: TYPES::SignatureKey,
    private_key: <TYPES::SignatureKey as SignatureKey>::PrivateKey,
    consensus: Arc<RwLock<Consensus<TYPES>>>,
    delay: u64,
    formed_upgrade_certificate: Option<UpgradeCertificate<TYPES>>,
    decided_upgrade_cert: Option<UpgradeCertificate<TYPES>>,
    commitment_and_metadata: Option<CommitmentAndMetadata<TYPES>>,
    proposal_cert: Option<ViewChangeEvidence<TYPES>>,
    instance_state: Arc<TYPES::InstanceState>,
    version: Version,
) -> Result<JoinHandle<()>> {
    if let Some(upgrade_cert) = decided_upgrade_cert {
        publish_proposal_from_upgrade_cert(
            cur_view,
            view,
            sender,
            quorum_membership,
            public_key,
            private_key,
            consensus,
            upgrade_cert,
            delay,
            instance_state,
            version,
        )
        .await
    } else {
        publish_proposal_from_commitment_and_metadata(
            cur_view,
            view,
            sender,
            quorum_membership,
            public_key,
            private_key,
            consensus,
            delay,
            formed_upgrade_certificate,
            decided_upgrade_cert,
            commitment_and_metadata,
            proposal_cert,
            instance_state,
            version,
        )
        .await
    }
}

/// TEMPORARY TYPE: Quorum proposal recv task state when using dependency tasks
#[cfg(feature = "dependency-tasks")]
type TemporaryProposalRecvCombinedType<TYPES, I> = QuorumProposalRecvTaskState<TYPES, I>;

/// TEMPORARY TYPE: Consensus task state when not using dependency tasks
#[cfg(not(feature = "dependency-tasks"))]
type TemporaryProposalRecvCombinedType<TYPES, I> = ConsensusTaskState<TYPES, I>;

// TODO: Fix `clippy::too_many_lines`.
/// Handle the received quorum proposal.
///
/// Returns the proposal that should be used to set the `cur_proposal` for other tasks.
#[allow(clippy::too_many_lines)]
pub async fn handle_quorum_proposal_recv<TYPES: NodeType, I: NodeImplementation<TYPES>>(
    proposal: &Proposal<TYPES, QuorumProposal<TYPES>>,
    sender: &TYPES::SignatureKey,
    event_stream: Sender<Arc<HotShotEvent<TYPES>>>,
    task_state: &mut TemporaryProposalRecvCombinedType<TYPES, I>,
    version: Version,
) -> Result<Option<QuorumProposal<TYPES>>> {
    let sender = sender.clone();
    debug!(
        "Received Quorum Proposal for view {}",
        *proposal.data.view_number
    );

    validate_proposal_view_and_certs(
        proposal,
        &sender,
        task_state.cur_view,
        &task_state.quorum_membership,
        &task_state.timeout_membership,
    )
    .context("Failed to validate proposal view and attached certs")?;

    let view = proposal.data.view_number();
    let view_leader_key = task_state.quorum_membership.leader(view);
    let justify_qc = proposal.data.justify_qc.clone();

    if !justify_qc.is_valid_cert(task_state.quorum_membership.as_ref()) {
        let consensus = task_state.consensus.read().await;
        consensus.metrics.invalid_qc.update(1);
        bail!("Invalid justify_qc in proposal for view {}", *view);
    }

    // NOTE: We could update our view with a valid TC but invalid QC, but that is not what we do here
    if let Err(e) = update_view::<TYPES>(
        view,
        &event_stream,
        task_state.timeout,
        Arc::clone(&task_state.consensus),
        &mut task_state.cur_view,
        &mut task_state.timeout_task,
        SEND_VIEW_CHANGE_EVENT,
    )
    .await
    {
        debug!("Failed to update view; error = {e:#}");
    }

    let consensus_read = task_state.consensus.upgradable_read().await;

    // Get the parent leaf and state.
    let parent = match consensus_read
        .saved_leaves()
        .get(&justify_qc.date().leaf_commit)
        .cloned()
    {
        Some(leaf) => {
            if let (Some(state), _) = consensus_read.state_and_delta(leaf.view_number()) {
                Some((leaf, Arc::clone(&state)))
            } else {
                bail!("Parent state not found! Consensus internally inconsistent");
            }
        }
        None => None,
    };

    if justify_qc.view_number() > consensus_read.high_qc().view_number {
        if let Err(e) = task_state
            .storage
            .write()
            .await
            .update_high_qc(justify_qc.clone())
            .await
        {
            bail!("Failed to store High QC not voting. Error: {:?}", e);
        }
    }

    let mut consensus_write = RwLockUpgradableReadGuard::upgrade(consensus_read).await;

    if let Err(e) = consensus_write.update_high_qc(justify_qc.clone()) {
        tracing::trace!("{e:?}");
    }

    // Justify qc's leaf commitment is not the same as the parent's leaf commitment, but it should be (in this case)
    let Some((parent_leaf, _parent_state)) = parent else {
        warn!(
            "Proposal's parent missing from storage with commitment: {:?}",
            justify_qc.date().leaf_commit
        );
        let leaf = Leaf::from_quorum_proposal(&proposal.data);

        let state = Arc::new(
            <TYPES::ValidatedState as ValidatedState<TYPES>>::from_header(
                &proposal.data.block_header,
            ),
        );

        consensus_write.update_validated_state_map(
            view,
            View {
                view_inner: ViewInner::Leaf {
                    leaf: leaf.commit(),
                    state,
                    delta: None,
                },
            },
        );

        consensus_write.update_saved_leaves(leaf.clone());

        if let Err(e) = task_state
            .storage
            .write()
            .await
            .update_undecided_state(
                consensus_write.saved_leaves().clone(),
                consensus_write.validated_state_map().clone(),
            )
            .await
        {
            warn!("Couldn't store undecided state.  Error: {:?}", e);
        }

        // If we are missing the parent from storage, the safety check will fail.  But we can
        // still vote if the liveness check succeeds.
        #[cfg(not(feature = "dependency-tasks"))]
        {
            let liveness_check = justify_qc.view_number() > consensus_write.locked_view();

            let high_qc = consensus_write.high_qc().clone();
            let locked_view = consensus_write.locked_view();

            drop(consensus_write);

            let mut current_proposal = None;
            if liveness_check {
                current_proposal = Some(proposal.data.clone());
                let new_view = proposal.data.view_number + 1;

                // This is for the case where we form a QC but have not yet seen the previous proposal ourselves
                let should_propose = task_state.quorum_membership.leader(new_view)
                    == task_state.public_key
                    && high_qc.view_number == current_proposal.clone().unwrap().view_number;

                let qc = high_qc.clone();
                if should_propose {
                    debug!(
                        "Attempting to publish proposal after voting for liveness; now in view: {}",
                        *new_view
                    );
                    let create_and_send_proposal_handle = publish_proposal_if_able(
                        task_state.cur_view,
                        qc.view_number + 1,
                        event_stream,
                        Arc::clone(&task_state.quorum_membership),
                        task_state.public_key.clone(),
                        task_state.private_key.clone(),
                        Arc::clone(&task_state.consensus),
                        task_state.round_start_delay,
                        task_state.formed_upgrade_certificate.clone(),
                        task_state.decided_upgrade_cert.clone(),
                        task_state.payload_commitment_and_metadata.clone(),
                        task_state.proposal_cert.clone(),
                        Arc::clone(&task_state.instance_state),
                        version,
                    )
                    .await?;

                    task_state
                        .spawned_tasks
                        .entry(view)
                        .or_default()
                        .push(create_and_send_proposal_handle);
                }
            } else {
                warn!(?high_qc, ?proposal.data, ?locked_view, "Failed liveneess check; cannot find parent either.");
            }

            return Ok(current_proposal);
        }

        #[cfg(feature = "dependency-tasks")]
        return Ok(None);
    };

    task_state
        .spawned_tasks
        .entry(proposal.data.view_number())
        .or_default()
        .push(async_spawn(
            validate_proposal_safety_and_liveness(
                proposal.clone(),
                parent_leaf,
                Arc::clone(&task_state.consensus),
                task_state.decided_upgrade_cert.clone(),
                Arc::clone(&task_state.quorum_membership),
                view_leader_key,
                event_stream.clone(),
                sender,
                task_state.output_event_stream.clone(),
            )
            .map(AnyhowTracing::err_as_debug),
        ));
    Ok(None)
}

/// Handle `QuorumProposalValidated` event content and submit a proposal if possible.
#[allow(clippy::too_many_lines)]
pub async fn handle_quorum_proposal_validated<TYPES: NodeType, I: NodeImplementation<TYPES>>(
    proposal: &QuorumProposal<TYPES>,
    event_stream: Sender<Arc<HotShotEvent<TYPES>>>,
    task_state: &mut ConsensusTaskState<TYPES, I>,
) -> Result<()> {
    let consensus = task_state.consensus.read().await;
    let view = proposal.view_number();
    #[cfg(not(feature = "dependency-tasks"))]
    {
        task_state.current_proposal = Some(proposal.clone());
    }

    #[allow(unused_mut)]
    #[allow(unused_variables)]
    let mut decided_upgrade_cert: Option<UpgradeCertificate<TYPES>> = None;
    let mut new_anchor_view = consensus.last_decided_view();
    let mut new_locked_view = consensus.locked_view();
    let mut last_view_number_visited = view;
    let mut new_commit_reached: bool = false;
    let mut new_decide_reached = false;
    let mut new_decide_qc = None;
    let mut leaf_views = Vec::new();
    let mut leafs_decided = Vec::new();
    let mut included_txns = HashSet::new();
    let old_anchor_view = consensus.last_decided_view();
    let parent_view = proposal.justify_qc.view_number();
    let mut current_chain_length = 0usize;
    if parent_view + 1 == view {
        current_chain_length += 1;
        if let Err(e) = consensus.visit_leaf_ancestors(
            parent_view,
            Terminator::Exclusive(old_anchor_view),
            true,
            |leaf, state, delta| {
                if !new_decide_reached {
                    if last_view_number_visited == leaf.view_number() + 1 {
                        last_view_number_visited = leaf.view_number();
                        current_chain_length += 1;
                        if current_chain_length == 2 {
                            new_locked_view = leaf.view_number();
                            new_commit_reached = true;
                            // The next leaf in the chain, if there is one, is decided, so this
                            // leaf's justify_qc would become the QC for the decided chain.
                            new_decide_qc = Some(leaf.justify_qc().clone());
                        } else if current_chain_length == 3 {
                            new_anchor_view = leaf.view_number();
                            new_decide_reached = true;
                        }
                    } else {
                        // nothing more to do here... we don't have a new chain extension
                        return false;
                    }
                }
                // starting from the first iteration with a three chain, e.g. right after the else if case nested in the if case above
                if new_decide_reached {
                    let mut leaf = leaf.clone();
                    if leaf.view_number() == new_anchor_view {
                        consensus
                            .metrics
                            .last_synced_block_height
                            .set(usize::try_from(leaf.height()).unwrap_or(0));
                    }
                    if let Some(cert) = leaf.upgrade_certificate() {
                        if cert.data.decide_by < view {
                            warn!("Failed to decide an upgrade certificate in time. Ignoring.");
                        } else {
                            info!(
                                "Updating consensus state with decided upgrade certificate: {:?}",
                                cert
                            );
                            task_state.decided_upgrade_cert = Some(cert.clone());
                        }
                    }
                    // If the block payload is available for this leaf, include it in
                    // the leaf chain that we send to the client.
                    if let Some(encoded_txns) = consensus.saved_payloads().get(&leaf.view_number())
                    {
                        let payload =
                            BlockPayload::from_bytes(encoded_txns, leaf.block_header().metadata());

                        leaf.fill_block_payload_unchecked(payload);
                    }

                    // Get the VID share at the leaf's view number, corresponding to our key
                    // (if one exists)
                    let vid_share = consensus
                        .vid_shares()
                        .get(&leaf.view_number())
                        .unwrap_or(&HashMap::new())
                        .get(&task_state.public_key)
                        .cloned()
                        .map(|prop| prop.data);

                    // Add our data into a new `LeafInfo`
                    leaf_views.push(LeafInfo::new(
                        leaf.clone(),
                        Arc::clone(&state),
                        delta.clone(),
                        vid_share,
                    ));
                    leafs_decided.push(leaf.clone());
                    if let Some(ref payload) = leaf.block_payload() {
                        for txn in payload.transaction_commitments(leaf.block_header().metadata()) {
                            included_txns.insert(txn);
                        }
                    }
                }
                true
            },
        ) {
            debug!("view publish error {e}");
        }
    }
    drop(consensus);

    let included_txns_set: HashSet<_> = if new_decide_reached {
        included_txns
    } else {
        HashSet::new()
    };

    let mut consensus = task_state.consensus.write().await;
    if new_commit_reached {
        if let Err(e) = consensus.update_locked_view(new_locked_view) {
            tracing::trace!("{e:?}");
        }
    }

    // This is ALWAYS None if "dependency-tasks" is not active.
    #[cfg(feature = "dependency-tasks")]
    {
        consensus.update_dontuse_decided_upgrade_cert(decided_upgrade_cert);
    }

    drop(consensus);

    #[cfg(not(feature = "dependency-tasks"))]
    {
        let new_view = task_state.current_proposal.clone().unwrap().view_number + 1;
        // In future we can use the mempool model where we fetch the proposal if we don't have it, instead of having to wait for it here
        // This is for the case where we form a QC but have not yet seen the previous proposal ourselves
        let should_propose = task_state.quorum_membership.leader(new_view) == task_state.public_key
            && task_state.consensus.read().await.high_qc().view_number
                == task_state.current_proposal.clone().unwrap().view_number;

        if new_decide_reached {
            task_state.cancel_tasks(new_anchor_view).await;
        }
        task_state.current_proposal = Some(proposal.clone());
        task_state.spawn_vote_task(view, event_stream.clone()).await;
        if should_propose {
            debug!(
                "Attempting to publish proposal after voting; now in view: {}",
                *new_view
            );
            if let Err(e) = task_state
                .publish_proposal(new_view, event_stream.clone())
                .await
            {
                debug!("Failed to propose; error = {e:?}");
            };
        }
    }

    #[allow(clippy::cast_precision_loss)]
    if new_decide_reached {
        let decide_sent = broadcast_event(
            Event {
                view_number: task_state.consensus.read().await.last_decided_view(),
                event: EventType::Decide {
                    leaf_chain: Arc::new(leaf_views),
                    qc: Arc::new(new_decide_qc.unwrap()),
                    block_size: Some(included_txns_set.len().try_into().unwrap()),
                },
            },
            &task_state.output_event_stream,
        );
        let mut consensus = task_state.consensus.write().await;

        let old_anchor_view = consensus.last_decided_view();
        consensus.collect_garbage(old_anchor_view, new_anchor_view);
        if let Err(e) = consensus.update_last_decided_view(new_anchor_view) {
            tracing::trace!("{e:?}");
        }
        consensus
            .metrics
            .last_decided_time
            .set(Utc::now().timestamp().try_into().unwrap());
        consensus.metrics.invalid_qc.set(0);
        consensus
            .metrics
            .last_decided_view
<<<<<<< HEAD
            .set(usize::try_from(consensus.last_decided_view().get_u64()).unwrap());
        let cur_number_of_views_per_decide_event =
            *task_state.cur_view - consensus.last_decided_view().get_u64();
=======
            .set(usize::try_from(consensus.last_decided_view().u64()).unwrap());
        let cur_number_of_views_per_decide_event = {
            #[cfg(not(feature = "dependency-tasks"))]
            {
                *task_state.cur_view - consensus.last_decided_view().u64()
            }

            #[cfg(feature = "dependency-tasks")]
            {
                *task_state.latest_proposed_view - consensus.last_decided_view().u64()
            }
        };
>>>>>>> 3821f9c7
        consensus
            .metrics
            .number_of_views_per_decide_event
            .add_point(cur_number_of_views_per_decide_event as f64);

        debug!(
            "Sending Decide for view {:?}",
            consensus.last_decided_view()
        );
        drop(consensus);
        debug!("Decided txns len {:?}", included_txns_set.len());
        decide_sent.await;
        broadcast_event(
            Arc::new(HotShotEvent::LeafDecided(leafs_decided)),
            &event_stream,
        )
        .await;
        debug!("decide send succeeded");
    }

    Ok(())
}

/// TEMPORARY TYPE: Dummy type for sending the vote.
#[cfg(feature = "dependency-tasks")]
type TemporaryVoteInfo<TYPES> = PhantomData<TYPES>;

/// TEMPORARY TYPE: Private key, latest decided upgrade certificate, committee membership, and
/// event stream, for sending the vote.
#[cfg(not(feature = "dependency-tasks"))]
type TemporaryVoteInfo<TYPES> = (
    <<TYPES as NodeType>::SignatureKey as SignatureKey>::PrivateKey,
    Option<UpgradeCertificate<TYPES>>,
    Arc<<TYPES as NodeType>::Membership>,
    Sender<Arc<HotShotEvent<TYPES>>>,
);

#[allow(clippy::too_many_arguments)]
#[allow(clippy::too_many_lines)]
#[allow(unused_variables)]
/// Check if we are able to vote, like whether the proposal is valid,
/// whether we have DAC and VID share, and if so, vote.
pub async fn update_state_and_vote_if_able<TYPES: NodeType, I: NodeImplementation<TYPES>>(
    cur_view: TYPES::Time,
    proposal: QuorumProposal<TYPES>,
    public_key: TYPES::SignatureKey,
    consensus: Arc<RwLock<Consensus<TYPES>>>,
    storage: Arc<RwLock<I::Storage>>,
    quorum_membership: Arc<TYPES::Membership>,
    instance_state: Arc<TYPES::InstanceState>,
    vote_info: TemporaryVoteInfo<TYPES>,
    version: Version,
) -> bool {
    #[cfg(not(feature = "dependency-tasks"))]
    use hotshot_types::simple_vote::QuorumVote;

    if !quorum_membership.has_stake(&public_key) {
        debug!("We were not chosen for quorum committee on {:?}", cur_view);
        return false;
    }

    let read_consnesus = consensus.read().await;
    // Only vote if you has seen the VID share for this view
    let Some(vid_shares) = read_consnesus.vid_shares().get(&proposal.view_number) else {
        debug!(
            "We have not seen the VID share for this view {:?} yet, so we cannot vote.",
            proposal.view_number
        );
        return false;
    };
    let Some(vid_share) = vid_shares.get(&public_key).cloned() else {
        debug!("we have not seen our VID share yet");
        return false;
    };

    #[cfg(not(feature = "dependency-tasks"))]
    {
        if let Some(upgrade_cert) = &vote_info.1 {
            if upgrade_cert.in_interim(cur_view)
                && Some(proposal.block_header.payload_commitment())
                    != null_block::commitment(quorum_membership.total_nodes())
            {
                info!("Refusing to vote on proposal because it does not have a null commitment, and we are between versions. Expected:\n\n{:?}\n\nActual:{:?}", null_block::commitment(quorum_membership.total_nodes()), Some(proposal.block_header.payload_commitment()));
                return false;
            }
        }
    }

    // Only vote if you have the DA cert
    // ED Need to update the view number this is stored under?
    let Some(cert) = read_consnesus.saved_da_certs().get(&cur_view).cloned() else {
        return false;
    };

    let view = cert.view_number;
    // TODO: do some of this logic without the vote token check, only do that when voting.
    let justify_qc = proposal.justify_qc.clone();
    let parent = read_consnesus
        .saved_leaves()
        .get(&justify_qc.date().leaf_commit)
        .cloned();

    // Justify qc's leaf commitment is not the same as the parent's leaf commitment, but it should be (in this case)
    let Some(parent) = parent else {
        error!(
            "Proposal's parent missing from storage with commitment: {:?}, proposal view {:?}",
            justify_qc.date().leaf_commit,
            proposal.view_number,
        );
        return false;
    };
    let (Some(parent_state), _) = read_consnesus.state_and_delta(parent.view_number()) else {
        warn!("Parent state not found! Consensus internally inconsistent");
        return false;
    };
    drop(read_consnesus);
    let Ok((validated_state, state_delta)) = parent_state
        .validate_and_apply_header(
            instance_state.as_ref(),
            &parent,
            &proposal.block_header.clone(),
            vid_share.data.common.clone(),
            version,
        )
        .await
    else {
        warn!("Block header doesn't extend the proposal!");
        return false;
    };

    let state = Arc::new(validated_state);
    let delta = Arc::new(state_delta);
    let parent_commitment = parent.commit();

    let proposed_leaf = Leaf::from_quorum_proposal(&proposal);
    if proposed_leaf.parent_commitment() != parent_commitment {
        return false;
    }

    let message: GeneralConsensusMessage<TYPES>;

    #[cfg(not(feature = "dependency-tasks"))]
    {
        // Validate the DAC.
        message = if cert.is_valid_cert(vote_info.2.as_ref()) {
            // Validate the block payload commitment for non-genesis DAC.
            if cert.date().payload_commit != proposal.block_header.payload_commitment() {
                warn!(
                    "Block payload commitment does not equal da cert payload commitment. View = {}",
                    *view
                );
                return false;
            }
            if let Ok(vote) = QuorumVote::<TYPES>::create_signed_vote(
                QuorumData {
                    leaf_commit: proposed_leaf.commit(),
                },
                view,
                &public_key,
                &vote_info.0,
            ) {
                GeneralConsensusMessage::<TYPES>::Vote(vote)
            } else {
                error!("Unable to sign quorum vote!");
                return false;
            }
        } else {
            error!(
                "Invalid DAC in proposal! Skipping proposal. {:?} cur view is: {:?}",
                cert, cur_view
            );
            return false;
        };
    }
    let mut consensus = consensus.write().await;
    consensus.update_validated_state_map(
        cur_view,
        View {
            view_inner: ViewInner::Leaf {
                leaf: proposed_leaf.commit(),
                state: Arc::clone(&state),
                delta: Some(Arc::clone(&delta)),
            },
        },
    );
    consensus.update_saved_leaves(proposed_leaf.clone());

    if let Err(e) = storage
        .write()
        .await
        .update_undecided_state(
            consensus.saved_leaves().clone(),
            consensus.validated_state_map().clone(),
        )
        .await
    {
        error!("Couldn't store undecided state.  Error: {:?}", e);
    }
    drop(consensus);

    #[cfg(not(feature = "dependency-tasks"))]
    {
        if let GeneralConsensusMessage::Vote(vote) = message {
            debug!(
                "Sending vote to next quorum leader {:?}",
                vote.view_number() + 1
            );
            // Add to the storage that we have received the VID disperse for a specific view
            if let Err(e) = storage.write().await.append_vid(&vid_share).await {
                warn!(
                    "Failed to store VID Disperse Proposal with error {:?}, aborting vote",
                    e
                );
                return false;
            }
            broadcast_event(Arc::new(HotShotEvent::QuorumVoteSend(vote)), &vote_info.3).await;
            return true;
        }
        debug!(
            "Received VID share, but couldn't find DAC cert for view {:?}",
            *proposal.view_number(),
        );
    }
    false
}<|MERGE_RESOLUTION|>--- conflicted
+++ resolved
@@ -320,25 +320,14 @@
     consensus: Arc<RwLock<Consensus<TYPES>>>,
 ) -> Result<(Leaf<TYPES>, Arc<<TYPES as NodeType>::ValidatedState>)> {
     ensure!(
-<<<<<<< HEAD
-        quorum_membership.get_leader(view_number) == public_key,
+        quorum_membership.leader(view_number) == public_key,
         "Somehow we formed a QC but are not the leader for the next view {view_number:?}",
     );
 
     let consensus_reader = consensus.read().await;
-    let parent_view_number = consensus_reader.high_qc().get_view_number();
+    let parent_view_number = consensus_reader.high_qc().view_number();
     let parent_view = consensus_reader.validated_state_map().get(&parent_view_number).context(
         format!("Couldn't find parent view in state map, waiting for replica to see proposal; parent_view_number: {}", *parent_view_number)
-=======
-        quorum_membership.leader(view) == public_key,
-        "Somehow we formed a QC but are not the leader for the next view {view:?}",
-    );
-
-    let consensus = consensus.read().await;
-    let parent_view_number = &consensus.high_qc().view_number();
-    let parent_view = consensus.validated_state_map().get(parent_view_number).context(
-        format!("Couldn't find parent view in state map, waiting for replica to see proposal; parent_view_number: {}", **parent_view_number)
->>>>>>> 3821f9c7
     )?;
 
     // Leaf hash in view inner does not match high qc hash - Why?
@@ -346,29 +335,21 @@
         format!("Parent of high QC points to a view without a proposal; parent_view_number: {parent_view_number:?}, parent_view {parent_view:?}")
     )?;
 
-<<<<<<< HEAD
-    let leaf = consensus_reader
-=======
-    if leaf_commitment != consensus.high_qc().date().leaf_commit {
+    if leaf_commitment != consensus_reader.high_qc().date().leaf_commit {
         // NOTE: This happens on the genesis block
         debug!(
             "They don't equal: {:?}   {:?}",
             leaf_commitment,
-            consensus.high_qc().date().leaf_commit
+            consensus_reader.high_qc().date().leaf_commit
         );
     }
 
-    let leaf = consensus
->>>>>>> 3821f9c7
+    let leaf = consensus_reader
         .saved_leaves()
         .get(&leaf_commitment)
         .context("Failed to find high QC of parent")?;
 
-<<<<<<< HEAD
-    let reached_decided = leaf.get_view_number() == consensus_reader.last_decided_view();
-=======
-    let reached_decided = leaf.view_number() == consensus.last_decided_view();
->>>>>>> 3821f9c7
+    let reached_decided = leaf.view_number() == consensus_reader.last_decided_view();
     let parent_leaf = leaf.clone();
     let original_parent_hash = parent_leaf.commit();
     let mut next_parent_hash = original_parent_hash;
@@ -376,13 +357,8 @@
     // Walk back until we find a decide
     if !reached_decided {
         debug!("We have not reached decide from view {:?}", cur_view);
-<<<<<<< HEAD
         while let Some(next_parent_leaf) = consensus_reader.saved_leaves().get(&next_parent_hash) {
-            if next_parent_leaf.get_view_number() <= consensus_reader.last_decided_view() {
-=======
-        while let Some(next_parent_leaf) = consensus.saved_leaves().get(&next_parent_hash) {
-            if next_parent_leaf.view_number() <= consensus.last_decided_view() {
->>>>>>> 3821f9c7
+            if next_parent_leaf.view_number() <= consensus_reader.last_decided_view() {
                 break;
             }
             next_parent_hash = next_parent_leaf.parent_commitment();
@@ -1014,24 +990,9 @@
         consensus
             .metrics
             .last_decided_view
-<<<<<<< HEAD
-            .set(usize::try_from(consensus.last_decided_view().get_u64()).unwrap());
+            .set(usize::try_from(consensus.last_decided_view().u64()).unwrap());
         let cur_number_of_views_per_decide_event =
-            *task_state.cur_view - consensus.last_decided_view().get_u64();
-=======
-            .set(usize::try_from(consensus.last_decided_view().u64()).unwrap());
-        let cur_number_of_views_per_decide_event = {
-            #[cfg(not(feature = "dependency-tasks"))]
-            {
-                *task_state.cur_view - consensus.last_decided_view().u64()
-            }
-
-            #[cfg(feature = "dependency-tasks")]
-            {
-                *task_state.latest_proposed_view - consensus.last_decided_view().u64()
-            }
-        };
->>>>>>> 3821f9c7
+            *task_state.cur_view - consensus.last_decided_view().u64();
         consensus
             .metrics
             .number_of_views_per_decide_event
