use std::{
    collections::BTreeMap,
    sync::{
        atomic::{AtomicBool, Ordering},
        Arc,
    },
    time::Duration,
};

use anyhow::Result;
use async_broadcast::{Receiver, Sender};
use async_compatibility_layer::art::{async_sleep, async_spawn, async_timeout};
#[cfg(async_executor_impl = "async-std")]
use async_std::task::JoinHandle;
use async_trait::async_trait;
use hotshot_task::task::TaskState;
use hotshot_types::{
    consensus::OuterConsensus,
    data::QuorumProposal,
    message::{
        DaConsensusMessage, DataMessage, GeneralConsensusMessage, Message, MessageKind, Proposal,
        SequencingMessage,
    },
    traits::{
        election::Membership,
        network::{ConnectedNetwork, DataRequest, RequestKind, ResponseMessage},
        node_implementation::{NodeImplementation, NodeType},
        signature_key::SignatureKey,
    },
    vote::HasViewNumber,
};
use rand::{prelude::SliceRandom, thread_rng};
use sha2::{Digest, Sha256};
#[cfg(async_executor_impl = "tokio")]
use tokio::task::JoinHandle;
use tracing::{debug, error, info, instrument, warn};

use crate::{
    events::{HotShotEvent, ProposalMissing},
    helpers::broadcast_event,
};

/// Amount of time to try for a request before timing out.
pub const REQUEST_TIMEOUT: Duration = Duration::from_millis(500);

/// Long running task which will request information after a proposal is received.
/// The task will wait a it's `delay` and then send a request iteratively to peers
/// for any data they don't have related to the proposal.  For now it's just requesting VID
/// shares.
pub struct NetworkRequestState<TYPES: NodeType, I: NodeImplementation<TYPES>> {
    /// Network to send requests over
    /// The underlying network
    pub network: Arc<I::Network>,
    /// Consensus shared state so we can check if we've gotten the information
    /// before sending a request
    pub state: OuterConsensus<TYPES>,
    /// Last seen view, we won't request for proposals before older than this view
    pub view: TYPES::Time,
    /// Delay before requesting peers
    pub delay: Duration,
    /// DA Membership
    pub da_membership: TYPES::Membership,
    /// Quorum Membership
    pub quorum_membership: TYPES::Membership,
    /// This nodes public key
    pub public_key: TYPES::SignatureKey,
    /// This nodes private/signign key, used to sign requests.
    pub private_key: <TYPES::SignatureKey as SignatureKey>::PrivateKey,
    /// The node's id
    pub id: u64,
    /// A flag indicating that `HotShotEvent::Shutdown` has been received
    pub shutdown_flag: Arc<AtomicBool>,
    /// A flag indicating that `HotShotEvent::Shutdown` has been received
    pub spawned_tasks: BTreeMap<TYPES::Time, Vec<JoinHandle<()>>>,
}

impl<TYPES: NodeType, I: NodeImplementation<TYPES>> Drop for NetworkRequestState<TYPES, I> {
    fn drop(&mut self) {
        futures::executor::block_on(async move { self.cancel_subtasks().await });
    }
}

/// Alias for a signature
type Signature<TYPES> =
    <<TYPES as NodeType>::SignatureKey as SignatureKey>::PureAssembledSignatureType;

#[async_trait]
impl<TYPES: NodeType, I: NodeImplementation<TYPES>> TaskState for NetworkRequestState<TYPES, I> {
    type Event = HotShotEvent<TYPES>;

    async fn handle_event(
        &mut self,
        event: Arc<Self::Event>,
        sender: &Sender<Arc<Self::Event>>,
        _receiver: &Receiver<Arc<Self::Event>>,
    ) -> Result<()> {
        match event.as_ref() {
            HotShotEvent::QuorumProposalValidated(proposal, _) => {
                let prop_view = proposal.view_number();
                if prop_view >= self.view {
                    self.spawn_requests(prop_view, sender.clone()).await;
                }
                Ok(())
            }
            HotShotEvent::ViewChange(view) => {
                let view = *view;
                if view > self.view {
                    self.view = view;
                }
                Ok(())
            }
            HotShotEvent::QuorumProposalRequest(missing) => {
                let ProposalMissing {
                    view,
                    response_chan: chan,
                } = missing;
                self.run_proposal(&RequestKind::Proposal(*view), chan.clone(), *view);
                Ok(())
            }
            _ => Ok(()),
        }
    }

    async fn cancel_subtasks(&mut self) {
        self.set_shutdown_flag();

        while !self.spawned_tasks.is_empty() {
            let Some((_, handles)) = self.spawned_tasks.pop_first() else {
                break;
            };

            for handle in handles {
                #[cfg(async_executor_impl = "async-std")]
                handle.cancel().await;
                #[cfg(async_executor_impl = "tokio")]
                handle.abort();
            }
        }
    }
}

impl<TYPES: NodeType, I: NodeImplementation<TYPES>> NetworkRequestState<TYPES, I> {
    /// Spawns tasks for a given view to retrieve any data needed.
    async fn spawn_requests(
        &mut self,
        view: TYPES::Time,
        sender: Sender<Arc<HotShotEvent<TYPES>>>,
    ) {
        let requests = self.build_requests(view).await;
        if requests.is_empty() {
            return;
        }
        requests
            .into_iter()
            .for_each(|r| self.run_delay(r, sender.clone(), view));
    }

    /// Creates the srequest structures for all types that are needed.
    #[instrument(skip_all, target = "NetworkRequestState", fields(id = self.id, view = *view))]
    async fn build_requests(&self, view: TYPES::Time) -> Vec<RequestKind<TYPES>> {
        let mut reqs = Vec::new();
        if !self.state.read().await.vid_shares().contains_key(&view) {
            reqs.push(RequestKind::Vid(view, self.public_key.clone()));
        }
        // TODO request other things
        reqs
    }

    /// Sign the serialized version of the request
    fn serialize_and_sign(
        &self,
        request: &RequestKind<TYPES>,
    ) -> Option<<TYPES::SignatureKey as SignatureKey>::PureAssembledSignatureType> {
        let Ok(data) = bincode::serialize(&request) else {
            tracing::error!("Failed to serialize request!");
            return None;
        };
        let Ok(signature) = TYPES::SignatureKey::sign(&self.private_key, &Sha256::digest(data))
        else {
            error!("Failed to sign Data Request");
            return None;
        };
        Some(signature)
    }
    /// run a delayed request task for a request.  The first response
    /// received will be sent over `sender`
    #[instrument(skip_all, fields(id = self.id, view = *self.view), name = "NetworkRequestState run_delay", level = "error")]
    fn run_delay(
        &mut self,
        request: RequestKind<TYPES>,
        sender: Sender<Arc<HotShotEvent<TYPES>>>,
        view: TYPES::Time,
    ) {
        let mut recipients: Vec<_> = self
            .da_membership
            .whole_committee(view)
            .into_iter()
            .collect();
        // Randomize the recipients so all replicas don't overload the same 1 recipients
        // and so we don't implicitly rely on the same replica all the time.
        recipients.shuffle(&mut thread_rng());
        let requester = DelayedRequester::<TYPES, I> {
            network: Arc::clone(&self.network),
<<<<<<< HEAD
            state: OuterConsensus::new(Arc::clone(&self.state.inner_consensus)),
=======
            state: Arc::clone(&self.state),
            public_key: self.public_key.clone(),
>>>>>>> 91d8d4e8
            sender,
            delay: self.delay,
            recipients,
            shutdown_flag: Arc::clone(&self.shutdown_flag),
            id: self.id,
        };
        let Some(signature) = self.serialize_and_sign(&request) else {
            return;
        };
        debug!("Requesting data: {:?}", request);
        let handle = async_spawn(requester.run(request, signature));

        self.spawned_tasks.entry(view).or_default().push(handle);
    }

    /// Spawns a task to send a request for the proposal and send the response on a channel
    fn run_proposal(
        &mut self,
        request: &RequestKind<TYPES>,
        response_chan: Sender<Option<Proposal<TYPES, QuorumProposal<TYPES>>>>,
        view: TYPES::Time,
    ) {
        let leader = self.da_membership.leader(view);
        let requester = ProposalRequester::<TYPES, I> {
            network: Arc::clone(&self.network),
            sender: response_chan,
            leader,
        };
        let Some(signature) = self.serialize_and_sign(request) else {
            return;
        };

        let pub_key = self.public_key.clone();
        async_spawn(async move {
            requester.do_proposal(view, signature, pub_key).await;
        });
    }

    /// Signals delayed requesters to finish
    pub fn set_shutdown_flag(&self) {
        self.shutdown_flag.store(true, Ordering::Relaxed);
    }
}

/// A short lived task that waits a delay and starts trying peers until it completes
/// a request.  If at any point the requested info is seen in the data stores or
/// the view has moved beyond the view we are requesting, the task will completed.
struct DelayedRequester<TYPES: NodeType, I: NodeImplementation<TYPES>> {
    /// The underlying network to send requests on
    pub network: Arc<I::Network>,
    /// Shared state to check if the data go populated
<<<<<<< HEAD
    state: OuterConsensus<TYPES>,
=======
    state: Arc<RwLock<Consensus<TYPES>>>,
    /// our public key
    public_key: TYPES::SignatureKey,
>>>>>>> 91d8d4e8
    /// Channel to send the event when we receive a response
    sender: Sender<Arc<HotShotEvent<TYPES>>>,
    /// Duration to delay sending the first request
    delay: Duration,
    /// The peers we will request in a random order
    recipients: Vec<TYPES::SignatureKey>,
    /// A flag indicating that `HotShotEvent::Shutdown` has been received
    shutdown_flag: Arc<AtomicBool>,
    /// The node's id
    id: u64,
}

/// A task the requests some data immediately from one peer

struct ProposalRequester<TYPES: NodeType, I: NodeImplementation<TYPES>> {
    /// The underlying network to send requests on
    pub network: Arc<I::Network>,
    /// Channel to send the event when we receive a response
    sender: Sender<Option<Proposal<TYPES, QuorumProposal<TYPES>>>>,
    /// Leader for the view of the request
    leader: TYPES::SignatureKey,
}

impl<TYPES: NodeType, I: NodeImplementation<TYPES>> ProposalRequester<TYPES, I> {
    /// Handle sending a request for proposal for a view, does
    /// not delay
    async fn do_proposal(
        &self,
        view: TYPES::Time,
        signature: Signature<TYPES>,
        key: TYPES::SignatureKey,
    ) {
        let response = match bincode::serialize(&make_proposal_req::<TYPES>(view, signature, key)) {
            Ok(serialized_msg) => {
                async_timeout(
                    REQUEST_TIMEOUT,
                    self.network
                        .request_data::<TYPES>(serialized_msg, &self.leader),
                )
                .await
            }
            Err(e) => {
                tracing::error!(
                    "Failed to serialize outgoing message: this should never happen. Error: {e}"
                );
                broadcast_event(None, &self.sender).await;
                return;
            }
        };
        if let Ok(Ok(serialized_response)) = response {
            if let Ok(ResponseMessage::Found(msg)) = bincode::deserialize(&serialized_response) {
                let SequencingMessage::General(GeneralConsensusMessage::Proposal(prop)) = msg
                else {
                    error!("Requested Proposal but received a non-proposal in response.  Response was {:?}", msg);
                    broadcast_event(None, &self.sender).await;
                    return;
                };
                broadcast_event(Some(prop), &self.sender).await;
            }
            broadcast_event(None, &self.sender).await;
        } else {
            broadcast_event(None, &self.sender).await;
        }
    }
}

/// Wrapper for the info in a VID request
struct VidRequest<TYPES: NodeType>(TYPES::Time, TYPES::SignatureKey);

impl<TYPES: NodeType, I: NodeImplementation<TYPES>> DelayedRequester<TYPES, I> {
    /// Wait the delay, then try to complete the request.  Iterates over peers
    /// until the request is completed, or the data is no longer needed.
    async fn run(self, request: RequestKind<TYPES>, signature: Signature<TYPES>) {
        match request {
            RequestKind::Vid(view, key) => {
                // Do the delay only if primary is up and then start sending
                if !self.network.is_primary_down() {
                    async_sleep(self.delay).await;
                }
                self.do_vid(VidRequest(view, key), signature).await;
            }
            RequestKind::Proposal(..) | RequestKind::DaProposal(..) => {}
        }
    }
    /// Handle sending a VID Share request, runs the loop until the data exists
    async fn do_vid(&self, req: VidRequest<TYPES>, signature: Signature<TYPES>) {
        let message = make_vid(&req, signature);
        let mut recipients_it = self.recipients.iter().cycle();

        let serialized_msg = match bincode::serialize(&message) {
            Ok(serialized_msg) => serialized_msg,
            Err(e) => {
                tracing::error!(
                    "Failed to serialize outgoing message: this should never happen. Error: {e}"
                );

                return;
            }
        };

        while !self.cancel_vid(&req).await {
            match async_timeout(
                REQUEST_TIMEOUT,
                self.network
                    .request_data::<TYPES>(serialized_msg.clone(), recipients_it.next().unwrap()),
            )
            .await
            {
                Ok(Ok(response)) => {
                    match bincode::deserialize(&response) {
                        Ok(ResponseMessage::Found(data)) => {
                            self.handle_response_message(data).await;
                            // keep trying, but expect the map to be populated, or view to increase
                            async_sleep(REQUEST_TIMEOUT).await;
                        }
                        Ok(ResponseMessage::NotFound) => {
                            info!("Peer Responded they did not have the data");
                        }
                        Ok(ResponseMessage::Denied) => {
                            error!("Request for data was denied by the receiver");
                        }
                        Err(e) => {
                            error!("Failed to deserialize response: {e}");
                        }
                    }
                }
                Ok(Err(e)) => {
                    warn!("Error Sending request.  Error: {:?}", e);
                    async_sleep(REQUEST_TIMEOUT).await;
                }
                Err(_) => {
                    warn!("Request to other node timed out");
                }
            }
        }
    }
    /// Returns true if we got the data we wanted, or the view has moved on.
    #[instrument(skip_all, target = "DelayedRequester", fields(id = self.id, view = *req.0))]
    async fn cancel_vid(&self, req: &VidRequest<TYPES>) -> bool {
        let view = req.0;
        let state = self.state.read().await;
        let cancel = self.shutdown_flag.load(Ordering::Relaxed)
            || state.vid_shares().contains_key(&view)
            || state.cur_view() > view;
        if cancel {
            if let Some(Some(vid_share)) = state
                .vid_shares()
                .get(&view)
                .map(|shares| shares.get(&self.public_key).cloned())
            {
                broadcast_event(
                    Arc::new(HotShotEvent::VidShareRecv(vid_share.clone())),
                    &self.sender,
                )
                .await;
            }
            tracing::debug!(
                "Canceling vid request for view {:?}, cur view is {:?}",
                view,
                state.cur_view()
            );
        }
        cancel
    }

    /// Transform a response into a `HotShotEvent`
    async fn handle_response_message(&self, message: SequencingMessage<TYPES>) {
        let event = match message {
            SequencingMessage::Da(DaConsensusMessage::VidDisperseMsg(prop)) => {
                tracing::info!("vid req complete, got vid {:?}", prop);
                HotShotEvent::VidShareRecv(prop)
            }
            _ => return,
        };
        broadcast_event(Arc::new(event), &self.sender).await;
    }
}

/// Make a VID Request Message to send
fn make_vid<TYPES: NodeType>(
    req: &VidRequest<TYPES>,
    signature: Signature<TYPES>,
) -> Message<TYPES> {
    let kind = RequestKind::Vid(req.0, req.1.clone());
    let data_request = DataRequest {
        view: req.0,
        request: kind,
        signature,
    };
    Message {
        sender: req.1.clone(),
        kind: MessageKind::Data(DataMessage::RequestData(data_request)),
    }
}

/// Build a request for a Proposal
fn make_proposal_req<TYPES: NodeType>(
    view: TYPES::Time,
    signature: Signature<TYPES>,
    key: TYPES::SignatureKey,
) -> Message<TYPES> {
    let kind = RequestKind::Proposal(view);
    let data_request = DataRequest {
        view,
        request: kind,
        signature,
    };
    Message {
        sender: key,
        kind: MessageKind::Data(DataMessage::RequestData(data_request)),
    }
}<|MERGE_RESOLUTION|>--- conflicted
+++ resolved
@@ -201,12 +201,8 @@
         recipients.shuffle(&mut thread_rng());
         let requester = DelayedRequester::<TYPES, I> {
             network: Arc::clone(&self.network),
-<<<<<<< HEAD
             state: OuterConsensus::new(Arc::clone(&self.state.inner_consensus)),
-=======
-            state: Arc::clone(&self.state),
             public_key: self.public_key.clone(),
->>>>>>> 91d8d4e8
             sender,
             delay: self.delay,
             recipients,
@@ -258,13 +254,9 @@
     /// The underlying network to send requests on
     pub network: Arc<I::Network>,
     /// Shared state to check if the data go populated
-<<<<<<< HEAD
     state: OuterConsensus<TYPES>,
-=======
-    state: Arc<RwLock<Consensus<TYPES>>>,
     /// our public key
     public_key: TYPES::SignatureKey,
->>>>>>> 91d8d4e8
     /// Channel to send the event when we receive a response
     sender: Sender<Arc<HotShotEvent<TYPES>>>,
     /// Duration to delay sending the first request
