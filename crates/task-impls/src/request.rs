// Copyright (c) 2021-2024 Espresso Systems (espressosys.com)
// This file is part of the HotShot repository.

// You should have received a copy of the MIT License
// along with the HotShot repository. If not, see <https://mit-license.org/>.

use std::{
    collections::{BTreeMap, BTreeSet},
    sync::{
        atomic::{AtomicBool, Ordering},
        Arc,
    },
    time::Duration,
};

use async_broadcast::{Receiver, Sender};
use async_trait::async_trait;
use hotshot_task::{
    dependency::{Dependency, EventDependency},
    task::TaskState,
};
use hotshot_types::{
    consensus::OuterConsensus,
    traits::{
        block_contents::BlockHeader,
        election::Membership,
        network::{ConnectedNetwork, DataRequest, RequestKind},
        node_implementation::{ConsensusTime, NodeImplementation, NodeType},
        signature_key::SignatureKey,
    },
    utils::epoch_from_block_number,
    vote::HasViewNumber,
};
use rand::{seq::SliceRandom, thread_rng};
use sha2::{Digest, Sha256};
use tokio::{
    spawn,
    task::JoinHandle,
    time::{sleep, timeout},
};
use tracing::instrument;
use utils::anytrace::Result;

use crate::{events::HotShotEvent, helpers::broadcast_event};

/// Amount of time to try for a request before timing out.
pub const REQUEST_TIMEOUT: Duration = Duration::from_millis(500);

/// Long running task which will request information after a proposal is received.
/// The task will wait a it's `delay` and then send a request iteratively to peers
/// for any data they don't have related to the proposal.  For now it's just requesting VID
/// shares.
pub struct NetworkRequestState<TYPES: NodeType, I: NodeImplementation<TYPES>> {
    /// Network to send requests over
    /// The underlying network
    pub network: Arc<I::Network>,
    /// Consensus shared state so we can check if we've gotten the information
    /// before sending a request
    pub consensus: OuterConsensus<TYPES>,
    /// Last seen view, we won't request for proposals before older than this view
    pub view: TYPES::View,
    /// Delay before requesting peers
    pub delay: Duration,
    /// Membership (Here containing only DA)
    pub membership: TYPES::Membership,
    /// This nodes public key
    pub public_key: TYPES::SignatureKey,
    /// This nodes private/signing key, used to sign requests.
    pub private_key: <TYPES::SignatureKey as SignatureKey>::PrivateKey,
    /// The node's id
    pub id: u64,
    /// A flag indicating that `HotShotEvent::Shutdown` has been received
    pub shutdown_flag: Arc<AtomicBool>,
    /// A flag indicating that `HotShotEvent::Shutdown` has been received
    pub spawned_tasks: BTreeMap<TYPES::View, Vec<JoinHandle<()>>>,
}

impl<TYPES: NodeType, I: NodeImplementation<TYPES>> Drop for NetworkRequestState<TYPES, I> {
    fn drop(&mut self) {
        self.cancel_subtasks();
    }
}

/// Alias for a signature
type Signature<TYPES> =
    <<TYPES as NodeType>::SignatureKey as SignatureKey>::PureAssembledSignatureType;

#[async_trait]
impl<TYPES: NodeType, I: NodeImplementation<TYPES>> TaskState for NetworkRequestState<TYPES, I> {
    type Event = HotShotEvent<TYPES>;

    #[instrument(skip_all, target = "NetworkRequestState", fields(id = self.id))]
    async fn handle_event(
        &mut self,
        event: Arc<Self::Event>,
        sender: &Sender<Arc<Self::Event>>,
        receiver: &Receiver<Arc<Self::Event>>,
    ) -> Result<()> {
        match event.as_ref() {
            HotShotEvent::QuorumProposalValidated(proposal, _) => {
                let prop_view = proposal.data.view_number();
                let prop_epoch = TYPES::Epoch::new(epoch_from_block_number(
                    proposal.data.block_header.block_number(),
                    TYPES::EPOCH_HEIGHT,
                ));

                // If we already have the VID shares for the next view, do nothing.
                if prop_view >= self.view
                    && !self
                        .consensus
                        .read()
                        .await
                        .vid_shares()
                        .contains_key(&prop_view)
                {
<<<<<<< HEAD
                    self.spawn_requests(prop_view, cur_epoch, sender, receiver).await;
=======
                    self.spawn_requests(prop_view, prop_epoch, sender, receiver);
>>>>>>> af6dfe2c
                }
                Ok(())
            }
            HotShotEvent::ViewChange(view, _) => {
                let view = *view;
                if view > self.view {
                    self.view = view;
                }
                Ok(())
            }
            _ => Ok(()),
        }
    }

    fn cancel_subtasks(&mut self) {
        self.shutdown_flag.store(true, Ordering::Relaxed);

        while !self.spawned_tasks.is_empty() {
            let Some((_, handles)) = self.spawned_tasks.pop_first() else {
                break;
            };

            for handle in handles {
                handle.abort();
            }
        }
    }
}

impl<TYPES: NodeType, I: NodeImplementation<TYPES>> NetworkRequestState<TYPES, I> {
    /// Creates and signs the payload, then will create a request task
   async fn spawn_requests(
        &mut self,
        view: TYPES::View,
        epoch: TYPES::Epoch,
        sender: &Sender<Arc<HotShotEvent<TYPES>>>,
        receiver: &Receiver<Arc<HotShotEvent<TYPES>>>,
    ) {
        let request = RequestKind::Vid(view, self.public_key.clone());

        // First sign the request for the VID shares.
        if let Some(signature) = self.serialize_and_sign(&request) {
            self.create_vid_request_task(
                request,
                signature,
                sender.clone(),
                receiver.clone(),
                view,
                epoch,
            ).await;
        }
    }

    /// Creates a task that will request a VID share from a DA member and wait for the `HotShotEvent::VidResponseRecv`event
    /// If we get the VID disperse share, broadcast `HotShotEvent::VidShareRecv` and terminate task
    async fn create_vid_request_task(
        &mut self,
        request: RequestKind<TYPES>,
        signature: Signature<TYPES>,
        sender: Sender<Arc<HotShotEvent<TYPES>>>,
        receiver: Receiver<Arc<HotShotEvent<TYPES>>>,
        view: TYPES::View,
        epoch: TYPES::Epoch,
    ) {
        let consensus = OuterConsensus::new(Arc::clone(&self.consensus.inner_consensus));
        let network = Arc::clone(&self.network);
        let shutdown_flag = Arc::clone(&self.shutdown_flag);
        let delay = self.delay;
        let public_key = self.public_key.clone();

        // Get the committee members for the view and the leader, if applicable
        let mut da_committee_for_view = self.membership.da_committee_members(view, epoch).await;
        if let Ok(leader) = self.membership.leader(view, epoch).await {
            da_committee_for_view.insert(leader);
        }

        // Get committee members for view
        let mut recipients: Vec<TYPES::SignatureKey> = self
            .membership
            .da_committee_members(view, epoch)
            .await
            .into_iter()
            .collect();
        // Randomize the recipients so all replicas don't overload the same 1 recipients
        // and so we don't implicitly rely on the same replica all the time.
        recipients.shuffle(&mut thread_rng());

        // prepare request
        let data_request = DataRequest::<TYPES> {
            request,
            view,
            signature,
        };
        let handle: JoinHandle<()> = spawn(async move {
            // Do the delay only if primary is up and then start sending
            if !network.is_primary_down() {
                sleep(delay).await;
            }

            let mut recipients_it = recipients.iter();
            // First check if we got the data before continuing
            while !Self::cancel_vid_request_task(
                &consensus,
                &sender,
                &public_key,
                &view,
                &shutdown_flag,
            )
            .await
            {
                // Cycle da members we send the request to each time
                if let Some(recipient) = recipients_it.next() {
                    if *recipient == public_key {
                        // no need to send a message to ourselves.
                        // just check for the data at start of loop in `cancel_vid_request_task`
                        continue;
                    }
                    // If we got the data after we make the request then we are done
                    if Self::handle_vid_request_task(
                        &sender,
                        &receiver,
                        &data_request,
                        recipient,
                        &da_committee_for_view,
                        &public_key,
                        view,
                    )
                    .await
                    {
                        return;
                    }
                } else {
                    // This shouldnt be possible `recipients_it.next()` should clone original and start over if `None`
                    tracing::warn!(
                        "Sent VID request to all available DA members and got no response for view: {:?}",
                        view
                    );
                    return;
                }
            }
        });
        self.spawned_tasks.entry(view).or_default().push(handle);
    }

    /// Handles main logic for the Request / Response of a vid share
    /// Make the request to get VID share to a DA member and wait for the response.
    /// Returns true if response received, otherwise false
    async fn handle_vid_request_task(
        sender: &Sender<Arc<HotShotEvent<TYPES>>>,
        receiver: &Receiver<Arc<HotShotEvent<TYPES>>>,
        data_request: &DataRequest<TYPES>,
        recipient: &TYPES::SignatureKey,
        da_committee_for_view: &BTreeSet<<TYPES as NodeType>::SignatureKey>,
        public_key: &<TYPES as NodeType>::SignatureKey,
        view: TYPES::View,
    ) -> bool {
        // First send request to a random DA member for the view
        broadcast_event(
            HotShotEvent::VidRequestSend(
                data_request.clone(),
                public_key.clone(),
                recipient.clone(),
            )
            .into(),
            sender,
        )
        .await;

        // Wait for a response
        let result = timeout(
            REQUEST_TIMEOUT,
            Self::handle_event_dependency(receiver, da_committee_for_view.clone(), view),
        )
        .await;

        // Check if we got a result, if not we timed out
        if let Ok(Some(event)) = result {
            if let HotShotEvent::VidResponseRecv(sender_pub_key, proposal) = event.as_ref() {
                broadcast_event(
                    Arc::new(HotShotEvent::VidShareRecv(
                        sender_pub_key.clone(),
                        proposal.clone(),
                    )),
                    sender,
                )
                .await;
                return true;
            }
        }
        false
    }

    /// Create event dependency and wait for `VidResponseRecv` after we send out the request
    /// Returns an optional with `VidResponseRecv` if received, otherwise None
    async fn handle_event_dependency(
        receiver: &Receiver<Arc<HotShotEvent<TYPES>>>,
        da_members_for_view: BTreeSet<<TYPES as NodeType>::SignatureKey>,
        view: TYPES::View,
    ) -> Option<Arc<HotShotEvent<TYPES>>> {
        EventDependency::new(
            receiver.clone(),
            Box::new(move |event: &Arc<HotShotEvent<TYPES>>| {
                let event = event.as_ref();
                if let HotShotEvent::VidResponseRecv(sender_key, proposal) = event {
                    proposal.data.view_number() == view
                        && da_members_for_view.contains(sender_key)
                        && sender_key.validate(
                            &proposal.signature,
                            proposal.data.payload_commitment.as_ref(),
                        )
                } else {
                    false
                }
            }),
        )
        .completed()
        .await
    }

    /// Returns true if we got the data we wanted, a shutdown even was received, or the view has moved on.
    async fn cancel_vid_request_task(
        consensus: &OuterConsensus<TYPES>,
        sender: &Sender<Arc<HotShotEvent<TYPES>>>,
        public_key: &<TYPES as NodeType>::SignatureKey,
        view: &TYPES::View,
        shutdown_flag: &Arc<AtomicBool>,
    ) -> bool {
        let consensus_reader = consensus.read().await;

        let cancel = shutdown_flag.load(Ordering::Relaxed)
            || consensus_reader.vid_shares().contains_key(view)
            || consensus_reader.cur_view() > *view;
        if cancel {
            if let Some(Some(vid_share)) = consensus_reader
                .vid_shares()
                .get(view)
                .map(|shares| shares.get(public_key).cloned())
            {
                broadcast_event(
                    Arc::new(HotShotEvent::VidShareRecv(
                        public_key.clone(),
                        vid_share.clone(),
                    )),
                    sender,
                )
                .await;
            }
            tracing::debug!(
                "Canceling vid request for view {:?}, cur view is {:?}",
                view,
                consensus_reader.cur_view()
            );
        }
        cancel
    }

    /// Sign the serialized version of the request
    fn serialize_and_sign(&self, request: &RequestKind<TYPES>) -> Option<Signature<TYPES>> {
        let Ok(data) = bincode::serialize(&request) else {
            tracing::error!("Failed to serialize request!");
            return None;
        };
        let Ok(signature) = TYPES::SignatureKey::sign(&self.private_key, &Sha256::digest(data))
        else {
            tracing::error!("Failed to sign Data Request");
            return None;
        };
        Some(signature)
    }
}<|MERGE_RESOLUTION|>--- conflicted
+++ resolved
@@ -113,11 +113,7 @@
                         .vid_shares()
                         .contains_key(&prop_view)
                 {
-<<<<<<< HEAD
-                    self.spawn_requests(prop_view, cur_epoch, sender, receiver).await;
-=======
-                    self.spawn_requests(prop_view, prop_epoch, sender, receiver);
->>>>>>> af6dfe2c
+                    self.spawn_requests(prop_view, prop_epoch, sender, receiver).await;
                 }
                 Ok(())
             }
@@ -149,7 +145,7 @@
 
 impl<TYPES: NodeType, I: NodeImplementation<TYPES>> NetworkRequestState<TYPES, I> {
     /// Creates and signs the payload, then will create a request task
-   async fn spawn_requests(
+    async fn spawn_requests(
         &mut self,
         view: TYPES::View,
         epoch: TYPES::Epoch,
@@ -167,7 +163,8 @@
                 receiver.clone(),
                 view,
                 epoch,
-            ).await;
+            )
+            .await;
         }
     }
 
