--- conflicted
+++ resolved
@@ -100,14 +100,10 @@
         match event.as_ref() {
             HotShotEvent::QuorumProposalValidated(proposal, _) => {
                 let prop_view = proposal.data.view_number();
-<<<<<<< HEAD
-                let prop_epoch = proposal.data.epoch();
-=======
                 let prop_epoch = TYPES::Epoch::new(epoch_from_block_number(
                     proposal.data.block_header.block_number(),
                     TYPES::EPOCH_HEIGHT,
                 ));
->>>>>>> 43263a55
 
                 // If we already have the VID shares for the next view, do nothing.
                 if prop_view >= self.view
