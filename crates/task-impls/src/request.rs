--- conflicted
+++ resolved
@@ -86,17 +86,9 @@
     ) -> Result<()> {
         match event.as_ref() {
             HotShotEvent::QuorumProposalValidated(proposal, _) => {
-<<<<<<< HEAD
-                let prop_view = proposal.get_view_number();
+                let prop_view = proposal.view_number();
                 if prop_view >= self.view {
                     self.spawn_requests(prop_view, sender.clone(), Ver::instance())
-=======
-                let state = task.state();
-                let prop_view = proposal.view_number();
-                if prop_view >= state.view {
-                    state
-                        .spawn_requests(prop_view, task.clone_sender(), Ver::instance())
->>>>>>> ef3ced04
                         .await;
                 }
                 Ok(())
@@ -108,38 +100,11 @@
                 }
                 Ok(())
             }
-<<<<<<< HEAD
             _ => Ok(()),
         }
     }
 
     async fn cancel_subtasks(&mut self) {}
-=======
-            HotShotEvent::Shutdown => {
-                task.state().set_shutdown_flag();
-                Some(HotShotTaskCompleted)
-            }
-            _ => None,
-        }
-    }
-
-    fn should_shutdown(event: &Self::Event) -> bool {
-        matches!(event.as_ref(), HotShotEvent::Shutdown)
-    }
-
-    fn filter(&self, event: &Self::Event) -> bool {
-        !matches!(
-            event.as_ref(),
-            HotShotEvent::Shutdown
-                | HotShotEvent::QuorumProposalValidated(..)
-                | HotShotEvent::ViewChange(_)
-        )
-    }
-
-    async fn shutdown(&mut self) {
-        self.set_shutdown_flag();
-    }
->>>>>>> ef3ced04
 }
 
 impl<TYPES: NodeType, I: NodeImplementation<TYPES>, Ver: StaticVersionType + 'static>
