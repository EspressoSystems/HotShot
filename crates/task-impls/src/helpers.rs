// Copyright (c) 2021-2024 Espresso Systems (espressosys.com)
// This file is part of the HotShot repository.

// You should have received a copy of the MIT License
// along with the HotShot repository. If not, see <https://mit-license.org/>.

use std::{
    collections::{HashMap, HashSet},
    sync::Arc,
};

use async_broadcast::{Receiver, SendError, Sender};
use async_lock::RwLock;
use committable::{Commitment, Committable};
use hotshot_task::dependency::{Dependency, EventDependency};
use hotshot_types::{
    consensus::OuterConsensus,
    data::{Leaf2, QuorumProposal2, ViewChangeEvidence},
    event::{Event, EventType, LeafInfo},
    message::{Proposal, UpgradeLock},
    request_response::ProposalRequestPayload,
    simple_certificate::{QuorumCertificate2, UpgradeCertificate},
    simple_vote::HasEpoch,
    traits::{
        block_contents::BlockHeader,
        election::Membership,
        node_implementation::{ConsensusTime, NodeImplementation, NodeType, Versions},
        signature_key::SignatureKey,
        BlockPayload, ValidatedState,
    },
    utils::{epoch_from_block_number, Terminator, View, ViewInner},
    vote::{Certificate, HasViewNumber},
};
use tokio::time::timeout;
use tracing::instrument;
use utils::anytrace::*;

use crate::{events::HotShotEvent, quorum_proposal_recv::ValidationInfo, request::REQUEST_TIMEOUT};

/// Trigger a request to the network for a proposal for a view and wait for the response or timeout.
#[instrument(skip_all)]
#[allow(clippy::too_many_arguments)]
pub(crate) async fn fetch_proposal<TYPES: NodeType, V: Versions>(
    view_number: TYPES::View,
    event_sender: Sender<Arc<HotShotEvent<TYPES>>>,
    event_receiver: Receiver<Arc<HotShotEvent<TYPES>>>,
    quorum_membership: Arc<TYPES::Membership>,
    consensus: OuterConsensus<TYPES>,
    sender_public_key: TYPES::SignatureKey,
    sender_private_key: <TYPES::SignatureKey as SignatureKey>::PrivateKey,
    upgrade_lock: &UpgradeLock<TYPES, V>,
    epoch_height: u64,
) -> Result<(Leaf2<TYPES>, View<TYPES>)> {
    // We need to be able to sign this request before submitting it to the network. Compute the
    // payload first.
    let signed_proposal_request = ProposalRequestPayload {
        view_number,
        key: sender_public_key,
    };

    // Finally, compute the signature for the payload.
    let signature = TYPES::SignatureKey::sign(
        &sender_private_key,
        signed_proposal_request.commit().as_ref(),
    )
    .wrap()
    .context(error!("Failed to sign proposal. This should never happen."))?;

    // First, broadcast that we need a proposal to the current leader
    broadcast_event(
        HotShotEvent::QuorumProposalRequestSend(signed_proposal_request, signature).into(),
        &event_sender,
    )
    .await;

    let mem = Arc::clone(&quorum_membership);
    // Make a background task to await the arrival of the event data.
    let Ok(Some(proposal)) =
        // We want to explicitly timeout here so we aren't waiting around for the data.
        timeout(REQUEST_TIMEOUT, async move {
            // We want to iterate until the proposal is not None, or until we reach the timeout.
            let mut proposal = None;
            while proposal.is_none() {
                // First, capture the output from the event dependency
                let event = EventDependency::new(
                    event_receiver.clone(),
                    Box::new(move |event| {
                        let event = event.as_ref();
                        if let HotShotEvent::QuorumProposalResponseRecv(
                            quorum_proposal,
                        ) = event
                        {
                            quorum_proposal.data.view_number() == view_number
                        } else {
                            false
                        }
                    }),
                )
                    .completed()
                    .await;

                // Then, if it's `Some`, make sure that the data is correct
                if let Some(hs_event) = event.as_ref() {
                    if let HotShotEvent::QuorumProposalResponseRecv(quorum_proposal) =
                        hs_event.as_ref()
                    {
                        // Make sure that the quorum_proposal is valid
<<<<<<< HEAD
                        if quorum_proposal.validate_signature(&mem, cur_epoch).await.is_ok() {
=======
                        if quorum_proposal.validate_signature(&mem, epoch_height).is_ok() {
>>>>>>> af6dfe2c
                            proposal = Some(quorum_proposal.clone());
                        }

                    }
                } else {
                    // If the dep returns early return none
                    return None;
                }
            }
            proposal
        })
        .await
    else {
        bail!("Request for proposal failed");
    };

    let view_number = proposal.data.view_number();
    let justify_qc = proposal.data.justify_qc.clone();

    let justify_qc_epoch = justify_qc.data.epoch();
    if !justify_qc
        .is_valid_cert(
<<<<<<< HEAD
            quorum_membership.stake_table(cur_epoch).await,
            quorum_membership.success_threshold(cur_epoch).await,
=======
            quorum_membership.stake_table(justify_qc_epoch),
            quorum_membership.success_threshold(justify_qc_epoch),
>>>>>>> af6dfe2c
            upgrade_lock,
        )
        .await
    {
        bail!("Invalid justify_qc in proposal for view {}", *view_number);
    }
    let mut consensus_writer = consensus.write().await;
    let leaf = Leaf2::from_quorum_proposal(&proposal.data);
    let state = Arc::new(
        <TYPES::ValidatedState as ValidatedState<TYPES>>::from_header(&proposal.data.block_header),
    );

    if let Err(e) = consensus_writer.update_leaf(leaf.clone(), Arc::clone(&state), None) {
        tracing::trace!("{e:?}");
    }
    let view = View {
        view_inner: ViewInner::Leaf {
            leaf: leaf.commit(),
            state,
            delta: None,
            epoch: leaf.epoch(),
        },
    };
    Ok((leaf, view))
}

/// Helper type to give names and to the output values of the leaf chain traversal operation.
#[derive(Debug)]
pub struct LeafChainTraversalOutcome<TYPES: NodeType> {
    /// The new locked view obtained from a 2 chain starting from the proposal's parent.
    pub new_locked_view_number: Option<TYPES::View>,

    /// The new decided view obtained from a 3 chain starting from the proposal's parent.
    pub new_decided_view_number: Option<TYPES::View>,

    /// The qc for the decided chain.
    pub new_decide_qc: Option<QuorumCertificate2<TYPES>>,

    /// The decided leaves with corresponding validated state and VID info.
    pub leaf_views: Vec<LeafInfo<TYPES>>,

    /// The transactions in the block payload for each leaf.
    pub included_txns: Option<HashSet<Commitment<<TYPES as NodeType>::Transaction>>>,

    /// The most recent upgrade certificate from one of the leaves.
    pub decided_upgrade_cert: Option<UpgradeCertificate<TYPES>>,
}

/// We need Default to be implemented because the leaf ascension has very few failure branches,
/// and when they *do* happen, we still return intermediate states. Default makes the burden
/// of filling values easier.
impl<TYPES: NodeType + Default> Default for LeafChainTraversalOutcome<TYPES> {
    /// The default method for this type is to set all of the returned values to `None`.
    fn default() -> Self {
        Self {
            new_locked_view_number: None,
            new_decided_view_number: None,
            new_decide_qc: None,
            leaf_views: Vec::new(),
            included_txns: None,
            decided_upgrade_cert: None,
        }
    }
}

/// calculate the new decided leaf chain based on the rules of hostuff 2
///
/// # Panics
/// Can't actually panic
pub async fn decide_from_proposal_2<TYPES: NodeType>(
    proposal: &QuorumProposal2<TYPES>,
    consensus: OuterConsensus<TYPES>,
    existing_upgrade_cert: Arc<RwLock<Option<UpgradeCertificate<TYPES>>>>,
    public_key: &TYPES::SignatureKey,
) -> LeafChainTraversalOutcome<TYPES> {
    let mut res = LeafChainTraversalOutcome::default();
    let consensus_reader = consensus.read().await;
    let proposed_leaf = Leaf2::from_quorum_proposal(proposal);
    res.new_locked_view_number = Some(proposed_leaf.justify_qc().view_number());

    // If we don't have the proposals parent return early
    let Some(parent_info) = consensus_reader.parent_leaf_info(&proposed_leaf, public_key) else {
        return res;
    };
    // Get the parents parent and check if it's consecutive in view to the parent, if so we can decided
    // the grandparents view.  If not we're done.
    let Some(grand_parent_info) = consensus_reader.parent_leaf_info(&parent_info.leaf, public_key)
    else {
        return res;
    };
    if grand_parent_info.leaf.view_number() + 1 != parent_info.leaf.view_number() {
        return res;
    }
    res.new_decide_qc = Some(parent_info.leaf.justify_qc().clone());
    let decided_view_number = grand_parent_info.leaf.view_number();
    res.new_decided_view_number = Some(decided_view_number);
    // We've reached decide, now get the leaf chain all the way back to the last decided view, not including it.
    let old_anchor_view = consensus_reader.last_decided_view();
    let mut current_leaf_info = Some(grand_parent_info);
    let existing_upgrade_cert_reader = existing_upgrade_cert.read().await;
    let mut txns = HashSet::new();
    while current_leaf_info
        .as_ref()
        .is_some_and(|info| info.leaf.view_number() > old_anchor_view)
    {
        // unwrap is safe, we just checked that he option is some
        let info = &mut current_leaf_info.unwrap();
        // Check if there's a new upgrade certificate available.
        if let Some(cert) = info.leaf.upgrade_certificate() {
            if info.leaf.upgrade_certificate() != *existing_upgrade_cert_reader {
                if cert.data.decide_by < decided_view_number {
                    tracing::warn!("Failed to decide an upgrade certificate in time. Ignoring.");
                } else {
                    tracing::info!("Reached decide on upgrade certificate: {:?}", cert);
                    res.decided_upgrade_cert = Some(cert.clone());
                }
            }
        }

        res.leaf_views.push(info.clone());
        // If the block payload is available for this leaf, include it in
        // the leaf chain that we send to the client.
        if let Some(encoded_txns) = consensus_reader
            .saved_payloads()
            .get(&info.leaf.view_number())
        {
            let payload =
                BlockPayload::from_bytes(encoded_txns, info.leaf.block_header().metadata());

            info.leaf.fill_block_payload_unchecked(payload);
        }

        if let Some(ref payload) = info.leaf.block_payload() {
            for txn in payload.transaction_commitments(info.leaf.block_header().metadata()) {
                txns.insert(txn);
            }
        }

        current_leaf_info = consensus_reader.parent_leaf_info(&info.leaf, public_key);
    }

    if !txns.is_empty() {
        res.included_txns = Some(txns);
    }

    res
}

/// Ascends the leaf chain by traversing through the parent commitments of the proposal. We begin
/// by obtaining the parent view, and if we are in a chain (i.e. the next view from the parent is
/// one view newer), then we begin attempting to form the chain. This is a direct impl from
/// [HotStuff](https://arxiv.org/pdf/1803.05069) section 5:
///
/// > When a node b* carries a QC that refers to a direct parent, i.e., b*.justify.node = b*.parent,
/// > we say that it forms a One-Chain. Denote by b'' = b*.justify.node. Node b* forms a Two-Chain,
/// > if in addition to forming a One-Chain, b''.justify.node = b''.parent.
/// > It forms a Three-Chain, if b'' forms a Two-Chain.
///
/// We follow this exact logic to determine if we are able to reach a commit and a decide. A commit
/// is reached when we have a two chain, and a decide is reached when we have a three chain.
///
/// # Example
/// Suppose we have a decide for view 1, and we then move on to get undecided views 2, 3, and 4. Further,
/// suppose that our *next* proposal is for view 5, but this leader did not see info for view 4, so the
/// justify qc of the proposal points to view 3. This is fine, and the undecided chain now becomes
/// 2-3-5.
///
/// Assuming we continue with honest leaders, we then eventually could get a chain like: 2-3-5-6-7-8. This
/// will prompt a decide event to occur (this code), where the `proposal` is for view 8. Now, since the
/// lowest value in the 3-chain here would be 5 (excluding 8 since we only walk the parents), we begin at
/// the first link in the chain, and walk back through all undecided views, making our new anchor view 5,
/// and out new locked view will be 6.
///
/// Upon receipt then of a proposal for view 9, assuming it is valid, this entire process will repeat, and
/// the anchor view will be set to view 6, with the locked view as view 7.
pub async fn decide_from_proposal<TYPES: NodeType>(
    proposal: &QuorumProposal2<TYPES>,
    consensus: OuterConsensus<TYPES>,
    existing_upgrade_cert: Arc<RwLock<Option<UpgradeCertificate<TYPES>>>>,
    public_key: &TYPES::SignatureKey,
) -> LeafChainTraversalOutcome<TYPES> {
    let consensus_reader = consensus.read().await;
    let existing_upgrade_cert_reader = existing_upgrade_cert.read().await;
    let view_number = proposal.view_number();
    let parent_view_number = proposal.justify_qc.view_number();
    let old_anchor_view = consensus_reader.last_decided_view();

    let mut last_view_number_visited = view_number;
    let mut current_chain_length = 0usize;
    let mut res = LeafChainTraversalOutcome::default();

    if let Err(e) = consensus_reader.visit_leaf_ancestors(
        parent_view_number,
        Terminator::Exclusive(old_anchor_view),
        true,
        |leaf, state, delta| {
            // This is the core paper logic. We're implementing the chain in chained hotstuff.
            if res.new_decided_view_number.is_none() {
                // If the last view number is the child of the leaf we've moved to...
                if last_view_number_visited == leaf.view_number() + 1 {
                    last_view_number_visited = leaf.view_number();

                    // The chain grows by one
                    current_chain_length += 1;

                    // We emit a locked view when the chain length is 2
                    if current_chain_length == 2 {
                        res.new_locked_view_number = Some(leaf.view_number());
                        // The next leaf in the chain, if there is one, is decided, so this
                        // leaf's justify_qc would become the QC for the decided chain.
                        res.new_decide_qc = Some(leaf.justify_qc().clone());
                    } else if current_chain_length == 3 {
                        // And we decide when the chain length is 3.
                        res.new_decided_view_number = Some(leaf.view_number());
                    }
                } else {
                    // There isn't a new chain extension available, so we signal to the callback
                    // owner that we can exit for now.
                    return false;
                }
            }

            // Now, if we *have* reached a decide, we need to do some state updates.
            if let Some(new_decided_view) = res.new_decided_view_number {
                // First, get a mutable reference to the provided leaf.
                let mut leaf = leaf.clone();

                // Update the metrics
                if leaf.view_number() == new_decided_view {
                    consensus_reader
                        .metrics
                        .last_synced_block_height
                        .set(usize::try_from(leaf.height()).unwrap_or(0));
                }

                // Check if there's a new upgrade certificate available.
                if let Some(cert) = leaf.upgrade_certificate() {
                    if leaf.upgrade_certificate() != *existing_upgrade_cert_reader {
                        if cert.data.decide_by < view_number {
                            tracing::warn!(
                                "Failed to decide an upgrade certificate in time. Ignoring."
                            );
                        } else {
                            tracing::info!("Reached decide on upgrade certificate: {:?}", cert);
                            res.decided_upgrade_cert = Some(cert.clone());
                        }
                    }
                }
                // If the block payload is available for this leaf, include it in
                // the leaf chain that we send to the client.
                if let Some(encoded_txns) =
                    consensus_reader.saved_payloads().get(&leaf.view_number())
                {
                    let payload =
                        BlockPayload::from_bytes(encoded_txns, leaf.block_header().metadata());

                    leaf.fill_block_payload_unchecked(payload);
                }

                // Get the VID share at the leaf's view number, corresponding to our key
                // (if one exists)
                let vid_share = consensus_reader
                    .vid_shares()
                    .get(&leaf.view_number())
                    .unwrap_or(&HashMap::new())
                    .get(public_key)
                    .cloned()
                    .map(|prop| prop.data);

                // Add our data into a new `LeafInfo`
                res.leaf_views.push(LeafInfo::new(
                    leaf.clone(),
                    Arc::clone(&state),
                    delta.clone(),
                    vid_share,
                ));
                if let Some(ref payload) = leaf.block_payload() {
                    res.included_txns = Some(
                        payload
                            .transaction_commitments(leaf.block_header().metadata())
                            .into_iter()
                            .collect::<HashSet<_>>(),
                    );
                }
            }
            true
        },
    ) {
        tracing::debug!("Leaf ascension failed; error={e}");
    }

    res
}

/// Gets the parent leaf and state from the parent of a proposal, returning an [`utils::anytrace::Error`] if not.
#[instrument(skip_all)]
#[allow(clippy::too_many_arguments)]
pub(crate) async fn parent_leaf_and_state<TYPES: NodeType, V: Versions>(
    event_sender: &Sender<Arc<HotShotEvent<TYPES>>>,
    event_receiver: &Receiver<Arc<HotShotEvent<TYPES>>>,
    quorum_membership: Arc<TYPES::Membership>,
    public_key: TYPES::SignatureKey,
    private_key: <TYPES::SignatureKey as SignatureKey>::PrivateKey,
    consensus: OuterConsensus<TYPES>,
    upgrade_lock: &UpgradeLock<TYPES, V>,
    parent_view_number: TYPES::View,
    epoch_height: u64,
) -> Result<(Leaf2<TYPES>, Arc<<TYPES as NodeType>::ValidatedState>)> {
    let consensus_reader = consensus.read().await;
<<<<<<< HEAD
    let cur_epoch = consensus_reader.cur_epoch();
    ensure!(
        quorum_membership
            .leader(next_proposal_view_number, cur_epoch)
            .await?
            == public_key,
        info!(
            "Somehow we formed a QC but are not the leader for the next view {:?}",
            next_proposal_view_number
        )
    );
=======
>>>>>>> af6dfe2c
    let vsm_contains_parent_view = consensus_reader
        .validated_state_map()
        .contains_key(&parent_view_number);
    drop(consensus_reader);

    if !vsm_contains_parent_view {
        let _ = fetch_proposal(
            parent_view_number,
            event_sender.clone(),
            event_receiver.clone(),
            quorum_membership,
            consensus.clone(),
            public_key.clone(),
            private_key.clone(),
            upgrade_lock,
            epoch_height,
        )
        .await
        .context(info!("Failed to fetch proposal"))?;
    }

    let consensus_reader = consensus.read().await;
    //let parent_view_number = consensus_reader.high_qc().view_number();
    let parent_view = consensus_reader.validated_state_map().get(&parent_view_number).context(
        debug!("Couldn't find parent view in state map, waiting for replica to see proposal; parent_view_number: {}", *parent_view_number)
    )?;

    let (leaf_commitment, state) = parent_view.leaf_and_state().context(
        info!("Parent of high QC points to a view without a proposal; parent_view_number: {parent_view_number:?}, parent_view {parent_view:?}")
    )?;

    if leaf_commitment != consensus_reader.high_qc().data().leaf_commit {
        // NOTE: This happens on the genesis block
        tracing::debug!(
            "They don't equal: {:?}   {:?}",
            leaf_commitment,
            consensus_reader.high_qc().data().leaf_commit
        );
    }

    let leaf = consensus_reader
        .saved_leaves()
        .get(&leaf_commitment)
        .context(info!("Failed to find high QC of parent"))?;

    Ok((leaf.clone(), Arc::clone(state)))
}

/// Validate the state and safety and liveness of a proposal then emit
/// a `QuorumProposalValidated` event.
///
///
/// # Errors
/// If any validation or state update fails.
#[allow(clippy::too_many_lines)]
#[instrument(skip_all, fields(id = validation_info.id, view = *proposal.data.view_number()))]
pub async fn validate_proposal_safety_and_liveness<
    TYPES: NodeType,
    I: NodeImplementation<TYPES>,
    V: Versions,
>(
    proposal: Proposal<TYPES, QuorumProposal2<TYPES>>,
    parent_leaf: Leaf2<TYPES>,
    validation_info: &ValidationInfo<TYPES, I, V>,
    event_stream: Sender<Arc<HotShotEvent<TYPES>>>,
    sender: TYPES::SignatureKey,
) -> Result<()> {
    let view_number = proposal.data.view_number();

    let proposed_leaf = Leaf2::from_quorum_proposal(&proposal.data);
    ensure!(
        proposed_leaf.parent_commitment() == parent_leaf.commit(),
        "Proposed leaf does not extend the parent leaf."
    );
    let proposal_epoch =
        epoch_from_block_number(proposed_leaf.height(), validation_info.epoch_height);

    let state = Arc::new(
        <TYPES::ValidatedState as ValidatedState<TYPES>>::from_header(&proposal.data.block_header),
    );

    {
        let mut consensus_writer = validation_info.consensus.write().await;
        if let Err(e) = consensus_writer.update_leaf(proposed_leaf.clone(), state, None) {
            tracing::trace!("{e:?}");
        }

        // Update our internal storage of the proposal. The proposal is valid, so
        // we swallow this error and just log if it occurs.
        if let Err(e) = consensus_writer.update_proposed_view(proposal.clone()) {
            tracing::debug!("Internal proposal update failed; error = {e:#}");
        };
    }

    UpgradeCertificate::validate(
        &proposal.data.upgrade_certificate,
        &validation_info.quorum_membership,
        TYPES::Epoch::new(proposal_epoch),
        &validation_info.upgrade_lock,
    )
    .await?;

    // Validate that the upgrade certificate is re-attached, if we saw one on the parent
    proposed_leaf
        .extends_upgrade(
            &parent_leaf,
            &validation_info.upgrade_lock.decided_upgrade_certificate,
        )
        .await?;

    let justify_qc = proposal.data.justify_qc.clone();
    // Create a positive vote if either liveness or safety check
    // passes.

    {
        let consensus_reader = validation_info.consensus.read().await;
        // Epoch safety check:
        // The proposal is safe if
        // 1. the proposed block and the justify QC block belong to the same epoch or
        // 2. the justify QC is the eQC for the previous block
        let justify_qc_epoch =
            epoch_from_block_number(parent_leaf.height(), validation_info.epoch_height);
        ensure!(
            proposal_epoch == justify_qc_epoch
                || consensus_reader.check_eqc(&proposed_leaf, &parent_leaf),
            {
                error!(
                    "Failed epoch safety check \n Proposed leaf is {:?} \n justify QC leaf is {:?}",
                    proposed_leaf.clone(),
                    parent_leaf.clone(),
                )
            }
        );

        // Liveness check.
        let liveness_check = justify_qc.view_number() > consensus_reader.locked_view();

        // Safety check.
        // Check if proposal extends from the locked leaf.
        let outcome = consensus_reader.visit_leaf_ancestors(
            justify_qc.view_number(),
            Terminator::Inclusive(consensus_reader.locked_view()),
            false,
            |leaf, _, _| {
                // if leaf view no == locked view no then we're done, report success by
                // returning true
                leaf.view_number() != consensus_reader.locked_view()
            },
        );
        let safety_check = outcome.is_ok();

        ensure!(safety_check || liveness_check, {
            if let Err(e) = outcome {
                broadcast_event(
                    Event {
                        view_number,
                        event: EventType::Error { error: Arc::new(e) },
                    },
                    &validation_info.output_event_stream,
                )
                .await;
            }

            error!("Failed safety and liveness check \n High QC is {:?}  Proposal QC is {:?}  Locked view is {:?}", consensus_reader.high_qc(), proposal.data.clone(), consensus_reader.locked_view())
        });
    }

    // We accept the proposal, notify the application layer
    broadcast_event(
        Event {
            view_number,
            event: EventType::QuorumProposal {
                proposal: proposal.clone(),
                sender,
            },
        },
        &validation_info.output_event_stream,
    )
    .await;

    // Notify other tasks
    broadcast_event(
        Arc::new(HotShotEvent::QuorumProposalValidated(
            proposal.clone(),
            parent_leaf,
        )),
        &event_stream,
    )
    .await;

    Ok(())
}

/// Validates, from a given `proposal` that the view that it is being submitted for is valid when
/// compared to `cur_view` which is the highest proposed view (so far) for the caller. If the proposal
/// is for a view that's later than expected, that the proposal includes a timeout or view sync certificate.
///
/// # Errors
/// If any validation or view number check fails.
pub(crate) async fn validate_proposal_view_and_certs<
    TYPES: NodeType,
    I: NodeImplementation<TYPES>,
    V: Versions,
>(
    proposal: &Proposal<TYPES, QuorumProposal2<TYPES>>,
    validation_info: &ValidationInfo<TYPES, I, V>,
) -> Result<()> {
    let view_number = proposal.data.view_number();
    ensure!(
        view_number >= validation_info.consensus.read().await.cur_view(),
        "Proposal is from an older view {:?}",
        proposal.data.clone()
    );

    // Validate the proposal's signature. This should also catch if the leaf_commitment does not equal our calculated parent commitment
<<<<<<< HEAD
    proposal
        .validate_signature(
            &validation_info.quorum_membership,
            validation_info.cur_epoch,
        )
        .await?;
=======
    proposal.validate_signature(
        &validation_info.quorum_membership,
        validation_info.epoch_height,
    )?;
>>>>>>> af6dfe2c

    // Verify a timeout certificate OR a view sync certificate exists and is valid.
    if proposal.data.justify_qc.view_number() != view_number - 1 {
        let received_proposal_cert =
            proposal.data.view_change_evidence.clone().context(debug!(
                "Quorum proposal for view {} needed a timeout or view sync certificate, but did not have one",
                *view_number
        ))?;

        match received_proposal_cert {
            ViewChangeEvidence::Timeout(timeout_cert) => {
                ensure!(
                    timeout_cert.data().view == view_number - 1,
                    "Timeout certificate for view {} was not for the immediately preceding view",
                    *view_number
                );
                let timeout_cert_epoch = timeout_cert.data().epoch();
                ensure!(
                    timeout_cert
                        .is_valid_cert(
                            validation_info
                                .quorum_membership
<<<<<<< HEAD
                                .stake_table(validation_info.cur_epoch)
                                .await,
                            validation_info
                                .quorum_membership
                                .success_threshold(validation_info.cur_epoch)
                                .await,
=======
                                .stake_table(timeout_cert_epoch),
                            validation_info
                                .quorum_membership
                                .success_threshold(timeout_cert_epoch),
>>>>>>> af6dfe2c
                            &validation_info.upgrade_lock
                        )
                        .await,
                    "Timeout certificate for view {} was invalid",
                    *view_number
                );
            }
            ViewChangeEvidence::ViewSync(view_sync_cert) => {
                ensure!(
                    view_sync_cert.view_number == view_number,
                    "View sync cert view number {:?} does not match proposal view number {:?}",
                    view_sync_cert.view_number,
                    view_number
                );

                let view_sync_cert_epoch = view_sync_cert.data().epoch();
                // View sync certs must also be valid.
                ensure!(
                    view_sync_cert
                        .is_valid_cert(
                            validation_info
                                .quorum_membership
<<<<<<< HEAD
                                .stake_table(validation_info.cur_epoch)
                                .await,
                            validation_info
                                .quorum_membership
                                .success_threshold(validation_info.cur_epoch)
                                .await,
=======
                                .stake_table(view_sync_cert_epoch),
                            validation_info
                                .quorum_membership
                                .success_threshold(view_sync_cert_epoch),
>>>>>>> af6dfe2c
                            &validation_info.upgrade_lock
                        )
                        .await,
                    "Invalid view sync finalize cert provided"
                );
            }
        }
    }

    // Validate the upgrade certificate -- this is just a signature validation.
    // Note that we don't do anything with the certificate directly if this passes; it eventually gets stored as part of the leaf if nothing goes wrong.
    {
        let epoch = TYPES::Epoch::new(epoch_from_block_number(
            proposal.data.block_header.block_number(),
            TYPES::EPOCH_HEIGHT,
        ));
        UpgradeCertificate::validate(
            &proposal.data.upgrade_certificate,
            &validation_info.quorum_membership,
            epoch,
            &validation_info.upgrade_lock,
        )
        .await?;
    }

    Ok(())
}

/// Helper function to send events and log errors
pub async fn broadcast_event<E: Clone + std::fmt::Debug>(event: E, sender: &Sender<E>) {
    match sender.broadcast_direct(event).await {
        Ok(None) => (),
        Ok(Some(overflowed)) => {
            tracing::error!(
                "Event sender queue overflow, Oldest event removed form queue: {:?}",
                overflowed
            );
        }
        Err(SendError(e)) => {
            tracing::warn!(
                "Event: {:?}\n Sending failed, event stream probably shutdown",
                e
            );
        }
    }
}<|MERGE_RESOLUTION|>--- conflicted
+++ resolved
@@ -105,11 +105,7 @@
                         hs_event.as_ref()
                     {
                         // Make sure that the quorum_proposal is valid
-<<<<<<< HEAD
-                        if quorum_proposal.validate_signature(&mem, cur_epoch).await.is_ok() {
-=======
-                        if quorum_proposal.validate_signature(&mem, epoch_height).is_ok() {
->>>>>>> af6dfe2c
+                        if quorum_proposal.validate_signature(&mem, epoch_height).await.is_ok() {
                             proposal = Some(quorum_proposal.clone());
                         }
 
@@ -132,13 +128,8 @@
     let justify_qc_epoch = justify_qc.data.epoch();
     if !justify_qc
         .is_valid_cert(
-<<<<<<< HEAD
-            quorum_membership.stake_table(cur_epoch).await,
-            quorum_membership.success_threshold(cur_epoch).await,
-=======
-            quorum_membership.stake_table(justify_qc_epoch),
-            quorum_membership.success_threshold(justify_qc_epoch),
->>>>>>> af6dfe2c
+            quorum_membership.stake_table(justify_qc_epoch).await,
+            quorum_membership.success_threshold(justify_qc_epoch).await,
             upgrade_lock,
         )
         .await
@@ -448,20 +439,6 @@
     epoch_height: u64,
 ) -> Result<(Leaf2<TYPES>, Arc<<TYPES as NodeType>::ValidatedState>)> {
     let consensus_reader = consensus.read().await;
-<<<<<<< HEAD
-    let cur_epoch = consensus_reader.cur_epoch();
-    ensure!(
-        quorum_membership
-            .leader(next_proposal_view_number, cur_epoch)
-            .await?
-            == public_key,
-        info!(
-            "Somehow we formed a QC but are not the leader for the next view {:?}",
-            next_proposal_view_number
-        )
-    );
-=======
->>>>>>> af6dfe2c
     let vsm_contains_parent_view = consensus_reader
         .validated_state_map()
         .contains_key(&parent_view_number);
@@ -677,19 +654,12 @@
     );
 
     // Validate the proposal's signature. This should also catch if the leaf_commitment does not equal our calculated parent commitment
-<<<<<<< HEAD
     proposal
         .validate_signature(
             &validation_info.quorum_membership,
-            validation_info.cur_epoch,
+            validation_info.epoch_height,
         )
         .await?;
-=======
-    proposal.validate_signature(
-        &validation_info.quorum_membership,
-        validation_info.epoch_height,
-    )?;
->>>>>>> af6dfe2c
 
     // Verify a timeout certificate OR a view sync certificate exists and is valid.
     if proposal.data.justify_qc.view_number() != view_number - 1 {
@@ -712,19 +682,12 @@
                         .is_valid_cert(
                             validation_info
                                 .quorum_membership
-<<<<<<< HEAD
-                                .stake_table(validation_info.cur_epoch)
+                                .stake_table(timeout_cert_epoch)
                                 .await,
                             validation_info
                                 .quorum_membership
-                                .success_threshold(validation_info.cur_epoch)
+                                .success_threshold(timeout_cert_epoch)
                                 .await,
-=======
-                                .stake_table(timeout_cert_epoch),
-                            validation_info
-                                .quorum_membership
-                                .success_threshold(timeout_cert_epoch),
->>>>>>> af6dfe2c
                             &validation_info.upgrade_lock
                         )
                         .await,
@@ -747,19 +710,12 @@
                         .is_valid_cert(
                             validation_info
                                 .quorum_membership
-<<<<<<< HEAD
-                                .stake_table(validation_info.cur_epoch)
+                                .stake_table(view_sync_cert_epoch)
                                 .await,
                             validation_info
                                 .quorum_membership
-                                .success_threshold(validation_info.cur_epoch)
+                                .success_threshold(view_sync_cert_epoch)
                                 .await,
-=======
-                                .stake_table(view_sync_cert_epoch),
-                            validation_info
-                                .quorum_membership
-                                .success_threshold(view_sync_cert_epoch),
->>>>>>> af6dfe2c
                             &validation_info.upgrade_lock
                         )
                         .await,
