--- conflicted
+++ resolved
@@ -56,12 +56,7 @@
     })
     .await?;
 
-    #[cfg(async_executor_impl = "tokio")]
-    let vid_disperse = vid_disperse?;
-
-<<<<<<< HEAD
     Ok(VidDisperse::from_membership(view, vid_disperse, membership))
-=======
     VidDisperse::from_membership(view, vid_disperse, membership.as_ref())
 }
 
@@ -75,5 +70,4 @@
     fn err_as_debug(self) {
         let _ = self.inspect_err(|e| tracing::debug!("{}", format!("{:?}", e)));
     }
->>>>>>> 1556f73f
 }