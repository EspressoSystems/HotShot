// Copyright (c) 2021-2024 Espresso Systems (espressosys.com)
// This file is part of the HotShot repository.

// You should have received a copy of the MIT License
// along with the HotShot repository. If not, see <https://mit-license.org/>.

use core::time::Duration;
use std::{
    collections::{HashMap, HashSet},
    sync::Arc,
};

use async_broadcast::{Receiver, SendError, Sender};
use async_compatibility_layer::art::{async_sleep, async_spawn, async_timeout};
use async_lock::RwLock;
#[cfg(async_executor_impl = "async-std")]
use async_std::task::JoinHandle;
use chrono::Utc;
use committable::{Commitment, Committable};
use hotshot_task::dependency::{Dependency, EventDependency};
use hotshot_types::{
    consensus::{ConsensusUpgradableReadLockGuard, OuterConsensus},
    data::{Leaf, QuorumProposal, ViewChangeEvidence},
    event::{Event, EventType, LeafInfo},
    message::{Proposal, UpgradeLock},
    request_response::ProposalRequestPayload,
    simple_certificate::{QuorumCertificate, UpgradeCertificate},
    traits::{
        block_contents::BlockHeader,
        election::Membership,
        node_implementation::{ConsensusTime, NodeImplementation, NodeType, Versions},
        signature_key::SignatureKey,
        storage::Storage,
        BlockPayload, ValidatedState,
    },
    utils::{Terminator, View, ViewInner},
    vote::{Certificate, HasViewNumber},
};
#[cfg(async_executor_impl = "tokio")]
use tokio::task::JoinHandle;
use tracing::instrument;
use utils::anytrace::*;

use crate::{
    events::HotShotEvent, quorum_proposal_recv::QuorumProposalRecvTaskState,
    request::REQUEST_TIMEOUT,
};

/// Trigger a request to the network for a proposal for a view and wait for the response or timeout.
#[instrument(skip_all)]
#[allow(clippy::too_many_arguments)]
pub(crate) async fn fetch_proposal<TYPES: NodeType, V: Versions>(
    view_number: TYPES::View,
    event_sender: Sender<Arc<HotShotEvent<TYPES>>>,
    event_receiver: Receiver<Arc<HotShotEvent<TYPES>>>,
    quorum_membership: Arc<TYPES::Membership>,
    consensus: OuterConsensus<TYPES>,
    sender_public_key: TYPES::SignatureKey,
    sender_private_key: <TYPES::SignatureKey as SignatureKey>::PrivateKey,
    upgrade_lock: &UpgradeLock<TYPES, V>,
) -> Result<Leaf<TYPES>> {
    // We need to be able to sign this request before submitting it to the network. Compute the
    // payload first.
    let signed_proposal_request = ProposalRequestPayload {
        view_number,
        key: sender_public_key,
    };

    // Finally, compute the signature for the payload.
    let signature = TYPES::SignatureKey::sign(
        &sender_private_key,
        signed_proposal_request.commit().as_ref(),
    )
    .wrap()
    .context(error!("Failed to sign proposal. This should never happen."))?;

    // First, broadcast that we need a proposal to the current leader
    broadcast_event(
        HotShotEvent::QuorumProposalRequestSend(signed_proposal_request, signature).into(),
        &event_sender,
    )
    .await;

    let mem = Arc::clone(&quorum_membership);
    let current_epoch = consensus.read().await.cur_epoch();
    // Make a background task to await the arrival of the event data.
    let Ok(Some(proposal)) =
        // We want to explicitly timeout here so we aren't waiting around for the data.
        async_timeout(REQUEST_TIMEOUT, async move {
            // We want to iterate until the proposal is not None, or until we reach the timeout.
            let mut proposal = None;
            while proposal.is_none() {
                // First, capture the output from the event dependency
                let event = EventDependency::new(
                    event_receiver.clone(),
                    Box::new(move |event| {
                        let event = event.as_ref();
                        if let HotShotEvent::QuorumProposalResponseRecv(
                            quorum_proposal,
                        ) = event
                        {
                            quorum_proposal.data.view_number() == view_number
                        } else {
                            false
                        }
                    }),
                )
                    .completed()
                    .await;

                // Then, if it's `Some`, make sure that the data is correct
                if let Some(hs_event) = event.as_ref() {
                    if let HotShotEvent::QuorumProposalResponseRecv(quorum_proposal) =
                        hs_event.as_ref()
                    {
                        // Make sure that the quorum_proposal is valid
                        if quorum_proposal.validate_signature(&mem, current_epoch, upgrade_lock).await.is_ok() {
                            proposal = Some(quorum_proposal.clone());
                        }

                    }
                }
            }

            proposal
        })
        .await
    else {
        bail!("Request for proposal failed");
    };

    let view_number = proposal.data.view_number();
    let justify_qc = proposal.data.justify_qc.clone();

    if !justify_qc
        .is_valid_cert(quorum_membership.as_ref(), current_epoch, upgrade_lock)
        .await
    {
        bail!("Invalid justify_qc in proposal for view {}", *view_number);
    }
    let mut consensus_write = consensus.write().await;
    let leaf = Leaf::from_quorum_proposal(&proposal.data);
    let state = Arc::new(
        <TYPES::ValidatedState as ValidatedState<TYPES>>::from_header(&proposal.data.block_header),
    );

    let view = View {
        view_inner: ViewInner::Leaf {
            leaf: leaf.commit(upgrade_lock).await,
            state,
            delta: None,
        },
    };
    if let Err(e) = consensus_write.update_validated_state_map(view_number, view.clone()) {
        tracing::trace!("{e:?}");
    }

    consensus_write
        .update_saved_leaves(leaf.clone(), upgrade_lock)
        .await;
    broadcast_event(
        HotShotEvent::ValidatedStateUpdated(view_number, view).into(),
        &event_sender,
    )
    .await;
    Ok(leaf)
}

/// Helper type to give names and to the output values of the leaf chain traversal operation.
#[derive(Debug)]
pub struct LeafChainTraversalOutcome<TYPES: NodeType> {
    /// The new locked view obtained from a 2 chain starting from the proposal's parent.
    pub new_locked_view_number: Option<TYPES::View>,

    /// The new decided view obtained from a 3 chain starting from the proposal's parent.
    pub new_decided_view_number: Option<TYPES::View>,

    /// The qc for the decided chain.
    pub new_decide_qc: Option<QuorumCertificate<TYPES>>,

    /// The decided leaves with corresponding validated state and VID info.
    pub leaf_views: Vec<LeafInfo<TYPES>>,

    /// The decided leaves.
    pub leaves_decided: Vec<Leaf<TYPES>>,

    /// The transactions in the block payload for each leaf.
    pub included_txns: Option<HashSet<Commitment<<TYPES as NodeType>::Transaction>>>,

    /// The most recent upgrade certificate from one of the leaves.
    pub decided_upgrade_cert: Option<UpgradeCertificate<TYPES>>,
}

/// We need Default to be implemented because the leaf ascension has very few failure branches,
/// and when they *do* happen, we still return intermediate states. Default makes the burden
/// of filling values easier.
impl<TYPES: NodeType + Default> Default for LeafChainTraversalOutcome<TYPES> {
    /// The default method for this type is to set all of the returned values to `None`.
    fn default() -> Self {
        Self {
            new_locked_view_number: None,
            new_decided_view_number: None,
            new_decide_qc: None,
            leaf_views: Vec::new(),
            leaves_decided: Vec::new(),
            included_txns: None,
            decided_upgrade_cert: None,
        }
    }
}

/// Ascends the leaf chain by traversing through the parent commitments of the proposal. We begin
/// by obtaining the parent view, and if we are in a chain (i.e. the next view from the parent is
/// one view newer), then we begin attempting to form the chain. This is a direct impl from
/// [HotStuff](https://arxiv.org/pdf/1803.05069) section 5:
///
/// > When a node b* carries a QC that refers to a direct parent, i.e., b*.justify.node = b*.parent,
/// we say that it forms a One-Chain. Denote by b'' = b*.justify.node. Node b* forms a Two-Chain,
/// if in addition to forming a One-Chain, b''.justify.node = b''.parent.
/// It forms a Three-Chain, if b'' forms a Two-Chain.
///
/// We follow this exact logic to determine if we are able to reach a commit and a decide. A commit
/// is reached when we have a two chain, and a decide is reached when we have a three chain.
///
/// # Example
/// Suppose we have a decide for view 1, and we then move on to get undecided views 2, 3, and 4. Further,
/// suppose that our *next* proposal is for view 5, but this leader did not see info for view 4, so the
/// justify qc of the proposal points to view 3. This is fine, and the undecided chain now becomes
/// 2-3-5.
///
/// Assuming we continue with honest leaders, we then eventually could get a chain like: 2-3-5-6-7-8. This
/// will prompt a decide event to occur (this code), where the `proposal` is for view 8. Now, since the
/// lowest value in the 3-chain here would be 5 (excluding 8 since we only walk the parents), we begin at
/// the first link in the chain, and walk back through all undecided views, making our new anchor view 5,
/// and out new locked view will be 6.
///
/// Upon receipt then of a proposal for view 9, assuming it is valid, this entire process will repeat, and
/// the anchor view will be set to view 6, with the locked view as view 7.
pub async fn decide_from_proposal<TYPES: NodeType>(
    proposal: &QuorumProposal<TYPES>,
    consensus: OuterConsensus<TYPES>,
    existing_upgrade_cert: Arc<RwLock<Option<UpgradeCertificate<TYPES>>>>,
    public_key: &TYPES::SignatureKey,
) -> LeafChainTraversalOutcome<TYPES> {
    let consensus_reader = consensus.read().await;
    let existing_upgrade_cert_reader = existing_upgrade_cert.read().await;
    let view_number = proposal.view_number();
    let parent_view_number = proposal.justify_qc.view_number();
    let old_anchor_view = consensus_reader.last_decided_view();

    let mut last_view_number_visited = view_number;
    let mut current_chain_length = 0usize;
    let mut res = LeafChainTraversalOutcome::default();

    if let Err(e) = consensus_reader.visit_leaf_ancestors(
        parent_view_number,
        Terminator::Exclusive(old_anchor_view),
        true,
        |leaf, state, delta| {
            // This is the core paper logic. We're implementing the chain in chained hotstuff.
            if res.new_decided_view_number.is_none() {
                // If the last view number is the child of the leaf we've moved to...
                if last_view_number_visited == leaf.view_number() + 1 {
                    last_view_number_visited = leaf.view_number();

                    // The chain grows by one
                    current_chain_length += 1;

                    // We emit a locked view when the chain length is 2
                    if current_chain_length == 2 {
                        res.new_locked_view_number = Some(leaf.view_number());
                        // The next leaf in the chain, if there is one, is decided, so this
                        // leaf's justify_qc would become the QC for the decided chain.
                        res.new_decide_qc = Some(leaf.justify_qc().clone());
                    } else if current_chain_length == 3 {
                        // And we decide when the chain length is 3.
                        res.new_decided_view_number = Some(leaf.view_number());
                    }
                } else {
                    // There isn't a new chain extension available, so we signal to the callback
                    // owner that we can exit for now.
                    return false;
                }
            }

            // Now, if we *have* reached a decide, we need to do some state updates.
            if let Some(new_decided_view) = res.new_decided_view_number {
                // First, get a mutable reference to the provided leaf.
                let mut leaf = leaf.clone();

                // Update the metrics
                if leaf.view_number() == new_decided_view {
                    consensus_reader
                        .metrics
                        .last_synced_block_height
                        .set(usize::try_from(leaf.height()).unwrap_or(0));
                }

                // Check if there's a new upgrade certificate available.
                if let Some(cert) = leaf.upgrade_certificate() {
                    if leaf.upgrade_certificate() != *existing_upgrade_cert_reader {
                        if cert.data.decide_by < view_number {
                            tracing::warn!(
                                "Failed to decide an upgrade certificate in time. Ignoring."
                            );
                        } else {
                            tracing::info!("Reached decide on upgrade certificate: {:?}", cert);
                            res.decided_upgrade_cert = Some(cert.clone());
                        }
                    }
                }
                // If the block payload is available for this leaf, include it in
                // the leaf chain that we send to the client.
                if let Some(encoded_txns) =
                    consensus_reader.saved_payloads().get(&leaf.view_number())
                {
                    let payload =
                        BlockPayload::from_bytes(encoded_txns, leaf.block_header().metadata());

                    leaf.fill_block_payload_unchecked(payload);
                }

                // Get the VID share at the leaf's view number, corresponding to our key
                // (if one exists)
                let vid_share = consensus_reader
                    .vid_shares()
                    .get(&leaf.view_number())
                    .unwrap_or(&HashMap::new())
                    .get(public_key)
                    .cloned()
                    .map(|prop| prop.data);

                // Add our data into a new `LeafInfo`
                res.leaf_views.push(LeafInfo::new(
                    leaf.clone(),
                    Arc::clone(&state),
                    delta.clone(),
                    vid_share,
                ));
                res.leaves_decided.push(leaf.clone());
                if let Some(ref payload) = leaf.block_payload() {
                    res.included_txns = Some(
                        payload
                            .transaction_commitments(leaf.block_header().metadata())
                            .into_iter()
                            .collect::<HashSet<_>>(),
                    );
                }
            }
            true
        },
    ) {
        tracing::debug!("Leaf ascension failed; error={e}");
    }

    res
}

/// Gets the parent leaf and state from the parent of a proposal, returning an [`utils::anytrace::Error`] if not.
#[instrument(skip_all)]
#[allow(clippy::too_many_arguments)]
pub(crate) async fn parent_leaf_and_state<TYPES: NodeType, V: Versions>(
    next_proposal_view_number: TYPES::View,
    event_sender: &Sender<Arc<HotShotEvent<TYPES>>>,
    event_receiver: &Receiver<Arc<HotShotEvent<TYPES>>>,
    quorum_membership: Arc<TYPES::Membership>,
    public_key: TYPES::SignatureKey,
    private_key: <TYPES::SignatureKey as SignatureKey>::PrivateKey,
    consensus: OuterConsensus<TYPES>,
    upgrade_lock: &UpgradeLock<TYPES, V>,
) -> Result<(Leaf<TYPES>, Arc<<TYPES as NodeType>::ValidatedState>)> {
    let current_epoch = consensus.read().await.cur_epoch();
    ensure!(
        quorum_membership.leader(next_proposal_view_number, current_epoch)? == public_key,
        info!(
            "Somehow we formed a QC but are not the leader for the next view {:?}",
            next_proposal_view_number
        )
    );
    let parent_view_number = consensus.read().await.high_qc().view_number();
    if !consensus
        .read()
        .await
        .validated_state_map()
        .contains_key(&parent_view_number)
    {
        let _ = fetch_proposal(
            parent_view_number,
            event_sender.clone(),
            event_receiver.clone(),
            quorum_membership,
            consensus.clone(),
            public_key.clone(),
            private_key.clone(),
            upgrade_lock,
        )
        .await
        .context(info!("Failed to fetch proposal"))?;
    }
    let consensus_reader = consensus.read().await;
    let parent_view_number = consensus_reader.high_qc().view_number();
    let parent_view = consensus_reader.validated_state_map().get(&parent_view_number).context(
        debug!("Couldn't find parent view in state map, waiting for replica to see proposal; parent_view_number: {}", *parent_view_number)
    )?;

    let (leaf_commitment, state) = parent_view.leaf_and_state().context(
        info!("Parent of high QC points to a view without a proposal; parent_view_number: {parent_view_number:?}, parent_view {parent_view:?}")
    )?;

    if leaf_commitment != consensus_reader.high_qc().data().leaf_commit {
        // NOTE: This happens on the genesis block
        tracing::debug!(
            "They don't equal: {:?}   {:?}",
            leaf_commitment,
            consensus_reader.high_qc().data().leaf_commit
        );
    }

    let leaf = consensus_reader
        .saved_leaves()
        .get(&leaf_commitment)
        .context(info!("Failed to find high QC of parent"))?;

<<<<<<< HEAD
    let reached_decided = leaf.view_number() == consensus_reader.last_decided_view();
    let parent_leaf = leaf.clone();
    let original_parent_hash = parent_leaf.commit(upgrade_lock).await;
    let mut next_parent_hash = original_parent_hash;

    // Walk back until we find a decide
    if !reached_decided {
        tracing::debug!("We have not reached decide");
        while let Some(next_parent_leaf) = consensus_reader.saved_leaves().get(&next_parent_hash) {
            if next_parent_leaf.view_number() <= consensus_reader.last_decided_view() {
                break;
            }
            next_parent_hash = next_parent_leaf.parent_commitment();
        }
        // TODO do some sort of sanity check on the view number that it matches decided
    }

    Ok((parent_leaf, Arc::clone(state)))
=======
    Ok((leaf.clone(), Arc::clone(state)))
>>>>>>> 53e28ead
}

/// Validate the state and safety and liveness of a proposal then emit
/// a `QuorumProposalValidated` event.
///
///
/// # Errors
/// If any validation or state update fails.
#[allow(clippy::too_many_lines)]
#[instrument(skip_all, fields(id = task_state.id, view = *proposal.data.view_number()))]
pub async fn validate_proposal_safety_and_liveness<
    TYPES: NodeType,
    I: NodeImplementation<TYPES>,
    V: Versions,
>(
    proposal: Proposal<TYPES, QuorumProposal<TYPES>>,
    parent_leaf: Leaf<TYPES>,
    task_state: &mut QuorumProposalRecvTaskState<TYPES, I, V>,
    event_stream: Sender<Arc<HotShotEvent<TYPES>>>,
    sender: TYPES::SignatureKey,
) -> Result<()> {
    let view_number = proposal.data.view_number();

    let proposed_leaf = Leaf::from_quorum_proposal(&proposal.data);
    ensure!(
        proposed_leaf.parent_commitment() == parent_leaf.commit(&task_state.upgrade_lock).await,
        "Proposed leaf does not extend the parent leaf."
    );

    let state = Arc::new(
        <TYPES::ValidatedState as ValidatedState<TYPES>>::from_header(&proposal.data.block_header),
    );
    let view = View {
        view_inner: ViewInner::Leaf {
            leaf: proposed_leaf.commit(&task_state.upgrade_lock).await,
            state,
            delta: None, // May be updated to `Some` in the vote task.
        },
    };

    {
        let mut consensus_write = task_state.consensus.write().await;
        if let Err(e) = consensus_write.update_validated_state_map(view_number, view.clone()) {
            tracing::trace!("{e:?}");
        }
        consensus_write
            .update_saved_leaves(proposed_leaf.clone(), &task_state.upgrade_lock)
            .await;

        // Update our internal storage of the proposal. The proposal is valid, so
        // we swallow this error and just log if it occurs.
        if let Err(e) = consensus_write.update_proposed_view(proposal.clone()) {
            tracing::debug!("Internal proposal update failed; error = {e:#}");
        };
    }

    // Broadcast that we've updated our consensus state so that other tasks know it's safe to grab.
    broadcast_event(
        Arc::new(HotShotEvent::ValidatedStateUpdated(view_number, view)),
        &event_stream,
    )
    .await;

    let current_epoch = task_state.cur_epoch;
    UpgradeCertificate::validate(
        &proposal.data.upgrade_certificate,
        &task_state.quorum_membership,
        current_epoch,
        &task_state.upgrade_lock,
    )
    .await?;

    // Validate that the upgrade certificate is re-attached, if we saw one on the parent
    proposed_leaf
        .extends_upgrade(
            &parent_leaf,
            &task_state.upgrade_lock.decided_upgrade_certificate,
        )
        .await?;

    let justify_qc = proposal.data.justify_qc.clone();
    // Create a positive vote if either liveness or safety check
    // passes.

    // Liveness check.
    {
        let read_consensus = task_state.consensus.read().await;
        let liveness_check = justify_qc.view_number() > read_consensus.locked_view();

        // Safety check.
        // Check if proposal extends from the locked leaf.
        let outcome = read_consensus.visit_leaf_ancestors(
            justify_qc.view_number(),
            Terminator::Inclusive(read_consensus.locked_view()),
            false,
            |leaf, _, _| {
                // if leaf view no == locked view no then we're done, report success by
                // returning true
                leaf.view_number() != read_consensus.locked_view()
            },
        );
        let safety_check = outcome.is_ok();

        ensure!(safety_check || liveness_check, {
            if let Err(e) = outcome {
                broadcast_event(
                    Event {
                        view_number,
                        event: EventType::Error { error: Arc::new(e) },
                    },
                    &task_state.output_event_stream,
                )
                .await;
            }

            error!("Failed safety and liveness check \n High QC is {:?}  Proposal QC is {:?}  Locked view is {:?}", read_consensus.high_qc(), proposal.data.clone(), read_consensus.locked_view())
        });
    }

    // Update our persistent storage of the proposal. If we cannot store the proposal reutrn
    // and error so we don't vote
    task_state
        .storage
        .write()
        .await
        .append_proposal(&proposal)
        .await
        .wrap()
        .context(error!("Failed to append proposal in storage!"))?;

    // We accept the proposal, notify the application layer
    broadcast_event(
        Event {
            view_number,
            event: EventType::QuorumProposal {
                proposal: proposal.clone(),
                sender,
            },
        },
        &task_state.output_event_stream,
    )
    .await;

    // Notify other tasks
    broadcast_event(
        Arc::new(HotShotEvent::QuorumProposalValidated(
            proposal.data.clone(),
            parent_leaf,
        )),
        &event_stream,
    )
    .await;

    Ok(())
}

/// Validates, from a given `proposal` that the view that it is being submitted for is valid when
/// compared to `cur_view` which is the highest proposed view (so far) for the caller. If the proposal
/// is for a view that's later than expected, that the proposal includes a timeout or view sync certificate.
///
/// # Errors
/// If any validation or view number check fails.
pub async fn validate_proposal_view_and_certs<
    TYPES: NodeType,
    I: NodeImplementation<TYPES>,
    V: Versions,
>(
    proposal: &Proposal<TYPES, QuorumProposal<TYPES>>,
    task_state: &mut QuorumProposalRecvTaskState<TYPES, I, V>,
) -> Result<()> {
    let view = proposal.data.view_number();
    ensure!(
        view >= task_state.cur_view,
        "Proposal is from an older view {:?}",
        proposal.data.clone()
    );

    // Validate the proposal's signature. This should also catch if the leaf_commitment does not equal our calculated parent commitment
    proposal
        .validate_signature(
            &task_state.quorum_membership,
            task_state.cur_epoch,
            &task_state.upgrade_lock,
        )
        .await?;

    // Verify a timeout certificate OR a view sync certificate exists and is valid.
    if proposal.data.justify_qc.view_number() != view - 1 {
        let received_proposal_cert =
            proposal.data.proposal_certificate.clone().context(debug!(
                "Quorum proposal for view {} needed a timeout or view sync certificate, but did not have one",
                *view
        ))?;

        match received_proposal_cert {
            ViewChangeEvidence::Timeout(timeout_cert) => {
                ensure!(
                    timeout_cert.data().view == view - 1,
                    "Timeout certificate for view {} was not for the immediately preceding view",
                    *view
                );
                ensure!(
                    timeout_cert
                        .is_valid_cert(
                            task_state.timeout_membership.as_ref(),
                            task_state.cur_epoch,
                            &task_state.upgrade_lock
                        )
                        .await,
                    "Timeout certificate for view {} was invalid",
                    *view
                );
            }
            ViewChangeEvidence::ViewSync(view_sync_cert) => {
                ensure!(
                    view_sync_cert.view_number == view,
                    "View sync cert view number {:?} does not match proposal view number {:?}",
                    view_sync_cert.view_number,
                    view
                );

                // View sync certs must also be valid.
                ensure!(
                    view_sync_cert
                        .is_valid_cert(
                            task_state.quorum_membership.as_ref(),
                            task_state.cur_epoch,
                            &task_state.upgrade_lock
                        )
                        .await,
                    "Invalid view sync finalize cert provided"
                );
            }
        }
    }

    // Validate the upgrade certificate -- this is just a signature validation.
    // Note that we don't do anything with the certificate directly if this passes; it eventually gets stored as part of the leaf if nothing goes wrong.
    UpgradeCertificate::validate(
        &proposal.data.upgrade_certificate,
        &task_state.quorum_membership,
        task_state.cur_epoch,
        &task_state.upgrade_lock,
    )
    .await?;

    Ok(())
}

/// Update the view if it actually changed, takes a mutable reference to the `cur_view` and the
/// `timeout_task` which are updated during the operation of the function.
///
/// # Errors
/// Returns an [`utils::anytrace::Error`] when the new view is not greater than the current view.
pub(crate) async fn update_view<TYPES: NodeType, I: NodeImplementation<TYPES>, V: Versions>(
    new_view: TYPES::View,
    event_stream: &Sender<Arc<HotShotEvent<TYPES>>>,
    task_state: &mut QuorumProposalRecvTaskState<TYPES, I, V>,
) -> Result<()> {
    ensure!(
        new_view > task_state.cur_view,
        "New view is not greater than our current view"
    );

    let is_old_view_leader = task_state
        .quorum_membership
        .leader(task_state.cur_view, task_state.cur_epoch)?
        == task_state.public_key;
    let old_view = task_state.cur_view;

    tracing::debug!("Updating view from {} to {}", *old_view, *new_view);

    if *old_view / 100 != *new_view / 100 {
        tracing::info!("Progress: entered view {:>6}", *new_view);
    }

    task_state.cur_view = new_view;

    // The next view is just the current view + 1
    let next_view = task_state.cur_view + 1;

    futures::join! {
        broadcast_event(Arc::new(HotShotEvent::ViewChange(new_view)), event_stream),
        broadcast_event(
            Event {
                view_number: old_view,
                event: EventType::ViewFinished {
                    view_number: old_view,
                },
            },
            &task_state.output_event_stream,
        )
    };

    // Spawn a timeout task if we did actually update view
    let new_timeout_task = async_spawn({
        let stream = event_stream.clone();
        // Nuance: We timeout on the view + 1 here because that means that we have
        // not seen evidence to transition to this new view
        let view_number = next_view;
        let timeout = Duration::from_millis(task_state.timeout);
        async move {
            async_sleep(timeout).await;
            broadcast_event(
                Arc::new(HotShotEvent::Timeout(TYPES::View::new(*view_number))),
                &stream,
            )
            .await;
        }
    });

    // cancel the old timeout task
    cancel_task(std::mem::replace(
        &mut task_state.timeout_task,
        new_timeout_task,
    ))
    .await;

    let consensus = task_state.consensus.upgradable_read().await;
    consensus
        .metrics
        .current_view
        .set(usize::try_from(task_state.cur_view.u64()).unwrap());
    let new_view_time = Utc::now().timestamp();
    if is_old_view_leader {
        #[allow(clippy::cast_precision_loss)]
        consensus
            .metrics
            .view_duration_as_leader
            .add_point((new_view_time - task_state.cur_view_time) as f64);
    }
    task_state.cur_view_time = new_view_time;

    // Do the comparison before the subtraction to avoid potential overflow, since
    // `last_decided_view` may be greater than `cur_view` if the node is catching up.
    if usize::try_from(task_state.cur_view.u64()).unwrap()
        > usize::try_from(consensus.last_decided_view().u64()).unwrap()
    {
        consensus.metrics.number_of_views_since_last_decide.set(
            usize::try_from(task_state.cur_view.u64()).unwrap()
                - usize::try_from(consensus.last_decided_view().u64()).unwrap(),
        );
    }
    let mut consensus = ConsensusUpgradableReadLockGuard::upgrade(consensus).await;
    if let Err(e) = consensus.update_view(new_view) {
        tracing::trace!("{e:?}");
    }
    tracing::trace!("View updated successfully");

    Ok(())
}

/// Cancel a task
pub async fn cancel_task<T>(task: JoinHandle<T>) {
    #[cfg(async_executor_impl = "async-std")]
    task.cancel().await;
    #[cfg(async_executor_impl = "tokio")]
    task.abort();
}

/// Helper function to send events and log errors
pub async fn broadcast_event<E: Clone + std::fmt::Debug>(event: E, sender: &Sender<E>) {
    match sender.broadcast_direct(event).await {
        Ok(None) => (),
        Ok(Some(overflowed)) => {
            tracing::error!(
                "Event sender queue overflow, Oldest event removed form queue: {:?}",
                overflowed
            );
        }
        Err(SendError(e)) => {
            tracing::warn!(
                "Event: {:?}\n Sending failed, event stream probably shutdown",
                e
            );
        }
    }
}<|MERGE_RESOLUTION|>--- conflicted
+++ resolved
@@ -421,28 +421,7 @@
         .get(&leaf_commitment)
         .context(info!("Failed to find high QC of parent"))?;
 
-<<<<<<< HEAD
-    let reached_decided = leaf.view_number() == consensus_reader.last_decided_view();
-    let parent_leaf = leaf.clone();
-    let original_parent_hash = parent_leaf.commit(upgrade_lock).await;
-    let mut next_parent_hash = original_parent_hash;
-
-    // Walk back until we find a decide
-    if !reached_decided {
-        tracing::debug!("We have not reached decide");
-        while let Some(next_parent_leaf) = consensus_reader.saved_leaves().get(&next_parent_hash) {
-            if next_parent_leaf.view_number() <= consensus_reader.last_decided_view() {
-                break;
-            }
-            next_parent_hash = next_parent_leaf.parent_commitment();
-        }
-        // TODO do some sort of sanity check on the view number that it matches decided
-    }
-
-    Ok((parent_leaf, Arc::clone(state)))
-=======
     Ok((leaf.clone(), Arc::clone(state)))
->>>>>>> 53e28ead
 }
 
 /// Validate the state and safety and liveness of a proposal then emit
