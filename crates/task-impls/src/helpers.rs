// Copyright (c) 2021-2024 Espresso Systems (espressosys.com)
// This file is part of the HotShot repository.

// You should have received a copy of the MIT License
// along with the HotShot repository. If not, see <https://mit-license.org/>.

use core::time::Duration;
use std::{
    collections::{HashMap, HashSet},
    sync::Arc,
};

use async_broadcast::{Receiver, SendError, Sender};
use async_compatibility_layer::art::{async_sleep, async_spawn, async_timeout};
use async_lock::RwLock;
#[cfg(async_executor_impl = "async-std")]
use async_std::task::JoinHandle;
use chrono::Utc;
use committable::{Commitment, Committable};
use hotshot_task::dependency::{Dependency, EventDependency};
use hotshot_types::{
    consensus::{ConsensusUpgradableReadLockGuard, OuterConsensus},
    data::{Leaf, QuorumProposal, ViewChangeEvidence},
    event::{Event, EventType, LeafInfo},
    message::{Proposal, UpgradeLock},
    request_response::ProposalRequestPayload,
    simple_certificate::{QuorumCertificate, UpgradeCertificate},
    traits::{
        block_contents::BlockHeader,
        election::Membership,
        node_implementation::{ConsensusTime, NodeImplementation, NodeType, Versions},
        signature_key::SignatureKey,
        BlockPayload, ValidatedState,
    },
    utils::{Terminator, View, ViewInner},
    vote::{Certificate, HasViewNumber},
};
#[cfg(async_executor_impl = "tokio")]
use tokio::task::JoinHandle;
use tracing::instrument;
use utils::anytrace::*;

use crate::{
    events::HotShotEvent, quorum_proposal_recv::QuorumProposalRecvTaskState,
    request::REQUEST_TIMEOUT,
};

/// Trigger a request to the network for a proposal for a view and wait for the response or timeout.
#[instrument(skip_all)]
#[allow(clippy::too_many_arguments)]
pub(crate) async fn fetch_proposal<TYPES: NodeType, V: Versions>(
    view_number: TYPES::View,
    event_sender: Sender<Arc<HotShotEvent<TYPES>>>,
    event_receiver: Receiver<Arc<HotShotEvent<TYPES>>>,
    quorum_membership: Arc<TYPES::Membership>,
    consensus: OuterConsensus<TYPES>,
    sender_public_key: TYPES::SignatureKey,
    sender_private_key: <TYPES::SignatureKey as SignatureKey>::PrivateKey,
    upgrade_lock: &UpgradeLock<TYPES, V>,
) -> Result<Leaf<TYPES>> {
    // We need to be able to sign this request before submitting it to the network. Compute the
    // payload first.
    let signed_proposal_request = ProposalRequestPayload {
        view_number,
        key: sender_public_key,
    };

    // Finally, compute the signature for the payload.
    let signature = TYPES::SignatureKey::sign(
        &sender_private_key,
        signed_proposal_request.commit().as_ref(),
    )
    .wrap()
    .context(error!("Failed to sign proposal. This should never happen."))?;

    // First, broadcast that we need a proposal to the current leader
    broadcast_event(
        HotShotEvent::QuorumProposalRequestSend(signed_proposal_request, signature).into(),
        &event_sender,
    )
    .await;

    let mem = Arc::clone(&quorum_membership);
    let cur_epoch = consensus.read().await.cur_epoch();
    // Make a background task to await the arrival of the event data.
    let Ok(Some(proposal)) =
        // We want to explicitly timeout here so we aren't waiting around for the data.
        async_timeout(REQUEST_TIMEOUT, async move {
            // We want to iterate until the proposal is not None, or until we reach the timeout.
            let mut proposal = None;
            while proposal.is_none() {
                // First, capture the output from the event dependency
                let event = EventDependency::new(
                    event_receiver.clone(),
                    Box::new(move |event| {
                        let event = event.as_ref();
                        if let HotShotEvent::QuorumProposalResponseRecv(
                            quorum_proposal,
                        ) = event
                        {
                            quorum_proposal.data.view_number() == view_number
                        } else {
                            false
                        }
                    }),
                )
                    .completed()
                    .await;

                // Then, if it's `Some`, make sure that the data is correct
                if let Some(hs_event) = event.as_ref() {
                    if let HotShotEvent::QuorumProposalResponseRecv(quorum_proposal) =
                        hs_event.as_ref()
                    {
                        // Make sure that the quorum_proposal is valid
                        if quorum_proposal.validate_signature(&mem, cur_epoch, upgrade_lock).await.is_ok() {
                            proposal = Some(quorum_proposal.clone());
                        }

                    }
                }
            }

            proposal
        })
        .await
    else {
        bail!("Request for proposal failed");
    };

    let view_number = proposal.data.view_number();
    let justify_qc = proposal.data.justify_qc.clone();

    if !justify_qc
        .is_valid_cert(quorum_membership.as_ref(), cur_epoch, upgrade_lock)
        .await
    {
        bail!("Invalid justify_qc in proposal for view {}", *view_number);
    }
    let mut consensus_writer = consensus.write().await;
    let leaf = Leaf::from_quorum_proposal(&proposal.data);
    let state = Arc::new(
        <TYPES::ValidatedState as ValidatedState<TYPES>>::from_header(&proposal.data.block_header),
    );

    let view = View {
        view_inner: ViewInner::Leaf {
            leaf: leaf.commit(upgrade_lock).await,
            state,
            delta: None,
        },
    };
    if let Err(e) = consensus_writer.update_validated_state_map(view_number, view.clone()) {
        tracing::trace!("{e:?}");
    }

    consensus_writer
        .update_saved_leaves(leaf.clone(), upgrade_lock)
        .await;

    broadcast_event(
        HotShotEvent::ValidatedStateUpdated(view_number, view).into(),
        &event_sender,
    )
    .await;
    Ok(leaf)
}

/// Helper type to give names and to the output values of the leaf chain traversal operation.
#[derive(Debug)]
pub struct LeafChainTraversalOutcome<TYPES: NodeType> {
    /// The new locked view obtained from a 2 chain starting from the proposal's parent.
    pub new_locked_view_number: Option<TYPES::View>,

    /// The new decided view obtained from a 3 chain starting from the proposal's parent.
    pub new_decided_view_number: Option<TYPES::View>,

    /// The qc for the decided chain.
    pub new_decide_qc: Option<QuorumCertificate<TYPES>>,

    /// The decided leaves with corresponding validated state and VID info.
    pub leaf_views: Vec<LeafInfo<TYPES>>,

    /// The decided leaves.
    pub leaves_decided: Vec<Leaf<TYPES>>,

    /// The transactions in the block payload for each leaf.
    pub included_txns: Option<HashSet<Commitment<<TYPES as NodeType>::Transaction>>>,

    /// The most recent upgrade certificate from one of the leaves.
    pub decided_upgrade_cert: Option<UpgradeCertificate<TYPES>>,
}

/// We need Default to be implemented because the leaf ascension has very few failure branches,
/// and when they *do* happen, we still return intermediate states. Default makes the burden
/// of filling values easier.
impl<TYPES: NodeType + Default> Default for LeafChainTraversalOutcome<TYPES> {
    /// The default method for this type is to set all of the returned values to `None`.
    fn default() -> Self {
        Self {
            new_locked_view_number: None,
            new_decided_view_number: None,
            new_decide_qc: None,
            leaf_views: Vec::new(),
            leaves_decided: Vec::new(),
            included_txns: None,
            decided_upgrade_cert: None,
        }
    }
}

/// Ascends the leaf chain by traversing through the parent commitments of the proposal. We begin
/// by obtaining the parent view, and if we are in a chain (i.e. the next view from the parent is
/// one view newer), then we begin attempting to form the chain. This is a direct impl from
/// [HotStuff](https://arxiv.org/pdf/1803.05069) section 5:
///
/// > When a node b* carries a QC that refers to a direct parent, i.e., b*.justify.node = b*.parent,
/// we say that it forms a One-Chain. Denote by b'' = b*.justify.node. Node b* forms a Two-Chain,
/// if in addition to forming a One-Chain, b''.justify.node = b''.parent.
/// It forms a Three-Chain, if b'' forms a Two-Chain.
///
/// We follow this exact logic to determine if we are able to reach a commit and a decide. A commit
/// is reached when we have a two chain, and a decide is reached when we have a three chain.
///
/// # Example
/// Suppose we have a decide for view 1, and we then move on to get undecided views 2, 3, and 4. Further,
/// suppose that our *next* proposal is for view 5, but this leader did not see info for view 4, so the
/// justify qc of the proposal points to view 3. This is fine, and the undecided chain now becomes
/// 2-3-5.
///
/// Assuming we continue with honest leaders, we then eventually could get a chain like: 2-3-5-6-7-8. This
/// will prompt a decide event to occur (this code), where the `proposal` is for view 8. Now, since the
/// lowest value in the 3-chain here would be 5 (excluding 8 since we only walk the parents), we begin at
/// the first link in the chain, and walk back through all undecided views, making our new anchor view 5,
/// and out new locked view will be 6.
///
/// Upon receipt then of a proposal for view 9, assuming it is valid, this entire process will repeat, and
/// the anchor view will be set to view 6, with the locked view as view 7.
pub async fn decide_from_proposal<TYPES: NodeType>(
    proposal: &QuorumProposal<TYPES>,
    consensus: OuterConsensus<TYPES>,
    existing_upgrade_cert: Arc<RwLock<Option<UpgradeCertificate<TYPES>>>>,
    public_key: &TYPES::SignatureKey,
) -> LeafChainTraversalOutcome<TYPES> {
    let consensus_reader = consensus.read().await;
    let existing_upgrade_cert_reader = existing_upgrade_cert.read().await;
    let view_number = proposal.view_number();
    let parent_view_number = proposal.justify_qc.view_number();
    let old_anchor_view = consensus_reader.last_decided_view();

    let mut last_view_number_visited = view_number;
    let mut current_chain_length = 0usize;
    let mut res = LeafChainTraversalOutcome::default();

    if let Err(e) = consensus_reader.visit_leaf_ancestors(
        parent_view_number,
        Terminator::Exclusive(old_anchor_view),
        true,
        |leaf, state, delta| {
            // This is the core paper logic. We're implementing the chain in chained hotstuff.
            if res.new_decided_view_number.is_none() {
                // If the last view number is the child of the leaf we've moved to...
                if last_view_number_visited == leaf.view_number() + 1 {
                    last_view_number_visited = leaf.view_number();

                    // The chain grows by one
                    current_chain_length += 1;

                    // We emit a locked view when the chain length is 2
                    if current_chain_length == 2 {
                        res.new_locked_view_number = Some(leaf.view_number());
                        // The next leaf in the chain, if there is one, is decided, so this
                        // leaf's justify_qc would become the QC for the decided chain.
                        res.new_decide_qc = Some(leaf.justify_qc().clone());
                    } else if current_chain_length == 3 {
                        // And we decide when the chain length is 3.
                        res.new_decided_view_number = Some(leaf.view_number());
                    }
                } else {
                    // There isn't a new chain extension available, so we signal to the callback
                    // owner that we can exit for now.
                    return false;
                }
            }

            // Now, if we *have* reached a decide, we need to do some state updates.
            if let Some(new_decided_view) = res.new_decided_view_number {
                // First, get a mutable reference to the provided leaf.
                let mut leaf = leaf.clone();

                // Update the metrics
                if leaf.view_number() == new_decided_view {
                    consensus_reader
                        .metrics
                        .last_synced_block_height
                        .set(usize::try_from(leaf.height()).unwrap_or(0));
                }

                // Check if there's a new upgrade certificate available.
                if let Some(cert) = leaf.upgrade_certificate() {
                    if leaf.upgrade_certificate() != *existing_upgrade_cert_reader {
                        if cert.data.decide_by < view_number {
                            tracing::warn!(
                                "Failed to decide an upgrade certificate in time. Ignoring."
                            );
                        } else {
                            tracing::info!("Reached decide on upgrade certificate: {:?}", cert);
                            res.decided_upgrade_cert = Some(cert.clone());
                        }
                    }
                }
                // If the block payload is available for this leaf, include it in
                // the leaf chain that we send to the client.
                if let Some(encoded_txns) =
                    consensus_reader.saved_payloads().get(&leaf.view_number())
                {
                    let payload =
                        BlockPayload::from_bytes(encoded_txns, leaf.block_header().metadata());

                    leaf.fill_block_payload_unchecked(payload);
                }

                // Get the VID share at the leaf's view number, corresponding to our key
                // (if one exists)
                let vid_share = consensus_reader
                    .vid_shares()
                    .get(&leaf.view_number())
                    .unwrap_or(&HashMap::new())
                    .get(public_key)
                    .cloned()
                    .map(|prop| prop.data);

                // Add our data into a new `LeafInfo`
                res.leaf_views.push(LeafInfo::new(
                    leaf.clone(),
                    Arc::clone(&state),
                    delta.clone(),
                    vid_share,
                ));
                res.leaves_decided.push(leaf.clone());
                if let Some(ref payload) = leaf.block_payload() {
                    res.included_txns = Some(
                        payload
                            .transaction_commitments(leaf.block_header().metadata())
                            .into_iter()
                            .collect::<HashSet<_>>(),
                    );
                }
            }
            true
        },
    ) {
        tracing::debug!("Leaf ascension failed; error={e}");
    }

    res
}

/// Gets the parent leaf and state from the parent of a proposal, returning an [`utils::anytrace::Error`] if not.
#[instrument(skip_all)]
#[allow(clippy::too_many_arguments)]
pub(crate) async fn parent_leaf_and_state<TYPES: NodeType, V: Versions>(
    next_proposal_view_number: TYPES::View,
    event_sender: &Sender<Arc<HotShotEvent<TYPES>>>,
    event_receiver: &Receiver<Arc<HotShotEvent<TYPES>>>,
    quorum_membership: Arc<TYPES::Membership>,
    public_key: TYPES::SignatureKey,
    private_key: <TYPES::SignatureKey as SignatureKey>::PrivateKey,
    consensus: OuterConsensus<TYPES>,
    upgrade_lock: &UpgradeLock<TYPES, V>,
) -> Result<(Leaf<TYPES>, Arc<<TYPES as NodeType>::ValidatedState>)> {
    let consensus_reader = consensus.read().await;
    let cur_epoch = consensus_reader.cur_epoch();
    ensure!(
        quorum_membership.leader(next_proposal_view_number, cur_epoch)? == public_key,
        info!(
            "Somehow we formed a QC but are not the leader for the next view {:?}",
            next_proposal_view_number
        )
    );
    let parent_view_number = consensus_reader.high_qc().view_number();
    let vsm_contains_parent_view = consensus
        .read()
        .await
        .validated_state_map()
        .contains_key(&parent_view_number);
    drop(consensus_reader);

    if !vsm_contains_parent_view {
        let _ = fetch_proposal(
            parent_view_number,
            event_sender.clone(),
            event_receiver.clone(),
            quorum_membership,
            consensus.clone(),
            public_key.clone(),
            private_key.clone(),
            upgrade_lock,
        )
        .await
        .context(info!("Failed to fetch proposal"))?;
    }

    let consensus_reader = consensus.read().await;
    let parent_view_number = consensus_reader.high_qc().view_number();
    let parent_view = consensus_reader.validated_state_map().get(&parent_view_number).context(
        debug!("Couldn't find parent view in state map, waiting for replica to see proposal; parent_view_number: {}", *parent_view_number)
    )?;

    let (leaf_commitment, state) = parent_view.leaf_and_state().context(
        info!("Parent of high QC points to a view without a proposal; parent_view_number: {parent_view_number:?}, parent_view {parent_view:?}")
    )?;

    if leaf_commitment != consensus_reader.high_qc().data().leaf_commit {
        // NOTE: This happens on the genesis block
        tracing::debug!(
            "They don't equal: {:?}   {:?}",
            leaf_commitment,
            consensus_reader.high_qc().data().leaf_commit
        );
    }

    let leaf = consensus_reader
        .saved_leaves()
        .get(&leaf_commitment)
        .context(info!("Failed to find high QC of parent"))?;

    Ok((leaf.clone(), Arc::clone(state)))
}

/// Validate the state and safety and liveness of a proposal then emit
/// a `QuorumProposalValidated` event.
///
///
/// # Errors
/// If any validation or state update fails.
#[allow(clippy::too_many_lines)]
#[instrument(skip_all, fields(id = task_state.id, view = *proposal.data.view_number()))]
pub async fn validate_proposal_safety_and_liveness<
    TYPES: NodeType,
    I: NodeImplementation<TYPES>,
    V: Versions,
>(
    proposal: Proposal<TYPES, QuorumProposal<TYPES>>,
    parent_leaf: Leaf<TYPES>,
    task_state: &mut QuorumProposalRecvTaskState<TYPES, I, V>,
    event_stream: Sender<Arc<HotShotEvent<TYPES>>>,
    sender: TYPES::SignatureKey,
) -> Result<()> {
    let view_number = proposal.data.view_number();

    let proposed_leaf = Leaf::from_quorum_proposal(&proposal.data);
    ensure!(
        proposed_leaf.parent_commitment() == parent_leaf.commit(&task_state.upgrade_lock).await,
        "Proposed leaf does not extend the parent leaf."
    );

    let state = Arc::new(
        <TYPES::ValidatedState as ValidatedState<TYPES>>::from_header(&proposal.data.block_header),
    );
    let view = View {
        view_inner: ViewInner::Leaf {
            leaf: proposed_leaf.commit(&task_state.upgrade_lock).await,
            state,
            delta: None, // May be updated to `Some` in the vote task.
        },
    };

    {
        let mut consensus_writer = task_state.consensus.write().await;
        if let Err(e) = consensus_writer.update_validated_state_map(view_number, view.clone()) {
            tracing::trace!("{e:?}");
        }
        consensus_writer
            .update_saved_leaves(proposed_leaf.clone(), &task_state.upgrade_lock)
            .await;

        // Update our internal storage of the proposal. The proposal is valid, so
        // we swallow this error and just log if it occurs.
        if let Err(e) = consensus_writer.update_proposed_view(proposal.clone()) {
            tracing::debug!("Internal proposal update failed; error = {e:#}");
        };
    }

    // Broadcast that we've updated our consensus state so that other tasks know it's safe to grab.
    broadcast_event(
        Arc::new(HotShotEvent::ValidatedStateUpdated(view_number, view)),
        &event_stream,
    )
    .await;

    let cur_epoch = task_state.cur_epoch;
    UpgradeCertificate::validate(
        &proposal.data.upgrade_certificate,
        &task_state.quorum_membership,
        cur_epoch,
        &task_state.upgrade_lock,
    )
    .await?;

    // Validate that the upgrade certificate is re-attached, if we saw one on the parent
    proposed_leaf
        .extends_upgrade(
            &parent_leaf,
            &task_state.upgrade_lock.decided_upgrade_certificate,
        )
        .await?;

    let justify_qc = proposal.data.justify_qc.clone();
    // Create a positive vote if either liveness or safety check
    // passes.

    // Liveness check.
    {
        let consensus_reader = task_state.consensus.read().await;
        let liveness_check = justify_qc.view_number() > consensus_reader.locked_view();

        // Safety check.
        // Check if proposal extends from the locked leaf.
        let outcome = consensus_reader.visit_leaf_ancestors(
            justify_qc.view_number(),
            Terminator::Inclusive(consensus_reader.locked_view()),
            false,
            |leaf, _, _| {
                // if leaf view no == locked view no then we're done, report success by
                // returning true
                leaf.view_number() != consensus_reader.locked_view()
            },
        );
        let safety_check = outcome.is_ok();

        ensure!(safety_check || liveness_check, {
            if let Err(e) = outcome {
                broadcast_event(
                    Event {
                        view_number,
                        event: EventType::Error { error: Arc::new(e) },
                    },
                    &task_state.output_event_stream,
                )
                .await;
            }

            error!("Failed safety and liveness check \n High QC is {:?}  Proposal QC is {:?}  Locked view is {:?}", consensus_reader.high_qc(), proposal.data.clone(), consensus_reader.locked_view())
        });
    }

<<<<<<< HEAD
=======
    // Update our persistent storage of the proposal. If we cannot store the proposal reutrn
    // and error so we don't vote
    task_state
        .storage
        .write()
        .await
        .append_proposal(&proposal)
        .await
        .wrap()
        .context(error!("Failed to append proposal in storage!"))?;

>>>>>>> 01a7ed32
    // We accept the proposal, notify the application layer
    broadcast_event(
        Event {
            view_number,
            event: EventType::QuorumProposal {
                proposal: proposal.clone(),
                sender,
            },
        },
        &task_state.output_event_stream,
    )
    .await;

    // Notify other tasks
    broadcast_event(
        Arc::new(HotShotEvent::QuorumProposalValidated(
            proposal.clone(),
            parent_leaf,
        )),
        &event_stream,
    )
    .await;

    Ok(())
}

/// Validates, from a given `proposal` that the view that it is being submitted for is valid when
/// compared to `cur_view` which is the highest proposed view (so far) for the caller. If the proposal
/// is for a view that's later than expected, that the proposal includes a timeout or view sync certificate.
///
/// # Errors
/// If any validation or view number check fails.
pub async fn validate_proposal_view_and_certs<
    TYPES: NodeType,
    I: NodeImplementation<TYPES>,
    V: Versions,
>(
    proposal: &Proposal<TYPES, QuorumProposal<TYPES>>,
    task_state: &mut QuorumProposalRecvTaskState<TYPES, I, V>,
) -> Result<()> {
    let view_number = proposal.data.view_number();
    ensure!(
        view_number >= task_state.cur_view,
        "Proposal is from an older view {:?}",
        proposal.data.clone()
    );

    // Validate the proposal's signature. This should also catch if the leaf_commitment does not equal our calculated parent commitment
    proposal
        .validate_signature(
            &task_state.quorum_membership,
            task_state.cur_epoch,
            &task_state.upgrade_lock,
        )
        .await?;

    // Verify a timeout certificate OR a view sync certificate exists and is valid.
    if proposal.data.justify_qc.view_number() != view_number - 1 {
        let received_proposal_cert =
            proposal.data.proposal_certificate.clone().context(debug!(
                "Quorum proposal for view {} needed a timeout or view sync certificate, but did not have one",
                *view_number
        ))?;

        match received_proposal_cert {
            ViewChangeEvidence::Timeout(timeout_cert) => {
                ensure!(
                    timeout_cert.data().view == view_number - 1,
                    "Timeout certificate for view {} was not for the immediately preceding view",
                    *view_number
                );
                ensure!(
                    timeout_cert
                        .is_valid_cert(
                            task_state.timeout_membership.as_ref(),
                            task_state.cur_epoch,
                            &task_state.upgrade_lock
                        )
                        .await,
                    "Timeout certificate for view {} was invalid",
                    *view_number
                );
            }
            ViewChangeEvidence::ViewSync(view_sync_cert) => {
                ensure!(
                    view_sync_cert.view_number == view_number,
                    "View sync cert view number {:?} does not match proposal view number {:?}",
                    view_sync_cert.view_number,
                    view_number
                );

                // View sync certs must also be valid.
                ensure!(
                    view_sync_cert
                        .is_valid_cert(
                            task_state.quorum_membership.as_ref(),
                            task_state.cur_epoch,
                            &task_state.upgrade_lock
                        )
                        .await,
                    "Invalid view sync finalize cert provided"
                );
            }
        }
    }

    // Validate the upgrade certificate -- this is just a signature validation.
    // Note that we don't do anything with the certificate directly if this passes; it eventually gets stored as part of the leaf if nothing goes wrong.
    UpgradeCertificate::validate(
        &proposal.data.upgrade_certificate,
        &task_state.quorum_membership,
        task_state.cur_epoch,
        &task_state.upgrade_lock,
    )
    .await?;

    Ok(())
}

/// Update the view if it actually changed, takes a mutable reference to the `cur_view` and the
/// `timeout_task` which are updated during the operation of the function.
///
/// # Errors
/// Returns an [`utils::anytrace::Error`] when the new view is not greater than the current view.
pub(crate) async fn update_view<TYPES: NodeType, I: NodeImplementation<TYPES>, V: Versions>(
    new_view: TYPES::View,
    event_stream: &Sender<Arc<HotShotEvent<TYPES>>>,
    task_state: &mut QuorumProposalRecvTaskState<TYPES, I, V>,
) -> Result<()> {
    ensure!(
        new_view > task_state.cur_view,
        "New view is not greater than our current view"
    );

    let is_old_view_leader = task_state
        .quorum_membership
        .leader(task_state.cur_view, task_state.cur_epoch)?
        == task_state.public_key;
    let old_view = task_state.cur_view;

    tracing::debug!("Updating view from {} to {}", *old_view, *new_view);

    if *old_view / 100 != *new_view / 100 {
        tracing::info!("Progress: entered view {:>6}", *new_view);
    }

    task_state.cur_view = new_view;

    // The next view is just the current view + 1
    let next_view = task_state.cur_view + 1;

    futures::join! {
        broadcast_event(Arc::new(HotShotEvent::ViewChange(new_view)), event_stream),
        broadcast_event(
            Event {
                view_number: old_view,
                event: EventType::ViewFinished {
                    view_number: old_view,
                },
            },
            &task_state.output_event_stream,
        )
    };

    // Spawn a timeout task if we did actually update view
    let new_timeout_task = async_spawn({
        let stream = event_stream.clone();
        // Nuance: We timeout on the view + 1 here because that means that we have
        // not seen evidence to transition to this new view
        let view_number = next_view;
        let timeout = Duration::from_millis(task_state.timeout);
        async move {
            async_sleep(timeout).await;
            broadcast_event(
                Arc::new(HotShotEvent::Timeout(TYPES::View::new(*view_number))),
                &stream,
            )
            .await;
        }
    });

    // cancel the old timeout task
    cancel_task(std::mem::replace(
        &mut task_state.timeout_task,
        new_timeout_task,
    ))
    .await;

    let consensus_reader = task_state.consensus.upgradable_read().await;
    consensus_reader
        .metrics
        .current_view
        .set(usize::try_from(task_state.cur_view.u64()).unwrap());
    let new_view_time = Utc::now().timestamp();
    if is_old_view_leader {
        #[allow(clippy::cast_precision_loss)]
        consensus_reader
            .metrics
            .view_duration_as_leader
            .add_point((new_view_time - task_state.cur_view_time) as f64);
    }
    task_state.cur_view_time = new_view_time;

    // Do the comparison before the subtraction to avoid potential overflow, since
    // `last_decided_view` may be greater than `cur_view` if the node is catching up.
    if usize::try_from(task_state.cur_view.u64()).unwrap()
        > usize::try_from(consensus_reader.last_decided_view().u64()).unwrap()
    {
        consensus_reader
            .metrics
            .number_of_views_since_last_decide
            .set(
                usize::try_from(task_state.cur_view.u64()).unwrap()
                    - usize::try_from(consensus_reader.last_decided_view().u64()).unwrap(),
            );
    }
    let mut consensus_writer = ConsensusUpgradableReadLockGuard::upgrade(consensus_reader).await;
    if let Err(e) = consensus_writer.update_view(new_view) {
        tracing::trace!("{e:?}");
    }
    tracing::trace!("View updated successfully");

    Ok(())
}

/// Cancel a task
pub async fn cancel_task<T>(task: JoinHandle<T>) {
    #[cfg(async_executor_impl = "async-std")]
    task.cancel().await;
    #[cfg(async_executor_impl = "tokio")]
    task.abort();
}

/// Helper function to send events and log errors
pub async fn broadcast_event<E: Clone + std::fmt::Debug>(event: E, sender: &Sender<E>) {
    match sender.broadcast_direct(event).await {
        Ok(None) => (),
        Ok(Some(overflowed)) => {
            tracing::error!(
                "Event sender queue overflow, Oldest event removed form queue: {:?}",
                overflowed
            );
        }
        Err(SendError(e)) => {
            tracing::warn!(
                "Event: {:?}\n Sending failed, event stream probably shutdown",
                e
            );
        }
    }
}<|MERGE_RESOLUTION|>--- conflicted
+++ resolved
@@ -545,20 +545,6 @@
         });
     }
 
-<<<<<<< HEAD
-=======
-    // Update our persistent storage of the proposal. If we cannot store the proposal reutrn
-    // and error so we don't vote
-    task_state
-        .storage
-        .write()
-        .await
-        .append_proposal(&proposal)
-        .await
-        .wrap()
-        .context(error!("Failed to append proposal in storage!"))?;
-
->>>>>>> 01a7ed32
     // We accept the proposal, notify the application layer
     broadcast_event(
         Event {
