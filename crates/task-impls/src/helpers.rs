// Copyright (c) 2021-2024 Espresso Systems (espressosys.com)
// This file is part of the HotShot repository.

// You should have received a copy of the MIT License
// along with the HotShot repository. If not, see <https://mit-license.org/>.

use core::time::Duration;
use std::{
    collections::{HashMap, HashSet},
    sync::Arc,
};

use anyhow::{bail, ensure, Context, Result};
use async_broadcast::{Receiver, SendError, Sender};
use async_compatibility_layer::art::{async_sleep, async_spawn, async_timeout};
use async_lock::RwLock;
#[cfg(async_executor_impl = "async-std")]
use async_std::task::JoinHandle;
use chrono::Utc;
use committable::{Commitment, Committable};
use hotshot_task::dependency::{Dependency, EventDependency};
use hotshot_types::{
    consensus::{ConsensusUpgradableReadLockGuard, OuterConsensus},
    data::{Leaf, QuorumProposal, ViewChangeEvidence},
    event::{Event, EventType, LeafInfo},
    message::{Proposal, UpgradeLock},
    request_response::ProposalRequestPayload,
    simple_certificate::{QuorumCertificate, UpgradeCertificate},
    traits::{
        block_contents::BlockHeader,
        election::Membership,
        node_implementation::{ConsensusTime, NodeImplementation, NodeType, Versions},
        signature_key::SignatureKey,
        storage::Storage,
        BlockPayload, ValidatedState,
    },
    utils::{Terminator, View, ViewInner},
    vote::{Certificate, HasViewNumber},
};
#[cfg(async_executor_impl = "tokio")]
use tokio::task::JoinHandle;
use tracing::{debug, info, instrument, warn};

use crate::{
    events::HotShotEvent, quorum_proposal_recv::QuorumProposalRecvTaskState,
    request::REQUEST_TIMEOUT,
};

/// Trigger a request to the network for a proposal for a view and wait for the response or timeout.
#[instrument(skip_all)]
#[allow(clippy::too_many_arguments)]
pub(crate) async fn fetch_proposal<TYPES: NodeType, V: Versions>(
    view_number: TYPES::View,
    event_sender: Sender<Arc<HotShotEvent<TYPES>>>,
    event_receiver: Receiver<Arc<HotShotEvent<TYPES>>>,
    quorum_membership: Arc<TYPES::Membership>,
    consensus: OuterConsensus<TYPES>,
    sender_public_key: TYPES::SignatureKey,
    sender_private_key: <TYPES::SignatureKey as SignatureKey>::PrivateKey,
    upgrade_lock: &UpgradeLock<TYPES, V>,
) -> Result<Leaf<TYPES>> {
    // We need to be able to sign this request before submitting it to the network. Compute the
    // payload first.
    let signed_proposal_request = ProposalRequestPayload {
        view_number,
        key: sender_public_key,
    };

    // Finally, compute the signature for the payload.
    let signature = TYPES::SignatureKey::sign(
        &sender_private_key,
        signed_proposal_request.commit().as_ref(),
    )?;

    // First, broadcast that we need a proposal to the current leader
    broadcast_event(
        HotShotEvent::QuorumProposalRequestSend(signed_proposal_request, signature).into(),
        &event_sender,
    )
    .await;

    let mem = Arc::clone(&quorum_membership);
    let current_epoch = consensus.read().await.cur_epoch();
    // Make a background task to await the arrival of the event data.
    let Ok(Some(proposal)) =
        // We want to explicitly timeout here so we aren't waiting around for the data.
        async_timeout(REQUEST_TIMEOUT, async move {
            // We want to iterate until the proposal is not None, or until we reach the timeout.
            let mut proposal = None;
            while proposal.is_none() {
                // First, capture the output from the event dependency
                let event = EventDependency::new(
                    event_receiver.clone(),
                    Box::new(move |event| {
                        let event = event.as_ref();
                        if let HotShotEvent::QuorumProposalResponseRecv(
                            quorum_proposal,
                        ) = event
                        {
                            quorum_proposal.data.view_number() == view_number
                        } else {
                            false
                        }
                    }),
                )
                    .completed()
                    .await;

                // Then, if it's `Some`, make sure that the data is correct
                if let Some(hs_event) = event.as_ref() {
                    if let HotShotEvent::QuorumProposalResponseRecv(quorum_proposal) =
                        hs_event.as_ref()
                    {
                        // Make sure that the quorum_proposal is valid
                        if quorum_proposal.validate_signature(&mem, current_epoch, upgrade_lock).await.is_ok() {
                            proposal = Some(quorum_proposal.clone());
                        }

                    }
                }
            }

            proposal
        })
        .await
    else {
        bail!("Request for proposal failed");
    };

    let view_number = proposal.data.view_number();
    let justify_qc = proposal.data.justify_qc.clone();

    if !justify_qc
        .is_valid_cert(quorum_membership.as_ref(), current_epoch, upgrade_lock)
        .await
    {
        bail!("Invalid justify_qc in proposal for view {}", *view_number);
    }
    let mut consensus_write = consensus.write().await;
    let leaf = Leaf::from_quorum_proposal(&proposal.data);
    let state = Arc::new(
        <TYPES::ValidatedState as ValidatedState<TYPES>>::from_header(&proposal.data.block_header),
    );

    let view = View {
        view_inner: ViewInner::Leaf {
            leaf: leaf.commit(upgrade_lock).await,
            state,
            delta: None,
        },
    };
    if let Err(e) = consensus_write.update_validated_state_map(view_number, view.clone()) {
        tracing::trace!("{e:?}");
    }

    consensus_write
        .update_saved_leaves(leaf.clone(), upgrade_lock)
        .await;
    broadcast_event(
        HotShotEvent::ValidatedStateUpdated(view_number, view).into(),
        &event_sender,
    )
    .await;
    Ok(leaf)
}

/// Helper type to give names and to the output values of the leaf chain traversal operation.
#[derive(Debug)]
pub struct LeafChainTraversalOutcome<TYPES: NodeType> {
    /// The new locked view obtained from a 2 chain starting from the proposal's parent.
    pub new_locked_view_number: Option<TYPES::View>,

    /// The new decided view obtained from a 3 chain starting from the proposal's parent.
    pub new_decided_view_number: Option<TYPES::View>,

    /// The qc for the decided chain.
    pub new_decide_qc: Option<QuorumCertificate<TYPES>>,

    /// The decided leaves with corresponding validated state and VID info.
    pub leaf_views: Vec<LeafInfo<TYPES>>,

    /// The decided leaves.
    pub leaves_decided: Vec<Leaf<TYPES>>,

    /// The transactions in the block payload for each leaf.
    pub included_txns: Option<HashSet<Commitment<<TYPES as NodeType>::Transaction>>>,

    /// The most recent upgrade certificate from one of the leaves.
    pub decided_upgrade_cert: Option<UpgradeCertificate<TYPES>>,
}

/// We need Default to be implemented because the leaf ascension has very few failure branches,
/// and when they *do* happen, we still return intermediate states. Default makes the burden
/// of filling values easier.
impl<TYPES: NodeType + Default> Default for LeafChainTraversalOutcome<TYPES> {
    /// The default method for this type is to set all of the returned values to `None`.
    fn default() -> Self {
        Self {
            new_locked_view_number: None,
            new_decided_view_number: None,
            new_decide_qc: None,
            leaf_views: Vec::new(),
            leaves_decided: Vec::new(),
            included_txns: None,
            decided_upgrade_cert: None,
        }
    }
}

/// Ascends the leaf chain by traversing through the parent commitments of the proposal. We begin
/// by obtaining the parent view, and if we are in a chain (i.e. the next view from the parent is
/// one view newer), then we begin attempting to form the chain. This is a direct impl from
/// [HotStuff](https://arxiv.org/pdf/1803.05069) section 5:
///
/// > When a node b* carries a QC that refers to a direct parent, i.e., b*.justify.node = b*.parent,
/// we say that it forms a One-Chain. Denote by b'' = b*.justify.node. Node b* forms a Two-Chain,
/// if in addition to forming a One-Chain, b''.justify.node = b''.parent.
/// It forms a Three-Chain, if b'' forms a Two-Chain.
///
/// We follow this exact logic to determine if we are able to reach a commit and a decide. A commit
/// is reached when we have a two chain, and a decide is reached when we have a three chain.
///
/// # Example
/// Suppose we have a decide for view 1, and we then move on to get undecided views 2, 3, and 4. Further,
/// suppose that our *next* proposal is for view 5, but this leader did not see info for view 4, so the
/// justify qc of the proposal points to view 3. This is fine, and the undecided chain now becomes
/// 2-3-5.
///
/// Assuming we continue with honest leaders, we then eventually could get a chain like: 2-3-5-6-7-8. This
/// will prompt a decide event to occur (this code), where the `proposal` is for view 8. Now, since the
/// lowest value in the 3-chain here would be 5 (excluding 8 since we only walk the parents), we begin at
/// the first link in the chain, and walk back through all undecided views, making our new anchor view 5,
/// and out new locked view will be 6.
///
/// Upon receipt then of a proposal for view 9, assuming it is valid, this entire process will repeat, and
/// the anchor view will be set to view 6, with the locked view as view 7.
pub async fn decide_from_proposal<TYPES: NodeType>(
    proposal: &QuorumProposal<TYPES>,
    consensus: OuterConsensus<TYPES>,
    existing_upgrade_cert: Arc<RwLock<Option<UpgradeCertificate<TYPES>>>>,
    public_key: &TYPES::SignatureKey,
) -> LeafChainTraversalOutcome<TYPES> {
    let consensus_reader = consensus.read().await;
    let existing_upgrade_cert_reader = existing_upgrade_cert.read().await;
    let view_number = proposal.view_number();
    let parent_view_number = proposal.justify_qc.view_number();
    let old_anchor_view = consensus_reader.last_decided_view();

    let mut last_view_number_visited = view_number;
    let mut current_chain_length = 0usize;
    let mut res = LeafChainTraversalOutcome::default();

    if let Err(e) = consensus_reader.visit_leaf_ancestors(
        parent_view_number,
        Terminator::Exclusive(old_anchor_view),
        true,
        |leaf, state, delta| {
            // This is the core paper logic. We're implementing the chain in chained hotstuff.
            if res.new_decided_view_number.is_none() {
                // If the last view number is the child of the leaf we've moved to...
                if last_view_number_visited == leaf.view_number() + 1 {
                    last_view_number_visited = leaf.view_number();

                    // The chain grows by one
                    current_chain_length += 1;

                    // We emit a locked view when the chain length is 2
                    if current_chain_length == 2 {
                        res.new_locked_view_number = Some(leaf.view_number());
                        // The next leaf in the chain, if there is one, is decided, so this
                        // leaf's justify_qc would become the QC for the decided chain.
                        res.new_decide_qc = Some(leaf.justify_qc().clone());
                    } else if current_chain_length == 3 {
                        // And we decide when the chain length is 3.
                        res.new_decided_view_number = Some(leaf.view_number());
                    }
                } else {
                    // There isn't a new chain extension available, so we signal to the callback
                    // owner that we can exit for now.
                    return false;
                }
            }

            // Now, if we *have* reached a decide, we need to do some state updates.
            if let Some(new_decided_view) = res.new_decided_view_number {
                // First, get a mutable reference to the provided leaf.
                let mut leaf = leaf.clone();

                // Update the metrics
                if leaf.view_number() == new_decided_view {
                    consensus_reader
                        .metrics
                        .last_synced_block_height
                        .set(usize::try_from(leaf.height()).unwrap_or(0));
                }

                // Check if there's a new upgrade certificate available.
                if let Some(cert) = leaf.upgrade_certificate() {
                    if leaf.upgrade_certificate() != *existing_upgrade_cert_reader {
                        if cert.data.decide_by < view_number {
                            warn!("Failed to decide an upgrade certificate in time. Ignoring.");
                        } else {
                            info!("Reached decide on upgrade certificate: {:?}", cert);
                            res.decided_upgrade_cert = Some(cert.clone());
                        }
                    }
                }
                // If the block payload is available for this leaf, include it in
                // the leaf chain that we send to the client.
                if let Some(encoded_txns) =
                    consensus_reader.saved_payloads().get(&leaf.view_number())
                {
                    let payload =
                        BlockPayload::from_bytes(encoded_txns, leaf.block_header().metadata());

                    leaf.fill_block_payload_unchecked(payload);
                }

                // Get the VID share at the leaf's view number, corresponding to our key
                // (if one exists)
                let vid_share = consensus_reader
                    .vid_shares()
                    .get(&leaf.view_number())
                    .unwrap_or(&HashMap::new())
                    .get(public_key)
                    .cloned()
                    .map(|prop| prop.data);

                // Add our data into a new `LeafInfo`
                res.leaf_views.push(LeafInfo::new(
                    leaf.clone(),
                    Arc::clone(&state),
                    delta.clone(),
                    vid_share,
                ));
                res.leaves_decided.push(leaf.clone());
                if let Some(ref payload) = leaf.block_payload() {
                    res.included_txns = Some(
                        payload
                            .transaction_commitments(leaf.block_header().metadata())
                            .into_iter()
                            .collect::<HashSet<_>>(),
                    );
                }
            }
            true
        },
    ) {
        debug!("Leaf ascension failed; error={e}");
    }

    res
}

/// Gets the parent leaf and state from the parent of a proposal, returning an [`anyhow::Error`] if not.
#[instrument(skip_all)]
#[allow(clippy::too_many_arguments)]
pub(crate) async fn parent_leaf_and_state<TYPES: NodeType, V: Versions>(
    next_proposal_view_number: TYPES::View,
    event_sender: &Sender<Arc<HotShotEvent<TYPES>>>,
    event_receiver: &Receiver<Arc<HotShotEvent<TYPES>>>,
    quorum_membership: Arc<TYPES::Membership>,
    public_key: TYPES::SignatureKey,
    private_key: <TYPES::SignatureKey as SignatureKey>::PrivateKey,
    consensus: OuterConsensus<TYPES>,
    upgrade_lock: &UpgradeLock<TYPES, V>,
) -> Result<(Leaf<TYPES>, Arc<<TYPES as NodeType>::ValidatedState>)> {
    let current_epoch = consensus.read().await.cur_epoch();
    ensure!(
        quorum_membership.leader(next_proposal_view_number, current_epoch) == public_key,
        "Somehow we formed a QC but are not the leader for the next view {next_proposal_view_number:?}",
    );
    let parent_view_number = consensus.read().await.high_qc().view_number();
    if !consensus
        .read()
        .await
        .validated_state_map()
        .contains_key(&parent_view_number)
    {
        let _ = fetch_proposal(
            parent_view_number,
            event_sender.clone(),
            event_receiver.clone(),
            quorum_membership,
            consensus.clone(),
            public_key.clone(),
            private_key.clone(),
            upgrade_lock,
        )
        .await
        .context("Failed to fetch proposal")?;
    }
    let consensus_reader = consensus.read().await;
    let parent_view_number = consensus_reader.high_qc().view_number();
    let parent_view = consensus_reader.validated_state_map().get(&parent_view_number).context(
        format!("Couldn't find parent view in state map, waiting for replica to see proposal; parent_view_number: {}", *parent_view_number)
    )?;

    // Leaf hash in view inner does not match high qc hash - Why?
    let (leaf_commitment, state) = parent_view.leaf_and_state().context(
        format!("Parent of high QC points to a view without a proposal; parent_view_number: {parent_view_number:?}, parent_view {parent_view:?}")
    )?;

    if leaf_commitment != consensus_reader.high_qc().data().leaf_commit {
        // NOTE: This happens on the genesis block
        debug!(
            "They don't equal: {:?}   {:?}",
            leaf_commitment,
            consensus_reader.high_qc().data().leaf_commit
        );
    }

    let leaf = consensus_reader
        .saved_leaves()
        .get(&leaf_commitment)
        .context("Failed to find high QC of parent")?;

    let reached_decided = leaf.view_number() == consensus_reader.last_decided_view();
    let parent_leaf = leaf.clone();
    let original_parent_hash = parent_leaf.commit(upgrade_lock).await;
    let mut next_parent_hash = original_parent_hash;

    // Walk back until we find a decide
    if !reached_decided {
        debug!("We have not reached decide");
        while let Some(next_parent_leaf) = consensus_reader.saved_leaves().get(&next_parent_hash) {
            if next_parent_leaf.view_number() <= consensus_reader.last_decided_view() {
                break;
            }
            next_parent_hash = next_parent_leaf.parent_commitment();
        }
        // TODO do some sort of sanity check on the view number that it matches decided
    }

    Ok((parent_leaf, Arc::clone(state)))
}

/// Validate the state and safety and liveness of a proposal then emit
/// a `QuorumProposalValidated` event.
///
///
/// # Errors
/// If any validation or state update fails.
#[allow(clippy::too_many_lines)]
#[instrument(skip_all, fields(id = task_state.id, view = *proposal.data.view_number()))]
pub async fn validate_proposal_safety_and_liveness<
    TYPES: NodeType,
    I: NodeImplementation<TYPES>,
    V: Versions,
>(
    proposal: Proposal<TYPES, QuorumProposal<TYPES>>,
    parent_leaf: Leaf<TYPES>,
    task_state: &mut QuorumProposalRecvTaskState<TYPES, I, V>,
    event_stream: Sender<Arc<HotShotEvent<TYPES>>>,
    sender: TYPES::SignatureKey,
) -> Result<()> {
    let view_number = proposal.data.view_number();

    let proposed_leaf = Leaf::from_quorum_proposal(&proposal.data);
    ensure!(
        proposed_leaf.parent_commitment() == parent_leaf.commit(&task_state.upgrade_lock).await,
        "Proposed leaf does not extend the parent leaf."
    );

    let state = Arc::new(
        <TYPES::ValidatedState as ValidatedState<TYPES>>::from_header(&proposal.data.block_header),
    );
    let view = View {
        view_inner: ViewInner::Leaf {
            leaf: proposed_leaf.commit(&task_state.upgrade_lock).await,
            state,
            delta: None, // May be updated to `Some` in the vote task.
        },
    };

    {
        let mut consensus_write = task_state.consensus.write().await;
        if let Err(e) = consensus_write.update_validated_state_map(view_number, view.clone()) {
            tracing::trace!("{e:?}");
        }
        consensus_write
            .update_saved_leaves(proposed_leaf.clone(), &task_state.upgrade_lock)
            .await;

        // Update our internal storage of the proposal. The proposal is valid, so
        // we swallow this error and just log if it occurs.
        if let Err(e) = consensus_write.update_proposed_view(proposal.clone()) {
            tracing::debug!("Internal proposal update failed; error = {e:#}");
        };
    }

    // Broadcast that we've updated our consensus state so that other tasks know it's safe to grab.
    broadcast_event(
        Arc::new(HotShotEvent::ValidatedStateUpdated(view_number, view)),
        &event_stream,
    )
    .await;

    let current_epoch = consensus.read().await.cur_epoch();
    UpgradeCertificate::validate(
        &proposal.data.upgrade_certificate,
<<<<<<< HEAD
        &quorum_membership,
        current_epoch,
        &upgrade_lock,
=======
        &task_state.quorum_membership,
        &task_state.upgrade_lock,
>>>>>>> 06ae356b
    )
    .await?;

    // Validate that the upgrade certificate is re-attached, if we saw one on the parent
    proposed_leaf
        .extends_upgrade(
            &parent_leaf,
            &task_state.upgrade_lock.decided_upgrade_certificate,
        )
        .await?;

    let justify_qc = proposal.data.justify_qc.clone();
    // Create a positive vote if either liveness or safety check
    // passes.

    // Liveness check.
    {
        let read_consensus = task_state.consensus.read().await;
        let liveness_check = justify_qc.view_number() > read_consensus.locked_view();

        // Safety check.
        // Check if proposal extends from the locked leaf.
        let outcome = read_consensus.visit_leaf_ancestors(
            justify_qc.view_number(),
            Terminator::Inclusive(read_consensus.locked_view()),
            false,
            |leaf, _, _| {
                // if leaf view no == locked view no then we're done, report success by
                // returning true
                leaf.view_number() != read_consensus.locked_view()
            },
        );
        let safety_check = outcome.is_ok();

        ensure!(safety_check || liveness_check, {
            if let Err(e) = outcome {
                broadcast_event(
                    Event {
                        view_number,
                        event: EventType::Error { error: Arc::new(e) },
                    },
                    &task_state.output_event_stream,
                )
                .await;
            }

            format!("Failed safety and liveness check \n High QC is {:?}  Proposal QC is {:?}  Locked view is {:?}", read_consensus.high_qc(), proposal.data.clone(), read_consensus.locked_view())
        });
    }

    // Update our persistent storage of the proposal. If we cannot store the proposal reutrn
    // and error so we don't vote
    task_state
        .storage
        .write()
        .await
        .append_proposal(&proposal)
        .await?;

    // We accept the proposal, notify the application layer
    broadcast_event(
        Event {
            view_number,
            event: EventType::QuorumProposal {
                proposal: proposal.clone(),
                sender,
            },
        },
        &task_state.output_event_stream,
    )
    .await;

    // Notify other tasks
    broadcast_event(
        Arc::new(HotShotEvent::QuorumProposalValidated(
            proposal.data.clone(),
            parent_leaf,
        )),
        &event_stream,
    )
    .await;

    Ok(())
}

/// Validates, from a given `proposal` that the view that it is being submitted for is valid when
/// compared to `cur_view` which is the highest proposed view (so far) for the caller. If the proposal
/// is for a view that's later than expected, that the proposal includes a timeout or view sync certificate.
///
/// # Errors
/// If any validation or view number check fails.
pub async fn validate_proposal_view_and_certs<
    TYPES: NodeType,
    I: NodeImplementation<TYPES>,
    V: Versions,
>(
    proposal: &Proposal<TYPES, QuorumProposal<TYPES>>,
<<<<<<< HEAD
    cur_view: TYPES::View,
    cur_epoch: TYPES::Epoch,
    quorum_membership: &Arc<TYPES::Membership>,
    timeout_membership: &Arc<TYPES::Membership>,
    upgrade_lock: &UpgradeLock<TYPES, V>,
=======
    task_state: &mut QuorumProposalRecvTaskState<TYPES, I, V>,
>>>>>>> 06ae356b
) -> Result<()> {
    let view = proposal.data.view_number();
    ensure!(
        view >= task_state.cur_view,
        "Proposal is from an older view {:?}",
        proposal.data.clone()
    );

    // Validate the proposal's signature. This should also catch if the leaf_commitment does not equal our calculated parent commitment
    proposal
<<<<<<< HEAD
        .validate_signature(quorum_membership, cur_epoch, upgrade_lock)
=======
        .validate_signature(&task_state.quorum_membership, &task_state.upgrade_lock)
>>>>>>> 06ae356b
        .await?;

    // Verify a timeout certificate OR a view sync certificate exists and is valid.
    if proposal.data.justify_qc.view_number() != view - 1 {
        let received_proposal_cert =
            proposal.data.proposal_certificate.clone().context(format!(
                "Quorum proposal for view {} needed a timeout or view sync certificate, but did not have one",
                *view
        ))?;

        match received_proposal_cert {
            ViewChangeEvidence::Timeout(timeout_cert) => {
                ensure!(
                    timeout_cert.data().view == view - 1,
                    "Timeout certificate for view {} was not for the immediately preceding view",
                    *view
                );
                ensure!(
                    timeout_cert
<<<<<<< HEAD
                        .is_valid_cert(timeout_membership.as_ref(), cur_epoch, upgrade_lock)
=======
                        .is_valid_cert(
                            task_state.timeout_membership.as_ref(),
                            &task_state.upgrade_lock
                        )
>>>>>>> 06ae356b
                        .await,
                    "Timeout certificate for view {} was invalid",
                    *view
                );
            }
            ViewChangeEvidence::ViewSync(view_sync_cert) => {
                ensure!(
                    view_sync_cert.view_number == view,
                    "View sync cert view number {:?} does not match proposal view number {:?}",
                    view_sync_cert.view_number,
                    view
                );

                // View sync certs must also be valid.
                ensure!(
                    view_sync_cert
<<<<<<< HEAD
                        .is_valid_cert(quorum_membership.as_ref(), cur_epoch, upgrade_lock)
=======
                        .is_valid_cert(
                            task_state.quorum_membership.as_ref(),
                            &task_state.upgrade_lock
                        )
>>>>>>> 06ae356b
                        .await,
                    "Invalid view sync finalize cert provided"
                );
            }
        }
    }

    // Validate the upgrade certificate -- this is just a signature validation.
    // Note that we don't do anything with the certificate directly if this passes; it eventually gets stored as part of the leaf if nothing goes wrong.
    UpgradeCertificate::validate(
        &proposal.data.upgrade_certificate,
<<<<<<< HEAD
        quorum_membership,
        cur_epoch,
        upgrade_lock,
=======
        &task_state.quorum_membership,
        &task_state.upgrade_lock,
>>>>>>> 06ae356b
    )
    .await?;

    Ok(())
}

/// Update the view if it actually changed, takes a mutable reference to the `cur_view` and the
/// `timeout_task` which are updated during the operation of the function.
///
/// # Errors
/// Returns an [`anyhow::Error`] when the new view is not greater than the current view.
<<<<<<< HEAD
/// TODO: Remove args when we merge dependency tasks.
#[allow(clippy::too_many_arguments)]
pub(crate) async fn update_view<TYPES: NodeType>(
    new_view: TYPES::View,
    event_stream: &Sender<Arc<HotShotEvent<TYPES>>>,
    timeout: u64,
    consensus: OuterConsensus<TYPES>,
    cur_view: &mut TYPES::View,
    cur_view_time: &mut i64,
    timeout_task: &mut JoinHandle<()>,
    output_event_stream: &Sender<Event<TYPES>>,
    is_old_view_leader: bool,
=======
pub(crate) async fn update_view<TYPES: NodeType, I: NodeImplementation<TYPES>, V: Versions>(
    new_view: TYPES::Time,
    event_stream: &Sender<Arc<HotShotEvent<TYPES>>>,
    task_state: &mut QuorumProposalRecvTaskState<TYPES, I, V>,
>>>>>>> 06ae356b
) -> Result<()> {
    ensure!(
        new_view > task_state.cur_view,
        "New view is not greater than our current view"
    );

    let is_old_view_leader =
        task_state.quorum_membership.leader(task_state.cur_view) == task_state.public_key;
    let old_view = task_state.cur_view;

    debug!("Updating view from {} to {}", *old_view, *new_view);

    if *old_view / 100 != *new_view / 100 {
        info!("Progress: entered view {:>6}", *new_view);
    }

    task_state.cur_view = new_view;

    // The next view is just the current view + 1
    let next_view = task_state.cur_view + 1;

    futures::join! {
        broadcast_event(Arc::new(HotShotEvent::ViewChange(new_view)), event_stream),
        broadcast_event(
            Event {
                view_number: old_view,
                event: EventType::ViewFinished {
                    view_number: old_view,
                },
            },
            &task_state.output_event_stream,
        )
    };

    // Spawn a timeout task if we did actually update view
    let new_timeout_task = async_spawn({
        let stream = event_stream.clone();
        // Nuance: We timeout on the view + 1 here because that means that we have
        // not seen evidence to transition to this new view
        let view_number = next_view;
        let timeout = Duration::from_millis(task_state.timeout);
        async move {
            async_sleep(timeout).await;
            broadcast_event(
                Arc::new(HotShotEvent::Timeout(TYPES::View::new(*view_number))),
                &stream,
            )
            .await;
        }
    });

    // cancel the old timeout task
    cancel_task(std::mem::replace(
        &mut task_state.timeout_task,
        new_timeout_task,
    ))
    .await;

    let consensus = task_state.consensus.upgradable_read().await;
    consensus
        .metrics
        .current_view
        .set(usize::try_from(task_state.cur_view.u64()).unwrap());
    let new_view_time = Utc::now().timestamp();
    if is_old_view_leader {
        #[allow(clippy::cast_precision_loss)]
        consensus
            .metrics
            .view_duration_as_leader
            .add_point((new_view_time - task_state.cur_view_time) as f64);
    }
    task_state.cur_view_time = new_view_time;

    // Do the comparison before the subtraction to avoid potential overflow, since
    // `last_decided_view` may be greater than `cur_view` if the node is catching up.
    if usize::try_from(task_state.cur_view.u64()).unwrap()
        > usize::try_from(consensus.last_decided_view().u64()).unwrap()
    {
        consensus.metrics.number_of_views_since_last_decide.set(
            usize::try_from(task_state.cur_view.u64()).unwrap()
                - usize::try_from(consensus.last_decided_view().u64()).unwrap(),
        );
    }
    let mut consensus = ConsensusUpgradableReadLockGuard::upgrade(consensus).await;
    if let Err(e) = consensus.update_view(new_view) {
        tracing::trace!("{e:?}");
    }
    tracing::trace!("View updated successfully");

    Ok(())
}

/// Cancel a task
pub async fn cancel_task<T>(task: JoinHandle<T>) {
    #[cfg(async_executor_impl = "async-std")]
    task.cancel().await;
    #[cfg(async_executor_impl = "tokio")]
    task.abort();
}

/// Helper function to send events and log errors
pub async fn broadcast_event<E: Clone + std::fmt::Debug>(event: E, sender: &Sender<E>) {
    match sender.broadcast_direct(event).await {
        Ok(None) => (),
        Ok(Some(overflowed)) => {
            tracing::error!(
                "Event sender queue overflow, Oldest event removed form queue: {:?}",
                overflowed
            );
        }
        Err(SendError(e)) => {
            tracing::warn!(
                "Event: {:?}\n Sending failed, event stream probably shutdown",
                e
            );
        }
    }
}

/// Utilities to print anyhow logs.
pub trait AnyhowTracing {
    /// Print logs as debug
    fn err_as_debug(self);
}

impl<T> AnyhowTracing for anyhow::Result<T> {
    fn err_as_debug(self) {
        let _ = self.inspect_err(|e| tracing::debug!("{}", format!("{:?}", e)));
    }
}<|MERGE_RESOLUTION|>--- conflicted
+++ resolved
@@ -496,17 +496,12 @@
     )
     .await;
 
-    let current_epoch = consensus.read().await.cur_epoch();
+    let current_epoch = task_state.cur_epoch;
     UpgradeCertificate::validate(
         &proposal.data.upgrade_certificate,
-<<<<<<< HEAD
-        &quorum_membership,
+        &task_state.quorum_membership,
         current_epoch,
-        &upgrade_lock,
-=======
-        &task_state.quorum_membership,
         &task_state.upgrade_lock,
->>>>>>> 06ae356b
     )
     .await?;
 
@@ -604,15 +599,7 @@
     V: Versions,
 >(
     proposal: &Proposal<TYPES, QuorumProposal<TYPES>>,
-<<<<<<< HEAD
-    cur_view: TYPES::View,
-    cur_epoch: TYPES::Epoch,
-    quorum_membership: &Arc<TYPES::Membership>,
-    timeout_membership: &Arc<TYPES::Membership>,
-    upgrade_lock: &UpgradeLock<TYPES, V>,
-=======
     task_state: &mut QuorumProposalRecvTaskState<TYPES, I, V>,
->>>>>>> 06ae356b
 ) -> Result<()> {
     let view = proposal.data.view_number();
     ensure!(
@@ -623,11 +610,11 @@
 
     // Validate the proposal's signature. This should also catch if the leaf_commitment does not equal our calculated parent commitment
     proposal
-<<<<<<< HEAD
-        .validate_signature(quorum_membership, cur_epoch, upgrade_lock)
-=======
-        .validate_signature(&task_state.quorum_membership, &task_state.upgrade_lock)
->>>>>>> 06ae356b
+        .validate_signature(
+            &task_state.quorum_membership,
+            task_state.cur_epoch,
+            &task_state.upgrade_lock,
+        )
         .await?;
 
     // Verify a timeout certificate OR a view sync certificate exists and is valid.
@@ -647,14 +634,11 @@
                 );
                 ensure!(
                     timeout_cert
-<<<<<<< HEAD
-                        .is_valid_cert(timeout_membership.as_ref(), cur_epoch, upgrade_lock)
-=======
                         .is_valid_cert(
                             task_state.timeout_membership.as_ref(),
+                            task_state.cur_epoch,
                             &task_state.upgrade_lock
                         )
->>>>>>> 06ae356b
                         .await,
                     "Timeout certificate for view {} was invalid",
                     *view
@@ -671,14 +655,11 @@
                 // View sync certs must also be valid.
                 ensure!(
                     view_sync_cert
-<<<<<<< HEAD
-                        .is_valid_cert(quorum_membership.as_ref(), cur_epoch, upgrade_lock)
-=======
                         .is_valid_cert(
                             task_state.quorum_membership.as_ref(),
+                            task_state.cur_epoch,
                             &task_state.upgrade_lock
                         )
->>>>>>> 06ae356b
                         .await,
                     "Invalid view sync finalize cert provided"
                 );
@@ -690,14 +671,9 @@
     // Note that we don't do anything with the certificate directly if this passes; it eventually gets stored as part of the leaf if nothing goes wrong.
     UpgradeCertificate::validate(
         &proposal.data.upgrade_certificate,
-<<<<<<< HEAD
-        quorum_membership,
-        cur_epoch,
-        upgrade_lock,
-=======
         &task_state.quorum_membership,
+        task_state.cur_epoch,
         &task_state.upgrade_lock,
->>>>>>> 06ae356b
     )
     .await?;
 
@@ -709,33 +685,20 @@
 ///
 /// # Errors
 /// Returns an [`anyhow::Error`] when the new view is not greater than the current view.
-<<<<<<< HEAD
-/// TODO: Remove args when we merge dependency tasks.
-#[allow(clippy::too_many_arguments)]
-pub(crate) async fn update_view<TYPES: NodeType>(
+pub(crate) async fn update_view<TYPES: NodeType, I: NodeImplementation<TYPES>, V: Versions>(
     new_view: TYPES::View,
     event_stream: &Sender<Arc<HotShotEvent<TYPES>>>,
-    timeout: u64,
-    consensus: OuterConsensus<TYPES>,
-    cur_view: &mut TYPES::View,
-    cur_view_time: &mut i64,
-    timeout_task: &mut JoinHandle<()>,
-    output_event_stream: &Sender<Event<TYPES>>,
-    is_old_view_leader: bool,
-=======
-pub(crate) async fn update_view<TYPES: NodeType, I: NodeImplementation<TYPES>, V: Versions>(
-    new_view: TYPES::Time,
-    event_stream: &Sender<Arc<HotShotEvent<TYPES>>>,
     task_state: &mut QuorumProposalRecvTaskState<TYPES, I, V>,
->>>>>>> 06ae356b
 ) -> Result<()> {
     ensure!(
         new_view > task_state.cur_view,
         "New view is not greater than our current view"
     );
 
-    let is_old_view_leader =
-        task_state.quorum_membership.leader(task_state.cur_view) == task_state.public_key;
+    let is_old_view_leader = task_state
+        .quorum_membership
+        .leader(task_state.cur_view, task_state.cur_epoch)
+        == task_state.public_key;
     let old_view = task_state.cur_view;
 
     debug!("Updating view from {} to {}", *old_view, *new_view);
