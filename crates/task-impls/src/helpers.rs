// Copyright (c) 2021-2024 Espresso Systems (espressosys.com)
// This file is part of the HotShot repository.

// You should have received a copy of the MIT License
// along with the HotShot repository. If not, see <https://mit-license.org/>.

use std::{
    collections::{HashMap, HashSet},
    sync::Arc,
};

use async_broadcast::{Receiver, SendError, Sender};
use async_compatibility_layer::art::async_timeout;
use async_lock::RwLock;
#[cfg(async_executor_impl = "async-std")]
use async_std::task::JoinHandle;
use committable::{Commitment, Committable};
use hotshot_task::dependency::{Dependency, EventDependency};
use hotshot_types::{
    consensus::OuterConsensus,
    data::{Leaf, QuorumProposal, ViewChangeEvidence},
    event::{Event, EventType, LeafInfo},
    message::{Proposal, UpgradeLock},
    request_response::ProposalRequestPayload,
    simple_certificate::{QuorumCertificate, UpgradeCertificate},
    traits::{
        block_contents::BlockHeader,
        election::Membership,
        node_implementation::{NodeImplementation, NodeType, Versions},
        signature_key::SignatureKey,
        BlockPayload, ValidatedState,
    },
    utils::{Terminator, View, ViewInner},
    vote::{Certificate, HasViewNumber},
};
#[cfg(async_executor_impl = "tokio")]
use tokio::task::JoinHandle;
use tracing::instrument;
use utils::anytrace::*;

use crate::{events::HotShotEvent, quorum_proposal_recv::ValidationInfo, request::REQUEST_TIMEOUT};

/// Trigger a request to the network for a proposal for a view and wait for the response or timeout.
#[instrument(skip_all)]
#[allow(clippy::too_many_arguments)]
pub(crate) async fn fetch_proposal<TYPES: NodeType, V: Versions>(
    view_number: TYPES::View,
    event_sender: Sender<Arc<HotShotEvent<TYPES>>>,
    event_receiver: Receiver<Arc<HotShotEvent<TYPES>>>,
    quorum_membership: Arc<TYPES::Membership>,
    consensus: OuterConsensus<TYPES>,
    sender_public_key: TYPES::SignatureKey,
    sender_private_key: <TYPES::SignatureKey as SignatureKey>::PrivateKey,
    upgrade_lock: &UpgradeLock<TYPES, V>,
) -> Result<Leaf<TYPES>> {
    // We need to be able to sign this request before submitting it to the network. Compute the
    // payload first.
    let signed_proposal_request = ProposalRequestPayload {
        view_number,
        key: sender_public_key,
    };

    // Finally, compute the signature for the payload.
    let signature = TYPES::SignatureKey::sign(
        &sender_private_key,
        signed_proposal_request.commit().as_ref(),
    )
    .wrap()
    .context(error!("Failed to sign proposal. This should never happen."))?;

    // First, broadcast that we need a proposal to the current leader
    broadcast_event(
        HotShotEvent::QuorumProposalRequestSend(signed_proposal_request, signature).into(),
        &event_sender,
    )
    .await;

    let mem = Arc::clone(&quorum_membership);
    let current_epoch = consensus.read().await.cur_epoch();
    // Make a background task to await the arrival of the event data.
    let Ok(Some(proposal)) =
        // We want to explicitly timeout here so we aren't waiting around for the data.
        async_timeout(REQUEST_TIMEOUT, async move {
            // We want to iterate until the proposal is not None, or until we reach the timeout.
            let mut proposal = None;
            while proposal.is_none() {
                // First, capture the output from the event dependency
                let event = EventDependency::new(
                    event_receiver.clone(),
                    Box::new(move |event| {
                        let event = event.as_ref();
                        if let HotShotEvent::QuorumProposalResponseRecv(
                            quorum_proposal,
                        ) = event
                        {
                            quorum_proposal.data.view_number() == view_number
                        } else {
                            false
                        }
                    }),
                )
                    .completed()
                    .await;

                // Then, if it's `Some`, make sure that the data is correct
                if let Some(hs_event) = event.as_ref() {
                    if let HotShotEvent::QuorumProposalResponseRecv(quorum_proposal) =
                        hs_event.as_ref()
                    {
                        // Make sure that the quorum_proposal is valid
                        if quorum_proposal.validate_signature(&mem, current_epoch, upgrade_lock).await.is_ok() {
                            proposal = Some(quorum_proposal.clone());
                        }

                    }
                }
            }

            proposal
        })
        .await
    else {
        bail!("Request for proposal failed");
    };

    let view_number = proposal.data.view_number();
    let justify_qc = proposal.data.justify_qc.clone();

    if !justify_qc
        .is_valid_cert(quorum_membership.as_ref(), current_epoch, upgrade_lock)
        .await
    {
        bail!("Invalid justify_qc in proposal for view {}", *view_number);
    }
    let mut consensus_write = consensus.write().await;
    let leaf = Leaf::from_quorum_proposal(&proposal.data);
    let state = Arc::new(
        <TYPES::ValidatedState as ValidatedState<TYPES>>::from_header(&proposal.data.block_header),
    );

    let view = View {
        view_inner: ViewInner::Leaf {
            leaf: leaf.commit(upgrade_lock).await,
            state,
            delta: None,
        },
    };
    if let Err(e) = consensus_write.update_validated_state_map(view_number, view.clone()) {
        tracing::trace!("{e:?}");
    }

    consensus_write
        .update_saved_leaves(leaf.clone(), upgrade_lock)
        .await;
    broadcast_event(
        HotShotEvent::ValidatedStateUpdated(view_number, view).into(),
        &event_sender,
    )
    .await;
    Ok(leaf)
}

/// Helper type to give names and to the output values of the leaf chain traversal operation.
#[derive(Debug)]
pub struct LeafChainTraversalOutcome<TYPES: NodeType> {
    /// The new locked view obtained from a 2 chain starting from the proposal's parent.
    pub new_locked_view_number: Option<TYPES::View>,

    /// The new decided view obtained from a 3 chain starting from the proposal's parent.
    pub new_decided_view_number: Option<TYPES::View>,

    /// The qc for the decided chain.
    pub new_decide_qc: Option<QuorumCertificate<TYPES>>,

    /// The decided leaves with corresponding validated state and VID info.
    pub leaf_views: Vec<LeafInfo<TYPES>>,

    /// The decided leaves.
    pub leaves_decided: Vec<Leaf<TYPES>>,

    /// The transactions in the block payload for each leaf.
    pub included_txns: Option<HashSet<Commitment<<TYPES as NodeType>::Transaction>>>,

    /// The most recent upgrade certificate from one of the leaves.
    pub decided_upgrade_cert: Option<UpgradeCertificate<TYPES>>,
}

/// We need Default to be implemented because the leaf ascension has very few failure branches,
/// and when they *do* happen, we still return intermediate states. Default makes the burden
/// of filling values easier.
impl<TYPES: NodeType + Default> Default for LeafChainTraversalOutcome<TYPES> {
    /// The default method for this type is to set all of the returned values to `None`.
    fn default() -> Self {
        Self {
            new_locked_view_number: None,
            new_decided_view_number: None,
            new_decide_qc: None,
            leaf_views: Vec::new(),
            leaves_decided: Vec::new(),
            included_txns: None,
            decided_upgrade_cert: None,
        }
    }
}

/// Ascends the leaf chain by traversing through the parent commitments of the proposal. We begin
/// by obtaining the parent view, and if we are in a chain (i.e. the next view from the parent is
/// one view newer), then we begin attempting to form the chain. This is a direct impl from
/// [HotStuff](https://arxiv.org/pdf/1803.05069) section 5:
///
/// > When a node b* carries a QC that refers to a direct parent, i.e., b*.justify.node = b*.parent,
/// we say that it forms a One-Chain. Denote by b'' = b*.justify.node. Node b* forms a Two-Chain,
/// if in addition to forming a One-Chain, b''.justify.node = b''.parent.
/// It forms a Three-Chain, if b'' forms a Two-Chain.
///
/// We follow this exact logic to determine if we are able to reach a commit and a decide. A commit
/// is reached when we have a two chain, and a decide is reached when we have a three chain.
///
/// # Example
/// Suppose we have a decide for view 1, and we then move on to get undecided views 2, 3, and 4. Further,
/// suppose that our *next* proposal is for view 5, but this leader did not see info for view 4, so the
/// justify qc of the proposal points to view 3. This is fine, and the undecided chain now becomes
/// 2-3-5.
///
/// Assuming we continue with honest leaders, we then eventually could get a chain like: 2-3-5-6-7-8. This
/// will prompt a decide event to occur (this code), where the `proposal` is for view 8. Now, since the
/// lowest value in the 3-chain here would be 5 (excluding 8 since we only walk the parents), we begin at
/// the first link in the chain, and walk back through all undecided views, making our new anchor view 5,
/// and out new locked view will be 6.
///
/// Upon receipt then of a proposal for view 9, assuming it is valid, this entire process will repeat, and
/// the anchor view will be set to view 6, with the locked view as view 7.
pub async fn decide_from_proposal<TYPES: NodeType>(
    proposal: &QuorumProposal<TYPES>,
    consensus: OuterConsensus<TYPES>,
    existing_upgrade_cert: Arc<RwLock<Option<UpgradeCertificate<TYPES>>>>,
    public_key: &TYPES::SignatureKey,
) -> LeafChainTraversalOutcome<TYPES> {
    let consensus_reader = consensus.read().await;
    let existing_upgrade_cert_reader = existing_upgrade_cert.read().await;
    let view_number = proposal.view_number();
    let parent_view_number = proposal.justify_qc.view_number();
    let old_anchor_view = consensus_reader.last_decided_view();

    let mut last_view_number_visited = view_number;
    let mut current_chain_length = 0usize;
    let mut res = LeafChainTraversalOutcome::default();

    if let Err(e) = consensus_reader.visit_leaf_ancestors(
        parent_view_number,
        Terminator::Exclusive(old_anchor_view),
        true,
        |leaf, state, delta| {
            // This is the core paper logic. We're implementing the chain in chained hotstuff.
            if res.new_decided_view_number.is_none() {
                // If the last view number is the child of the leaf we've moved to...
                if last_view_number_visited == leaf.view_number() + 1 {
                    last_view_number_visited = leaf.view_number();

                    // The chain grows by one
                    current_chain_length += 1;

                    // We emit a locked view when the chain length is 2
                    if current_chain_length == 2 {
                        res.new_locked_view_number = Some(leaf.view_number());
                        // The next leaf in the chain, if there is one, is decided, so this
                        // leaf's justify_qc would become the QC for the decided chain.
                        res.new_decide_qc = Some(leaf.justify_qc().clone());
                    } else if current_chain_length == 3 {
                        // And we decide when the chain length is 3.
                        res.new_decided_view_number = Some(leaf.view_number());
                    }
                } else {
                    // There isn't a new chain extension available, so we signal to the callback
                    // owner that we can exit for now.
                    return false;
                }
            }

            // Now, if we *have* reached a decide, we need to do some state updates.
            if let Some(new_decided_view) = res.new_decided_view_number {
                // First, get a mutable reference to the provided leaf.
                let mut leaf = leaf.clone();

                // Update the metrics
                if leaf.view_number() == new_decided_view {
                    consensus_reader
                        .metrics
                        .last_synced_block_height
                        .set(usize::try_from(leaf.height()).unwrap_or(0));
                }

                // Check if there's a new upgrade certificate available.
                if let Some(cert) = leaf.upgrade_certificate() {
                    if leaf.upgrade_certificate() != *existing_upgrade_cert_reader {
                        if cert.data.decide_by < view_number {
                            tracing::warn!(
                                "Failed to decide an upgrade certificate in time. Ignoring."
                            );
                        } else {
                            tracing::info!("Reached decide on upgrade certificate: {:?}", cert);
                            res.decided_upgrade_cert = Some(cert.clone());
                        }
                    }
                }
                // If the block payload is available for this leaf, include it in
                // the leaf chain that we send to the client.
                if let Some(encoded_txns) =
                    consensus_reader.saved_payloads().get(&leaf.view_number())
                {
                    let payload =
                        BlockPayload::from_bytes(encoded_txns, leaf.block_header().metadata());

                    leaf.fill_block_payload_unchecked(payload);
                }

                // Get the VID share at the leaf's view number, corresponding to our key
                // (if one exists)
                let vid_share = consensus_reader
                    .vid_shares()
                    .get(&leaf.view_number())
                    .unwrap_or(&HashMap::new())
                    .get(public_key)
                    .cloned()
                    .map(|prop| prop.data);

                // Add our data into a new `LeafInfo`
                res.leaf_views.push(LeafInfo::new(
                    leaf.clone(),
                    Arc::clone(&state),
                    delta.clone(),
                    vid_share,
                ));
                res.leaves_decided.push(leaf.clone());
                if let Some(ref payload) = leaf.block_payload() {
                    res.included_txns = Some(
                        payload
                            .transaction_commitments(leaf.block_header().metadata())
                            .into_iter()
                            .collect::<HashSet<_>>(),
                    );
                }
            }
            true
        },
    ) {
        tracing::debug!("Leaf ascension failed; error={e}");
    }

    res
}

/// Gets the parent leaf and state from the parent of a proposal, returning an [`utils::anytrace::Error`] if not.
#[instrument(skip_all)]
#[allow(clippy::too_many_arguments)]
pub(crate) async fn parent_leaf_and_state<TYPES: NodeType, V: Versions>(
    next_proposal_view_number: TYPES::View,
    event_sender: &Sender<Arc<HotShotEvent<TYPES>>>,
    event_receiver: &Receiver<Arc<HotShotEvent<TYPES>>>,
    quorum_membership: Arc<TYPES::Membership>,
    public_key: TYPES::SignatureKey,
    private_key: <TYPES::SignatureKey as SignatureKey>::PrivateKey,
    consensus: OuterConsensus<TYPES>,
    upgrade_lock: &UpgradeLock<TYPES, V>,
) -> Result<(Leaf<TYPES>, Arc<<TYPES as NodeType>::ValidatedState>)> {
    let current_epoch = consensus.read().await.cur_epoch();
    ensure!(
        quorum_membership.leader(next_proposal_view_number, current_epoch)? == public_key,
        info!(
            "Somehow we formed a QC but are not the leader for the next view {:?}",
            next_proposal_view_number
        )
    );
    let parent_view_number = consensus.read().await.high_qc().view_number();
    if !consensus
        .read()
        .await
        .validated_state_map()
        .contains_key(&parent_view_number)
    {
        let _ = fetch_proposal(
            parent_view_number,
            event_sender.clone(),
            event_receiver.clone(),
            quorum_membership,
            consensus.clone(),
            public_key.clone(),
            private_key.clone(),
            upgrade_lock,
        )
        .await
        .context(info!("Failed to fetch proposal"))?;
    }
    let consensus_reader = consensus.read().await;
    let parent_view_number = consensus_reader.high_qc().view_number();
    let parent_view = consensus_reader.validated_state_map().get(&parent_view_number).context(
        debug!("Couldn't find parent view in state map, waiting for replica to see proposal; parent_view_number: {}", *parent_view_number)
    )?;

    let (leaf_commitment, state) = parent_view.leaf_and_state().context(
        info!("Parent of high QC points to a view without a proposal; parent_view_number: {parent_view_number:?}, parent_view {parent_view:?}")
    )?;

    if leaf_commitment != consensus_reader.high_qc().data().leaf_commit {
        // NOTE: This happens on the genesis block
        tracing::debug!(
            "They don't equal: {:?}   {:?}",
            leaf_commitment,
            consensus_reader.high_qc().data().leaf_commit
        );
    }

    let leaf = consensus_reader
        .saved_leaves()
        .get(&leaf_commitment)
        .context(info!("Failed to find high QC of parent"))?;

    Ok((leaf.clone(), Arc::clone(state)))
}

/// Validate the state and safety and liveness of a proposal then emit
/// a `QuorumProposalValidated` event.
///
///
/// # Errors
/// If any validation or state update fails.
#[allow(clippy::too_many_lines)]
#[instrument(skip_all, fields(id = task_state.id, view = *proposal.data.view_number()))]
pub async fn validate_proposal_safety_and_liveness<
    TYPES: NodeType,
    I: NodeImplementation<TYPES>,
    V: Versions,
>(
    proposal: Proposal<TYPES, QuorumProposal<TYPES>>,
    parent_leaf: Leaf<TYPES>,
    task_state: &ValidationInfo<TYPES, I, V>,
    event_stream: Sender<Arc<HotShotEvent<TYPES>>>,
    sender: TYPES::SignatureKey,
) -> Result<()> {
    let view_number = proposal.data.view_number();

    let proposed_leaf = Leaf::from_quorum_proposal(&proposal.data);
    ensure!(
        proposed_leaf.parent_commitment() == parent_leaf.commit(&task_state.upgrade_lock).await,
        "Proposed leaf does not extend the parent leaf."
    );

    let state = Arc::new(
        <TYPES::ValidatedState as ValidatedState<TYPES>>::from_header(&proposal.data.block_header),
    );
    let view = View {
        view_inner: ViewInner::Leaf {
            leaf: proposed_leaf.commit(&task_state.upgrade_lock).await,
            state,
            delta: None, // May be updated to `Some` in the vote task.
        },
    };

    {
        let mut consensus_write = task_state.consensus.write().await;
        if let Err(e) = consensus_write.update_validated_state_map(view_number, view.clone()) {
            tracing::trace!("{e:?}");
        }
        consensus_write
            .update_saved_leaves(proposed_leaf.clone(), &task_state.upgrade_lock)
            .await;

        // Update our internal storage of the proposal. The proposal is valid, so
        // we swallow this error and just log if it occurs.
        if let Err(e) = consensus_write.update_proposed_view(proposal.clone()) {
            tracing::debug!("Internal proposal update failed; error = {e:#}");
        };
    }

    // Broadcast that we've updated our consensus state so that other tasks know it's safe to grab.
    broadcast_event(
        Arc::new(HotShotEvent::ValidatedStateUpdated(view_number, view)),
        &event_stream,
    )
    .await;

    let current_epoch = task_state.cur_epoch;
    UpgradeCertificate::validate(
        &proposal.data.upgrade_certificate,
        &task_state.quorum_membership,
        current_epoch,
        &task_state.upgrade_lock,
    )
    .await?;

    // Validate that the upgrade certificate is re-attached, if we saw one on the parent
    proposed_leaf
        .extends_upgrade(
            &parent_leaf,
            &task_state.upgrade_lock.decided_upgrade_certificate,
        )
        .await?;

    let justify_qc = proposal.data.justify_qc.clone();
    // Create a positive vote if either liveness or safety check
    // passes.

    // Liveness check.
    {
        let read_consensus = task_state.consensus.read().await;
        let liveness_check = justify_qc.view_number() > read_consensus.locked_view();

        // Safety check.
        // Check if proposal extends from the locked leaf.
        let outcome = read_consensus.visit_leaf_ancestors(
            justify_qc.view_number(),
            Terminator::Inclusive(read_consensus.locked_view()),
            false,
            |leaf, _, _| {
                // if leaf view no == locked view no then we're done, report success by
                // returning true
                leaf.view_number() != read_consensus.locked_view()
            },
        );
        let safety_check = outcome.is_ok();

        ensure!(safety_check || liveness_check, {
            if let Err(e) = outcome {
                broadcast_event(
                    Event {
                        view_number,
                        event: EventType::Error { error: Arc::new(e) },
                    },
                    &task_state.output_event_stream,
                )
                .await;
            }

            error!("Failed safety and liveness check \n High QC is {:?}  Proposal QC is {:?}  Locked view is {:?}", read_consensus.high_qc(), proposal.data.clone(), read_consensus.locked_view())
        });
    }

<<<<<<< HEAD
    // Update our persistent storage of the proposal. If we cannot store the proposal reutrn
    // and error so we don't vote
    task_state
        .storage
        .write()
        .await
        .append_proposal(&proposal)
        .await
        .wrap()
        .context(error!("Failed to append proposal in storage!"))?;

=======
>>>>>>> 39c66721
    // We accept the proposal, notify the application layer
    broadcast_event(
        Event {
            view_number,
            event: EventType::QuorumProposal {
                proposal: proposal.clone(),
                sender,
            },
        },
        &task_state.output_event_stream,
    )
    .await;

    // Notify other tasks
    broadcast_event(
        Arc::new(HotShotEvent::QuorumProposalValidated(
            proposal.clone(),
            parent_leaf,
        )),
        &event_stream,
    )
    .await;

    Ok(())
}

/// Validates, from a given `proposal` that the view that it is being submitted for is valid when
/// compared to `cur_view` which is the highest proposed view (so far) for the caller. If the proposal
/// is for a view that's later than expected, that the proposal includes a timeout or view sync certificate.
///
/// # Errors
/// If any validation or view number check fails.
pub(crate) async fn validate_proposal_view_and_certs<
    TYPES: NodeType,
    I: NodeImplementation<TYPES>,
    V: Versions,
>(
    proposal: &Proposal<TYPES, QuorumProposal<TYPES>>,
    task_state: &ValidationInfo<TYPES, I, V>,
) -> Result<()> {
    let view = proposal.data.view_number();

    // Validate the proposal's signature. This should also catch if the leaf_commitment does not equal our calculated parent commitment
    proposal
        .validate_signature(
            &task_state.quorum_membership,
            task_state.cur_epoch,
            &task_state.upgrade_lock,
        )
        .await?;

    // Verify a timeout certificate OR a view sync certificate exists and is valid.
    if proposal.data.justify_qc.view_number() != view - 1 {
        let received_proposal_cert =
            proposal.data.proposal_certificate.clone().context(debug!(
                "Quorum proposal for view {} needed a timeout or view sync certificate, but did not have one",
                *view
        ))?;

        match received_proposal_cert {
            ViewChangeEvidence::Timeout(timeout_cert) => {
                ensure!(
                    timeout_cert.data().view == view - 1,
                    "Timeout certificate for view {} was not for the immediately preceding view",
                    *view
                );
                ensure!(
                    timeout_cert
                        .is_valid_cert(
                            task_state.quorum_membership.as_ref(),
                            task_state.cur_epoch,
                            &task_state.upgrade_lock
                        )
                        .await,
                    "Timeout certificate for view {} was invalid",
                    *view
                );
            }
            ViewChangeEvidence::ViewSync(view_sync_cert) => {
                ensure!(
                    view_sync_cert.view_number == view,
                    "View sync cert view number {:?} does not match proposal view number {:?}",
                    view_sync_cert.view_number,
                    view
                );

                // View sync certs must also be valid.
                ensure!(
                    view_sync_cert
                        .is_valid_cert(
                            task_state.quorum_membership.as_ref(),
                            task_state.cur_epoch,
                            &task_state.upgrade_lock
                        )
                        .await,
                    "Invalid view sync finalize cert provided"
                );
            }
        }
    }

    // Validate the upgrade certificate -- this is just a signature validation.
    // Note that we don't do anything with the certificate directly if this passes; it eventually gets stored as part of the leaf if nothing goes wrong.
    UpgradeCertificate::validate(
        &proposal.data.upgrade_certificate,
        &task_state.quorum_membership,
        task_state.cur_epoch,
        &task_state.upgrade_lock,
    )
    .await?;

    Ok(())
}

/// Cancel a task
pub async fn cancel_task<T>(task: JoinHandle<T>) {
    #[cfg(async_executor_impl = "async-std")]
    task.cancel().await;
    #[cfg(async_executor_impl = "tokio")]
    task.abort();
}

/// Helper function to send events and log errors
pub async fn broadcast_event<E: Clone + std::fmt::Debug>(event: E, sender: &Sender<E>) {
    match sender.broadcast_direct(event).await {
        Ok(None) => (),
        Ok(Some(overflowed)) => {
            tracing::error!(
                "Event sender queue overflow, Oldest event removed form queue: {:?}",
                overflowed
            );
        }
        Err(SendError(e)) => {
            tracing::warn!(
                "Event: {:?}\n Sending failed, event stream probably shutdown",
                e
            );
        }
    }
}<|MERGE_RESOLUTION|>--- conflicted
+++ resolved
@@ -535,20 +535,6 @@
         });
     }
 
-<<<<<<< HEAD
-    // Update our persistent storage of the proposal. If we cannot store the proposal reutrn
-    // and error so we don't vote
-    task_state
-        .storage
-        .write()
-        .await
-        .append_proposal(&proposal)
-        .await
-        .wrap()
-        .context(error!("Failed to append proposal in storage!"))?;
-
-=======
->>>>>>> 39c66721
     // We accept the proposal, notify the application layer
     broadcast_event(
         Event {
