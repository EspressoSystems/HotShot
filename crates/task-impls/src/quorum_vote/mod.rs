--- conflicted
+++ resolved
@@ -18,11 +18,7 @@
 };
 use hotshot_types::{
     consensus::OuterConsensus,
-<<<<<<< HEAD
-    data::{Leaf, QuorumProposal, ViewNumber},
-=======
     data::{Leaf, QuorumProposal},
->>>>>>> 42cf3cc2
     event::Event,
     message::{Proposal, UpgradeLock},
     traits::{
