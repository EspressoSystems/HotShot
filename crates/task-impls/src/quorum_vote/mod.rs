--- conflicted
+++ resolved
@@ -260,15 +260,9 @@
             match event.as_ref() {
                 #[allow(unused_assignments)]
                 HotShotEvent::QuorumProposalValidated(proposal, parent_leaf) => {
-<<<<<<< HEAD
-                    let proposal_payload_comm = proposal.data.block_header.payload_commitment();
-                    if let Some(comm) = payload_commitment {
-                        if proposal_payload_comm != comm {
-=======
                     let proposal_payload_comm = proposal.block_header.payload_commitment();
                     if let Some(ref comm) = payload_commitment {
                         if proposal_payload_comm != *comm {
->>>>>>> 36ac48df
                             tracing::error!("Quorum proposal has inconsistent payload commitment with DAC or VID.");
                             return;
                         }
