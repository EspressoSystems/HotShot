// Copyright (c) 2021-2024 Espresso Systems (espressosys.com)
// This file is part of the HotShot repository.

// You should have received a copy of the MIT License
// along with the HotShot repository. If not, see <https://mit-license.org/>.

use std::{collections::BTreeMap, sync::Arc};

use async_broadcast::{InactiveReceiver, Receiver, Sender};
use async_lock::RwLock;
#[cfg(async_executor_impl = "async-std")]
use async_std::task::JoinHandle;
use async_trait::async_trait;
use hotshot_task::{
    dependency::{AndDependency, EventDependency},
    dependency_task::{DependencyTask, HandleDepOutput},
    task::TaskState,
};
use hotshot_types::{
    consensus::OuterConsensus,
    data::{Leaf, VidDisperseShare},
    event::Event,
    message::{Proposal, UpgradeLock},
    simple_vote::{QuorumData, QuorumVote},
    traits::{
        block_contents::BlockHeader,
        election::Membership,
        node_implementation::{ConsensusTime, NodeImplementation, NodeType, Versions},
        signature_key::SignatureKey,
        storage::Storage,
        ValidatedState,
    },
    utils::{View, ViewInner},
    vid::vid_scheme,
    vote::{Certificate, HasViewNumber},
};
use jf_vid::VidScheme;
#[cfg(async_executor_impl = "tokio")]
use tokio::task::JoinHandle;
use tracing::instrument;
use utils::anytrace::*;

use crate::{
    events::HotShotEvent,
    helpers::{broadcast_event, cancel_task, fetch_proposal},
    quorum_vote::handlers::handle_quorum_proposal_validated,
};

/// Event handlers for `QuorumProposalValidated`.
mod handlers;

/// Vote dependency types.
#[derive(Debug, PartialEq)]
enum VoteDependency {
    /// For the `QuroumProposalValidated` event after validating `QuorumProposalRecv`.
    QuorumProposal,
    /// For the `DaCertificateRecv` event.
    Dac,
    /// For the `VidShareRecv` event.
    Vid,
}

/// Handler for the vote dependency.
pub struct VoteDependencyHandle<TYPES: NodeType, I: NodeImplementation<TYPES>, V: Versions> {
    /// Public key.
    pub public_key: TYPES::SignatureKey,
    /// Private Key.
    pub private_key: <TYPES::SignatureKey as SignatureKey>::PrivateKey,
    /// Reference to consensus. The replica will require a write lock on this.
    pub consensus: OuterConsensus<TYPES>,
    /// Immutable instance state
    pub instance_state: Arc<TYPES::InstanceState>,
    /// Membership for Quorum certs/votes.
    pub quorum_membership: Arc<TYPES::Membership>,
    /// Reference to the storage.
    pub storage: Arc<RwLock<I::Storage>>,
    /// View number to vote on.
    pub view_number: TYPES::View,
    /// Epoch number to vote on.
    pub epoch_number: TYPES::Epoch,
    /// Event sender.
    pub sender: Sender<Arc<HotShotEvent<TYPES>>>,
    /// Event receiver.
    pub receiver: InactiveReceiver<Arc<HotShotEvent<TYPES>>>,
    /// Lock for a decided upgrade
    pub upgrade_lock: UpgradeLock<TYPES, V>,
    /// The node's id
    pub id: u64,
}

impl<TYPES: NodeType, I: NodeImplementation<TYPES> + 'static, V: Versions>
    VoteDependencyHandle<TYPES, I, V>
{
    /// Updates the shared consensus state with the new voting data.
    #[instrument(skip_all, target = "VoteDependencyHandle", fields(id = self.id, view = *self.view_number))]
    async fn update_shared_state(
        &self,
        proposed_leaf: &Leaf<TYPES>,
        vid_share: &Proposal<TYPES, VidDisperseShare<TYPES>>,
    ) -> Result<()> {
        let justify_qc = &proposed_leaf.justify_qc();

        // Justify qc's leaf commitment should be the same as the parent's leaf commitment.
        let mut maybe_parent = self
            .consensus
            .read()
            .await
            .saved_leaves()
            .get(&justify_qc.data().leaf_commit)
            .cloned();
        maybe_parent = match maybe_parent {
            Some(p) => Some(p),
            None => fetch_proposal(
                justify_qc.view_number(),
                self.sender.clone(),
                self.receiver.activate_cloned(),
                Arc::clone(&self.quorum_membership),
                OuterConsensus::new(Arc::clone(&self.consensus.inner_consensus)),
                self.public_key.clone(),
                self.private_key.clone(),
                &self.upgrade_lock,
            )
            .await
            .ok(),
        };
        let parent = maybe_parent.context(info!(
            "Proposal's parent missing from storage with commitment: {:?}, proposal view {:?}",
            justify_qc.data().leaf_commit,
            proposed_leaf.view_number(),
        ))?;
        let consensus_reader = self.consensus.read().await;

        let (Some(parent_state), _) = consensus_reader.state_and_delta(parent.view_number()) else {
            bail!("Parent state not found! Consensus internally inconsistent");
        };

        drop(consensus_reader);

        let version = self.upgrade_lock.version(self.view_number).await?;

        let (validated_state, state_delta) = parent_state
            .validate_and_apply_header(
                &self.instance_state,
                &parent,
                &proposed_leaf.block_header().clone(),
                vid_share.data.common.clone(),
                version,
            )
            .await
            .wrap()
            .context(warn!("Block header doesn't extend the proposal!"))?;

        let state = Arc::new(validated_state);
        let delta = Arc::new(state_delta);

        // Now that we've rounded everyone up, we need to update the shared state and broadcast our events.
        // We will defer broadcast until all states are updated to avoid holding onto the lock during a network call.
        let mut consensus_writer = self.consensus.write().await;

        let view = View {
            view_inner: ViewInner::Leaf {
                leaf: proposed_leaf.commit(&self.upgrade_lock).await,
                state: Arc::clone(&state),
                delta: Some(Arc::clone(&delta)),
            },
        };
        if let Err(e) =
            consensus_writer.update_validated_state_map(proposed_leaf.view_number(), view.clone())
        {
            tracing::trace!("{e:?}");
        }
        consensus_writer
            .update_saved_leaves(proposed_leaf.clone(), &self.upgrade_lock)
            .await;

        // Kick back our updated structures for downstream usage.
        let new_leaves = consensus_writer.saved_leaves().clone();
        let new_state = consensus_writer.validated_state_map().clone();
        drop(consensus_writer);

        // Broadcast now that the lock is dropped.
        broadcast_event(
            HotShotEvent::ValidatedStateUpdated(proposed_leaf.view_number(), view).into(),
            &self.sender,
        )
        .await;

        // Send the new state up to the sequencer.
        self.storage
            .write()
            .await
            .update_undecided_state(new_leaves, new_state)
            .await
            .wrap()
            .context(error!("Failed to update undecided state"))?;

        Ok(())
    }

    /// Submits the `QuorumVoteSend` event if all the dependencies are met.
    #[instrument(skip_all, fields(id = self.id, name = "Submit quorum vote", level = "error"))]
    async fn submit_vote(
        &self,
        leaf: Leaf<TYPES>,
        vid_share: Proposal<TYPES, VidDisperseShare<TYPES>>,
    ) -> Result<()> {
        ensure!(
            self.quorum_membership
                .has_stake(&self.public_key, self.epoch_number),
            info!(
                "We were not chosen for quorum committee on {:?}",
                self.view_number
            )
        );

        // Create and send the vote.
        let vote = QuorumVote::<TYPES>::create_signed_vote(
            QuorumData {
                leaf_commit: leaf.commit(&self.upgrade_lock).await,
            },
            self.view_number,
            &self.public_key,
            &self.private_key,
            &self.upgrade_lock,
        )
        .await
        .wrap()
        .context(error!("Failed to sign vote. This should never happen."))?;

        // Add to the storage.
        self.storage
            .write()
            .await
            .append_vid(&vid_share)
            .await
            .wrap()
            .context(error!("Failed to store VID share"))?;

        tracing::debug!(
            "sending vote to next quorum leader {:?}",
            vote.view_number() + 1
        );
        broadcast_event(Arc::new(HotShotEvent::QuorumVoteSend(vote)), &self.sender).await;

        Ok(())
    }
}

impl<TYPES: NodeType, I: NodeImplementation<TYPES> + 'static, V: Versions> HandleDepOutput
    for VoteDependencyHandle<TYPES, I, V>
{
    type Output = Vec<Arc<HotShotEvent<TYPES>>>;

    #[allow(clippy::too_many_lines)]
    async fn handle_dep_result(self, res: Self::Output) {
        let mut payload_commitment = None;
        let mut leaf = None;
        let mut vid_share = None;
        for event in res {
            match event.as_ref() {
                #[allow(unused_assignments)]
                HotShotEvent::QuorumProposalValidated(proposal, parent_leaf) => {
                    let proposal_payload_comm = proposal.data.block_header.payload_commitment();
                    if let Some(ref comm) = payload_commitment {
                        if proposal_payload_comm != *comm {
                            tracing::error!("Quorum proposal has inconsistent payload commitment with DAC or VID.");
                            return;
                        }
                    } else {
                        payload_commitment = Some(proposal_payload_comm);
                    }
                    let parent_commitment = parent_leaf.commit(&self.upgrade_lock).await;
                    let proposed_leaf = Leaf::from_quorum_proposal(&proposal.data);
                    if proposed_leaf.parent_commitment() != parent_commitment {
                        tracing::warn!("Proposed leaf parent commitment does not match parent leaf payload commitment. Aborting vote.");
                        return;
                    }
                    // Update our persistent storage of the proposal. If we cannot store the proposal reutrn
                    // and error so we don't vote
                    if let Err(e) = self.storage.write().await.append_proposal(proposal).await {
<<<<<<< HEAD
                        tracing::error!("failed to store proposal, not voting.  error = {:?}", e);
=======
                        tracing::error!("failed to store proposal, not voting.  error = {e:#}");
>>>>>>> f942200b
                        return;
                    }
                    leaf = Some(proposed_leaf);
                }
                HotShotEvent::DaCertificateValidated(cert) => {
                    let cert_payload_comm = &cert.data().payload_commit;
                    if let Some(ref comm) = payload_commitment {
                        if cert_payload_comm != comm {
                            tracing::error!("DAC has inconsistent payload commitment with quorum proposal or VID.");
                            return;
                        }
                    } else {
                        payload_commitment = Some(*cert_payload_comm);
                    }
                }
                HotShotEvent::VidShareValidated(share) => {
                    let vid_payload_commitment = &share.data.payload_commitment;
                    vid_share = Some(share.clone());
                    if let Some(ref comm) = payload_commitment {
                        if vid_payload_commitment != comm {
                            tracing::error!("VID has inconsistent payload commitment with quorum proposal or DAC.");
                            return;
                        }
                    } else {
                        payload_commitment = Some(*vid_payload_commitment);
                    }
                }
                _ => {}
            }
        }
        broadcast_event(
            Arc::new(HotShotEvent::QuorumVoteDependenciesValidated(
                self.view_number,
            )),
            &self.sender,
        )
        .await;

        let Some(vid_share) = vid_share else {
            tracing::error!(
                "We don't have the VID share for this view {:?}, but we should, because the vote dependencies have completed.",
                self.view_number
            );
            return;
        };

        let Some(leaf) = leaf else {
            tracing::error!(
                "We don't have the leaf for this view {:?}, but we should, because the vote dependencies have completed.",
                self.view_number
            );
            return;
        };

        // Update internal state
        if let Err(e) = self.update_shared_state(&leaf, &vid_share).await {
            tracing::error!("Failed to update shared consensus state; error = {e:#}");
            return;
        }

        if let Err(e) = self.submit_vote(leaf, vid_share).await {
            tracing::debug!("Failed to vote; error = {e:#}");
        }
    }
}

/// The state for the quorum vote task.
///
/// Contains all of the information for the quorum vote.
pub struct QuorumVoteTaskState<TYPES: NodeType, I: NodeImplementation<TYPES>, V: Versions> {
    /// Public key.
    pub public_key: TYPES::SignatureKey,

    /// Private Key.
    pub private_key: <TYPES::SignatureKey as SignatureKey>::PrivateKey,

    /// Reference to consensus. The replica will require a write lock on this.
    pub consensus: OuterConsensus<TYPES>,

    /// Immutable instance state
    pub instance_state: Arc<TYPES::InstanceState>,

    /// Latest view number that has been voted for.
    pub latest_voted_view: TYPES::View,

    /// Table for the in-progress dependency tasks.
    pub vote_dependencies: BTreeMap<TYPES::View, JoinHandle<()>>,

    /// The underlying network
    pub network: Arc<I::Network>,

    /// Membership for Quorum certs/votes.
    pub quorum_membership: Arc<TYPES::Membership>,

    /// Membership for DA committee certs/votes.
    pub da_membership: Arc<TYPES::Membership>,

    /// Output events to application
    pub output_event_stream: async_broadcast::Sender<Event<TYPES>>,

    /// The node's id
    pub id: u64,

    /// Reference to the storage.
    pub storage: Arc<RwLock<I::Storage>>,

    /// Lock for a decided upgrade
    pub upgrade_lock: UpgradeLock<TYPES, V>,
}

impl<TYPES: NodeType, I: NodeImplementation<TYPES>, V: Versions> QuorumVoteTaskState<TYPES, I, V> {
    /// Create an event dependency.
    #[instrument(skip_all, fields(id = self.id, latest_voted_view = *self.latest_voted_view), name = "Quorum vote create event dependency", level = "error")]
    fn create_event_dependency(
        &self,
        dependency_type: VoteDependency,
        view_number: TYPES::View,
        event_receiver: Receiver<Arc<HotShotEvent<TYPES>>>,
    ) -> EventDependency<Arc<HotShotEvent<TYPES>>> {
        EventDependency::new(
            event_receiver.clone(),
            Box::new(move |event| {
                let event = event.as_ref();
                let event_view = match dependency_type {
                    VoteDependency::QuorumProposal => {
                        if let HotShotEvent::QuorumProposalValidated(proposal, _) = event {
                            proposal.data.view_number
                        } else {
                            return false;
                        }
                    }
                    VoteDependency::Dac => {
                        if let HotShotEvent::DaCertificateValidated(cert) = event {
                            cert.view_number
                        } else {
                            return false;
                        }
                    }
                    VoteDependency::Vid => {
                        if let HotShotEvent::VidShareValidated(disperse) = event {
                            disperse.data.view_number
                        } else {
                            return false;
                        }
                    }
                };
                if event_view == view_number {
                    tracing::trace!("Vote dependency {:?} completed", dependency_type);
                    return true;
                }
                false
            }),
        )
    }

    /// Create and store an [`AndDependency`] combining [`EventDependency`]s associated with the
    /// given view number if it doesn't exist.
    #[instrument(skip_all, fields(id = self.id, latest_voted_view = *self.latest_voted_view), name = "Quorum vote crete dependency task if new", level = "error")]
    fn create_dependency_task_if_new(
        &mut self,
        view_number: TYPES::View,
        epoch_number: TYPES::Epoch,
        event_receiver: Receiver<Arc<HotShotEvent<TYPES>>>,
        event_sender: &Sender<Arc<HotShotEvent<TYPES>>>,
        event: Option<Arc<HotShotEvent<TYPES>>>,
    ) {
        if view_number <= self.latest_voted_view {
            tracing::trace!("We have already voted for this view");
            return;
        }

        if self.vote_dependencies.contains_key(&view_number) {
            return;
        }

        let mut quorum_proposal_dependency = self.create_event_dependency(
            VoteDependency::QuorumProposal,
            view_number,
            event_receiver.clone(),
        );
        let dac_dependency =
            self.create_event_dependency(VoteDependency::Dac, view_number, event_receiver.clone());
        let vid_dependency =
            self.create_event_dependency(VoteDependency::Vid, view_number, event_receiver.clone());
        // If we have an event provided to us
        if let Some(event) = event {
            if let HotShotEvent::QuorumProposalValidated(..) = event.as_ref() {
                quorum_proposal_dependency.mark_as_completed(event);
            }
        }

        let deps = vec![quorum_proposal_dependency, dac_dependency, vid_dependency];
        let dependency_chain = AndDependency::from_deps(deps);

        let dependency_task = DependencyTask::new(
            dependency_chain,
            VoteDependencyHandle::<TYPES, I, V> {
                public_key: self.public_key.clone(),
                private_key: self.private_key.clone(),
                consensus: OuterConsensus::new(Arc::clone(&self.consensus.inner_consensus)),
                instance_state: Arc::clone(&self.instance_state),
                quorum_membership: Arc::clone(&self.quorum_membership),
                storage: Arc::clone(&self.storage),
                view_number,
                epoch_number,
                sender: event_sender.clone(),
                receiver: event_receiver.clone().deactivate(),
                upgrade_lock: self.upgrade_lock.clone(),
                id: self.id,
            },
        );
        self.vote_dependencies
            .insert(view_number, dependency_task.run());
    }

    /// Update the latest voted view number.
    #[instrument(skip_all, fields(id = self.id, latest_voted_view = *self.latest_voted_view), name = "Quorum vote update latest voted view", level = "error")]
    async fn update_latest_voted_view(&mut self, new_view: TYPES::View) -> bool {
        if *self.latest_voted_view < *new_view {
            tracing::debug!(
                "Updating next vote view from {} to {} in the quorum vote task",
                *self.latest_voted_view,
                *new_view
            );

            // Cancel the old dependency tasks.
            for view in *self.latest_voted_view..(*new_view) {
                if let Some(dependency) = self.vote_dependencies.remove(&TYPES::View::new(view)) {
                    cancel_task(dependency).await;
                    tracing::debug!("Vote dependency removed for view {:?}", view);
                }
            }

            self.latest_voted_view = new_view;

            return true;
        }
        false
    }

    /// Handle a vote dependent event received on the event stream
    #[instrument(skip_all, fields(id = self.id, latest_voted_view = *self.latest_voted_view), name = "Quorum vote handle", level = "error", target = "QuorumVoteTaskState")]
    pub async fn handle(
        &mut self,
        event: Arc<HotShotEvent<TYPES>>,
        event_receiver: Receiver<Arc<HotShotEvent<TYPES>>>,
        event_sender: Sender<Arc<HotShotEvent<TYPES>>>,
    ) -> Result<()> {
<<<<<<< HEAD
        let current_epoch = self.consensus.read().await.cur_epoch();
        match event.as_ref() {
            HotShotEvent::QuorumProposalValidated(proposal, _leaf) => {
=======
        match event.as_ref() {
            HotShotEvent::QuorumProposalValidated(proposal, _leaf) => {
                let cur_epoch = self.consensus.read().await.cur_epoch();
>>>>>>> f942200b
                tracing::trace!(
                    "Received Proposal for view {}",
                    *proposal.data.view_number()
                );

                // Handle the event before creating the dependency task.
                if let Err(e) =
                    handle_quorum_proposal_validated(&proposal.data, &event_sender, self).await
                {
                    tracing::debug!(
                        "Failed to handle QuorumProposalValidated event; error = {e:#}"
                    );
                }

                self.create_dependency_task_if_new(
                    proposal.data.view_number,
<<<<<<< HEAD
                    current_epoch,
=======
                    cur_epoch,
>>>>>>> f942200b
                    event_receiver,
                    &event_sender,
                    Some(Arc::clone(&event)),
                );
            }
            HotShotEvent::DaCertificateRecv(cert) => {
                let view = cert.view_number;

                tracing::trace!("Received DAC for view {}", *view);
                // Do nothing if the DAC is old
                ensure!(
                    view > self.latest_voted_view,
                    "Received DAC for an older view."
                );

                let cur_epoch = self.consensus.read().await.cur_epoch();
                // Validate the DAC.
                ensure!(
                    cert.is_valid_cert(self.da_membership.as_ref(), cur_epoch, &self.upgrade_lock)
                        .await,
                    warn!("Invalid DAC")
                );

                // Add to the storage.
                self.consensus
                    .write()
                    .await
                    .update_saved_da_certs(view, cert.clone());

                broadcast_event(
                    Arc::new(HotShotEvent::DaCertificateValidated(cert.clone())),
                    &event_sender.clone(),
                )
                .await;
                self.create_dependency_task_if_new(
                    view,
                    cur_epoch,
                    event_receiver,
                    &event_sender,
                    None,
                );
            }
            HotShotEvent::VidShareRecv(sender, disperse) => {
                let view = disperse.data.view_number();
                // Do nothing if the VID share is old
                tracing::trace!("Received VID share for view {}", *view);
                ensure!(
                    view > self.latest_voted_view,
                    "Received VID share for an older view."
                );

                // Validate the VID share.
                let payload_commitment = &disperse.data.payload_commitment;
                let cur_epoch = self.consensus.read().await.cur_epoch();

                // Check that the signature is valid
                ensure!(
                    sender.validate(&disperse.signature, payload_commitment.as_ref()),
                    "VID share signature is invalid"
                );

                // ensure that the VID share was sent by a DA member OR the view leader
                ensure!(
                    self.da_membership
                        .committee_members(view, cur_epoch)
                        .contains(sender)
                        || *sender == self.quorum_membership.leader(view, cur_epoch)?,
                    "VID share was not sent by a DA member or the view leader."
                );

                // NOTE: `verify_share` returns a nested `Result`, so we must check both the inner
                // and outer results
                match vid_scheme(self.quorum_membership.total_nodes(cur_epoch)).verify_share(
                    &disperse.data.share,
                    &disperse.data.common,
                    payload_commitment,
                ) {
                    Ok(Err(())) | Err(_) => {
                        bail!("Failed to verify VID share");
                    }
                    Ok(Ok(())) => {}
                }

                self.consensus
                    .write()
                    .await
                    .update_vid_shares(view, disperse.clone());

                ensure!(
                    disperse.data.recipient_key == self.public_key,
                    "Got a Valid VID share but it's not for our key"
                );

                broadcast_event(
                    Arc::new(HotShotEvent::VidShareValidated(disperse.clone())),
                    &event_sender.clone(),
                )
                .await;
                self.create_dependency_task_if_new(
                    view,
                    cur_epoch,
                    event_receiver,
                    &event_sender,
                    None,
                );
            }
            HotShotEvent::QuorumVoteDependenciesValidated(view_number) => {
                tracing::debug!("All vote dependencies verified for view {:?}", view_number);
                if !self.update_latest_voted_view(*view_number).await {
                    tracing::debug!("view not updated");
                }
            }
            HotShotEvent::Timeout(view) => {
                let view = TYPES::View::new(view.saturating_sub(1));
                // cancel old tasks
                let current_tasks = self.vote_dependencies.split_off(&view);
                while let Some((_, task)) = self.vote_dependencies.pop_last() {
                    cancel_task(task).await;
                }
                self.vote_dependencies = current_tasks;
            }
            HotShotEvent::ViewChange(mut view) => {
                view = TYPES::View::new(view.saturating_sub(1));
                // cancel old tasks
                let current_tasks = self.vote_dependencies.split_off(&view);
                while let Some((_, task)) = self.vote_dependencies.pop_last() {
                    cancel_task(task).await;
                }
                self.vote_dependencies = current_tasks;
            }
            _ => {}
        }
        Ok(())
    }
}

#[async_trait]
impl<TYPES: NodeType, I: NodeImplementation<TYPES>, V: Versions> TaskState
    for QuorumVoteTaskState<TYPES, I, V>
{
    type Event = HotShotEvent<TYPES>;

    async fn handle_event(
        &mut self,
        event: Arc<Self::Event>,
        sender: &Sender<Arc<Self::Event>>,
        receiver: &Receiver<Arc<Self::Event>>,
    ) -> Result<()> {
        self.handle(event, receiver.clone(), sender.clone()).await
    }

    async fn cancel_subtasks(&mut self) {
        while let Some((_, handle)) = self.vote_dependencies.pop_last() {
            #[cfg(async_executor_impl = "async-std")]
            handle.cancel().await;
            #[cfg(async_executor_impl = "tokio")]
            handle.abort();
        }
    }
}<|MERGE_RESOLUTION|>--- conflicted
+++ resolved
@@ -278,11 +278,7 @@
                     // Update our persistent storage of the proposal. If we cannot store the proposal reutrn
                     // and error so we don't vote
                     if let Err(e) = self.storage.write().await.append_proposal(proposal).await {
-<<<<<<< HEAD
-                        tracing::error!("failed to store proposal, not voting.  error = {:?}", e);
-=======
                         tracing::error!("failed to store proposal, not voting.  error = {e:#}");
->>>>>>> f942200b
                         return;
                     }
                     leaf = Some(proposed_leaf);
@@ -531,15 +527,9 @@
         event_receiver: Receiver<Arc<HotShotEvent<TYPES>>>,
         event_sender: Sender<Arc<HotShotEvent<TYPES>>>,
     ) -> Result<()> {
-<<<<<<< HEAD
-        let current_epoch = self.consensus.read().await.cur_epoch();
-        match event.as_ref() {
-            HotShotEvent::QuorumProposalValidated(proposal, _leaf) => {
-=======
         match event.as_ref() {
             HotShotEvent::QuorumProposalValidated(proposal, _leaf) => {
                 let cur_epoch = self.consensus.read().await.cur_epoch();
->>>>>>> f942200b
                 tracing::trace!(
                     "Received Proposal for view {}",
                     *proposal.data.view_number()
@@ -556,11 +546,7 @@
 
                 self.create_dependency_task_if_new(
                     proposal.data.view_number,
-<<<<<<< HEAD
-                    current_epoch,
-=======
                     cur_epoch,
->>>>>>> f942200b
                     event_receiver,
                     &event_sender,
                     Some(Arc::clone(&event)),
