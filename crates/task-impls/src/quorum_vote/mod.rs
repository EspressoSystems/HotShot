--- conflicted
+++ resolved
@@ -21,7 +21,6 @@
     drb::DrbComputation,
     event::Event,
     message::{Proposal, UpgradeLock},
-    simple_vote::HasEpoch,
     traits::{
         block_contents::BlockHeader,
         election::Membership,
@@ -258,7 +257,6 @@
             leaf,
             vid_share,
             false,
-            self.epoch_height,
         )
         .await
         {
@@ -520,14 +518,6 @@
                     "Received DAC for an older view."
                 );
 
-<<<<<<< HEAD
-                let cert_epoch = cert.data.epoch();
-                // Validate the DAC.
-                ensure!(
-                    cert.is_valid_cert(
-                        self.membership.da_stake_table(cert_epoch),
-                        self.membership.da_success_threshold(cert_epoch),
-=======
                 let cert_epoch = cert.data.epoch;
 
                 let membership_reader = self.membership.read().await;
@@ -541,7 +531,6 @@
                     cert.is_valid_cert(
                         membership_da_stake_table,
                         membership_da_success_threshold,
->>>>>>> 3d705c6a
                         &self.upgrade_lock
                     )
                     .await,
@@ -577,11 +566,7 @@
 
                 // Validate the VID share.
                 let payload_commitment = &disperse.data.payload_commitment;
-<<<<<<< HEAD
-                let disperse_epoch = disperse.data.epoch();
-
-=======
->>>>>>> 3d705c6a
+
                 // Check that the signature is valid
                 ensure!(
                     sender.validate(&disperse.signature, payload_commitment.as_ref()),
@@ -593,17 +578,10 @@
                 let membership_reader = self.membership.read().await;
                 // ensure that the VID share was sent by a DA member OR the view leader
                 ensure!(
-<<<<<<< HEAD
-                    self.membership
-                        .da_committee_members(view, disperse_epoch)
-                        .contains(sender)
-                        || *sender == self.membership.leader(view, disperse_epoch)?,
-=======
                     membership_reader
                         .da_committee_members(view, vid_epoch)
                         .contains(sender)
                         || *sender == membership_reader.leader(view, vid_epoch)?,
->>>>>>> 3d705c6a
                     "VID share was not sent by a DA member or the view leader."
                 );
 
@@ -612,11 +590,7 @@
 
                 // NOTE: `verify_share` returns a nested `Result`, so we must check both the inner
                 // and outer results
-<<<<<<< HEAD
-                match vid_scheme(self.membership.total_nodes(disperse_epoch)).verify_share(
-=======
                 match vid_scheme(membership_total_nodes).verify_share(
->>>>>>> 3d705c6a
                     &disperse.data.share,
                     &disperse.data.common,
                     payload_commitment,
@@ -793,7 +767,6 @@
             proposed_leaf,
             updated_vid,
             is_vote_leaf_extended,
-            self.epoch_height,
         )
         .await
         {
