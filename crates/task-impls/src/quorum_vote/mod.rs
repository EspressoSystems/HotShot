// Copyright (c) 2021-2024 Espresso Systems (espressosys.com)
// This file is part of the HotShot repository.

// You should have received a copy of the MIT License
// along with the HotShot repository. If not, see <https://mit-license.org/>.

use std::{collections::BTreeMap, sync::Arc};

use async_broadcast::{InactiveReceiver, Receiver, Sender};
use async_lock::RwLock;
use async_trait::async_trait;
use committable::Committable;
use hotshot_task::{
    dependency::{AndDependency, EventDependency},
    dependency_task::{DependencyTask, HandleDepOutput},
    task::TaskState,
};
use hotshot_types::{
    consensus::{ConsensusMetricsValue, OuterConsensus},
    data::{Leaf2, QuorumProposal2},
    drb::DrbComputation,
    event::Event,
    message::{Proposal, UpgradeLock},
    traits::{
        block_contents::BlockHeader,
        election::Membership,
        node_implementation::{ConsensusTime, NodeImplementation, NodeType, Versions},
        signature_key::SignatureKey,
        storage::Storage,
    },
    utils::epoch_from_block_number,
    vid::vid_scheme,
    vote::{Certificate, HasViewNumber},
};
use jf_vid::VidScheme;
use tokio::task::JoinHandle;
use tracing::instrument;
use utils::anytrace::*;
use vbs::version::StaticVersionType;

use crate::{
    events::HotShotEvent,
    helpers::broadcast_event,
    quorum_vote::handlers::{handle_quorum_proposal_validated, submit_vote, update_shared_state},
};

/// Event handlers for `QuorumProposalValidated`.
mod handlers;

/// Vote dependency types.
#[derive(Debug, PartialEq)]
enum VoteDependency {
    /// For the `QuorumProposalValidated` event after validating `QuorumProposalRecv`.
    QuorumProposal,
    /// For the `DaCertificateRecv` event.
    Dac,
    /// For the `VidShareRecv` event.
    Vid,
}

/// Handler for the vote dependency.
pub struct VoteDependencyHandle<TYPES: NodeType, I: NodeImplementation<TYPES>, V: Versions> {
    /// Public key.
    pub public_key: TYPES::SignatureKey,

    /// Private Key.
    pub private_key: <TYPES::SignatureKey as SignatureKey>::PrivateKey,

    /// Reference to consensus. The replica will require a write lock on this.
    pub consensus: OuterConsensus<TYPES>,

    /// Immutable instance state
    pub instance_state: Arc<TYPES::InstanceState>,

    /// Membership for Quorum certs/votes.
    pub membership: Arc<RwLock<TYPES::Membership>>,

    /// Reference to the storage.
    pub storage: Arc<RwLock<I::Storage>>,

    /// View number to vote on.
    pub view_number: TYPES::View,

    /// Event sender.
    pub sender: Sender<Arc<HotShotEvent<TYPES>>>,

    /// Event receiver.
    pub receiver: InactiveReceiver<Arc<HotShotEvent<TYPES>>>,

    /// Lock for a decided upgrade
    pub upgrade_lock: UpgradeLock<TYPES, V>,

    /// The consensus metrics
    pub consensus_metrics: Arc<ConsensusMetricsValue>,
<<<<<<< HEAD
=======

    /// The node's id
    pub id: u64,

>>>>>>> fefd5a7b
    /// Number of blocks in an epoch, zero means there are no epochs
    pub epoch_height: u64,
}

impl<TYPES: NodeType, I: NodeImplementation<TYPES> + 'static, V: Versions> HandleDepOutput
    for VoteDependencyHandle<TYPES, I, V>
{
    type Output = Vec<Arc<HotShotEvent<TYPES>>>;

    #[allow(clippy::too_many_lines)]
    #[instrument(skip_all, fields(view = *self.view_number))]
    async fn handle_dep_result(self, res: Self::Output) {
        let mut payload_commitment = None;
        let mut leaf = None;
        let mut vid_share = None;
        let mut parent_view_number = None;
        for event in res {
            match event.as_ref() {
                #[allow(unused_assignments)]
                HotShotEvent::QuorumProposalValidated(proposal, parent_leaf) => {
                    let version = match self.upgrade_lock.version(self.view_number).await {
                        Ok(version) => version,
                        Err(e) => {
                            tracing::error!("{e:#}");
                            return;
                        }
                    };
                    let proposal_payload_comm = proposal.data.block_header.payload_commitment();
                    let parent_commitment = parent_leaf.commit();
                    let proposed_leaf = Leaf2::from_quorum_proposal(&proposal.data);

                    if version >= V::Epochs::VERSION
                        && self
                            .consensus
                            .read()
                            .await
                            .is_leaf_forming_eqc(proposal.data.justify_qc.data.leaf_commit)
                    {
                        tracing::debug!("Do not vote here. Voting for this case is handled in QuorumVoteTaskState");
                        return;
                    } else if let Some(ref comm) = payload_commitment {
                        if proposal_payload_comm != *comm {
                            tracing::error!("Quorum proposal has inconsistent payload commitment with DAC or VID.");
                            return;
                        }
                    } else {
                        payload_commitment = Some(proposal_payload_comm);
                    }

                    if proposed_leaf.parent_commitment() != parent_commitment {
                        tracing::warn!("Proposed leaf parent commitment does not match parent leaf payload commitment. Aborting vote.");
                        return;
                    }
                    // Update our persistent storage of the proposal. If we cannot store the proposal return
                    // and error so we don't vote
                    if let Err(e) = self.storage.write().await.append_proposal2(proposal).await {
                        tracing::error!("failed to store proposal, not voting.  error = {e:#}");
                        return;
                    }
                    leaf = Some(proposed_leaf);
                    parent_view_number = Some(parent_leaf.view_number());
                }
                HotShotEvent::DaCertificateValidated(cert) => {
                    let cert_payload_comm = &cert.data().payload_commit;
                    if let Some(ref comm) = payload_commitment {
                        if cert_payload_comm != comm {
                            tracing::error!("DAC has inconsistent payload commitment with quorum proposal or VID.");
                            return;
                        }
                    } else {
                        payload_commitment = Some(*cert_payload_comm);
                    }
                }
                HotShotEvent::VidShareValidated(share) => {
                    let vid_payload_commitment = if let Some(ref data_epoch_payload_commitment) =
                        share.data.data_epoch_payload_commitment
                    {
                        data_epoch_payload_commitment
                    } else {
                        &share.data.payload_commitment
                    };
                    vid_share = Some(share.clone());
                    if let Some(ref comm) = payload_commitment {
                        if vid_payload_commitment != comm {
                            tracing::error!("VID has inconsistent payload commitment with quorum proposal or DAC.");
                            return;
                        }
                    } else {
                        payload_commitment = Some(*vid_payload_commitment);
                    }
                }
                _ => {}
            }
        }

        let Some(vid_share) = vid_share else {
            tracing::error!(
                "We don't have the VID share for this view {:?}, but we should, because the vote dependencies have completed.",
                self.view_number
            );
            return;
        };

        let Some(leaf) = leaf else {
            tracing::error!(
                "We don't have the leaf for this view {:?}, but we should, because the vote dependencies have completed.",
                self.view_number
            );
            return;
        };

        // Update internal state
        if let Err(e) = update_shared_state::<TYPES, I, V>(
            OuterConsensus::new(Arc::clone(&self.consensus.inner_consensus)),
            self.sender.clone(),
            self.receiver.clone(),
            Arc::clone(&self.membership),
            self.public_key.clone(),
            self.private_key.clone(),
            self.upgrade_lock.clone(),
            self.view_number,
            Arc::clone(&self.instance_state),
            Arc::clone(&self.storage),
            &leaf,
            &vid_share,
            parent_view_number,
            self.epoch_height,
        )
        .await
        {
            tracing::error!("Failed to update shared consensus state; error = {e:#}");
            return;
        }

        let current_epoch =
            TYPES::Epoch::new(epoch_from_block_number(leaf.height(), self.epoch_height));
        tracing::trace!(
            "Sending ViewChange for view {} and epoch {}",
            self.view_number + 1,
            *current_epoch
        );
        broadcast_event(
            Arc::new(HotShotEvent::ViewChange(
                self.view_number + 1,
                current_epoch,
            )),
            &self.sender,
        )
        .await;

        if let Err(e) = submit_vote::<TYPES, I, V>(
            self.sender.clone(),
            Arc::clone(&self.membership),
            self.public_key.clone(),
            self.private_key.clone(),
            self.upgrade_lock.clone(),
            self.view_number,
            Arc::clone(&self.storage),
            leaf,
            vid_share,
            false,
            self.epoch_height,
        )
        .await
        {
            tracing::debug!("Failed to vote; error = {e:#}");
        }
    }
}

/// The state for the quorum vote task.
///
/// Contains all of the information for the quorum vote.
pub struct QuorumVoteTaskState<TYPES: NodeType, I: NodeImplementation<TYPES>, V: Versions> {
    /// Public key.
    pub public_key: TYPES::SignatureKey,

    /// Private Key.
    pub private_key: <TYPES::SignatureKey as SignatureKey>::PrivateKey,

    /// Reference to consensus. The replica will require a write lock on this.
    pub consensus: OuterConsensus<TYPES>,

    /// Immutable instance state
    pub instance_state: Arc<TYPES::InstanceState>,

    /// Latest view number that has been voted for.
    pub latest_voted_view: TYPES::View,

    /// Table for the in-progress dependency tasks.
    pub vote_dependencies: BTreeMap<TYPES::View, JoinHandle<()>>,

    /// The underlying network
    pub network: Arc<I::Network>,

    /// Membership for Quorum certs/votes and DA committee certs/votes.
    pub membership: Arc<RwLock<TYPES::Membership>>,

    /// In-progress DRB computation task.
    pub drb_computation: DrbComputation<TYPES>,

    /// Output events to application
    pub output_event_stream: async_broadcast::Sender<Event<TYPES>>,

    /// The consensus metrics
    pub consensus_metrics: Arc<ConsensusMetricsValue>,

    /// Reference to the storage.
    pub storage: Arc<RwLock<I::Storage>>,

    /// Lock for a decided upgrade
    pub upgrade_lock: UpgradeLock<TYPES, V>,

    /// Number of blocks in an epoch, zero means there are no epochs
    pub epoch_height: u64,
}

impl<TYPES: NodeType, I: NodeImplementation<TYPES>, V: Versions> QuorumVoteTaskState<TYPES, I, V> {
    /// Create an event dependency.
    #[instrument(skip_all, fields(latest_voted_view = *self.latest_voted_view), name = "Quorum vote create event dependency", level = "error")]
    fn create_event_dependency(
        &self,
        dependency_type: VoteDependency,
        view_number: TYPES::View,
        event_receiver: Receiver<Arc<HotShotEvent<TYPES>>>,
    ) -> EventDependency<Arc<HotShotEvent<TYPES>>> {
        EventDependency::new(
            event_receiver.clone(),
            Box::new(move |event| {
                let event = event.as_ref();
                let event_view = match dependency_type {
                    VoteDependency::QuorumProposal => {
                        if let HotShotEvent::QuorumProposalValidated(proposal, _) = event {
                            proposal.data.view_number
                        } else {
                            return false;
                        }
                    }
                    VoteDependency::Dac => {
                        if let HotShotEvent::DaCertificateValidated(cert) = event {
                            cert.view_number
                        } else {
                            return false;
                        }
                    }
                    VoteDependency::Vid => {
                        if let HotShotEvent::VidShareValidated(disperse) = event {
                            disperse.data.view_number
                        } else {
                            return false;
                        }
                    }
                };
                if event_view == view_number {
                    tracing::trace!(
                        "Vote dependency {:?} completed for view {:?}",
                        dependency_type,
                        view_number,
                    );
                    return true;
                }
                false
            }),
        )
    }

    /// Create and store an [`AndDependency`] combining [`EventDependency`]s associated with the
    /// given view number if it doesn't exist.
    #[instrument(skip_all, fields(latest_voted_view = *self.latest_voted_view), name = "Quorum vote crete dependency task if new", level = "error")]
    fn create_dependency_task_if_new(
        &mut self,
        view_number: TYPES::View,
        event_receiver: Receiver<Arc<HotShotEvent<TYPES>>>,
        event_sender: &Sender<Arc<HotShotEvent<TYPES>>>,
        event: Arc<HotShotEvent<TYPES>>,
    ) {
        tracing::debug!(
            "Attempting to make dependency task for view {view_number:?} and event {event:?}"
        );

        if self.vote_dependencies.contains_key(&view_number) {
            return;
        }

        let mut quorum_proposal_dependency = self.create_event_dependency(
            VoteDependency::QuorumProposal,
            view_number,
            event_receiver.clone(),
        );
        let dac_dependency =
            self.create_event_dependency(VoteDependency::Dac, view_number, event_receiver.clone());
        let vid_dependency =
            self.create_event_dependency(VoteDependency::Vid, view_number, event_receiver.clone());
        // If we have an event provided to us
        if let HotShotEvent::QuorumProposalValidated(..) = event.as_ref() {
            quorum_proposal_dependency.mark_as_completed(event);
        }

        let deps = vec![quorum_proposal_dependency, dac_dependency, vid_dependency];

        let dependency_chain = AndDependency::from_deps(deps);

        let dependency_task = DependencyTask::new(
            dependency_chain,
            VoteDependencyHandle::<TYPES, I, V> {
                public_key: self.public_key.clone(),
                private_key: self.private_key.clone(),
                consensus: OuterConsensus::new(Arc::clone(&self.consensus.inner_consensus)),
                instance_state: Arc::clone(&self.instance_state),
                membership: Arc::clone(&self.membership),
                storage: Arc::clone(&self.storage),
                view_number,
                sender: event_sender.clone(),
                receiver: event_receiver.clone().deactivate(),
                upgrade_lock: self.upgrade_lock.clone(),
                epoch_height: self.epoch_height,
                consensus_metrics: Arc::clone(&self.consensus_metrics),
            },
        );
        self.vote_dependencies
            .insert(view_number, dependency_task.run());
    }

    /// Update the latest voted view number.
    #[instrument(skip_all, fields(latest_voted_view = *self.latest_voted_view), name = "Quorum vote update latest voted view", level = "error")]
    async fn update_latest_voted_view(&mut self, new_view: TYPES::View) -> bool {
        if *self.latest_voted_view < *new_view {
            tracing::debug!(
                "Updating next vote view from {} to {} in the quorum vote task",
                *self.latest_voted_view,
                *new_view
            );

            // Cancel the old dependency tasks.
            for view in *self.latest_voted_view..(*new_view) {
                if let Some(dependency) = self.vote_dependencies.remove(&TYPES::View::new(view)) {
                    dependency.abort();
                    tracing::debug!("Vote dependency removed for view {:?}", view);
                }
            }

            // Update the metric for the last voted view
            if let Ok(last_voted_view_usize) = usize::try_from(*new_view) {
                self.consensus_metrics
                    .last_voted_view
                    .set(last_voted_view_usize);
            } else {
                tracing::warn!("Failed to convert last voted view to a usize: {}", new_view);
            }

            self.latest_voted_view = new_view;

            return true;
        }
        false
    }

    /// Handle a vote dependent event received on the event stream
    #[instrument(skip_all, fields(latest_voted_view = *self.latest_voted_view), name = "Quorum vote handle", level = "error", target = "QuorumVoteTaskState")]
    pub async fn handle(
        &mut self,
        event: Arc<HotShotEvent<TYPES>>,
        event_receiver: Receiver<Arc<HotShotEvent<TYPES>>>,
        event_sender: Sender<Arc<HotShotEvent<TYPES>>>,
    ) -> Result<()> {
        match event.as_ref() {
            HotShotEvent::QuorumProposalValidated(proposal, parent_leaf) => {
                tracing::trace!(
                    "Received Proposal for view {}",
                    *proposal.data.view_number()
                );

                // Handle the event before creating the dependency task.
                if let Err(e) = handle_quorum_proposal_validated(&proposal.data, self).await {
                    tracing::debug!(
                        "Failed to handle QuorumProposalValidated event; error = {e:#}"
                    );
                }

                ensure!(
                    proposal.data.view_number() > self.latest_voted_view,
                    "We have already voted for this view"
                );

                let version = self
                    .upgrade_lock
                    .version(proposal.data.view_number())
                    .await?;

                let is_justify_qc_forming_eqc = self
                    .consensus
                    .read()
                    .await
                    .is_leaf_forming_eqc(proposal.data.justify_qc.data.leaf_commit);

                if version >= V::Epochs::VERSION && is_justify_qc_forming_eqc {
                    let _ = self
                        .handle_eqc_voting(proposal, parent_leaf, event_sender, event_receiver)
                        .await;
                } else {
                    self.create_dependency_task_if_new(
                        proposal.data.view_number,
                        event_receiver,
                        &event_sender,
                        Arc::clone(&event),
                    );
                }
            }
            HotShotEvent::DaCertificateRecv(cert) => {
                let view = cert.view_number;

                tracing::trace!("Received DAC for view {}", *view);
                // Do nothing if the DAC is old
                ensure!(
                    view > self.latest_voted_view,
                    "Received DAC for an older view."
                );

                let cert_epoch = cert.data.epoch;

                let membership_reader = self.membership.read().await;
                let membership_da_stake_table = membership_reader.da_stake_table(cert_epoch);
                let membership_da_success_threshold =
                    membership_reader.da_success_threshold(cert_epoch);
                drop(membership_reader);

                // Validate the DAC.
                ensure!(
                    cert.is_valid_cert(
                        membership_da_stake_table,
                        membership_da_success_threshold,
                        &self.upgrade_lock
                    )
                    .await,
                    warn!("Invalid DAC")
                );

                // Add to the storage.
                self.consensus
                    .write()
                    .await
                    .update_saved_da_certs(view, cert.clone());

                broadcast_event(
                    Arc::new(HotShotEvent::DaCertificateValidated(cert.clone())),
                    &event_sender.clone(),
                )
                .await;
                self.create_dependency_task_if_new(
                    view,
                    event_receiver,
                    &event_sender,
                    Arc::clone(&event),
                );
            }
            HotShotEvent::VidShareRecv(sender, disperse) => {
                let view = disperse.data.view_number();
                // Do nothing if the VID share is old
                tracing::trace!("Received VID share for view {}", *view);
                ensure!(
                    view > self.latest_voted_view,
                    "Received VID share for an older view."
                );

                // Validate the VID share.
                let payload_commitment = &disperse.data.payload_commitment;

                // Check that the signature is valid
                ensure!(
                    sender.validate(&disperse.signature, payload_commitment.as_ref()),
                    "VID share signature is invalid"
                );

                let vid_epoch = disperse.data.epoch;
                let target_epoch = disperse.data.target_epoch;
                let membership_reader = self.membership.read().await;
                // ensure that the VID share was sent by a DA member OR the view leader
                ensure!(
                    membership_reader
                        .da_committee_members(view, vid_epoch)
                        .contains(sender)
                        || *sender == membership_reader.leader(view, vid_epoch)?,
                    "VID share was not sent by a DA member or the view leader."
                );

                let membership_total_nodes = membership_reader.total_nodes(target_epoch);
                drop(membership_reader);

                // NOTE: `verify_share` returns a nested `Result`, so we must check both the inner
                // and outer results
                match vid_scheme(membership_total_nodes).verify_share(
                    &disperse.data.share,
                    &disperse.data.common,
                    payload_commitment,
                ) {
                    Ok(Err(())) | Err(_) => {
                        bail!("Failed to verify VID share");
                    }
                    Ok(Ok(())) => {}
                }

                self.consensus
                    .write()
                    .await
                    .update_vid_shares(view, disperse.clone());

                ensure!(
                    disperse.data.recipient_key == self.public_key,
                    "Got a Valid VID share but it's not for our key"
                );

                broadcast_event(
                    Arc::new(HotShotEvent::VidShareValidated(disperse.clone())),
                    &event_sender.clone(),
                )
                .await;
                self.create_dependency_task_if_new(
                    view,
                    event_receiver,
                    &event_sender,
                    Arc::clone(&event),
                );
            }
            HotShotEvent::Timeout(view, ..) => {
                let view = TYPES::View::new(view.saturating_sub(1));
                // cancel old tasks
                let current_tasks = self.vote_dependencies.split_off(&view);
                while let Some((_, task)) = self.vote_dependencies.pop_last() {
                    task.abort();
                }
                self.vote_dependencies = current_tasks;
            }
            HotShotEvent::ViewChange(mut view, _) => {
                view = TYPES::View::new(view.saturating_sub(1));
                if !self.update_latest_voted_view(view).await {
                    tracing::debug!("view not updated");
                }
                // cancel old tasks
                let current_tasks = self.vote_dependencies.split_off(&view);
                while let Some((_, task)) = self.vote_dependencies.pop_last() {
                    task.abort();
                }
                self.vote_dependencies = current_tasks;
            }
            _ => {}
        }
        Ok(())
    }

    /// Handles voting for the last block in the epoch to form the Extended QC.
    #[allow(clippy::too_many_lines)]
    async fn handle_eqc_voting(
        &self,
        proposal: &Proposal<TYPES, QuorumProposal2<TYPES>>,
        parent_leaf: &Leaf2<TYPES>,
        event_sender: Sender<Arc<HotShotEvent<TYPES>>>,
        event_receiver: Receiver<Arc<HotShotEvent<TYPES>>>,
    ) -> Result<()> {
        tracing::info!("Reached end of epoch. Justify QC is for the last block in the epoch.");
        let proposed_leaf = Leaf2::from_quorum_proposal(&proposal.data);
        let parent_commitment = parent_leaf.commit();

        ensure!(
            proposed_leaf.height() == parent_leaf.height() && proposed_leaf.payload_commitment() == parent_leaf.payload_commitment(),
            error!("Justify QC is for the last block but it's not extended and a new block is proposed. Not voting!")
        );

        tracing::info!(
            "Reached end of epoch. Proposed leaf has the same height and payload as its parent."
        );

        let mut consensus_writer = self.consensus.write().await;

        let vid_shares = consensus_writer
            .vid_shares()
            .get(&parent_leaf.view_number())
            .context(warn!(
                "Proposed leaf is the same as its parent but we don't have our VID for it"
            ))?;

        let vid = vid_shares.get(&self.public_key).context(warn!(
            "Proposed leaf is the same as its parent but we don't have our VID for it"
        ))?;

        let mut updated_vid = vid.clone();
        updated_vid.data.view_number = proposal.data.view_number;
        consensus_writer.update_vid_shares(updated_vid.data.view_number, updated_vid.clone());

        drop(consensus_writer);

        ensure!(
            proposed_leaf.parent_commitment() == parent_commitment,
            warn!("Proposed leaf parent commitment does not match parent leaf payload commitment. Aborting vote.")
        );

        // Update our persistent storage of the proposal. If we cannot store the proposal return
        // and error so we don't vote
        self.storage
            .write()
            .await
            .append_proposal2(proposal)
            .await
            .wrap()
            .context(|e| error!("failed to store proposal, not voting. error = {}", e))?;

        // Update internal state
        update_shared_state::<TYPES, I, V>(
            OuterConsensus::new(Arc::clone(&self.consensus.inner_consensus)),
            event_sender.clone(),
            event_receiver.clone().deactivate(),
            Arc::clone(&self.membership),
            self.public_key.clone(),
            self.private_key.clone(),
            self.upgrade_lock.clone(),
            proposal.data.view_number(),
            Arc::clone(&self.instance_state),
            Arc::clone(&self.storage),
            &proposed_leaf,
            &updated_vid,
            Some(parent_leaf.view_number()),
            self.epoch_height,
        )
        .await
        .context(|e| error!("Failed to update shared consensus state, error = {}", e))?;

        let current_block_number = proposed_leaf.height();
        let current_epoch = TYPES::Epoch::new(epoch_from_block_number(
            current_block_number,
            self.epoch_height,
        ));

        let is_vote_leaf_extended = self
            .consensus
            .read()
            .await
            .is_leaf_extended(proposed_leaf.commit());
        if !is_vote_leaf_extended {
            // We're voting for the proposal that will probably form the eQC. We don't want to change
            // the view here because we will probably change it when we form the eQC.
            // The main reason is to handle view change event only once in the transaction task.
            tracing::trace!(
                "Sending ViewChange for view {} and epoch {}",
                proposal.data.view_number() + 1,
                *current_epoch
            );
            broadcast_event(
                Arc::new(HotShotEvent::ViewChange(
                    proposal.data.view_number() + 1,
                    current_epoch,
                )),
                &event_sender,
            )
            .await;
        }

        submit_vote::<TYPES, I, V>(
            event_sender.clone(),
            Arc::clone(&self.membership),
            self.public_key.clone(),
            self.private_key.clone(),
            self.upgrade_lock.clone(),
            proposal.data.view_number(),
            Arc::clone(&self.storage),
            proposed_leaf,
            updated_vid,
            is_vote_leaf_extended,
            self.epoch_height,
        )
        .await
        .context(|e| debug!("Failed to submit vote; error = {}", e))
    }
}

#[async_trait]
impl<TYPES: NodeType, I: NodeImplementation<TYPES>, V: Versions> TaskState
    for QuorumVoteTaskState<TYPES, I, V>
{
    type Event = HotShotEvent<TYPES>;

    async fn handle_event(
        &mut self,
        event: Arc<Self::Event>,
        sender: &Sender<Arc<Self::Event>>,
        receiver: &Receiver<Arc<Self::Event>>,
    ) -> Result<()> {
        self.handle(event, receiver.clone(), sender.clone()).await
    }

    fn cancel_subtasks(&mut self) {
        while let Some((_, handle)) = self.vote_dependencies.pop_last() {
            handle.abort();
        }
    }
}<|MERGE_RESOLUTION|>--- conflicted
+++ resolved
@@ -92,13 +92,7 @@
 
     /// The consensus metrics
     pub consensus_metrics: Arc<ConsensusMetricsValue>,
-<<<<<<< HEAD
-=======
-
-    /// The node's id
-    pub id: u64,
-
->>>>>>> fefd5a7b
+
     /// Number of blocks in an epoch, zero means there are no epochs
     pub epoch_height: u64,
 }
