--- conflicted
+++ resolved
@@ -576,37 +576,24 @@
                     "VID share signature is invalid"
                 );
 
-<<<<<<< HEAD
                 let vid_epoch = disperse.data.epoch;
                 let target_epoch = disperse.data.target_epoch;
-                // ensure that the VID share was sent by a DA member OR the view leader
-                ensure!(
-                    self.membership
-                        .da_committee_members(view, vid_epoch)
-                        .contains(sender)
-                        || *sender == self.membership.leader(view, vid_epoch)?,
-=======
                 let membership_reader = self.membership.read().await;
                 // ensure that the VID share was sent by a DA member OR the view leader
                 ensure!(
                     membership_reader
-                        .da_committee_members(view, disperse_epoch)
+                        .da_committee_members(view, vid_epoch)
                         .contains(sender)
-                        || *sender == membership_reader.leader(view, disperse_epoch)?,
->>>>>>> 71cf05d4
+                        || *sender == membership_reader.leader(view, vid_epoch)?,
                     "VID share was not sent by a DA member or the view leader."
                 );
 
-                let membership_total_nodes = membership_reader.total_nodes(disperse_epoch);
+                let membership_total_nodes = membership_reader.total_nodes(target_epoch);
                 drop(membership_reader);
 
                 // NOTE: `verify_share` returns a nested `Result`, so we must check both the inner
                 // and outer results
-<<<<<<< HEAD
-                match vid_scheme(self.membership.total_nodes(target_epoch)).verify_share(
-=======
                 match vid_scheme(membership_total_nodes).verify_share(
->>>>>>> 71cf05d4
                     &disperse.data.share,
                     &disperse.data.common,
                     payload_commitment,
