// Copyright (c) 2021-2024 Espresso Systems (espressosys.com)
// This file is part of the HotShot repository.

// You should have received a copy of the MIT License
// along with the HotShot repository. If not, see <https://mit-license.org/>.

use std::{collections::HashMap, sync::Arc};

use anyhow::{bail, ensure, Context, Result};
use async_broadcast::{Receiver, Sender};
use async_lock::RwLock;
#[cfg(async_executor_impl = "async-std")]
use async_std::task::JoinHandle;
use async_trait::async_trait;
use committable::Committable;
use hotshot_task::{
    dependency::{AndDependency, Dependency, EventDependency},
    dependency_task::{DependencyTask, HandleDepOutput},
    task::TaskState,
};
use hotshot_types::{
    consensus::OuterConsensus,
    data::{Leaf, VidDisperseShare, ViewNumber},
    event::Event,
    message::{Proposal, UpgradeLock},
    simple_vote::{QuorumData, QuorumVote},
    traits::{
        block_contents::BlockHeader,
        election::Membership,
        node_implementation::{ConsensusTime, NodeImplementation, NodeType, Versions},
        signature_key::SignatureKey,
        storage::Storage,
        ValidatedState,
    },
    utils::{View, ViewInner},
    vid::vid_scheme,
    vote::{Certificate, HasViewNumber, Vote},
};
use jf_vid::VidScheme;
#[cfg(async_executor_impl = "tokio")]
use tokio::task::JoinHandle;
use tracing::{debug, error, instrument, trace, warn};

use crate::{
    events::HotShotEvent,
    helpers::{broadcast_event, cancel_task, fetch_proposal},
    quorum_vote::handlers::handle_quorum_proposal_validated,
};

/// Event handlers for `QuorumProposalValidated`.
mod handlers;

/// Vote dependency types.
#[derive(Debug, PartialEq)]
enum VoteDependency {
    /// For the `QuroumProposalValidated` event after validating `QuorumProposalRecv`.
    QuorumProposal,
    /// For the `DaCertificateRecv` event.
    Dac,
    /// For the `VidShareRecv` event.
    Vid,
}

/// Handler for the vote dependency.
pub struct VoteDependencyHandle<TYPES: NodeType, I: NodeImplementation<TYPES>, V: Versions> {
    /// Public key.
    pub public_key: TYPES::SignatureKey,
    /// Private Key.
    pub private_key: <TYPES::SignatureKey as SignatureKey>::PrivateKey,
    /// Reference to consensus. The replica will require a write lock on this.
    pub consensus: OuterConsensus<TYPES>,
    /// Immutable instance state
    pub instance_state: Arc<TYPES::InstanceState>,
    /// Membership for Quorum certs/votes.
    pub quorum_membership: Arc<TYPES::Membership>,
    /// Reference to the storage.
    pub storage: Arc<RwLock<I::Storage>>,
    /// View number to vote on.
    pub view_number: TYPES::Time,
    /// Event sender.
    pub sender: Sender<Arc<HotShotEvent<TYPES>>>,
    /// Event receiver.
    pub receiver: Receiver<Arc<HotShotEvent<TYPES>>>,
    /// Lock for a decided upgrade
    pub upgrade_lock: UpgradeLock<TYPES, V>,
    /// The node's id
    pub id: u64,
}

impl<TYPES: NodeType, I: NodeImplementation<TYPES> + 'static, V: Versions>
    VoteDependencyHandle<TYPES, I, V>
{
    /// Updates the shared consensus state with the new voting data.
    #[instrument(skip_all, target = "VoteDependencyHandle", fields(id = self.id, view = *self.view_number))]
    async fn update_shared_state(
        &self,
        proposed_leaf: &Leaf<TYPES>,
        vid_share: &Proposal<TYPES, VidDisperseShare<TYPES>>,
    ) -> Result<()> {
        let justify_qc = &proposed_leaf.justify_qc();

        // Justify qc's leaf commitment should be the same as the parent's leaf commitment.
        let mut maybe_parent = self
            .consensus
            .read()
            .await
            .saved_leaves()
            .get(&justify_qc.data().leaf_commit)
            .cloned();
        maybe_parent = match maybe_parent {
            Some(p) => Some(p),
            None => fetch_proposal(
                justify_qc.view_number(),
                self.sender.clone(),
                Arc::clone(&self.quorum_membership),
                OuterConsensus::new(Arc::clone(&self.consensus.inner_consensus)),
            )
            .await
            .ok(),
        };
        let parent = maybe_parent.context(format!(
            "Proposal's parent missing from storage with commitment: {:?}, proposal view {:?}",
            justify_qc.data().leaf_commit,
            proposed_leaf.view_number(),
        ))?;
        let consensus_reader = self.consensus.read().await;

        let (Some(parent_state), _) = consensus_reader.state_and_delta(parent.view_number()) else {
            bail!("Parent state not found! Consensus internally inconsistent")
        };

        drop(consensus_reader);

        let version = self.upgrade_lock.version(self.view_number).await?;

        let (validated_state, state_delta) = parent_state
            .validate_and_apply_header(
                &self.instance_state,
                &parent,
                &proposed_leaf.block_header().clone(),
                vid_share.data.common.clone(),
                version,
            )
            .await
            .context("Block header doesn't extend the proposal!")?;

        let state = Arc::new(validated_state);
        let delta = Arc::new(state_delta);

        // Now that we've rounded everyone up, we need to update the shared state and broadcast our events.
        // We will defer broadcast until all states are updated to avoid holding onto the lock during a network call.
        let mut consensus_writer = self.consensus.write().await;

        let view = View {
            view_inner: ViewInner::Leaf {
                leaf: proposed_leaf.commit(),
                state: Arc::clone(&state),
                delta: Some(Arc::clone(&delta)),
            },
        };
        if let Err(e) =
            consensus_writer.update_validated_state_map(proposed_leaf.view_number(), view.clone())
        {
            tracing::trace!("{e:?}");
        }
        consensus_writer.update_saved_leaves(proposed_leaf.clone());

        // Kick back our updated structures for downstream usage.
        let new_leaves = consensus_writer.saved_leaves().clone();
        let new_state = consensus_writer.validated_state_map().clone();
        drop(consensus_writer);

        // Broadcast now that the lock is dropped.
        broadcast_event(
            HotShotEvent::ValidatedStateUpdated(proposed_leaf.view_number(), view).into(),
            &self.sender,
        )
        .await;

        // Send the new state up to the sequencer.
        self.storage
            .write()
            .await
            .update_undecided_state(new_leaves, new_state)
            .await?;

        Ok(())
    }

    /// Submits the `QuorumVoteSend` event if all the dependencies are met.
    #[instrument(skip_all, fields(id = self.id, name = "Submit quorum vote", level = "error"))]
    async fn submit_vote(
        &self,
        leaf: Leaf<TYPES>,
        vid_share: Proposal<TYPES, VidDisperseShare<TYPES>>,
    ) -> Result<()> {
        ensure!(
            self.quorum_membership.has_stake(&self.public_key),
            format!(
                "We were not chosen for quorum committee on {:?}",
                self.view_number
            ),
        );

        // Create and send the vote.
        let vote = QuorumVote::<TYPES>::create_signed_vote(
            QuorumData {
                leaf_commit: leaf.commit(),
            },
            self.view_number,
            &self.public_key,
            &self.private_key,
        )
        .context("Failed to sign vote")?;
        debug!(
            "sending vote to next quorum leader {:?}",
            vote.view_number() + 1
        );
        // Add to the storage.
        self.storage
            .write()
            .await
            .append_vid(&vid_share)
            .await
            .context("Failed to store VID share")?;
        broadcast_event(Arc::new(HotShotEvent::QuorumVoteSend(vote)), &self.sender).await;

        Ok(())
    }
}

impl<TYPES: NodeType, I: NodeImplementation<TYPES> + 'static, V: Versions> HandleDepOutput
    for VoteDependencyHandle<TYPES, I, V>
{
    type Output = Vec<Arc<HotShotEvent<TYPES>>>;

    #[allow(clippy::too_many_lines)]
    async fn handle_dep_result(self, res: Self::Output) {
<<<<<<< HEAD
        let high_qc_view_number = self.consensus.read().await.high_qc().view_number();
=======
        let high_qc_view_number = self.consensus.read().await.high_qc().view_number;

>>>>>>> 56e3f2c6
        // The validated state of a non-genesis high QC should exist in the state map.
        if *high_qc_view_number != *ViewNumber::genesis()
            && !self
                .consensus
                .read()
                .await
                .validated_state_map()
                .contains_key(&high_qc_view_number)
        {
            // Block on receiving the event from the event stream.
            EventDependency::new(
                self.receiver.clone(),
                Box::new(move |event| {
                    let event = event.as_ref();
                    if let HotShotEvent::ValidatedStateUpdated(view_number, _) = event {
                        *view_number == high_qc_view_number
                    } else {
                        false
                    }
                }),
            )
            .completed()
            .await;
        }

        let mut payload_commitment = None;
        let mut leaf = None;
        let mut vid_share = None;
        for event in res {
            match event.as_ref() {
                #[allow(unused_assignments)]
                HotShotEvent::QuorumProposalValidated(proposal, parent_leaf) => {
                    let proposal_payload_comm = proposal.block_header.payload_commitment();
                    if let Some(comm) = payload_commitment {
                        if proposal_payload_comm != comm {
                            error!("Quorum proposal has inconsistent payload commitment with DAC or VID.");
                            return;
                        }
                    } else {
                        payload_commitment = Some(proposal_payload_comm);
                    }
                    let parent_commitment = parent_leaf.commit();
                    let proposed_leaf = Leaf::from_quorum_proposal(proposal);
                    if proposed_leaf.parent_commitment() != parent_commitment {
                        warn!("Proposed leaf parent commitment does not match parent leaf payload commitment. Aborting vote.");
                        return;
                    }
                    leaf = Some(proposed_leaf);
                }
                HotShotEvent::DaCertificateValidated(cert) => {
                    let cert_payload_comm = cert.data().payload_commit;
                    if let Some(comm) = payload_commitment {
                        if cert_payload_comm != comm {
                            error!("DAC has inconsistent payload commitment with quorum proposal or VID.");
                            return;
                        }
                    } else {
                        payload_commitment = Some(cert_payload_comm);
                    }
                }
                HotShotEvent::VidShareValidated(share) => {
                    let vid_payload_commitment = share.data.payload_commitment;
                    vid_share = Some(share.clone());
                    if let Some(comm) = payload_commitment {
                        if vid_payload_commitment != comm {
                            error!("VID has inconsistent payload commitment with quorum proposal or DAC.");
                            return;
                        }
                    } else {
                        payload_commitment = Some(vid_payload_commitment);
                    }
                }
                _ => {}
            }
        }
        broadcast_event(
            Arc::new(HotShotEvent::QuorumVoteDependenciesValidated(
                self.view_number,
            )),
            &self.sender,
        )
        .await;

        let Some(vid_share) = vid_share else {
            error!(
                "We don't have the VID share for this view {:?}, but we should, because the vote dependencies have completed.",
                self.view_number
            );
            return;
        };

        let Some(leaf) = leaf else {
            error!(
                "We don't have the leaf for this view {:?}, but we should, because the vote dependencies have completed.",
                self.view_number
            );
            return;
        };

        // Update internal state
        if let Err(e) = self.update_shared_state(&leaf, &vid_share).await {
            error!("Failed to update shared consensus state; error = {e:#}");
            return;
        }

        if let Err(e) = self.submit_vote(leaf, vid_share).await {
            debug!("Failed to vote; error = {e:#}");
        }
    }
}

/// The state for the quorum vote task.
///
/// Contains all of the information for the quorum vote.
pub struct QuorumVoteTaskState<TYPES: NodeType, I: NodeImplementation<TYPES>, V: Versions> {
    /// Public key.
    pub public_key: TYPES::SignatureKey,

    /// Private Key.
    pub private_key: <TYPES::SignatureKey as SignatureKey>::PrivateKey,

    /// Reference to consensus. The replica will require a write lock on this.
    pub consensus: OuterConsensus<TYPES>,

    /// Immutable instance state
    pub instance_state: Arc<TYPES::InstanceState>,

    /// Latest view number that has been voted for.
    pub latest_voted_view: TYPES::Time,

    /// Table for the in-progress dependency tasks.
    pub vote_dependencies: HashMap<TYPES::Time, JoinHandle<()>>,

    /// The underlying network
    pub network: Arc<I::Network>,

    /// Membership for Quorum certs/votes.
    pub quorum_membership: Arc<TYPES::Membership>,

    /// Membership for DA committee certs/votes.
    pub da_membership: Arc<TYPES::Membership>,

    /// Output events to application
    pub output_event_stream: async_broadcast::Sender<Event<TYPES>>,

    /// The node's id
    pub id: u64,

    /// Reference to the storage.
    pub storage: Arc<RwLock<I::Storage>>,

    /// Lock for a decided upgrade
    pub upgrade_lock: UpgradeLock<TYPES, V>,
}

impl<TYPES: NodeType, I: NodeImplementation<TYPES>, V: Versions> QuorumVoteTaskState<TYPES, I, V> {
    /// Create an event dependency.
    #[instrument(skip_all, fields(id = self.id, latest_voted_view = *self.latest_voted_view), name = "Quorum vote create event dependency", level = "error")]
    fn create_event_dependency(
        &self,
        dependency_type: VoteDependency,
        view_number: TYPES::Time,
        event_receiver: Receiver<Arc<HotShotEvent<TYPES>>>,
    ) -> EventDependency<Arc<HotShotEvent<TYPES>>> {
        EventDependency::new(
            event_receiver.clone(),
            Box::new(move |event| {
                let event = event.as_ref();
                let event_view = match dependency_type {
                    VoteDependency::QuorumProposal => {
                        if let HotShotEvent::QuorumProposalValidated(proposal, _) = event {
                            proposal.view_number
                        } else {
                            return false;
                        }
                    }
                    VoteDependency::Dac => {
                        if let HotShotEvent::DaCertificateValidated(cert) = event {
                            cert.view_number()
                        } else {
                            return false;
                        }
                    }
                    VoteDependency::Vid => {
                        if let HotShotEvent::VidShareValidated(disperse) = event {
                            disperse.data.view_number
                        } else {
                            return false;
                        }
                    }
                };
                if event_view == view_number {
                    trace!("Vote dependency {:?} completed", dependency_type);
                    return true;
                }
                false
            }),
        )
    }

    /// Create and store an [`AndDependency`] combining [`EventDependency`]s associated with the
    /// given view number if it doesn't exist.
    #[instrument(skip_all, fields(id = self.id, latest_voted_view = *self.latest_voted_view), name = "Quorum vote crete dependency task if new", level = "error")]
    fn create_dependency_task_if_new(
        &mut self,
        view_number: TYPES::Time,
        event_receiver: Receiver<Arc<HotShotEvent<TYPES>>>,
        event_sender: &Sender<Arc<HotShotEvent<TYPES>>>,
        event: Option<Arc<HotShotEvent<TYPES>>>,
    ) {
        if view_number <= self.latest_voted_view {
            tracing::trace!("We have already voted for this view");
            return;
        }

        if self.vote_dependencies.contains_key(&view_number) {
            return;
        }

        let mut quorum_proposal_dependency = self.create_event_dependency(
            VoteDependency::QuorumProposal,
            view_number,
            event_receiver.clone(),
        );
        let dac_dependency =
            self.create_event_dependency(VoteDependency::Dac, view_number, event_receiver.clone());
        let vid_dependency =
            self.create_event_dependency(VoteDependency::Vid, view_number, event_receiver.clone());
        // If we have an event provided to us
        if let Some(event) = event {
            if let HotShotEvent::QuorumProposalValidated(..) = event.as_ref() {
                quorum_proposal_dependency.mark_as_completed(event);
            }
        }

        let deps = vec![quorum_proposal_dependency, dac_dependency, vid_dependency];
        let dependency_chain = AndDependency::from_deps(deps);

        let dependency_task = DependencyTask::new(
            dependency_chain,
            VoteDependencyHandle::<TYPES, I, V> {
                public_key: self.public_key.clone(),
                private_key: self.private_key.clone(),
                consensus: OuterConsensus::new(Arc::clone(&self.consensus.inner_consensus)),
                instance_state: Arc::clone(&self.instance_state),
                quorum_membership: Arc::clone(&self.quorum_membership),
                storage: Arc::clone(&self.storage),
                view_number,
                sender: event_sender.clone(),
                receiver: event_receiver.clone(),
                upgrade_lock: self.upgrade_lock.clone(),
                id: self.id,
            },
        );
        self.vote_dependencies
            .insert(view_number, dependency_task.run());
    }

    /// Update the latest voted view number.
    #[instrument(skip_all, fields(id = self.id, latest_voted_view = *self.latest_voted_view), name = "Quorum vote update latest voted view", level = "error")]
    async fn update_latest_voted_view(&mut self, new_view: TYPES::Time) -> bool {
        if *self.latest_voted_view < *new_view {
            debug!(
                "Updating next vote view from {} to {} in the quorum vote task",
                *self.latest_voted_view, *new_view
            );

            // Cancel the old dependency tasks.
            for view in *self.latest_voted_view..(*new_view) {
                if let Some(dependency) = self.vote_dependencies.remove(&TYPES::Time::new(view)) {
                    cancel_task(dependency).await;
                    debug!("Vote dependency removed for view {:?}", view);
                }
            }

            self.latest_voted_view = new_view;

            return true;
        }
        false
    }

    /// Handle a vote dependent event received on the event stream
    #[instrument(skip_all, fields(id = self.id, latest_voted_view = *self.latest_voted_view), name = "Quorum vote handle", level = "error", target = "QuorumVoteTaskState")]
    pub async fn handle(
        &mut self,
        event: Arc<HotShotEvent<TYPES>>,
        event_receiver: Receiver<Arc<HotShotEvent<TYPES>>>,
        event_sender: Sender<Arc<HotShotEvent<TYPES>>>,
    ) {
        match event.as_ref() {
            HotShotEvent::QuorumProposalValidated(proposal, _leaf) => {
                trace!("Received Proposal for view {}", *proposal.view_number());

                // Handle the event before creating the dependency task.
                if let Err(e) =
                    handle_quorum_proposal_validated(proposal, &event_sender, self).await
                {
                    debug!("Failed to handle QuorumProposalValidated event; error = {e:#}");
                }

                self.create_dependency_task_if_new(
                    proposal.view_number,
                    event_receiver,
                    &event_sender,
                    Some(Arc::clone(&event)),
                );
            }
            HotShotEvent::DaCertificateRecv(cert) => {
                let view = cert.view_number();
                trace!("Received DAC for view {}", *view);
                if view <= self.latest_voted_view {
                    return;
                }

                // Validate the DAC.
                if !cert.is_valid_cert(self.da_membership.as_ref()) {
                    return;
                }

                // Add to the storage.
                self.consensus
                    .write()
                    .await
                    .update_saved_da_certs(view, cert.clone());

                broadcast_event(
                    Arc::new(HotShotEvent::DaCertificateValidated(cert.clone())),
                    &event_sender.clone(),
                )
                .await;
                self.create_dependency_task_if_new(view, event_receiver, &event_sender, None);
            }
            HotShotEvent::VidShareRecv(disperse) => {
                let view = disperse.data.view_number();
                trace!("Received VID share for view {}", *view);
                if view <= self.latest_voted_view {
                    return;
                }

                // Validate the VID share.
                let payload_commitment = disperse.data.payload_commitment;
                // Check whether the data satisfies one of the following.
                // * From the right leader for this view.
                // * Calculated and signed by the current node.
                // * Signed by one of the staked DA committee members.
                if !self
                    .quorum_membership
                    .leader(view)
                    .validate(&disperse.signature, payload_commitment.as_ref())
                    && !self
                        .public_key
                        .validate(&disperse.signature, payload_commitment.as_ref())
                {
                    let mut validated = false;
                    for da_member in self.da_membership.staked_committee(view) {
                        if da_member.validate(&disperse.signature, payload_commitment.as_ref()) {
                            validated = true;
                            break;
                        }
                    }
                    if !validated {
                        return;
                    }
                }
                if vid_scheme(self.quorum_membership.total_nodes())
                    .verify_share(
                        &disperse.data.share,
                        &disperse.data.common,
                        &payload_commitment,
                    )
                    .is_err()
                {
                    debug!("Invalid VID share.");
                    return;
                }

                self.consensus
                    .write()
                    .await
                    .update_vid_shares(view, disperse.clone());

                if disperse.data.recipient_key != self.public_key {
                    debug!("Got a Valid VID share but it's not for our key");
                    return;
                }

                broadcast_event(
                    Arc::new(HotShotEvent::VidShareValidated(disperse.clone())),
                    &event_sender.clone(),
                )
                .await;
                self.create_dependency_task_if_new(view, event_receiver, &event_sender, None);
            }
            HotShotEvent::QuorumVoteDependenciesValidated(view_number) => {
                debug!("All vote dependencies verified for view {:?}", view_number);
                if !self.update_latest_voted_view(*view_number).await {
                    debug!("view not updated");
                    return;
                }
            }
            _ => {}
        }
    }
}

#[async_trait]
impl<TYPES: NodeType, I: NodeImplementation<TYPES>, V: Versions> TaskState
    for QuorumVoteTaskState<TYPES, I, V>
{
    type Event = HotShotEvent<TYPES>;

    async fn handle_event(
        &mut self,
        event: Arc<Self::Event>,
        sender: &Sender<Arc<Self::Event>>,
        receiver: &Receiver<Arc<Self::Event>>,
    ) -> Result<()> {
        self.handle(event, receiver.clone(), sender.clone()).await;

        Ok(())
    }

    async fn cancel_subtasks(&mut self) {
        for handle in self.vote_dependencies.drain().map(|(_view, handle)| handle) {
            #[cfg(async_executor_impl = "async-std")]
            handle.cancel().await;
            #[cfg(async_executor_impl = "tokio")]
            handle.abort();
        }
    }
}<|MERGE_RESOLUTION|>--- conflicted
+++ resolved
@@ -236,12 +236,8 @@
 
     #[allow(clippy::too_many_lines)]
     async fn handle_dep_result(self, res: Self::Output) {
-<<<<<<< HEAD
         let high_qc_view_number = self.consensus.read().await.high_qc().view_number();
-=======
-        let high_qc_view_number = self.consensus.read().await.high_qc().view_number;
-
->>>>>>> 56e3f2c6
+
         // The validated state of a non-genesis high QC should exist in the state map.
         if *high_qc_view_number != *ViewNumber::genesis()
             && !self
