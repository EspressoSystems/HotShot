--- conflicted
+++ resolved
@@ -286,15 +286,9 @@
                 #[allow(unused_assignments)]
                 HotShotEvent::QuorumProposalValidated(proposal, parent_leaf) => {
                     let proposal_payload_comm = proposal.block_header.payload_commitment();
-<<<<<<< HEAD
                     if let Some(ref comm) = payload_commitment {
                         if proposal_payload_comm != *comm {
                             error!("Quorum proposal has inconsistent payload commitment with DAC or VID.");
-=======
-                    if let Some(comm) = payload_commitment {
-                        if proposal_payload_comm != comm {
-                            tracing::error!("Quorum proposal has inconsistent payload commitment with DAC or VID.");
->>>>>>> e4380367
                             return;
                         }
                     } else {
@@ -628,38 +622,14 @@
                 // Validate the VID share.
                 let payload_commitment = &disperse.data.payload_commitment;
                 let current_epoch = self.consensus.read().await.cur_epoch();
-<<<<<<< HEAD
-                // Check sender of VID disperse share is signed by DA committee member
-                let validate_sender = sender.validate(
-                    &disperse.signature,
-                    &bincode::serialize(&payload_commitment)
-                        .expect("serialization of payload commitment should succeed"),
-                ) && self
-                    .da_membership
-                    .committee_members(view, current_epoch)
-                    .contains(sender);
-
-                // Check whether the data satisfies one of the following.
-                // * From the right leader for this view.
-                // * Calculated and signed by the current node.
-                let validated = self.public_key.validate(
-                    &disperse.signature,
-                    &bincode::serialize(&payload_commitment)
-                        .expect("serialization of payload commitment should succeed"),
-                ) || self.quorum_membership.leader(view, current_epoch).validate(
-                    &disperse.signature,
-                    &bincode::serialize(&payload_commitment)
-                        .expect("serialization of payload commitment should succeed"),
-                );
-                if !validate_sender && !validated {
-                    warn!("Failed to validated the VID dispersal/share sig.");
-                    return;
-                }
-=======
 
                 // Check that the signature is valid
                 ensure!(
-                    sender.validate(&disperse.signature, payload_commitment.as_ref()),
+                    sender.validate(
+                        &disperse.signature,
+                        &bincode::serialize(&payload_commitment)
+                            .expect("serialization of payload commitment should succeed")
+                    ),
                     "VID share signature is invalid"
                 );
 
@@ -671,7 +641,6 @@
                         || *sender == self.quorum_membership.leader(view, current_epoch)?,
                     "VID share was not sent by a DA member or the view leader."
                 );
->>>>>>> e4380367
 
                 // NOTE: `verify_share` returns a nested `Result`, so we must check both the inner
                 // and outer results
