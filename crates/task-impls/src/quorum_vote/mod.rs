--- conflicted
+++ resolved
@@ -207,11 +207,7 @@
         ensure!(
             self.quorum_membership
                 .has_stake(&self.public_key, self.epoch_number),
-<<<<<<< HEAD
             info!(
-=======
-            format!(
->>>>>>> bd684322
                 "We were not chosen for quorum committee on {:?}",
                 self.view_number
             )
@@ -549,14 +545,9 @@
         event: Arc<HotShotEvent<TYPES>>,
         event_receiver: Receiver<Arc<HotShotEvent<TYPES>>>,
         event_sender: Sender<Arc<HotShotEvent<TYPES>>>,
-<<<<<<< HEAD
     ) -> Result<()> {
         let current_epoch = self.consensus.read().await.cur_epoch();
 
-=======
-    ) {
-        let current_epoch = self.consensus.read().await.cur_epoch();
->>>>>>> bd684322
         match event.as_ref() {
             HotShotEvent::QuorumProposalValidated(proposal, _leaf) => {
                 tracing::trace!("Received Proposal for view {}", *proposal.view_number());
@@ -581,7 +572,6 @@
             HotShotEvent::DaCertificateRecv(cert) => {
                 let view = cert.view_number;
 
-<<<<<<< HEAD
                 tracing::trace!("Received DAC for view {}", *view);
                 // Do nothing if the DAC is old
                 ensure!(
@@ -598,22 +588,8 @@
                         &self.upgrade_lock
                     )
                     .await,
-                    "Invalid DAC"
-                );
-=======
-                let current_epoch = self.consensus.read().await.cur_epoch();
-                // Validate the DAC.
-                if !cert
-                    .is_valid_cert(
-                        self.da_membership.as_ref(),
-                        current_epoch,
-                        &self.upgrade_lock,
-                    )
-                    .await
-                {
-                    return;
-                }
->>>>>>> bd684322
+                    warn!("Invalid DAC")
+                );
 
                 // Add to the storage.
                 self.consensus
@@ -646,7 +622,6 @@
                 // Validate the VID share.
                 let payload_commitment = disperse.data.payload_commitment;
                 let current_epoch = self.consensus.read().await.cur_epoch();
-<<<<<<< HEAD
 
                 // Check that the signature is valid
                 ensure!(
@@ -665,34 +640,6 @@
 
                 // NOTE: `verify_share` returns a nested `Result`, so we must check both the inner
                 // and outer results
-=======
-                // Check sender of VID disperse share is signed by DA committee member
-                let validate_sender = sender
-                    .validate(&disperse.signature, payload_commitment.as_ref())
-                    && self
-                        .da_membership
-                        .committee_members(view, current_epoch)
-                        .contains(sender);
-
-                // Check whether the data satisfies one of the following.
-                // * From the right leader for this view.
-                // * Calculated and signed by the current node.
-                let validated = self
-                    .public_key
-                    .validate(&disperse.signature, payload_commitment.as_ref())
-                    || self
-                        .quorum_membership
-                        .leader(view, current_epoch)
-                        .validate(&disperse.signature, payload_commitment.as_ref());
-                if !validate_sender && !validated {
-                    warn!("Failed to validated the VID dispersal/share sig.");
-                    return;
-                }
-
-                // NOTE: `verify_share` returns a nested `Result`, so we must check both the inner
-                // and outer results
-                #[allow(clippy::no_effect)]
->>>>>>> bd684322
                 match vid_scheme(self.quorum_membership.total_nodes(current_epoch)).verify_share(
                     &disperse.data.share,
                     &disperse.data.common,
