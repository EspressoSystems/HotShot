// Copyright (c) 2021-2024 Espresso Systems (espressosys.com)
// This file is part of the HotShot repository.

// You should have received a copy of the MIT License
// along with the HotShot repository. If not, see <https://mit-license.org/>.

use std::{collections::BTreeMap, sync::Arc};

use crate::{
    events::HotShotEvent,
    helpers::{broadcast_event, cancel_task},
    quorum_vote::handlers::{handle_quorum_proposal_validated, submit_vote, update_shared_state},
};
use async_broadcast::{InactiveReceiver, Receiver, Sender};
use async_lock::RwLock;
use async_trait::async_trait;
use hotshot_task::{
    dependency::{AndDependency, EventDependency},
    dependency_task::{DependencyTask, HandleDepOutput},
    task::TaskState,
};
use hotshot_types::{
    consensus::OuterConsensus,
    data::{Leaf, QuorumProposal},
    event::Event,
    message::{Proposal, UpgradeLock},
    traits::{
        block_contents::BlockHeader,
        election::Membership,
        node_implementation::{ConsensusTime, NodeImplementation, NodeType, Versions},
        signature_key::SignatureKey,
        storage::Storage,
    },
    utils::epoch_from_block_number,
    vid::vid_scheme,
    vote::{Certificate, HasViewNumber},
};
use jf_vid::VidScheme;
use tokio::task::JoinHandle;
use tracing::instrument;
use utils::anytrace::*;
use vbs::version::StaticVersionType;

<<<<<<< HEAD
=======
use crate::{
    events::HotShotEvent,
    helpers::broadcast_event,
    quorum_vote::handlers::{handle_quorum_proposal_validated, submit_vote, update_shared_state},
};

>>>>>>> 891e9f6b
/// Event handlers for `QuorumProposalValidated`.
mod handlers;

/// Vote dependency types.
#[derive(Debug, PartialEq)]
enum VoteDependency {
    /// For the `QuroumProposalValidated` event after validating `QuorumProposalRecv`.
    QuorumProposal,
    /// For the `DaCertificateRecv` event.
    Dac,
    /// For the `VidShareRecv` event.
    Vid,
}

/// Handler for the vote dependency.
pub struct VoteDependencyHandle<TYPES: NodeType, I: NodeImplementation<TYPES>, V: Versions> {
    /// Public key.
    pub public_key: TYPES::SignatureKey,
    /// Private Key.
    pub private_key: <TYPES::SignatureKey as SignatureKey>::PrivateKey,
    /// Reference to consensus. The replica will require a write lock on this.
    pub consensus: OuterConsensus<TYPES>,
    /// Immutable instance state
    pub instance_state: Arc<TYPES::InstanceState>,
    /// Membership for Quorum certs/votes.
    pub quorum_membership: Arc<TYPES::Membership>,
    /// Reference to the storage.
    pub storage: Arc<RwLock<I::Storage>>,
    /// View number to vote on.
    pub view_number: TYPES::View,
    /// Event sender.
    pub sender: Sender<Arc<HotShotEvent<TYPES>>>,
    /// Event receiver.
    pub receiver: InactiveReceiver<Arc<HotShotEvent<TYPES>>>,
    /// Lock for a decided upgrade
    pub upgrade_lock: UpgradeLock<TYPES, V>,
    /// The node's id
    pub id: u64,
    /// Number of blocks in an epoch, zero means there are no epochs
    pub epoch_height: u64,
}

impl<TYPES: NodeType, I: NodeImplementation<TYPES> + 'static, V: Versions> HandleDepOutput
    for VoteDependencyHandle<TYPES, I, V>
{
    type Output = Vec<Arc<HotShotEvent<TYPES>>>;

    #[allow(clippy::too_many_lines)]
    #[instrument(skip_all, fields(id = self.id, view = *self.view_number))]
    async fn handle_dep_result(self, res: Self::Output) {
        let mut payload_commitment = None;
        let mut leaf = None;
        let mut vid_share = None;
        let mut parent_view_number = None;
        for event in res {
            match event.as_ref() {
                #[allow(unused_assignments)]
                HotShotEvent::QuorumProposalValidated(proposal, parent_leaf) => {
                    let version = match self.upgrade_lock.version(self.view_number).await {
                        Ok(version) => version,
                        Err(e) => {
                            tracing::error!("{e:#}");
                            return;
                        }
                    };
                    let proposal_payload_comm = proposal.data.block_header.payload_commitment();
                    let parent_commitment = parent_leaf.commit(&self.upgrade_lock).await;
                    let proposed_leaf = Leaf::from_quorum_proposal(&proposal.data);

                    if version >= V::Epochs::VERSION
                        && self
                            .consensus
                            .read()
                            .await
                            .is_leaf_forming_eqc(proposal.data.justify_qc.data.leaf_commit)
                    {
                        tracing::debug!("Do not vote here. Voting for this case is handled in QuorumVoteTaskState");
                        return;
                    } else if let Some(ref comm) = payload_commitment {
                        if proposal_payload_comm != *comm {
                            tracing::error!("Quorum proposal has inconsistent payload commitment with DAC or VID.");
                            return;
                        }
                    } else {
                        payload_commitment = Some(proposal_payload_comm);
                    }

                    if proposed_leaf.parent_commitment() != parent_commitment {
                        tracing::warn!("Proposed leaf parent commitment does not match parent leaf payload commitment. Aborting vote.");
                        return;
                    }
                    // Update our persistent storage of the proposal. If we cannot store the proposal return
                    // and error so we don't vote
                    if let Err(e) = self.storage.write().await.append_proposal(proposal).await {
                        tracing::error!("failed to store proposal, not voting.  error = {e:#}");
                        return;
                    }
                    leaf = Some(proposed_leaf);
                    parent_view_number = Some(parent_leaf.view_number());
                }
                HotShotEvent::DaCertificateValidated(cert) => {
                    let cert_payload_comm = &cert.data().payload_commit;
                    if let Some(ref comm) = payload_commitment {
                        if cert_payload_comm != comm {
                            tracing::error!("DAC has inconsistent payload commitment with quorum proposal or VID.");
                            return;
                        }
                    } else {
                        payload_commitment = Some(*cert_payload_comm);
                    }
                }
                HotShotEvent::VidShareValidated(share) => {
                    let vid_payload_commitment = &share.data.payload_commitment;
                    vid_share = Some(share.clone());
                    if let Some(ref comm) = payload_commitment {
                        if vid_payload_commitment != comm {
                            tracing::error!("VID has inconsistent payload commitment with quorum proposal or DAC.");
                            return;
                        }
                    } else {
                        payload_commitment = Some(*vid_payload_commitment);
                    }
                }
                _ => {}
            }
        }

        broadcast_event(
<<<<<<< HEAD
            Arc::new(HotShotEvent::QuorumVoteDependenciesValidated(
                self.view_number,
            )),
=======
            Arc::new(HotShotEvent::ViewChange(self.view_number + 1)),
>>>>>>> 891e9f6b
            &self.sender,
        )
        .await;
        let Some(vid_share) = vid_share else {
            tracing::error!(
                "We don't have the VID share for this view {:?}, but we should, because the vote dependencies have completed.",
                self.view_number
            );
            return;
        };

        let Some(leaf) = leaf else {
            tracing::error!(
                "We don't have the leaf for this view {:?}, but we should, because the vote dependencies have completed.",
                self.view_number
            );
            return;
        };

        // Update internal state
        if let Err(e) = update_shared_state::<TYPES, I, V>(
            OuterConsensus::new(Arc::clone(&self.consensus.inner_consensus)),
            self.sender.clone(),
            self.receiver.clone(),
            Arc::clone(&self.quorum_membership),
            self.public_key.clone(),
            self.private_key.clone(),
            self.upgrade_lock.clone(),
            self.view_number,
            Arc::clone(&self.instance_state),
            Arc::clone(&self.storage),
            &leaf,
            &vid_share,
            parent_view_number,
        )
        .await
        {
            tracing::error!("Failed to update shared consensus state; error = {e:#}");
            return;
        }

        let current_epoch =
            TYPES::Epoch::new(epoch_from_block_number(leaf.height(), self.epoch_height));
        tracing::trace!(
            "Sending ViewChange for view {} and epoch {}",
            self.view_number + 1,
            *current_epoch
        );
        broadcast_event(
            Arc::new(HotShotEvent::ViewChange(
                self.view_number + 1,
                current_epoch,
            )),
            &self.sender,
        )
        .await;

        if let Err(e) = submit_vote::<TYPES, I, V>(
            self.sender.clone(),
            Arc::clone(&self.quorum_membership),
            self.public_key.clone(),
            self.private_key.clone(),
            self.upgrade_lock.clone(),
            self.view_number,
            current_epoch,
            Arc::clone(&self.storage),
            leaf,
            vid_share,
        )
        .await
        {
            tracing::debug!("Failed to vote; error = {e:#}");
        }
    }
}

/// The state for the quorum vote task.
///
/// Contains all of the information for the quorum vote.
pub struct QuorumVoteTaskState<TYPES: NodeType, I: NodeImplementation<TYPES>, V: Versions> {
    /// Public key.
    pub public_key: TYPES::SignatureKey,

    /// Private Key.
    pub private_key: <TYPES::SignatureKey as SignatureKey>::PrivateKey,

    /// Reference to consensus. The replica will require a write lock on this.
    pub consensus: OuterConsensus<TYPES>,

    /// Immutable instance state
    pub instance_state: Arc<TYPES::InstanceState>,

    /// Latest view number that has been voted for.
    pub latest_voted_view: TYPES::View,

    /// Table for the in-progress dependency tasks.
    pub vote_dependencies: BTreeMap<TYPES::View, JoinHandle<()>>,

    /// The underlying network
    pub network: Arc<I::Network>,

    /// Membership for Quorum certs/votes.
    pub quorum_membership: Arc<TYPES::Membership>,

    /// Membership for DA committee certs/votes.
    pub da_membership: Arc<TYPES::Membership>,

    /// Output events to application
    pub output_event_stream: async_broadcast::Sender<Event<TYPES>>,

    /// The node's id
    pub id: u64,

    /// Reference to the storage.
    pub storage: Arc<RwLock<I::Storage>>,

    /// Lock for a decided upgrade
    pub upgrade_lock: UpgradeLock<TYPES, V>,

    /// Number of blocks in an epoch, zero means there are no epochs
    pub epoch_height: u64,
}

impl<TYPES: NodeType, I: NodeImplementation<TYPES>, V: Versions> QuorumVoteTaskState<TYPES, I, V> {
    /// Create an event dependency.
    #[instrument(skip_all, fields(id = self.id, latest_voted_view = *self.latest_voted_view), name = "Quorum vote create event dependency", level = "error")]
    fn create_event_dependency(
        &self,
        dependency_type: VoteDependency,
        view_number: TYPES::View,
        event_receiver: Receiver<Arc<HotShotEvent<TYPES>>>,
    ) -> EventDependency<Arc<HotShotEvent<TYPES>>> {
        EventDependency::new(
            event_receiver.clone(),
            Box::new(move |event| {
                let event = event.as_ref();
                let event_view = match dependency_type {
                    VoteDependency::QuorumProposal => {
                        if let HotShotEvent::QuorumProposalValidated(proposal, _) = event {
                            proposal.data.view_number
                        } else {
                            return false;
                        }
                    }
                    VoteDependency::Dac => {
                        if let HotShotEvent::DaCertificateValidated(cert) = event {
                            cert.view_number
                        } else {
                            return false;
                        }
                    }
                    VoteDependency::Vid => {
                        if let HotShotEvent::VidShareValidated(disperse) = event {
                            disperse.data.view_number
                        } else {
                            return false;
                        }
                    }
                };
                if event_view == view_number {
                    tracing::trace!("Vote dependency {:?} completed", dependency_type);
                    return true;
                }
                false
            }),
        )
    }

    /// Create and store an [`AndDependency`] combining [`EventDependency`]s associated with the
    /// given view number if it doesn't exist.
    #[instrument(skip_all, fields(id = self.id, latest_voted_view = *self.latest_voted_view), name = "Quorum vote crete dependency task if new", level = "error")]
    fn create_dependency_task_if_new(
        &mut self,
        view_number: TYPES::View,
        event_receiver: Receiver<Arc<HotShotEvent<TYPES>>>,
        event_sender: &Sender<Arc<HotShotEvent<TYPES>>>,
        event: Option<Arc<HotShotEvent<TYPES>>>,
    ) {
        if self.vote_dependencies.contains_key(&view_number) {
            return;
        }

        let mut quorum_proposal_dependency = self.create_event_dependency(
            VoteDependency::QuorumProposal,
            view_number,
            event_receiver.clone(),
        );
        let dac_dependency =
            self.create_event_dependency(VoteDependency::Dac, view_number, event_receiver.clone());
        let vid_dependency =
            self.create_event_dependency(VoteDependency::Vid, view_number, event_receiver.clone());
        // If we have an event provided to us
        if let Some(event) = event {
            if let HotShotEvent::QuorumProposalValidated(..) = event.as_ref() {
                quorum_proposal_dependency.mark_as_completed(event);
            }
        }

        let deps = vec![quorum_proposal_dependency, dac_dependency, vid_dependency];

        let dependency_chain = AndDependency::from_deps(deps);

        let dependency_task = DependencyTask::new(
            dependency_chain,
            VoteDependencyHandle::<TYPES, I, V> {
                public_key: self.public_key.clone(),
                private_key: self.private_key.clone(),
                consensus: OuterConsensus::new(Arc::clone(&self.consensus.inner_consensus)),
                instance_state: Arc::clone(&self.instance_state),
                quorum_membership: Arc::clone(&self.quorum_membership),
                storage: Arc::clone(&self.storage),
                view_number,
                sender: event_sender.clone(),
                receiver: event_receiver.clone().deactivate(),
                upgrade_lock: self.upgrade_lock.clone(),
                id: self.id,
                epoch_height: self.epoch_height,
            },
        );
        self.vote_dependencies
            .insert(view_number, dependency_task.run());
    }

    /// Update the latest voted view number.
    #[instrument(skip_all, fields(id = self.id, latest_voted_view = *self.latest_voted_view), name = "Quorum vote update latest voted view", level = "error")]
    async fn update_latest_voted_view(&mut self, new_view: TYPES::View) -> bool {
        if *self.latest_voted_view < *new_view {
            tracing::debug!(
                "Updating next vote view from {} to {} in the quorum vote task",
                *self.latest_voted_view,
                *new_view
            );

            // Cancel the old dependency tasks.
            for view in *self.latest_voted_view..(*new_view) {
                if let Some(dependency) = self.vote_dependencies.remove(&TYPES::View::new(view)) {
                    dependency.abort();
                    tracing::debug!("Vote dependency removed for view {:?}", view);
                }
            }

            self.latest_voted_view = new_view;

            return true;
        }
        false
    }

    /// Handle a vote dependent event received on the event stream
    #[instrument(skip_all, fields(id = self.id, latest_voted_view = *self.latest_voted_view), name = "Quorum vote handle", level = "error", target = "QuorumVoteTaskState")]
    pub async fn handle(
        &mut self,
        event: Arc<HotShotEvent<TYPES>>,
        event_receiver: Receiver<Arc<HotShotEvent<TYPES>>>,
        event_sender: Sender<Arc<HotShotEvent<TYPES>>>,
    ) -> Result<()> {
        match event.as_ref() {
            HotShotEvent::QuorumProposalValidated(proposal, parent_leaf) => {
                tracing::trace!(
                    "Received Proposal for view {}",
                    *proposal.data.view_number()
                );

                // Handle the event before creating the dependency task.
                if let Err(e) = handle_quorum_proposal_validated(&proposal.data, self).await {
                    tracing::debug!(
                        "Failed to handle QuorumProposalValidated event; error = {e:#}"
                    );
                }

                ensure!(
                    proposal.data.view_number() > self.latest_voted_view,
                    "We have already voted for this view"
                );

                let version = self
                    .upgrade_lock
                    .version(proposal.data.view_number())
                    .await?;

                let is_justify_qc_forming_eqc = self
                    .consensus
                    .read()
                    .await
                    .is_leaf_forming_eqc(proposal.data.justify_qc.data.leaf_commit);

                if version >= V::Epochs::VERSION && is_justify_qc_forming_eqc {
                    self.handle_eqc_voting(proposal, parent_leaf, event_sender, event_receiver)
                        .await;
                } else {
                    self.create_dependency_task_if_new(
                        proposal.data.view_number,
                        event_receiver,
                        &event_sender,
                        Some(Arc::clone(&event)),
                    );
                }
            }
            HotShotEvent::DaCertificateRecv(cert) => {
                let view = cert.view_number;

                tracing::trace!("Received DAC for view {}", *view);
                // Do nothing if the DAC is old
                ensure!(
                    view > self.latest_voted_view,
                    "Received DAC for an older view."
                );

                let cur_epoch = self.consensus.read().await.cur_epoch();
                // Validate the DAC.
                ensure!(
                    cert.is_valid_cert(self.da_membership.as_ref(), cur_epoch, &self.upgrade_lock)
                        .await,
                    warn!("Invalid DAC")
                );

                // Add to the storage.
                self.consensus
                    .write()
                    .await
                    .update_saved_da_certs(view, cert.clone());

                broadcast_event(
                    Arc::new(HotShotEvent::DaCertificateValidated(cert.clone())),
                    &event_sender.clone(),
                )
                .await;
                self.create_dependency_task_if_new(view, event_receiver, &event_sender, None);
            }
            HotShotEvent::VidShareRecv(sender, disperse) => {
                let view = disperse.data.view_number();
                // Do nothing if the VID share is old
                tracing::trace!("Received VID share for view {}", *view);
                ensure!(
                    view > self.latest_voted_view,
                    "Received VID share for an older view."
                );

                // Validate the VID share.
                let payload_commitment = &disperse.data.payload_commitment;
                let cur_epoch = self.consensus.read().await.cur_epoch();

                // Check that the signature is valid
                ensure!(
                    sender.validate(&disperse.signature, payload_commitment.as_ref()),
                    "VID share signature is invalid"
                );

                // ensure that the VID share was sent by a DA member OR the view leader
                ensure!(
                    self.da_membership
                        .committee_members(view, cur_epoch)
                        .contains(sender)
                        || *sender == self.quorum_membership.leader(view, cur_epoch)?,
                    "VID share was not sent by a DA member or the view leader."
                );

                // NOTE: `verify_share` returns a nested `Result`, so we must check both the inner
                // and outer results
                match vid_scheme(self.quorum_membership.total_nodes(cur_epoch)).verify_share(
                    &disperse.data.share,
                    &disperse.data.common,
                    payload_commitment,
                ) {
                    Ok(Err(())) | Err(_) => {
                        bail!("Failed to verify VID share");
                    }
                    Ok(Ok(())) => {}
                }

                self.consensus
                    .write()
                    .await
                    .update_vid_shares(view, disperse.clone());

                ensure!(
                    disperse.data.recipient_key == self.public_key,
                    "Got a Valid VID share but it's not for our key"
                );

                broadcast_event(
                    Arc::new(HotShotEvent::VidShareValidated(disperse.clone())),
                    &event_sender.clone(),
                )
                .await;
                self.create_dependency_task_if_new(view, event_receiver, &event_sender, None);
            }
            HotShotEvent::Timeout(view) => {
                let view = TYPES::View::new(view.saturating_sub(1));
                // cancel old tasks
                let current_tasks = self.vote_dependencies.split_off(&view);
                while let Some((_, task)) = self.vote_dependencies.pop_last() {
                    task.abort();
                }
                self.vote_dependencies = current_tasks;
            }
            HotShotEvent::ViewChange(mut view, _) => {
                view = TYPES::View::new(view.saturating_sub(1));
                if !self.update_latest_voted_view(view).await {
                    tracing::debug!("view not updated");
                }
                // cancel old tasks
                let current_tasks = self.vote_dependencies.split_off(&view);
                while let Some((_, task)) = self.vote_dependencies.pop_last() {
                    task.abort();
                }
                self.vote_dependencies = current_tasks;
            }
            _ => {}
        }
        Ok(())
    }

    /// Handles voting for the last block in the epoch to form the Extended QC.
    #[allow(clippy::too_many_lines)]
    async fn handle_eqc_voting(
        &self,
        proposal: &Proposal<TYPES, QuorumProposal<TYPES>>,
        parent_leaf: &Leaf<TYPES>,
        event_sender: Sender<Arc<HotShotEvent<TYPES>>>,
        event_receiver: Receiver<Arc<HotShotEvent<TYPES>>>,
    ) {
        tracing::info!("Reached end of epoch. Justify QC is for the last block in the epoch.");
        let proposed_leaf = Leaf::from_quorum_proposal(&proposal.data);
        let parent_commitment = parent_leaf.commit(&self.upgrade_lock).await;
        if proposed_leaf.height() != parent_leaf.height()
            || proposed_leaf.payload_commitment() != parent_leaf.payload_commitment()
        {
            tracing::error!("Justify QC is for the last block but it's not extended and a new block is proposed. Not voting!");
            return;
        }

        tracing::info!(
            "Reached end of epoch. Proposed leaf has the same height and payload as its parent."
        );

        let mut consensus_writer = self.consensus.write().await;
        let Some(vid_shares) = consensus_writer
            .vid_shares()
            .get(&parent_leaf.view_number())
        else {
            tracing::warn!(
                "Proposed leaf is the same as its parent but we don't have our VID for it"
            );
            return;
        };
        let Some(vid) = vid_shares.get(&self.public_key) else {
            tracing::warn!(
                "Proposed leaf is the same as its parent but we don't have our VID for it"
            );
            return;
        };
        let mut updated_vid = vid.clone();
        updated_vid.data.view_number = proposal.data.view_number;
        consensus_writer.update_vid_shares(updated_vid.data.view_number, updated_vid.clone());
        drop(consensus_writer);

        if proposed_leaf.parent_commitment() != parent_commitment {
            tracing::warn!("Proposed leaf parent commitment does not match parent leaf payload commitment. Aborting vote.");
            return;
        }
        // Update our persistent storage of the proposal. If we cannot store the proposal return
        // and error so we don't vote
        if let Err(e) = self.storage.write().await.append_proposal(proposal).await {
            tracing::error!("failed to store proposal, not voting.  error = {e:#}");
            return;
        }

        broadcast_event(
<<<<<<< HEAD
            Arc::new(HotShotEvent::QuorumVoteDependenciesValidated(
                proposal.data.view_number(),
            )),
=======
            Arc::new(HotShotEvent::ViewChange(proposal.data.view_number() + 1)),
>>>>>>> 891e9f6b
            &event_sender,
        )
        .await;

        // Update internal state
        if let Err(e) = update_shared_state::<TYPES, I, V>(
            OuterConsensus::new(Arc::clone(&self.consensus.inner_consensus)),
            event_sender.clone(),
            event_receiver.clone().deactivate(),
            Arc::clone(&self.quorum_membership),
            self.public_key.clone(),
            self.private_key.clone(),
            self.upgrade_lock.clone(),
            proposal.data.view_number(),
            Arc::clone(&self.instance_state),
            Arc::clone(&self.storage),
            &proposed_leaf,
            &updated_vid,
            Some(parent_leaf.view_number()),
        )
        .await
        {
            tracing::error!("Failed to update shared consensus state; error = {e:#}");
            return;
        }

        let current_block_number = proposed_leaf.height();
        let current_epoch = TYPES::Epoch::new(epoch_from_block_number(
            current_block_number,
            self.epoch_height,
        ));
        tracing::trace!(
            "Sending ViewChange for view {} and epoch {}",
            proposal.data.view_number() + 1,
            *current_epoch
        );
        broadcast_event(
            Arc::new(HotShotEvent::ViewChange(
                proposal.data.view_number() + 1,
                current_epoch,
            )),
            &event_sender,
        )
        .await;

        if let Err(e) = submit_vote::<TYPES, I, V>(
            event_sender.clone(),
            Arc::clone(&self.quorum_membership),
            self.public_key.clone(),
            self.private_key.clone(),
            self.upgrade_lock.clone(),
            proposal.data.view_number(),
            current_epoch,
            Arc::clone(&self.storage),
            proposed_leaf,
            updated_vid,
        )
        .await
        {
            tracing::debug!("Failed to vote; error = {e:#}");
        }
    }
}

#[async_trait]
impl<TYPES: NodeType, I: NodeImplementation<TYPES>, V: Versions> TaskState
    for QuorumVoteTaskState<TYPES, I, V>
{
    type Event = HotShotEvent<TYPES>;

    async fn handle_event(
        &mut self,
        event: Arc<Self::Event>,
        sender: &Sender<Arc<Self::Event>>,
        receiver: &Receiver<Arc<Self::Event>>,
    ) -> Result<()> {
        self.handle(event, receiver.clone(), sender.clone()).await
    }

    fn cancel_subtasks(&mut self) {
        while let Some((_, handle)) = self.vote_dependencies.pop_last() {
            handle.abort();
        }
    }
}<|MERGE_RESOLUTION|>--- conflicted
+++ resolved
@@ -8,7 +8,7 @@
 
 use crate::{
     events::HotShotEvent,
-    helpers::{broadcast_event, cancel_task},
+    helpers::broadcast_event,
     quorum_vote::handlers::{handle_quorum_proposal_validated, submit_vote, update_shared_state},
 };
 use async_broadcast::{InactiveReceiver, Receiver, Sender};
@@ -41,15 +41,6 @@
 use utils::anytrace::*;
 use vbs::version::StaticVersionType;
 
-<<<<<<< HEAD
-=======
-use crate::{
-    events::HotShotEvent,
-    helpers::broadcast_event,
-    quorum_vote::handlers::{handle_quorum_proposal_validated, submit_vote, update_shared_state},
-};
-
->>>>>>> 891e9f6b
 /// Event handlers for `QuorumProposalValidated`.
 mod handlers;
 
@@ -177,17 +168,6 @@
             }
         }
 
-        broadcast_event(
-<<<<<<< HEAD
-            Arc::new(HotShotEvent::QuorumVoteDependenciesValidated(
-                self.view_number,
-            )),
-=======
-            Arc::new(HotShotEvent::ViewChange(self.view_number + 1)),
->>>>>>> 891e9f6b
-            &self.sender,
-        )
-        .await;
         let Some(vid_share) = vid_share else {
             tracing::error!(
                 "We don't have the VID share for this view {:?}, but we should, because the vote dependencies have completed.",
@@ -653,18 +633,6 @@
             return;
         }
 
-        broadcast_event(
-<<<<<<< HEAD
-            Arc::new(HotShotEvent::QuorumVoteDependenciesValidated(
-                proposal.data.view_number(),
-            )),
-=======
-            Arc::new(HotShotEvent::ViewChange(proposal.data.view_number() + 1)),
->>>>>>> 891e9f6b
-            &event_sender,
-        )
-        .await;
-
         // Update internal state
         if let Err(e) = update_shared_state::<TYPES, I, V>(
             OuterConsensus::new(Arc::clone(&self.consensus.inner_consensus)),
