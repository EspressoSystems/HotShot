// Copyright (c) 2021-2024 Espresso Systems (espressosys.com)
// This file is part of the HotShot repository.

// You should have received a copy of the MIT License
// along with the HotShot repository. If not, see <https://mit-license.org/>.

use std::{collections::BTreeMap, sync::Arc};

use async_broadcast::{InactiveReceiver, Receiver, Sender};
use async_lock::RwLock;
#[cfg(async_executor_impl = "async-std")]
use async_std::task::JoinHandle;
use async_trait::async_trait;
use hotshot_task::{
    dependency::{AndDependency, Dependency, EventDependency},
    dependency_task::{DependencyTask, HandleDepOutput},
    task::TaskState,
};
use hotshot_types::{
    consensus::OuterConsensus,
    data::{Leaf, VidDisperseShare, ViewNumber},
    event::Event,
    message::{Proposal, UpgradeLock},
    simple_vote::{QuorumData, QuorumVote},
    traits::{
        block_contents::BlockHeader,
        election::Membership,
        node_implementation::{ConsensusTime, NodeImplementation, NodeType, Versions},
        signature_key::SignatureKey,
        storage::Storage,
        ValidatedState,
    },
    utils::{View, ViewInner},
    vid::vid_scheme,
    vote::{Certificate, HasViewNumber},
};
use jf_vid::VidScheme;
#[cfg(async_executor_impl = "tokio")]
use tokio::task::JoinHandle;
use tracing::instrument;
use utils::anytrace::*;

use crate::{
    events::HotShotEvent,
    helpers::{broadcast_event, cancel_task, fetch_proposal},
    quorum_vote::handlers::handle_quorum_proposal_validated,
};

/// Event handlers for `QuorumProposalValidated`.
mod handlers;

/// Vote dependency types.
#[derive(Debug, PartialEq)]
enum VoteDependency {
    /// For the `QuroumProposalValidated` event after validating `QuorumProposalRecv`.
    QuorumProposal,
    /// For the `DaCertificateRecv` event.
    Dac,
    /// For the `VidShareRecv` event.
    Vid,
}

/// Handler for the vote dependency.
pub struct VoteDependencyHandle<TYPES: NodeType, I: NodeImplementation<TYPES>, V: Versions> {
    /// Public key.
    pub public_key: TYPES::SignatureKey,
    /// Private Key.
    pub private_key: <TYPES::SignatureKey as SignatureKey>::PrivateKey,
    /// Reference to consensus. The replica will require a write lock on this.
    pub consensus: OuterConsensus<TYPES>,
    /// Immutable instance state
    pub instance_state: Arc<TYPES::InstanceState>,
    /// Membership for Quorum certs/votes.
    pub quorum_membership: Arc<TYPES::Membership>,
    /// Reference to the storage.
    pub storage: Arc<RwLock<I::Storage>>,
    /// View number to vote on.
    pub view_number: TYPES::View,
    /// Epoch number to vote on.
    pub epoch_number: TYPES::Epoch,
    /// Event sender.
    pub sender: Sender<Arc<HotShotEvent<TYPES>>>,
    /// Event receiver.
    pub receiver: InactiveReceiver<Arc<HotShotEvent<TYPES>>>,
    /// Lock for a decided upgrade
    pub upgrade_lock: UpgradeLock<TYPES, V>,
    /// The node's id
    pub id: u64,
}

impl<TYPES: NodeType, I: NodeImplementation<TYPES> + 'static, V: Versions>
    VoteDependencyHandle<TYPES, I, V>
{
    /// Updates the shared consensus state with the new voting data.
    #[instrument(skip_all, target = "VoteDependencyHandle", fields(id = self.id, view = *self.view_number))]
    async fn update_shared_state(
        &self,
        proposed_leaf: &Leaf<TYPES>,
        vid_share: &Proposal<TYPES, VidDisperseShare<TYPES>>,
    ) -> Result<()> {
        let justify_qc = &proposed_leaf.justify_qc();

        // Justify qc's leaf commitment should be the same as the parent's leaf commitment.
        let mut maybe_parent = self
            .consensus
            .read()
            .await
            .saved_leaves()
            .get(&justify_qc.data().leaf_commit)
            .cloned();
        maybe_parent = match maybe_parent {
            Some(p) => Some(p),
            None => fetch_proposal(
                justify_qc.view_number(),
                self.sender.clone(),
                self.receiver.activate_cloned(),
                Arc::clone(&self.quorum_membership),
                OuterConsensus::new(Arc::clone(&self.consensus.inner_consensus)),
                self.public_key.clone(),
                self.private_key.clone(),
                &self.upgrade_lock,
            )
            .await
            .ok(),
        };
        let parent = maybe_parent.context(info!(
            "Proposal's parent missing from storage with commitment: {:?}, proposal view {:?}",
            justify_qc.data().leaf_commit,
            proposed_leaf.view_number(),
        ))?;
        let consensus_reader = self.consensus.read().await;

        let (Some(parent_state), _) = consensus_reader.state_and_delta(parent.view_number()) else {
            bail!("Parent state not found! Consensus internally inconsistent");
        };

        drop(consensus_reader);

        let version = self.upgrade_lock.version(self.view_number).await?;

        let (validated_state, state_delta) = parent_state
            .validate_and_apply_header(
                &self.instance_state,
                &parent,
                &proposed_leaf.block_header().clone(),
                vid_share.data.common.clone(),
                version,
            )
            .await
            .wrap()
            .context(warn!("Block header doesn't extend the proposal!"))?;

        let state = Arc::new(validated_state);
        let delta = Arc::new(state_delta);

        // Now that we've rounded everyone up, we need to update the shared state and broadcast our events.
        // We will defer broadcast until all states are updated to avoid holding onto the lock during a network call.
        let mut consensus_writer = self.consensus.write().await;

        let view = View {
            view_inner: ViewInner::Leaf {
                leaf: proposed_leaf.commit(&self.upgrade_lock).await,
                state: Arc::clone(&state),
                delta: Some(Arc::clone(&delta)),
            },
        };
        if let Err(e) =
            consensus_writer.update_validated_state_map(proposed_leaf.view_number(), view.clone())
        {
            tracing::trace!("{e:?}");
        }
        consensus_writer
            .update_saved_leaves(proposed_leaf.clone(), &self.upgrade_lock)
            .await;

        // Kick back our updated structures for downstream usage.
        let new_leaves = consensus_writer.saved_leaves().clone();
        let new_state = consensus_writer.validated_state_map().clone();
        drop(consensus_writer);

        // Broadcast now that the lock is dropped.
        broadcast_event(
            HotShotEvent::ValidatedStateUpdated(proposed_leaf.view_number(), view).into(),
            &self.sender,
        )
        .await;

        // Send the new state up to the sequencer.
        self.storage
            .write()
            .await
            .update_undecided_state(new_leaves, new_state)
            .await
            .wrap()
            .context(error!("Failed to update undecided state"))?;

        Ok(())
    }

    /// Submits the `QuorumVoteSend` event if all the dependencies are met.
    #[instrument(skip_all, fields(id = self.id, name = "Submit quorum vote", level = "error"))]
    async fn submit_vote(
        &self,
        leaf: Leaf<TYPES>,
        vid_share: Proposal<TYPES, VidDisperseShare<TYPES>>,
    ) -> Result<()> {
        ensure!(
            self.quorum_membership
                .has_stake(&self.public_key, self.epoch_number),
            info!(
                "We were not chosen for quorum committee on {:?}",
                self.view_number
            )
        );

        // Create and send the vote.
        let vote = QuorumVote::<TYPES>::create_signed_vote(
            QuorumData {
                leaf_commit: leaf.commit(&self.upgrade_lock).await,
            },
            self.view_number,
            &self.public_key,
            &self.private_key,
            &self.upgrade_lock,
        )
        .await
        .wrap()
        .context(error!("Failed to sign vote. This should never happen."))?;
        tracing::debug!(
            "sending vote to next quorum leader {:?}",
            vote.view_number() + 1
        );
        // Add to the storage.
        self.storage
            .write()
            .await
            .append_vid(&vid_share)
            .await
            .wrap()
            .context(error!("Failed to store VID share"))?;
        broadcast_event(Arc::new(HotShotEvent::QuorumVoteSend(vote)), &self.sender).await;

        Ok(())
    }
}

impl<TYPES: NodeType, I: NodeImplementation<TYPES> + 'static, V: Versions> HandleDepOutput
    for VoteDependencyHandle<TYPES, I, V>
{
    type Output = Vec<Arc<HotShotEvent<TYPES>>>;

    #[allow(clippy::too_many_lines)]
    async fn handle_dep_result(self, res: Self::Output) {
        let high_qc_view_number = self.consensus.read().await.high_qc().view_number;

        // The validated state of a non-genesis high QC should exist in the state map.
        if *high_qc_view_number != *ViewNumber::genesis()
            && !self
                .consensus
                .read()
                .await
                .validated_state_map()
                .contains_key(&high_qc_view_number)
        {
            // Block on receiving the event from the event stream.
            EventDependency::new(
                self.receiver.activate_cloned(),
                Box::new(move |event| {
                    let event = event.as_ref();
                    if let HotShotEvent::ValidatedStateUpdated(view_number, _) = event {
                        *view_number == high_qc_view_number
                    } else {
                        false
                    }
                }),
            )
            .completed()
            .await;
        }

        let mut payload_commitment = None;
        let mut leaf = None;
        let mut vid_share = None;
        for event in res {
            match event.as_ref() {
                #[allow(unused_assignments)]
                HotShotEvent::QuorumProposalValidated(proposal, parent_leaf) => {
<<<<<<< HEAD
                    let proposal_payload_comm = proposal.data.block_header.payload_commitment();
                    if let Some(comm) = payload_commitment {
                        if proposal_payload_comm != comm {
                            error!("Quorum proposal has inconsistent payload commitment with DAC or VID.");
=======
                    let proposal_payload_comm = proposal.block_header.payload_commitment();
                    if let Some(ref comm) = payload_commitment {
                        if proposal_payload_comm != *comm {
                            tracing::error!("Quorum proposal has inconsistent payload commitment with DAC or VID.");
>>>>>>> 01a7ed32
                            return;
                        }
                    } else {
                        payload_commitment = Some(proposal_payload_comm);
                    }
                    let parent_commitment = parent_leaf.commit(&self.upgrade_lock).await;
                    let proposed_leaf = Leaf::from_quorum_proposal(&proposal.data);
                    if proposed_leaf.parent_commitment() != parent_commitment {
                        tracing::warn!("Proposed leaf parent commitment does not match parent leaf payload commitment. Aborting vote.");
                        return;
                    }
                    // Update our persistent storage of the proposal. If we cannot store the proposal reutrn
                    // and error so we don't vote
                    if let Err(e) = self.storage.write().await.append_proposal(proposal).await {
                        error!("failed to store proposal, not voting.  error = {e:#}");
                        return;
                    }
                    leaf = Some(proposed_leaf);
                }
                HotShotEvent::DaCertificateValidated(cert) => {
                    let cert_payload_comm = &cert.data().payload_commit;
                    if let Some(ref comm) = payload_commitment {
                        if cert_payload_comm != comm {
                            tracing::error!("DAC has inconsistent payload commitment with quorum proposal or VID.");
                            return;
                        }
                    } else {
                        payload_commitment = Some(cert_payload_comm.clone());
                    }
                }
                HotShotEvent::VidShareValidated(share) => {
                    let vid_payload_commitment = &share.data.payload_commitment;
                    vid_share = Some(share.clone());
                    if let Some(ref comm) = payload_commitment {
                        if vid_payload_commitment != comm {
                            tracing::error!("VID has inconsistent payload commitment with quorum proposal or DAC.");
                            return;
                        }
                    } else {
                        payload_commitment = Some(vid_payload_commitment.clone());
                    }
                }
                _ => {}
            }
        }
        broadcast_event(
            Arc::new(HotShotEvent::QuorumVoteDependenciesValidated(
                self.view_number,
            )),
            &self.sender,
        )
        .await;

        let Some(vid_share) = vid_share else {
            tracing::error!(
                "We don't have the VID share for this view {:?}, but we should, because the vote dependencies have completed.",
                self.view_number
            );
            return;
        };

        let Some(leaf) = leaf else {
            tracing::error!(
                "We don't have the leaf for this view {:?}, but we should, because the vote dependencies have completed.",
                self.view_number
            );
            return;
        };

        // Update internal state
        if let Err(e) = self.update_shared_state(&leaf, &vid_share).await {
            tracing::error!("Failed to update shared consensus state; error = {e:#}");
            return;
        }

        if let Err(e) = self.submit_vote(leaf, vid_share).await {
            tracing::debug!("Failed to vote; error = {e:#}");
        }
    }
}

/// The state for the quorum vote task.
///
/// Contains all of the information for the quorum vote.
pub struct QuorumVoteTaskState<TYPES: NodeType, I: NodeImplementation<TYPES>, V: Versions> {
    /// Public key.
    pub public_key: TYPES::SignatureKey,

    /// Private Key.
    pub private_key: <TYPES::SignatureKey as SignatureKey>::PrivateKey,

    /// Reference to consensus. The replica will require a write lock on this.
    pub consensus: OuterConsensus<TYPES>,

    /// Immutable instance state
    pub instance_state: Arc<TYPES::InstanceState>,

    /// Latest view number that has been voted for.
    pub latest_voted_view: TYPES::View,

    /// Table for the in-progress dependency tasks.
    pub vote_dependencies: BTreeMap<TYPES::View, JoinHandle<()>>,

    /// The underlying network
    pub network: Arc<I::Network>,

    /// Membership for Quorum certs/votes.
    pub quorum_membership: Arc<TYPES::Membership>,

    /// Membership for DA committee certs/votes.
    pub da_membership: Arc<TYPES::Membership>,

    /// Output events to application
    pub output_event_stream: async_broadcast::Sender<Event<TYPES>>,

    /// The node's id
    pub id: u64,

    /// Reference to the storage.
    pub storage: Arc<RwLock<I::Storage>>,

    /// Lock for a decided upgrade
    pub upgrade_lock: UpgradeLock<TYPES, V>,
}

impl<TYPES: NodeType, I: NodeImplementation<TYPES>, V: Versions> QuorumVoteTaskState<TYPES, I, V> {
    /// Create an event dependency.
    #[instrument(skip_all, fields(id = self.id, latest_voted_view = *self.latest_voted_view), name = "Quorum vote create event dependency", level = "error")]
    fn create_event_dependency(
        &self,
        dependency_type: VoteDependency,
        view_number: TYPES::View,
        event_receiver: Receiver<Arc<HotShotEvent<TYPES>>>,
    ) -> EventDependency<Arc<HotShotEvent<TYPES>>> {
        EventDependency::new(
            event_receiver.clone(),
            Box::new(move |event| {
                let event = event.as_ref();
                let event_view = match dependency_type {
                    VoteDependency::QuorumProposal => {
                        if let HotShotEvent::QuorumProposalValidated(proposal, _) = event {
                            proposal.data.view_number
                        } else {
                            return false;
                        }
                    }
                    VoteDependency::Dac => {
                        if let HotShotEvent::DaCertificateValidated(cert) = event {
                            cert.view_number
                        } else {
                            return false;
                        }
                    }
                    VoteDependency::Vid => {
                        if let HotShotEvent::VidShareValidated(disperse) = event {
                            disperse.data.view_number
                        } else {
                            return false;
                        }
                    }
                };
                if event_view == view_number {
                    tracing::trace!("Vote dependency {:?} completed", dependency_type);
                    return true;
                }
                false
            }),
        )
    }

    /// Create and store an [`AndDependency`] combining [`EventDependency`]s associated with the
    /// given view number if it doesn't exist.
    #[instrument(skip_all, fields(id = self.id, latest_voted_view = *self.latest_voted_view), name = "Quorum vote crete dependency task if new", level = "error")]
    fn create_dependency_task_if_new(
        &mut self,
        view_number: TYPES::View,
        epoch_number: TYPES::Epoch,
        event_receiver: Receiver<Arc<HotShotEvent<TYPES>>>,
        event_sender: &Sender<Arc<HotShotEvent<TYPES>>>,
        event: Option<Arc<HotShotEvent<TYPES>>>,
    ) {
        if view_number <= self.latest_voted_view {
            tracing::trace!("We have already voted for this view");
            return;
        }

        if self.vote_dependencies.contains_key(&view_number) {
            return;
        }

        let mut quorum_proposal_dependency = self.create_event_dependency(
            VoteDependency::QuorumProposal,
            view_number,
            event_receiver.clone(),
        );
        let dac_dependency =
            self.create_event_dependency(VoteDependency::Dac, view_number, event_receiver.clone());
        let vid_dependency =
            self.create_event_dependency(VoteDependency::Vid, view_number, event_receiver.clone());
        // If we have an event provided to us
        if let Some(event) = event {
            if let HotShotEvent::QuorumProposalValidated(..) = event.as_ref() {
                quorum_proposal_dependency.mark_as_completed(event);
            }
        }

        let deps = vec![quorum_proposal_dependency, dac_dependency, vid_dependency];
        let dependency_chain = AndDependency::from_deps(deps);

        let dependency_task = DependencyTask::new(
            dependency_chain,
            VoteDependencyHandle::<TYPES, I, V> {
                public_key: self.public_key.clone(),
                private_key: self.private_key.clone(),
                consensus: OuterConsensus::new(Arc::clone(&self.consensus.inner_consensus)),
                instance_state: Arc::clone(&self.instance_state),
                quorum_membership: Arc::clone(&self.quorum_membership),
                storage: Arc::clone(&self.storage),
                view_number,
                epoch_number,
                sender: event_sender.clone(),
                receiver: event_receiver.clone().deactivate(),
                upgrade_lock: self.upgrade_lock.clone(),
                id: self.id,
            },
        );
        self.vote_dependencies
            .insert(view_number, dependency_task.run());
    }

    /// Update the latest voted view number.
    #[instrument(skip_all, fields(id = self.id, latest_voted_view = *self.latest_voted_view), name = "Quorum vote update latest voted view", level = "error")]
    async fn update_latest_voted_view(&mut self, new_view: TYPES::View) -> bool {
        if *self.latest_voted_view < *new_view {
            tracing::debug!(
                "Updating next vote view from {} to {} in the quorum vote task",
                *self.latest_voted_view,
                *new_view
            );

            // Cancel the old dependency tasks.
            for view in *self.latest_voted_view..(*new_view) {
                if let Some(dependency) = self.vote_dependencies.remove(&TYPES::View::new(view)) {
                    cancel_task(dependency).await;
                    tracing::debug!("Vote dependency removed for view {:?}", view);
                }
            }

            self.latest_voted_view = new_view;

            return true;
        }
        false
    }

    /// Handle a vote dependent event received on the event stream
    #[instrument(skip_all, fields(id = self.id, latest_voted_view = *self.latest_voted_view), name = "Quorum vote handle", level = "error", target = "QuorumVoteTaskState")]
    pub async fn handle(
        &mut self,
        event: Arc<HotShotEvent<TYPES>>,
        event_receiver: Receiver<Arc<HotShotEvent<TYPES>>>,
        event_sender: Sender<Arc<HotShotEvent<TYPES>>>,
    ) -> Result<()> {
        match event.as_ref() {
            HotShotEvent::QuorumProposalValidated(proposal, _leaf) => {
<<<<<<< HEAD
                trace!(
                    "Received Proposal for view {}",
                    *proposal.data.view_number()
                );
=======
                let cur_epoch = self.consensus.read().await.cur_epoch();
                tracing::trace!("Received Proposal for view {}", *proposal.view_number());
>>>>>>> 01a7ed32

                // Handle the event before creating the dependency task.
                if let Err(e) =
                    handle_quorum_proposal_validated(&proposal.data, &event_sender, self).await
                {
                    tracing::debug!(
                        "Failed to handle QuorumProposalValidated event; error = {e:#}"
                    );
                }

                self.create_dependency_task_if_new(
<<<<<<< HEAD
                    proposal.data.view_number,
                    current_epoch,
=======
                    proposal.view_number,
                    cur_epoch,
>>>>>>> 01a7ed32
                    event_receiver,
                    &event_sender,
                    Some(Arc::clone(&event)),
                );
            }
            HotShotEvent::DaCertificateRecv(cert) => {
                let view = cert.view_number;

                tracing::trace!("Received DAC for view {}", *view);
                // Do nothing if the DAC is old
                ensure!(
                    view > self.latest_voted_view,
                    "Received DAC for an older view."
                );

                let cur_epoch = self.consensus.read().await.cur_epoch();
                // Validate the DAC.
                ensure!(
                    cert.is_valid_cert(self.da_membership.as_ref(), cur_epoch, &self.upgrade_lock)
                        .await,
                    warn!("Invalid DAC")
                );

                // Add to the storage.
                self.consensus
                    .write()
                    .await
                    .update_saved_da_certs(view, cert.clone());

                broadcast_event(
                    Arc::new(HotShotEvent::DaCertificateValidated(cert.clone())),
                    &event_sender.clone(),
                )
                .await;
                self.create_dependency_task_if_new(
                    view,
                    cur_epoch,
                    event_receiver,
                    &event_sender,
                    None,
                );
            }
            HotShotEvent::VidShareRecv(sender, disperse) => {
                let view = disperse.data.view_number();
                // Do nothing if the VID share is old
                tracing::trace!("Received VID share for view {}", *view);
                ensure!(
                    view > self.latest_voted_view,
                    "Received VID share for an older view."
                );

                // Validate the VID share.
                let payload_commitment = &disperse.data.payload_commitment;
                let cur_epoch = self.consensus.read().await.cur_epoch();

                // Check that the signature is valid
                ensure!(
                    sender.validate(&disperse.signature, payload_commitment.as_ref()),
                    "VID share signature is invalid"
                );

                // ensure that the VID share was sent by a DA member OR the view leader
                ensure!(
                    self.da_membership
                        .committee_members(view, cur_epoch)
                        .contains(sender)
                        || *sender == self.quorum_membership.leader(view, cur_epoch)?,
                    "VID share was not sent by a DA member or the view leader."
                );

                // NOTE: `verify_share` returns a nested `Result`, so we must check both the inner
                // and outer results
                match vid_scheme(self.quorum_membership.total_nodes(cur_epoch)).verify_share(
                    &disperse.data.share,
                    &disperse.data.common,
                    payload_commitment,
                ) {
                    Ok(Err(())) | Err(_) => {
                        bail!("Failed to verify VID share");
                    }
                    Ok(Ok(())) => {}
                }

                self.consensus
                    .write()
                    .await
                    .update_vid_shares(view, disperse.clone());

                ensure!(
                    disperse.data.recipient_key == self.public_key,
                    "Got a Valid VID share but it's not for our key"
                );

                broadcast_event(
                    Arc::new(HotShotEvent::VidShareValidated(disperse.clone())),
                    &event_sender.clone(),
                )
                .await;
                self.create_dependency_task_if_new(
                    view,
                    cur_epoch,
                    event_receiver,
                    &event_sender,
                    None,
                );
            }
            HotShotEvent::QuorumVoteDependenciesValidated(view_number) => {
                tracing::debug!("All vote dependencies verified for view {:?}", view_number);
                if !self.update_latest_voted_view(*view_number).await {
                    tracing::debug!("view not updated");
                }
            }
            HotShotEvent::Timeout(view) => {
                // cancel old tasks
                let current_tasks = self.vote_dependencies.split_off(view);
                while let Some((_, task)) = self.vote_dependencies.pop_last() {
                    cancel_task(task).await;
                }
                self.vote_dependencies = current_tasks;
            }
            HotShotEvent::ViewChange(mut view) => {
                view = TYPES::View::new(view.saturating_sub(1));
                // cancel old tasks
                let current_tasks = self.vote_dependencies.split_off(&view);
                while let Some((_, task)) = self.vote_dependencies.pop_last() {
                    cancel_task(task).await;
                }
                self.vote_dependencies = current_tasks;
            }
            _ => {}
        }
        Ok(())
    }
}

#[async_trait]
impl<TYPES: NodeType, I: NodeImplementation<TYPES>, V: Versions> TaskState
    for QuorumVoteTaskState<TYPES, I, V>
{
    type Event = HotShotEvent<TYPES>;

    async fn handle_event(
        &mut self,
        event: Arc<Self::Event>,
        sender: &Sender<Arc<Self::Event>>,
        receiver: &Receiver<Arc<Self::Event>>,
    ) -> Result<()> {
        self.handle(event, receiver.clone(), sender.clone()).await
    }

    async fn cancel_subtasks(&mut self) {
        while let Some((_, handle)) = self.vote_dependencies.pop_last() {
            #[cfg(async_executor_impl = "async-std")]
            handle.cancel().await;
            #[cfg(async_executor_impl = "tokio")]
            handle.abort();
        }
    }
}<|MERGE_RESOLUTION|>--- conflicted
+++ resolved
@@ -285,17 +285,10 @@
             match event.as_ref() {
                 #[allow(unused_assignments)]
                 HotShotEvent::QuorumProposalValidated(proposal, parent_leaf) => {
-<<<<<<< HEAD
                     let proposal_payload_comm = proposal.data.block_header.payload_commitment();
-                    if let Some(comm) = payload_commitment {
+                    if let Some(ref comm) = payload_commitment {
                         if proposal_payload_comm != comm {
-                            error!("Quorum proposal has inconsistent payload commitment with DAC or VID.");
-=======
-                    let proposal_payload_comm = proposal.block_header.payload_commitment();
-                    if let Some(ref comm) = payload_commitment {
-                        if proposal_payload_comm != *comm {
                             tracing::error!("Quorum proposal has inconsistent payload commitment with DAC or VID.");
->>>>>>> 01a7ed32
                             return;
                         }
                     } else {
@@ -561,15 +554,8 @@
     ) -> Result<()> {
         match event.as_ref() {
             HotShotEvent::QuorumProposalValidated(proposal, _leaf) => {
-<<<<<<< HEAD
-                trace!(
-                    "Received Proposal for view {}",
-                    *proposal.data.view_number()
-                );
-=======
                 let cur_epoch = self.consensus.read().await.cur_epoch();
-                tracing::trace!("Received Proposal for view {}", *proposal.view_number());
->>>>>>> 01a7ed32
+                tracing::trace!("Received Proposal for view {}", *proposal.data.view_number());
 
                 // Handle the event before creating the dependency task.
                 if let Err(e) =
@@ -581,13 +567,8 @@
                 }
 
                 self.create_dependency_task_if_new(
-<<<<<<< HEAD
                     proposal.data.view_number,
-                    current_epoch,
-=======
-                    proposal.view_number,
                     cur_epoch,
->>>>>>> 01a7ed32
                     event_receiver,
                     &event_sender,
                     Some(Arc::clone(&event)),
