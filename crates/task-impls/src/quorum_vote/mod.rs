--- conflicted
+++ resolved
@@ -690,11 +690,7 @@
             .consensus
             .read()
             .await
-<<<<<<< HEAD
-            .is_leaf_extended(proposed_leaf.commit(&self.upgrade_lock).await);
-=======
             .is_leaf_extended(proposed_leaf.commit());
->>>>>>> dde15246
         if let Err(e) = submit_vote::<TYPES, I, V>(
             event_sender.clone(),
             Arc::clone(&self.quorum_membership),
