--- conflicted
+++ resolved
@@ -505,11 +505,8 @@
                     "Received DAC for an older view."
                 );
 
-<<<<<<< HEAD
-                let cert_epoch = cert.data.epoch();
-=======
                 let cert_epoch = cert.data.epoch;
->>>>>>> 43263a55
+
                 // Validate the DAC.
                 ensure!(
                     cert.is_valid_cert(
@@ -545,11 +542,7 @@
 
                 // Validate the VID share.
                 let payload_commitment = &disperse.data.payload_commitment;
-<<<<<<< HEAD
-                let disperse_epoch = disperse.data.epoch();
-=======
                 let disperse_epoch = disperse.data.epoch;
->>>>>>> 43263a55
 
                 // Check that the signature is valid
                 ensure!(
