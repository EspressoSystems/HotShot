--- conflicted
+++ resolved
@@ -507,13 +507,8 @@
                 // Validate the DAC.
                 ensure!(
                     cert.is_valid_cert(
-<<<<<<< HEAD
-                        self.membership.da_stake_table(cur_epoch).await,
-                        self.membership.da_success_threshold(cur_epoch).await,
-=======
-                        self.membership.da_stake_table(cert_epoch),
-                        self.membership.da_success_threshold(cert_epoch),
->>>>>>> af6dfe2c
+                        self.membership.da_stake_table(cert_epoch).await,
+                        self.membership.da_success_threshold(cert_epoch).await,
                         &self.upgrade_lock
                     )
                     .await,
@@ -555,26 +550,16 @@
                 // ensure that the VID share was sent by a DA member OR the view leader
                 ensure!(
                     self.membership
-<<<<<<< HEAD
-                        .da_committee_members(view, cur_epoch)
+                        .da_committee_members(view, disperse_epoch)
                         .await
                         .contains(sender)
-                        || *sender == self.membership.leader(view, cur_epoch).await?,
-=======
-                        .da_committee_members(view, disperse_epoch)
-                        .contains(sender)
-                        || *sender == self.membership.leader(view, disperse_epoch)?,
->>>>>>> af6dfe2c
+                        || *sender == self.membership.leader(view, disperse_epoch).await?,
                     "VID share was not sent by a DA member or the view leader."
                 );
 
                 // NOTE: `verify_share` returns a nested `Result`, so we must check both the inner
                 // and outer results
-<<<<<<< HEAD
-                match vid_scheme(self.membership.total_nodes(cur_epoch).await).verify_share(
-=======
-                match vid_scheme(self.membership.total_nodes(disperse_epoch)).verify_share(
->>>>>>> af6dfe2c
+                match vid_scheme(self.membership.total_nodes(disperse_epoch).await).verify_share(
                     &disperse.data.share,
                     &disperse.data.common,
                     payload_commitment,
