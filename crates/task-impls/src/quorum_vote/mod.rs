// Copyright (c) 2021-2024 Espresso Systems (espressosys.com)
// This file is part of the HotShot repository.

// You should have received a copy of the MIT License
// along with the HotShot repository. If not, see <https://mit-license.org/>.

use std::{collections::BTreeMap, sync::Arc};

use async_broadcast::{InactiveReceiver, Receiver, Sender};
use async_lock::RwLock;
use async_trait::async_trait;
use committable::Committable;
use hotshot_task::{
    dependency::{AndDependency, EventDependency},
    dependency_task::{DependencyTask, HandleDepOutput},
    task::TaskState,
};
use hotshot_types::{
    consensus::OuterConsensus,
    data::{Leaf2, QuorumProposal2},
    event::Event,
    message::{Proposal, UpgradeLock},
    traits::{
        block_contents::BlockHeader,
        election::Membership,
        node_implementation::{ConsensusTime, NodeImplementation, NodeType, Versions},
        signature_key::SignatureKey,
        storage::Storage,
    },
    utils::epoch_from_block_number,
    vid::vid_scheme,
    vote::{Certificate, HasViewNumber},
};
use jf_vid::VidScheme;
use tokio::task::JoinHandle;
use tracing::instrument;
use utils::anytrace::*;
use vbs::version::StaticVersionType;

use crate::{
    events::HotShotEvent,
    helpers::broadcast_event,
    quorum_vote::handlers::{handle_quorum_proposal_validated, submit_vote, update_shared_state},
};

/// Event handlers for `QuorumProposalValidated`.
mod handlers;

/// Vote dependency types.
#[derive(Debug, PartialEq)]
enum VoteDependency {
    /// For the `QuroumProposalValidated` event after validating `QuorumProposalRecv`.
    QuorumProposal,
    /// For the `DaCertificateRecv` event.
    Dac,
    /// For the `VidShareRecv` event.
    Vid,
}

/// Handler for the vote dependency.
pub struct VoteDependencyHandle<TYPES: NodeType, I: NodeImplementation<TYPES>, V: Versions> {
    /// Public key.
    pub public_key: TYPES::SignatureKey,
    /// Private Key.
    pub private_key: <TYPES::SignatureKey as SignatureKey>::PrivateKey,
    /// Reference to consensus. The replica will require a write lock on this.
    pub consensus: OuterConsensus<TYPES>,
    /// Immutable instance state
    pub instance_state: Arc<TYPES::InstanceState>,
    /// Membership for Quorum certs/votes.
    pub quorum_membership: Arc<TYPES::Membership>,
    /// Reference to the storage.
    pub storage: Arc<RwLock<I::Storage>>,
    /// View number to vote on.
    pub view_number: TYPES::View,
    /// Event sender.
    pub sender: Sender<Arc<HotShotEvent<TYPES>>>,
    /// Event receiver.
    pub receiver: InactiveReceiver<Arc<HotShotEvent<TYPES>>>,
    /// Lock for a decided upgrade
    pub upgrade_lock: UpgradeLock<TYPES, V>,
    /// The node's id
    pub id: u64,
    /// Number of blocks in an epoch, zero means there are no epochs
    pub epoch_height: u64,
}

impl<TYPES: NodeType, I: NodeImplementation<TYPES> + 'static, V: Versions> HandleDepOutput
    for VoteDependencyHandle<TYPES, I, V>
{
    type Output = Vec<Arc<HotShotEvent<TYPES>>>;

    #[allow(clippy::too_many_lines)]
    #[instrument(skip_all, fields(id = self.id, view = *self.view_number))]
    async fn handle_dep_result(self, res: Self::Output) {
        let mut payload_commitment = None;
        let mut leaf = None;
        let mut vid_share = None;
        let mut parent_view_number = None;
        for event in res {
            match event.as_ref() {
                #[allow(unused_assignments)]
                HotShotEvent::QuorumProposalValidated(proposal, parent_leaf) => {
                    let version = match self.upgrade_lock.version(self.view_number).await {
                        Ok(version) => version,
                        Err(e) => {
                            tracing::error!("{e:#}");
                            return;
                        }
                    };
                    let proposal_payload_comm = proposal.data.block_header.payload_commitment();
                    let parent_commitment = parent_leaf.commit();
                    let proposed_leaf = Leaf2::from_quorum_proposal(&proposal.data);

                    if version >= V::Epochs::VERSION
                        && self
                            .consensus
                            .read()
                            .await
                            .is_leaf_forming_eqc(proposal.data.justify_qc.data.leaf_commit)
                    {
                        tracing::debug!("Do not vote here. Voting for this case is handled in QuorumVoteTaskState");
                        return;
                    } else if let Some(ref comm) = payload_commitment {
                        if proposal_payload_comm != *comm {
                            tracing::error!("Quorum proposal has inconsistent payload commitment with DAC or VID.");
                            return;
                        }
                    } else {
                        payload_commitment = Some(proposal_payload_comm);
                    }

                    if proposed_leaf.parent_commitment() != parent_commitment {
                        tracing::warn!("Proposed leaf parent commitment does not match parent leaf payload commitment. Aborting vote.");
                        return;
                    }
                    // Update our persistent storage of the proposal. If we cannot store the proposal return
                    // and error so we don't vote
                    if let Err(e) = self.storage.write().await.append_proposal2(proposal).await {
                        tracing::error!("failed to store proposal, not voting.  error = {e:#}");
                        return;
                    }
                    leaf = Some(proposed_leaf);
                    parent_view_number = Some(parent_leaf.view_number());
                }
                HotShotEvent::DaCertificateValidated(cert) => {
                    let cert_payload_comm = &cert.data().payload_commit;
                    if let Some(ref comm) = payload_commitment {
                        if cert_payload_comm != comm {
                            tracing::error!("DAC has inconsistent payload commitment with quorum proposal or VID.");
                            return;
                        }
                    } else {
                        payload_commitment = Some(*cert_payload_comm);
                    }
                }
                HotShotEvent::VidShareValidated(share) => {
                    let vid_payload_commitment = &share.data.payload_commitment;
                    vid_share = Some(share.clone());
                    if let Some(ref comm) = payload_commitment {
                        if vid_payload_commitment != comm {
                            tracing::error!("VID has inconsistent payload commitment with quorum proposal or DAC.");
                            return;
                        }
                    } else {
                        payload_commitment = Some(*vid_payload_commitment);
                    }
                }
                _ => {}
            }
        }

        let Some(vid_share) = vid_share else {
            tracing::error!(
                "We don't have the VID share for this view {:?}, but we should, because the vote dependencies have completed.",
                self.view_number
            );
            return;
        };

        let Some(leaf) = leaf else {
            tracing::error!(
                "We don't have the leaf for this view {:?}, but we should, because the vote dependencies have completed.",
                self.view_number
            );
            return;
        };

        // Update internal state
        if let Err(e) = update_shared_state::<TYPES, I, V>(
            OuterConsensus::new(Arc::clone(&self.consensus.inner_consensus)),
            self.sender.clone(),
            self.receiver.clone(),
            Arc::clone(&self.quorum_membership),
            self.public_key.clone(),
            self.private_key.clone(),
            self.upgrade_lock.clone(),
            self.view_number,
            Arc::clone(&self.instance_state),
            Arc::clone(&self.storage),
            &leaf,
            &vid_share,
            parent_view_number,
        )
        .await
        {
            tracing::error!("Failed to update shared consensus state; error = {e:#}");
            return;
        }

        let current_epoch =
            TYPES::Epoch::new(epoch_from_block_number(leaf.height(), self.epoch_height));
        tracing::trace!(
            "Sending ViewChange for view {} and epoch {}",
            self.view_number + 1,
            *current_epoch
        );
        broadcast_event(
            Arc::new(HotShotEvent::ViewChange(
                self.view_number + 1,
                current_epoch,
            )),
            &self.sender,
        )
        .await;

<<<<<<< HEAD
=======
        let is_vote_leaf_extended = self.consensus.read().await.is_leaf_extended(leaf.commit());
>>>>>>> d216c5bf
        if let Err(e) = submit_vote::<TYPES, I, V>(
            self.sender.clone(),
            Arc::clone(&self.quorum_membership),
            self.public_key.clone(),
            self.private_key.clone(),
            self.upgrade_lock.clone(),
            self.view_number,
            current_epoch,
            Arc::clone(&self.storage),
            leaf,
            vid_share,
            false,
        )
        .await
        {
            tracing::debug!("Failed to vote; error = {e:#}");
        }
    }
}

/// The state for the quorum vote task.
///
/// Contains all of the information for the quorum vote.
pub struct QuorumVoteTaskState<TYPES: NodeType, I: NodeImplementation<TYPES>, V: Versions> {
    /// Public key.
    pub public_key: TYPES::SignatureKey,

    /// Private Key.
    pub private_key: <TYPES::SignatureKey as SignatureKey>::PrivateKey,

    /// Reference to consensus. The replica will require a write lock on this.
    pub consensus: OuterConsensus<TYPES>,

    /// Immutable instance state
    pub instance_state: Arc<TYPES::InstanceState>,

    /// Latest view number that has been voted for.
    pub latest_voted_view: TYPES::View,

    /// Table for the in-progress dependency tasks.
    pub vote_dependencies: BTreeMap<TYPES::View, JoinHandle<()>>,

    /// The underlying network
    pub network: Arc<I::Network>,

    /// Membership for Quorum certs/votes.
    pub quorum_membership: Arc<TYPES::Membership>,

    /// Membership for DA committee certs/votes.
    pub da_membership: Arc<TYPES::Membership>,

    /// Output events to application
    pub output_event_stream: async_broadcast::Sender<Event<TYPES>>,

    /// The node's id
    pub id: u64,

    /// Reference to the storage.
    pub storage: Arc<RwLock<I::Storage>>,

    /// Lock for a decided upgrade
    pub upgrade_lock: UpgradeLock<TYPES, V>,

    /// Number of blocks in an epoch, zero means there are no epochs
    pub epoch_height: u64,
}

impl<TYPES: NodeType, I: NodeImplementation<TYPES>, V: Versions> QuorumVoteTaskState<TYPES, I, V> {
    /// Create an event dependency.
    #[instrument(skip_all, fields(id = self.id, latest_voted_view = *self.latest_voted_view), name = "Quorum vote create event dependency", level = "error")]
    fn create_event_dependency(
        &self,
        dependency_type: VoteDependency,
        view_number: TYPES::View,
        event_receiver: Receiver<Arc<HotShotEvent<TYPES>>>,
    ) -> EventDependency<Arc<HotShotEvent<TYPES>>> {
        EventDependency::new(
            event_receiver.clone(),
            Box::new(move |event| {
                let event = event.as_ref();
                let event_view = match dependency_type {
                    VoteDependency::QuorumProposal => {
                        if let HotShotEvent::QuorumProposalValidated(proposal, _) = event {
                            proposal.data.view_number
                        } else {
                            return false;
                        }
                    }
                    VoteDependency::Dac => {
                        if let HotShotEvent::DaCertificateValidated(cert) = event {
                            cert.view_number
                        } else {
                            return false;
                        }
                    }
                    VoteDependency::Vid => {
                        if let HotShotEvent::VidShareValidated(disperse) = event {
                            disperse.data.view_number
                        } else {
                            return false;
                        }
                    }
                };
                if event_view == view_number {
                    tracing::trace!("Vote dependency {:?} completed", dependency_type);
                    return true;
                }
                false
            }),
        )
    }

    /// Create and store an [`AndDependency`] combining [`EventDependency`]s associated with the
    /// given view number if it doesn't exist.
    #[instrument(skip_all, fields(id = self.id, latest_voted_view = *self.latest_voted_view), name = "Quorum vote crete dependency task if new", level = "error")]
    fn create_dependency_task_if_new(
        &mut self,
        view_number: TYPES::View,
        event_receiver: Receiver<Arc<HotShotEvent<TYPES>>>,
        event_sender: &Sender<Arc<HotShotEvent<TYPES>>>,
        event: Option<Arc<HotShotEvent<TYPES>>>,
    ) {
        if self.vote_dependencies.contains_key(&view_number) {
            return;
        }

        let mut quorum_proposal_dependency = self.create_event_dependency(
            VoteDependency::QuorumProposal,
            view_number,
            event_receiver.clone(),
        );
        let dac_dependency =
            self.create_event_dependency(VoteDependency::Dac, view_number, event_receiver.clone());
        let vid_dependency =
            self.create_event_dependency(VoteDependency::Vid, view_number, event_receiver.clone());
        // If we have an event provided to us
        if let Some(event) = event {
            if let HotShotEvent::QuorumProposalValidated(..) = event.as_ref() {
                quorum_proposal_dependency.mark_as_completed(event);
            }
        }

        let deps = vec![quorum_proposal_dependency, dac_dependency, vid_dependency];

        let dependency_chain = AndDependency::from_deps(deps);

        let dependency_task = DependencyTask::new(
            dependency_chain,
            VoteDependencyHandle::<TYPES, I, V> {
                public_key: self.public_key.clone(),
                private_key: self.private_key.clone(),
                consensus: OuterConsensus::new(Arc::clone(&self.consensus.inner_consensus)),
                instance_state: Arc::clone(&self.instance_state),
                quorum_membership: Arc::clone(&self.quorum_membership),
                storage: Arc::clone(&self.storage),
                view_number,
                sender: event_sender.clone(),
                receiver: event_receiver.clone().deactivate(),
                upgrade_lock: self.upgrade_lock.clone(),
                id: self.id,
                epoch_height: self.epoch_height,
            },
        );
        self.vote_dependencies
            .insert(view_number, dependency_task.run());
    }

    /// Update the latest voted view number.
    #[instrument(skip_all, fields(id = self.id, latest_voted_view = *self.latest_voted_view), name = "Quorum vote update latest voted view", level = "error")]
    async fn update_latest_voted_view(&mut self, new_view: TYPES::View) -> bool {
        if *self.latest_voted_view < *new_view {
            tracing::debug!(
                "Updating next vote view from {} to {} in the quorum vote task",
                *self.latest_voted_view,
                *new_view
            );

            // Cancel the old dependency tasks.
            for view in *self.latest_voted_view..(*new_view) {
                if let Some(dependency) = self.vote_dependencies.remove(&TYPES::View::new(view)) {
                    dependency.abort();
                    tracing::debug!("Vote dependency removed for view {:?}", view);
                }
            }

            self.latest_voted_view = new_view;

            return true;
        }
        false
    }

    /// Handle a vote dependent event received on the event stream
    #[instrument(skip_all, fields(id = self.id, latest_voted_view = *self.latest_voted_view), name = "Quorum vote handle", level = "error", target = "QuorumVoteTaskState")]
    pub async fn handle(
        &mut self,
        event: Arc<HotShotEvent<TYPES>>,
        event_receiver: Receiver<Arc<HotShotEvent<TYPES>>>,
        event_sender: Sender<Arc<HotShotEvent<TYPES>>>,
    ) -> Result<()> {
        match event.as_ref() {
            HotShotEvent::QuorumProposalValidated(proposal, parent_leaf) => {
                tracing::trace!(
                    "Received Proposal for view {}",
                    *proposal.data.view_number()
                );

                // Handle the event before creating the dependency task.
                if let Err(e) = handle_quorum_proposal_validated(&proposal.data, self).await {
                    tracing::debug!(
                        "Failed to handle QuorumProposalValidated event; error = {e:#}"
                    );
                }

                ensure!(
                    proposal.data.view_number() > self.latest_voted_view,
                    "We have already voted for this view"
                );

                let version = self
                    .upgrade_lock
                    .version(proposal.data.view_number())
                    .await?;

                let is_justify_qc_forming_eqc = self
                    .consensus
                    .read()
                    .await
                    .is_leaf_forming_eqc(proposal.data.justify_qc.data.leaf_commit);

                if version >= V::Epochs::VERSION && is_justify_qc_forming_eqc {
                    self.handle_eqc_voting(proposal, parent_leaf, event_sender, event_receiver)
                        .await;
                } else {
                    self.create_dependency_task_if_new(
                        proposal.data.view_number,
                        event_receiver,
                        &event_sender,
                        Some(Arc::clone(&event)),
                    );
                }
            }
            HotShotEvent::DaCertificateRecv(cert) => {
                let view = cert.view_number;

                tracing::trace!("Received DAC for view {}", *view);
                // Do nothing if the DAC is old
                ensure!(
                    view > self.latest_voted_view,
                    "Received DAC for an older view."
                );

                let cur_epoch = self.consensus.read().await.cur_epoch();
                // Validate the DAC.
                ensure!(
                    cert.is_valid_cert(self.da_membership.as_ref(), cur_epoch, &self.upgrade_lock)
                        .await,
                    warn!("Invalid DAC")
                );

                // Add to the storage.
                self.consensus
                    .write()
                    .await
                    .update_saved_da_certs(view, cert.clone());

                broadcast_event(
                    Arc::new(HotShotEvent::DaCertificateValidated(cert.clone())),
                    &event_sender.clone(),
                )
                .await;
                self.create_dependency_task_if_new(view, event_receiver, &event_sender, None);
            }
            HotShotEvent::VidShareRecv(sender, disperse) => {
                let view = disperse.data.view_number();
                // Do nothing if the VID share is old
                tracing::trace!("Received VID share for view {}", *view);
                ensure!(
                    view > self.latest_voted_view,
                    "Received VID share for an older view."
                );

                // Validate the VID share.
                let payload_commitment = &disperse.data.payload_commitment;
                let cur_epoch = self.consensus.read().await.cur_epoch();

                // Check that the signature is valid
                ensure!(
                    sender.validate(&disperse.signature, payload_commitment.as_ref()),
                    "VID share signature is invalid"
                );

                // ensure that the VID share was sent by a DA member OR the view leader
                ensure!(
                    self.da_membership
                        .committee_members(view, cur_epoch)
                        .contains(sender)
                        || *sender == self.quorum_membership.leader(view, cur_epoch)?,
                    "VID share was not sent by a DA member or the view leader."
                );

                // NOTE: `verify_share` returns a nested `Result`, so we must check both the inner
                // and outer results
                match vid_scheme(self.quorum_membership.total_nodes(cur_epoch)).verify_share(
                    &disperse.data.share,
                    &disperse.data.common,
                    payload_commitment,
                ) {
                    Ok(Err(())) | Err(_) => {
                        bail!("Failed to verify VID share");
                    }
                    Ok(Ok(())) => {}
                }

                self.consensus
                    .write()
                    .await
                    .update_vid_shares(view, disperse.clone());

                ensure!(
                    disperse.data.recipient_key == self.public_key,
                    "Got a Valid VID share but it's not for our key"
                );

                broadcast_event(
                    Arc::new(HotShotEvent::VidShareValidated(disperse.clone())),
                    &event_sender.clone(),
                )
                .await;
                self.create_dependency_task_if_new(view, event_receiver, &event_sender, None);
            }
            HotShotEvent::Timeout(view) => {
                let view = TYPES::View::new(view.saturating_sub(1));
                // cancel old tasks
                let current_tasks = self.vote_dependencies.split_off(&view);
                while let Some((_, task)) = self.vote_dependencies.pop_last() {
                    task.abort();
                }
                self.vote_dependencies = current_tasks;
            }
            HotShotEvent::ViewChange(mut view, _) => {
                view = TYPES::View::new(view.saturating_sub(1));
                if !self.update_latest_voted_view(view).await {
                    tracing::debug!("view not updated");
                }
                // cancel old tasks
                let current_tasks = self.vote_dependencies.split_off(&view);
                while let Some((_, task)) = self.vote_dependencies.pop_last() {
                    task.abort();
                }
                self.vote_dependencies = current_tasks;
            }
            _ => {}
        }
        Ok(())
    }

    /// Handles voting for the last block in the epoch to form the Extended QC.
    #[allow(clippy::too_many_lines)]
    async fn handle_eqc_voting(
        &self,
        proposal: &Proposal<TYPES, QuorumProposal2<TYPES>>,
        parent_leaf: &Leaf2<TYPES>,
        event_sender: Sender<Arc<HotShotEvent<TYPES>>>,
        event_receiver: Receiver<Arc<HotShotEvent<TYPES>>>,
    ) {
        tracing::info!("Reached end of epoch. Justify QC is for the last block in the epoch.");
        let proposed_leaf = Leaf2::from_quorum_proposal(&proposal.data);
        let parent_commitment = parent_leaf.commit();
        if proposed_leaf.height() != parent_leaf.height()
            || proposed_leaf.payload_commitment() != parent_leaf.payload_commitment()
        {
            tracing::error!("Justify QC is for the last block but it's not extended and a new block is proposed. Not voting!");
            return;
        }

        tracing::info!(
            "Reached end of epoch. Proposed leaf has the same height and payload as its parent."
        );

        let mut consensus_writer = self.consensus.write().await;
        let Some(vid_shares) = consensus_writer
            .vid_shares()
            .get(&parent_leaf.view_number())
        else {
            tracing::warn!(
                "Proposed leaf is the same as its parent but we don't have our VID for it"
            );
            return;
        };
        let Some(vid) = vid_shares.get(&self.public_key) else {
            tracing::warn!(
                "Proposed leaf is the same as its parent but we don't have our VID for it"
            );
            return;
        };
        let mut updated_vid = vid.clone();
        updated_vid.data.view_number = proposal.data.view_number;
        consensus_writer.update_vid_shares(updated_vid.data.view_number, updated_vid.clone());
        drop(consensus_writer);

        if proposed_leaf.parent_commitment() != parent_commitment {
            tracing::warn!("Proposed leaf parent commitment does not match parent leaf payload commitment. Aborting vote.");
            return;
        }
        // Update our persistent storage of the proposal. If we cannot store the proposal return
        // and error so we don't vote
        if let Err(e) = self.storage.write().await.append_proposal2(proposal).await {
            tracing::error!("failed to store proposal, not voting.  error = {e:#}");
            return;
        }

        // Update internal state
        if let Err(e) = update_shared_state::<TYPES, I, V>(
            OuterConsensus::new(Arc::clone(&self.consensus.inner_consensus)),
            event_sender.clone(),
            event_receiver.clone().deactivate(),
            Arc::clone(&self.quorum_membership),
            self.public_key.clone(),
            self.private_key.clone(),
            self.upgrade_lock.clone(),
            proposal.data.view_number(),
            Arc::clone(&self.instance_state),
            Arc::clone(&self.storage),
            &proposed_leaf,
            &updated_vid,
            Some(parent_leaf.view_number()),
        )
        .await
        {
            tracing::error!("Failed to update shared consensus state; error = {e:#}");
            return;
        }

        let current_block_number = proposed_leaf.height();
        let current_epoch = TYPES::Epoch::new(epoch_from_block_number(
            current_block_number,
            self.epoch_height,
        ));
        tracing::trace!(
            "Sending ViewChange for view {} and epoch {}",
            proposal.data.view_number() + 1,
            *current_epoch
        );
        broadcast_event(
            Arc::new(HotShotEvent::ViewChange(
                proposal.data.view_number() + 1,
                current_epoch,
            )),
            &event_sender,
        )
        .await;

        let is_vote_leaf_extended = self
            .consensus
            .read()
            .await
            .is_leaf_extended(proposed_leaf.commit(&self.upgrade_lock).await);
        if let Err(e) = submit_vote::<TYPES, I, V>(
            event_sender.clone(),
            Arc::clone(&self.quorum_membership),
            self.public_key.clone(),
            self.private_key.clone(),
            self.upgrade_lock.clone(),
            proposal.data.view_number(),
            current_epoch,
            Arc::clone(&self.storage),
            proposed_leaf,
            updated_vid,
            is_vote_leaf_extended,
        )
        .await
        {
            tracing::debug!("Failed to vote; error = {e:#}");
        }
    }
}

#[async_trait]
impl<TYPES: NodeType, I: NodeImplementation<TYPES>, V: Versions> TaskState
    for QuorumVoteTaskState<TYPES, I, V>
{
    type Event = HotShotEvent<TYPES>;

    async fn handle_event(
        &mut self,
        event: Arc<Self::Event>,
        sender: &Sender<Arc<Self::Event>>,
        receiver: &Receiver<Arc<Self::Event>>,
    ) -> Result<()> {
        self.handle(event, receiver.clone(), sender.clone()).await
    }

    fn cancel_subtasks(&mut self) {
        while let Some((_, handle)) = self.vote_dependencies.pop_last() {
            handle.abort();
        }
    }
}<|MERGE_RESOLUTION|>--- conflicted
+++ resolved
@@ -224,10 +224,6 @@
         )
         .await;
 
-<<<<<<< HEAD
-=======
-        let is_vote_leaf_extended = self.consensus.read().await.is_leaf_extended(leaf.commit());
->>>>>>> d216c5bf
         if let Err(e) = submit_vote::<TYPES, I, V>(
             self.sender.clone(),
             Arc::clone(&self.quorum_membership),
@@ -685,7 +681,7 @@
             .consensus
             .read()
             .await
-            .is_leaf_extended(proposed_leaf.commit(&self.upgrade_lock).await);
+            .is_leaf_extended(proposed_leaf.commit());
         if let Err(e) = submit_vote::<TYPES, I, V>(
             event_sender.clone(),
             Arc::clone(&self.quorum_membership),
