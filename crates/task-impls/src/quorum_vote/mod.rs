--- conflicted
+++ resolved
@@ -504,13 +504,8 @@
                 // Validate the DAC.
                 ensure!(
                     cert.is_valid_cert(
-<<<<<<< HEAD
                         self.membership.da_stake_table(cert_epoch),
-                        self.membership.da_success_threshold(),
-=======
-                        self.membership.da_stake_table(cur_epoch),
-                        self.membership.da_success_threshold(cur_epoch),
->>>>>>> 437d9c85
+                        self.membership.da_success_threshold(cert_epoch),
                         &self.upgrade_lock
                     )
                     .await,
