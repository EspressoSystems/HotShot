// Copyright (c) 2021-2024 Espresso Systems (espressosys.com)
// This file is part of the HotShot repository.

// You should have received a copy of the MIT License
// along with the HotShot repository. If not, see <https://mit-license.org/>.

use std::{collections::BTreeMap, sync::Arc};

use async_broadcast::{InactiveReceiver, Receiver, Sender};
use async_lock::RwLock;
#[cfg(async_executor_impl = "async-std")]
use async_std::task::JoinHandle;
use async_trait::async_trait;
use hotshot_task::{
    dependency::{AndDependency, EventDependency},
    dependency_task::{DependencyTask, HandleDepOutput},
    task::TaskState,
};
use hotshot_types::{
    consensus::OuterConsensus,
    data::{Leaf, QuorumProposal},
    event::Event,
    message::{Proposal, UpgradeLock},
    traits::{
        block_contents::BlockHeader,
        election::Membership,
        node_implementation::{ConsensusTime, NodeImplementation, NodeType, Versions},
        signature_key::SignatureKey,
        storage::Storage,
    },
    vid::vid_scheme,
    vote::{Certificate, HasViewNumber},
};
use jf_vid::VidScheme;
#[cfg(async_executor_impl = "tokio")]
use tokio::task::JoinHandle;
use tracing::instrument;
use utils::anytrace::*;
use vbs::version::StaticVersionType;

use crate::helpers::epoch_from_block_number;
use crate::{
    events::HotShotEvent,
    helpers::{broadcast_event, cancel_task},
    quorum_vote::handlers::{handle_quorum_proposal_validated, submit_vote, update_shared_state},
};

/// Event handlers for `QuorumProposalValidated`.
mod handlers;

/// Vote dependency types.
#[derive(Debug, PartialEq)]
enum VoteDependency {
    /// For the `QuroumProposalValidated` event after validating `QuorumProposalRecv`.
    QuorumProposal,
    /// For the `DaCertificateRecv` event.
    Dac,
    /// For the `VidShareRecv` event.
    Vid,
}

/// Handler for the vote dependency.
pub struct VoteDependencyHandle<TYPES: NodeType, I: NodeImplementation<TYPES>, V: Versions> {
    /// Public key.
    pub public_key: TYPES::SignatureKey,
    /// Private Key.
    pub private_key: <TYPES::SignatureKey as SignatureKey>::PrivateKey,
    /// Reference to consensus. The replica will require a write lock on this.
    pub consensus: OuterConsensus<TYPES>,
    /// Immutable instance state
    pub instance_state: Arc<TYPES::InstanceState>,
    /// Membership for Quorum certs/votes.
    pub quorum_membership: Arc<TYPES::Membership>,
    /// Reference to the storage.
    pub storage: Arc<RwLock<I::Storage>>,
    /// View number to vote on.
    pub view_number: TYPES::View,
    /// Event sender.
    pub sender: Sender<Arc<HotShotEvent<TYPES>>>,
    /// Event receiver.
    pub receiver: InactiveReceiver<Arc<HotShotEvent<TYPES>>>,
    /// Lock for a decided upgrade
    pub upgrade_lock: UpgradeLock<TYPES, V>,
    /// The node's id
    pub id: u64,
    /// Number of blocks in an epoch, zero means there are no epochs
    pub epoch_height: u64,
}

impl<TYPES: NodeType, I: NodeImplementation<TYPES> + 'static, V: Versions> HandleDepOutput
    for VoteDependencyHandle<TYPES, I, V>
{
    type Output = Vec<Arc<HotShotEvent<TYPES>>>;

    #[allow(clippy::too_many_lines)]
    #[instrument(skip_all, fields(id = self.id, view = *self.view_number))]
    async fn handle_dep_result(self, res: Self::Output) {
        let mut payload_commitment = None;
        let mut leaf = None;
        let mut vid_share = None;
        let mut parent_view_number = None;
        for event in res {
            match event.as_ref() {
                #[allow(unused_assignments)]
                HotShotEvent::QuorumProposalValidated(proposal, parent_leaf) => {
                    let version = match self.upgrade_lock.version(self.view_number).await {
                        Ok(version) => version,
                        Err(e) => {
                            tracing::error!("{e:#}");
                            return;
                        }
                    };
                    let proposal_payload_comm = proposal.data.block_header.payload_commitment();
                    let parent_commitment = parent_leaf.commit(&self.upgrade_lock).await;
                    let proposed_leaf = Leaf::from_quorum_proposal(&proposal.data);

                    if version >= V::Epochs::VERSION
                        && self
                            .consensus
                            .read()
                            .await
                            .is_leaf_forming_eqc(proposal.data.justify_qc.data.leaf_commit)
                    {
                        tracing::debug!("Do not vote here. Voting for this case is handled in QuorumVoteTaskState");
                        return;
                    } else if let Some(ref comm) = payload_commitment {
                        if proposal_payload_comm != *comm {
                            tracing::error!("Quorum proposal has inconsistent payload commitment with DAC or VID.");
                            return;
                        }
                    } else {
                        payload_commitment = Some(proposal_payload_comm);
                    }

                    if proposed_leaf.parent_commitment() != parent_commitment {
                        tracing::warn!("Proposed leaf parent commitment does not match parent leaf payload commitment. Aborting vote.");
                        return;
                    }
                    // Update our persistent storage of the proposal. If we cannot store the proposal return
                    // and error so we don't vote
                    if let Err(e) = self.storage.write().await.append_proposal(proposal).await {
                        tracing::error!("failed to store proposal, not voting.  error = {e:#}");
                        return;
                    }
                    leaf = Some(proposed_leaf);
                    parent_view_number = Some(parent_leaf.view_number());
                }
                HotShotEvent::DaCertificateValidated(cert) => {
                    let cert_payload_comm = &cert.data().payload_commit;
                    if let Some(ref comm) = payload_commitment {
                        if cert_payload_comm != comm {
                            tracing::error!("DAC has inconsistent payload commitment with quorum proposal or VID.");
                            return;
                        }
                    } else {
                        payload_commitment = Some(*cert_payload_comm);
                    }
                }
                HotShotEvent::VidShareValidated(share) => {
                    let vid_payload_commitment = &share.data.payload_commitment;
                    vid_share = Some(share.clone());
                    if let Some(ref comm) = payload_commitment {
                        if vid_payload_commitment != comm {
                            tracing::error!("VID has inconsistent payload commitment with quorum proposal or DAC.");
                            return;
                        }
                    } else {
                        payload_commitment = Some(*vid_payload_commitment);
                    }
                }
                _ => {}
            }
        }

        broadcast_event(
            Arc::new(HotShotEvent::QuorumVoteDependenciesValidated(
                self.view_number,
            )),
            &self.sender,
        )
        .await;
        let Some(vid_share) = vid_share else {
            tracing::error!(
                "We don't have the VID share for this view {:?}, but we should, because the vote dependencies have completed.",
                self.view_number
            );
            return;
        };

        let Some(leaf) = leaf else {
            tracing::error!(
                "We don't have the leaf for this view {:?}, but we should, because the vote dependencies have completed.",
                self.view_number
            );
            return;
        };

        // Update internal state
        if let Err(e) = update_shared_state::<TYPES, I, V>(
            OuterConsensus::new(Arc::clone(&self.consensus.inner_consensus)),
            self.sender.clone(),
            self.receiver.clone(),
            Arc::clone(&self.quorum_membership),
            self.public_key.clone(),
            self.private_key.clone(),
            self.upgrade_lock.clone(),
            self.view_number,
            Arc::clone(&self.instance_state),
            Arc::clone(&self.storage),
            &leaf,
            &vid_share,
            parent_view_number,
        )
        .await
        {
            tracing::error!("Failed to update shared consensus state; error = {e:#}");
            return;
        }

        let current_epoch =
            TYPES::Epoch::new(epoch_from_block_number(leaf.height(), self.epoch_height));
        let next_leaf_epoch = match self
            .consensus
            .read()
            .await
            .get_epoch_for_next_view(leaf.view_number())
        {
            Ok(epoch) => epoch,
            Err(e) => {
                tracing::error!("Error when handling a vote, not voting, error: {:?}", e);
                return;
            }
        };
        tracing::trace!(
            "Sending ViewChange for view {} and epoch {}",
            self.view_number + 1,
            *next_leaf_epoch
        );
        broadcast_event(
            Arc::new(HotShotEvent::ViewChange(
                self.view_number + 1,
                next_leaf_epoch,
            )),
            &self.sender,
        )
        .await;

        if let Err(e) = submit_vote::<TYPES, I, V>(
            self.sender.clone(),
            Arc::clone(&self.quorum_membership),
            self.public_key.clone(),
            self.private_key.clone(),
            self.upgrade_lock.clone(),
            self.view_number,
            current_epoch,
            Arc::clone(&self.storage),
            leaf,
            vid_share,
        )
        .await
        {
            tracing::debug!("Failed to vote; error = {e:#}");
        }
    }
}

/// The state for the quorum vote task.
///
/// Contains all of the information for the quorum vote.
pub struct QuorumVoteTaskState<TYPES: NodeType, I: NodeImplementation<TYPES>, V: Versions> {
    /// Public key.
    pub public_key: TYPES::SignatureKey,

    /// Private Key.
    pub private_key: <TYPES::SignatureKey as SignatureKey>::PrivateKey,

    /// Reference to consensus. The replica will require a write lock on this.
    pub consensus: OuterConsensus<TYPES>,

    /// Immutable instance state
    pub instance_state: Arc<TYPES::InstanceState>,

    /// Latest view number that has been voted for.
    pub latest_voted_view: TYPES::View,

    /// Table for the in-progress dependency tasks.
    pub vote_dependencies: BTreeMap<TYPES::View, JoinHandle<()>>,

    /// The underlying network
    pub network: Arc<I::Network>,

    /// Membership for Quorum certs/votes.
    pub quorum_membership: Arc<TYPES::Membership>,

    /// Membership for DA committee certs/votes.
    pub da_membership: Arc<TYPES::Membership>,

    /// Output events to application
    pub output_event_stream: async_broadcast::Sender<Event<TYPES>>,

    /// The node's id
    pub id: u64,

    /// Reference to the storage.
    pub storage: Arc<RwLock<I::Storage>>,

    /// Lock for a decided upgrade
    pub upgrade_lock: UpgradeLock<TYPES, V>,

    /// Number of blocks in an epoch, zero means there are no epochs
    pub epoch_height: u64,
}

impl<TYPES: NodeType, I: NodeImplementation<TYPES>, V: Versions> QuorumVoteTaskState<TYPES, I, V> {
    /// Create an event dependency.
    #[instrument(skip_all, fields(id = self.id, latest_voted_view = *self.latest_voted_view), name = "Quorum vote create event dependency", level = "error")]
    fn create_event_dependency(
        &self,
        dependency_type: VoteDependency,
        view_number: TYPES::View,
        event_receiver: Receiver<Arc<HotShotEvent<TYPES>>>,
    ) -> EventDependency<Arc<HotShotEvent<TYPES>>> {
        EventDependency::new(
            event_receiver.clone(),
            Box::new(move |event| {
                let event = event.as_ref();
                let event_view = match dependency_type {
                    VoteDependency::QuorumProposal => {
                        if let HotShotEvent::QuorumProposalValidated(proposal, _) = event {
                            proposal.data.view_number
                        } else {
                            return false;
                        }
                    }
                    VoteDependency::Dac => {
                        if let HotShotEvent::DaCertificateValidated(cert) = event {
                            cert.view_number
                        } else {
                            return false;
                        }
                    }
                    VoteDependency::Vid => {
                        if let HotShotEvent::VidShareValidated(disperse) = event {
                            disperse.data.view_number
                        } else {
                            return false;
                        }
                    }
                };
                if event_view == view_number {
                    tracing::trace!("Vote dependency {:?} completed", dependency_type);
                    return true;
                }
                false
            }),
        )
    }

    /// Create and store an [`AndDependency`] combining [`EventDependency`]s associated with the
    /// given view number if it doesn't exist.
    #[instrument(skip_all, fields(id = self.id, latest_voted_view = *self.latest_voted_view), name = "Quorum vote crete dependency task if new", level = "error")]
    fn create_dependency_task_if_new(
        &mut self,
        view_number: TYPES::View,
        event_receiver: Receiver<Arc<HotShotEvent<TYPES>>>,
        event_sender: &Sender<Arc<HotShotEvent<TYPES>>>,
        event: Option<Arc<HotShotEvent<TYPES>>>,
    ) {
        if self.vote_dependencies.contains_key(&view_number) {
            return;
        }

        let mut quorum_proposal_dependency = self.create_event_dependency(
            VoteDependency::QuorumProposal,
            view_number,
            event_receiver.clone(),
        );
        let dac_dependency =
            self.create_event_dependency(VoteDependency::Dac, view_number, event_receiver.clone());
        let vid_dependency =
            self.create_event_dependency(VoteDependency::Vid, view_number, event_receiver.clone());
        // If we have an event provided to us
        if let Some(event) = event {
            if let HotShotEvent::QuorumProposalValidated(..) = event.as_ref() {
                quorum_proposal_dependency.mark_as_completed(event);
            }
        }

        let deps = vec![quorum_proposal_dependency, dac_dependency, vid_dependency];

        let dependency_chain = AndDependency::from_deps(deps);

        let dependency_task = DependencyTask::new(
            dependency_chain,
            VoteDependencyHandle::<TYPES, I, V> {
                public_key: self.public_key.clone(),
                private_key: self.private_key.clone(),
                consensus: OuterConsensus::new(Arc::clone(&self.consensus.inner_consensus)),
                instance_state: Arc::clone(&self.instance_state),
                quorum_membership: Arc::clone(&self.quorum_membership),
                storage: Arc::clone(&self.storage),
                view_number,
                sender: event_sender.clone(),
                receiver: event_receiver.clone().deactivate(),
                upgrade_lock: self.upgrade_lock.clone(),
                id: self.id,
                epoch_height: self.epoch_height,
            },
        );
        self.vote_dependencies
            .insert(view_number, dependency_task.run());
    }

    /// Update the latest voted view number.
    #[instrument(skip_all, fields(id = self.id, latest_voted_view = *self.latest_voted_view), name = "Quorum vote update latest voted view", level = "error")]
    async fn update_latest_voted_view(&mut self, new_view: TYPES::View) -> bool {
        if *self.latest_voted_view < *new_view {
            tracing::debug!(
                "Updating next vote view from {} to {} in the quorum vote task",
                *self.latest_voted_view,
                *new_view
            );

            // Cancel the old dependency tasks.
            for view in *self.latest_voted_view..(*new_view) {
                if let Some(dependency) = self.vote_dependencies.remove(&TYPES::View::new(view)) {
                    cancel_task(dependency).await;
                    tracing::debug!("Vote dependency removed for view {:?}", view);
                }
            }

            self.latest_voted_view = new_view;

            return true;
        }
        false
    }

    /// Handle a vote dependent event received on the event stream
    #[instrument(skip_all, fields(id = self.id, latest_voted_view = *self.latest_voted_view), name = "Quorum vote handle", level = "error", target = "QuorumVoteTaskState")]
    pub async fn handle(
        &mut self,
        event: Arc<HotShotEvent<TYPES>>,
        event_receiver: Receiver<Arc<HotShotEvent<TYPES>>>,
        event_sender: Sender<Arc<HotShotEvent<TYPES>>>,
    ) -> Result<()> {
        match event.as_ref() {
            HotShotEvent::QuorumProposalValidated(proposal, parent_leaf) => {
                tracing::trace!(
                    "Received Proposal for view {}",
                    *proposal.data.view_number()
                );

                // Handle the event before creating the dependency task.
                if let Err(e) =
                    handle_quorum_proposal_validated(&proposal.data, &event_sender, self).await
                {
                    tracing::debug!(
                        "Failed to handle QuorumProposalValidated event; error = {e:#}"
                    );
                }

                ensure!(
                    proposal.data.view_number() > self.latest_voted_view,
                    "We have already voted for this view"
                );

                let version = self
                    .upgrade_lock
                    .version(proposal.data.view_number())
                    .await?;

<<<<<<< HEAD
                let consensus_reader = self.consensus.read().await;
                let cur_epoch = consensus_reader.cur_epoch();
                let is_qc_forming_eqc =
                    consensus_reader.is_leaf_forming_eqc(proposal.data.justify_qc.data.leaf_commit);
                drop(consensus_reader);

                if version >= V::Epochs::VERSION && is_qc_forming_eqc {
                    self.handle_eqc_voting(
                        proposal,
                        parent_leaf,
                        event_sender,
                        event_receiver,
                        cur_epoch,
                    )
                    .await;
=======
                let is_justify_qc_forming_eqc = self
                    .consensus
                    .read()
                    .await
                    .is_leaf_forming_eqc(proposal.data.justify_qc.data.leaf_commit);

                if version >= V::Epochs::VERSION && is_justify_qc_forming_eqc {
                    self.handle_eqc_voting(proposal, parent_leaf, event_sender, event_receiver)
                        .await;
>>>>>>> 1bd66cbd
                } else {
                    self.create_dependency_task_if_new(
                        proposal.data.view_number,
                        event_receiver,
                        &event_sender,
                        Some(Arc::clone(&event)),
                    );
                }
            }
            HotShotEvent::DaCertificateRecv(cert) => {
                let view = cert.view_number;

                tracing::trace!("Received DAC for view {}", *view);
                // Do nothing if the DAC is old
                ensure!(
                    view > self.latest_voted_view,
                    "Received DAC for an older view."
                );

                let cur_epoch = self.consensus.read().await.cur_epoch();
                // Validate the DAC.
                ensure!(
                    cert.is_valid_cert(self.da_membership.as_ref(), cur_epoch, &self.upgrade_lock)
                        .await,
                    warn!("Invalid DAC")
                );

                // Add to the storage.
                self.consensus
                    .write()
                    .await
                    .update_saved_da_certs(view, cert.clone());

                broadcast_event(
                    Arc::new(HotShotEvent::DaCertificateValidated(cert.clone())),
                    &event_sender.clone(),
                )
                .await;
                self.create_dependency_task_if_new(view, event_receiver, &event_sender, None);
            }
            HotShotEvent::VidShareRecv(sender, disperse) => {
                let view = disperse.data.view_number();
                // Do nothing if the VID share is old
                tracing::trace!("Received VID share for view {}", *view);
                ensure!(
                    view > self.latest_voted_view,
                    "Received VID share for an older view."
                );

                // Validate the VID share.
                let payload_commitment = &disperse.data.payload_commitment;
                let cur_epoch = self.consensus.read().await.cur_epoch();

                // Check that the signature is valid
                ensure!(
                    sender.validate(&disperse.signature, payload_commitment.as_ref()),
                    "VID share signature is invalid"
                );

                // ensure that the VID share was sent by a DA member OR the view leader
                ensure!(
                    self.da_membership
                        .committee_members(view, cur_epoch)
                        .contains(sender)
                        || *sender == self.quorum_membership.leader(view, cur_epoch)?,
                    "VID share was not sent by a DA member or the view leader."
                );

                // NOTE: `verify_share` returns a nested `Result`, so we must check both the inner
                // and outer results
                match vid_scheme(self.quorum_membership.total_nodes(cur_epoch)).verify_share(
                    &disperse.data.share,
                    &disperse.data.common,
                    payload_commitment,
                ) {
                    Ok(Err(())) | Err(_) => {
                        bail!("Failed to verify VID share");
                    }
                    Ok(Ok(())) => {}
                }

                self.consensus
                    .write()
                    .await
                    .update_vid_shares(view, disperse.clone());

                ensure!(
                    disperse.data.recipient_key == self.public_key,
                    "Got a Valid VID share but it's not for our key"
                );

                broadcast_event(
                    Arc::new(HotShotEvent::VidShareValidated(disperse.clone())),
                    &event_sender.clone(),
                )
                .await;
                self.create_dependency_task_if_new(view, event_receiver, &event_sender, None);
            }
            HotShotEvent::QuorumVoteDependenciesValidated(view_number) => {
                tracing::debug!("All vote dependencies verified for view {:?}", view_number);
                if !self.update_latest_voted_view(*view_number).await {
                    tracing::debug!("view not updated");
                }
            }
            HotShotEvent::Timeout(view) => {
                let view = TYPES::View::new(view.saturating_sub(1));
                // cancel old tasks
                let current_tasks = self.vote_dependencies.split_off(&view);
                while let Some((_, task)) = self.vote_dependencies.pop_last() {
                    cancel_task(task).await;
                }
                self.vote_dependencies = current_tasks;
            }
            HotShotEvent::ViewChange(mut view, _) => {
                view = TYPES::View::new(view.saturating_sub(1));
                // cancel old tasks
                let current_tasks = self.vote_dependencies.split_off(&view);
                while let Some((_, task)) = self.vote_dependencies.pop_last() {
                    cancel_task(task).await;
                }
                self.vote_dependencies = current_tasks;
            }
            _ => {}
        }
        Ok(())
    }

    /// Handles voting for the last block in the epoch to form the Extended QC.
    #[allow(clippy::too_many_lines)]
    async fn handle_eqc_voting(
        &self,
        proposal: &Proposal<TYPES, QuorumProposal<TYPES>>,
        parent_leaf: &Leaf<TYPES>,
        event_sender: Sender<Arc<HotShotEvent<TYPES>>>,
        event_receiver: Receiver<Arc<HotShotEvent<TYPES>>>,
    ) {
        tracing::info!("Reached end of epoch. Justify QC is for the last block in the epoch.");
        let proposed_leaf = Leaf::from_quorum_proposal(&proposal.data);
        let parent_commitment = parent_leaf.commit(&self.upgrade_lock).await;
        if proposed_leaf.height() != parent_leaf.height()
            || proposed_leaf.payload_commitment() != parent_leaf.payload_commitment()
        {
            tracing::error!("Justify QC is for the last block but it's not extended and a new block is proposed. Not voting!");
            return;
        }

        tracing::info!(
            "Reached end of epoch. Proposed leaf has the same height and payload as its parent."
        );

        let mut consensus_writer = self.consensus.write().await;
        let Some(vid_shares) = consensus_writer
            .vid_shares()
            .get(&parent_leaf.view_number())
        else {
            tracing::warn!(
                "Proposed leaf is the same as its parent but we don't have our VID for it"
            );
            return;
        };
        let Some(vid) = vid_shares.get(&self.public_key) else {
            tracing::warn!(
                "Proposed leaf is the same as its parent but we don't have our VID for it"
            );
            return;
        };
        let mut updated_vid = vid.clone();
        updated_vid.data.view_number = proposal.data.view_number;
        consensus_writer.update_vid_shares(updated_vid.data.view_number, updated_vid.clone());
        drop(consensus_writer);

        if proposed_leaf.parent_commitment() != parent_commitment {
            tracing::warn!("Proposed leaf parent commitment does not match parent leaf payload commitment. Aborting vote.");
            return;
        }
        // Update our persistent storage of the proposal. If we cannot store the proposal return
        // and error so we don't vote
        if let Err(e) = self.storage.write().await.append_proposal(proposal).await {
            tracing::error!("failed to store proposal, not voting.  error = {e:#}");
            return;
        }

        broadcast_event(
            Arc::new(HotShotEvent::QuorumVoteDependenciesValidated(
                proposal.data.view_number(),
            )),
            &event_sender,
        )
        .await;

        // Update internal state
        if let Err(e) = update_shared_state::<TYPES, I, V>(
            OuterConsensus::new(Arc::clone(&self.consensus.inner_consensus)),
            event_sender.clone(),
            event_receiver.clone().deactivate(),
            Arc::clone(&self.quorum_membership),
            self.public_key.clone(),
            self.private_key.clone(),
            self.upgrade_lock.clone(),
            proposal.data.view_number(),
            Arc::clone(&self.instance_state),
            Arc::clone(&self.storage),
            &proposed_leaf,
            &updated_vid,
            Some(parent_leaf.view_number()),
        )
        .await
        {
            tracing::error!("Failed to update shared consensus state; error = {e:#}");
            return;
        }

        let current_block_number = proposed_leaf.height();
        let current_epoch = TYPES::Epoch::new(epoch_from_block_number(
            current_block_number,
            self.epoch_height,
        ));
        let next_leaf_epoch = match self
            .consensus
            .read()
            .await
            .get_epoch_for_next_view(proposal.data.view_number())
        {
            Ok(epoch) => epoch,
            Err(e) => {
                tracing::error!("Error when handling eQC vote, not voting, error: {:?}", e);
                return;
            }
        };
        tracing::trace!(
            "Sending ViewChange for view {} and epoch {}",
            proposal.data.view_number() + 1,
            *next_leaf_epoch
        );
        broadcast_event(
            Arc::new(HotShotEvent::ViewChange(
                proposal.data.view_number() + 1,
                next_leaf_epoch,
            )),
            &event_sender,
        )
        .await;

        if let Err(e) = submit_vote::<TYPES, I, V>(
            event_sender.clone(),
            Arc::clone(&self.quorum_membership),
            self.public_key.clone(),
            self.private_key.clone(),
            self.upgrade_lock.clone(),
            proposal.data.view_number(),
            current_epoch,
            Arc::clone(&self.storage),
            proposed_leaf,
            updated_vid,
        )
        .await
        {
            tracing::debug!("Failed to vote; error = {e:#}");
        }
    }
}

#[async_trait]
impl<TYPES: NodeType, I: NodeImplementation<TYPES>, V: Versions> TaskState
    for QuorumVoteTaskState<TYPES, I, V>
{
    type Event = HotShotEvent<TYPES>;

    async fn handle_event(
        &mut self,
        event: Arc<Self::Event>,
        sender: &Sender<Arc<Self::Event>>,
        receiver: &Receiver<Arc<Self::Event>>,
    ) -> Result<()> {
        self.handle(event, receiver.clone(), sender.clone()).await
    }

    async fn cancel_subtasks(&mut self) {
        while let Some((_, handle)) = self.vote_dependencies.pop_last() {
            #[cfg(async_executor_impl = "async-std")]
            handle.cancel().await;
            #[cfg(async_executor_impl = "tokio")]
            handle.abort();
        }
    }
}<|MERGE_RESOLUTION|>--- conflicted
+++ resolved
@@ -470,23 +470,6 @@
                     .version(proposal.data.view_number())
                     .await?;
 
-<<<<<<< HEAD
-                let consensus_reader = self.consensus.read().await;
-                let cur_epoch = consensus_reader.cur_epoch();
-                let is_qc_forming_eqc =
-                    consensus_reader.is_leaf_forming_eqc(proposal.data.justify_qc.data.leaf_commit);
-                drop(consensus_reader);
-
-                if version >= V::Epochs::VERSION && is_qc_forming_eqc {
-                    self.handle_eqc_voting(
-                        proposal,
-                        parent_leaf,
-                        event_sender,
-                        event_receiver,
-                        cur_epoch,
-                    )
-                    .await;
-=======
                 let is_justify_qc_forming_eqc = self
                     .consensus
                     .read()
@@ -496,7 +479,6 @@
                 if version >= V::Epochs::VERSION && is_justify_qc_forming_eqc {
                     self.handle_eqc_voting(proposal, parent_leaf, event_sender, event_receiver)
                         .await;
->>>>>>> 1bd66cbd
                 } else {
                     self.create_dependency_task_if_new(
                         proposal.data.view_number,
