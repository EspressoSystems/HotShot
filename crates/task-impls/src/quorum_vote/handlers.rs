// Copyright (c) 2021-2024 Espresso Systems (espressosys.com)
// This file is part of the HotShot repository.

// You should have received a copy of the MIT License
// along with the HotShot repository. If not, see <https://mit-license.org/>.

use std::sync::Arc;

<<<<<<< HEAD
use anyhow::{bail, Result};
=======
>>>>>>> e4380367
use async_broadcast::Sender;
use chrono::Utc;
use hotshot_types::{
    consensus::OuterConsensus,
    data::QuorumProposal,
    event::{Event, EventType},
    traits::{
        node_implementation::{ConsensusTime, NodeImplementation, NodeType},
        storage::Storage,
    },
    vote::HasViewNumber,
};
use tracing::instrument;
use utils::anytrace::*;

use super::QuorumVoteTaskState;
use crate::{
    events::HotShotEvent,
    helpers::{broadcast_event, decide_from_high_qc, LeafChainTraversalOutcome},
    quorum_vote::Versions,
};

/// Handles the `QuorumProposalValidated` event.
#[instrument(skip_all)]
pub(crate) async fn handle_quorum_proposal_validated<
    TYPES: NodeType,
    I: NodeImplementation<TYPES>,
    V: Versions,
>(
    proposal: &QuorumProposal<TYPES>,
    sender: &Sender<Arc<HotShotEvent<TYPES>>>,
    task_state: &mut QuorumVoteTaskState<TYPES, I, V>,
) -> Result<()> {
    let consensus_read = task_state.consensus.read().await;
    let justify_qc = proposal.justify_qc.clone();
    if justify_qc.view_number() > consensus_read.high_qc().view_number {
        if let Err(e) = task_state
            .storage
            .write()
            .await
            .update_high_qc(justify_qc.clone())
            .await
        {
            bail!("Failed to store High QC, not voting; error = {:?}", e);
        }
    }
    drop(consensus_read);

    let mut consensus_write = task_state.consensus.write().await;
    if let Err(e) = consensus_write.update_high_qc(justify_qc.clone()) {
        tracing::trace!("{e:?}");
    }
    drop(consensus_write);

    broadcast_event(
        HotShotEvent::HighQcUpdated(justify_qc.clone()).into(),
        sender,
    )
    .await;

    let LeafChainTraversalOutcome {
        new_locked_view_number,
        new_decided_view_number,
        new_decide_qc,
        leaf_views,
        leaves_decided,
        included_txns,
        decided_upgrade_cert,
    } = decide_from_high_qc(
        OuterConsensus::new(Arc::clone(&task_state.consensus.inner_consensus)),
        Arc::clone(&task_state.upgrade_lock.decided_upgrade_certificate),
        &task_state.public_key,
    )
    .await;

    if let Some(cert) = decided_upgrade_cert.clone() {
        let mut decided_certificate_lock = task_state
            .upgrade_lock
            .decided_upgrade_certificate
            .write()
            .await;
        *decided_certificate_lock = Some(cert.clone());
        drop(decided_certificate_lock);

        let _ = task_state
            .storage
            .write()
            .await
            .update_decided_upgrade_certificate(Some(cert.clone()))
            .await;
    }

    let mut consensus_writer = task_state.consensus.write().await;
    if let Some(locked_view_number) = new_locked_view_number {
        // Broadcast the locked view update.
        broadcast_event(
            HotShotEvent::LockedViewUpdated(locked_view_number).into(),
            sender,
        )
        .await;

        consensus_writer.update_locked_view(locked_view_number)?;
    }

    #[allow(clippy::cast_precision_loss)]
    if let Some(decided_view_number) = new_decided_view_number {
        // Bring in the cleanup crew. When a new decide is indeed valid, we need to clear out old memory.

        let old_decided_view = consensus_writer.last_decided_view();
        consensus_writer.collect_garbage(old_decided_view, decided_view_number);

        // Set the new decided view.
        consensus_writer.update_last_decided_view(decided_view_number)?;
        broadcast_event(
            HotShotEvent::LastDecidedViewUpdated(decided_view_number).into(),
            sender,
        )
        .await;

        consensus_writer
            .metrics
            .last_decided_time
            .set(Utc::now().timestamp().try_into().unwrap());
        consensus_writer.metrics.invalid_qc.set(0);
        consensus_writer
            .metrics
            .last_decided_view
            .set(usize::try_from(consensus_writer.last_decided_view().u64()).unwrap());
        let cur_number_of_views_per_decide_event =
            *proposal.view_number() - consensus_writer.last_decided_view().u64();
        consensus_writer
            .metrics
            .number_of_views_per_decide_event
            .add_point(cur_number_of_views_per_decide_event as f64);

        tracing::debug!(
            "Sending Decide for view {:?}",
            consensus_writer.last_decided_view()
        );

        // We don't need to hold this while we broadcast
        drop(consensus_writer);

        // First, send an update to everyone saying that we've reached a decide
        broadcast_event(
            Event {
                view_number: decided_view_number,
                event: EventType::Decide {
                    leaf_chain: Arc::new(leaf_views),
                    // This is never *not* none if we've reached a new decide, so this is safe to unwrap.
                    qc: Arc::new(new_decide_qc.unwrap()),
                    block_size: included_txns.map(|txns| txns.len().try_into().unwrap()),
                },
            },
            &task_state.output_event_stream,
        )
        .await;

        broadcast_event(Arc::new(HotShotEvent::LeafDecided(leaves_decided)), sender).await;
        tracing::debug!("Successfully sent decide event");
    }

    Ok(())
}<|MERGE_RESOLUTION|>--- conflicted
+++ resolved
@@ -6,10 +6,7 @@
 
 use std::sync::Arc;
 
-<<<<<<< HEAD
 use anyhow::{bail, Result};
-=======
->>>>>>> e4380367
 use async_broadcast::Sender;
 use chrono::Utc;
 use hotshot_types::{
