--- conflicted
+++ resolved
@@ -41,13 +41,8 @@
         decided_upgrade_certificate,
     } = decide_from_proposal(
         proposal,
-<<<<<<< HEAD
         OuterConsensus::new(Arc::clone(&task_state.consensus.inner_consensus)),
-        &None,
-=======
-        Arc::clone(&task_state.consensus),
         &decided_upgrade_certificate_read,
->>>>>>> 91d8d4e8
         &task_state.public_key,
     )
     .await;
