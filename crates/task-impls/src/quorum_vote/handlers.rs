--- conflicted
+++ resolved
@@ -408,19 +408,17 @@
     extended_vote: bool,
     epoch_height: u64,
 ) -> Result<()> {
-<<<<<<< HEAD
     let committee_member_in_current_epoch = quorum_membership.has_stake(&public_key, epoch_number);
     // If the proposed leaf is for the last block in the epoch and the node is part of the quorum committee
     // in the next epoch, the node should vote to achieve the double quorum.
     let committee_member_in_next_epoch = is_last_block_in_epoch(leaf.height(), epoch_height)
         && quorum_membership.has_stake(&public_key, epoch_number + 1);
-=======
+
     let epoch_number = TYPES::Epoch::new(epoch_from_block_number(
         leaf.block_header().block_number(),
         epoch_height,
     ));
 
->>>>>>> 43263a55
     ensure!(
         committee_member_in_current_epoch || committee_member_in_next_epoch,
         info!(
