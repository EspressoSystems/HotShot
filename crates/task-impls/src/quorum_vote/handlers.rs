--- conflicted
+++ resolved
@@ -21,11 +21,7 @@
 use committable::Committable;
 use hotshot_types::{
     consensus::OuterConsensus,
-<<<<<<< HEAD
-    data::{Leaf2, QuorumProposal2, VidDisperseShare2},
-=======
-    data::{Leaf2, QuorumProposalWrapper, VidDisperseShare},
->>>>>>> 627365e8
+    data::{Leaf2, QuorumProposal2, VidDisperseShare},
     drb::{compute_drb_result, DrbResult},
     event::{Event, EventType},
     message::{convert_proposal, Proposal, UpgradeLock},
