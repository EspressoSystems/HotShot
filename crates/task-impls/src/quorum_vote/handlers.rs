// Copyright (c) 2021-2024 Espresso Systems (espressosys.com)
// This file is part of the HotShot repository.

// You should have received a copy of the MIT License
// along with the HotShot repository. If not, see <https://mit-license.org/>.

use std::{collections::btree_map::Entry, sync::Arc};

use async_broadcast::{InactiveReceiver, Sender};
use async_lock::RwLock;
use chrono::Utc;
use committable::Committable;
use hotshot_types::{
    consensus::OuterConsensus,
    data::{Leaf2, QuorumProposal2, VidDisperseShare2},
    drb::{compute_drb_result, DrbResult},
    event::{Event, EventType},
    message::{Proposal, UpgradeLock},
    simple_vote::{QuorumData2, QuorumVote2},
    traits::{
        block_contents::BlockHeader,
        election::Membership,
        node_implementation::{ConsensusTime, NodeImplementation, NodeType},
        signature_key::SignatureKey,
        storage::Storage,
        ValidatedState,
    },
    utils::{epoch_from_block_number, is_epoch_root, is_last_block_in_epoch},
    vote::HasViewNumber,
};
use tokio::spawn;
use tracing::instrument;
use utils::anytrace::*;
use vbs::version::StaticVersionType;

use super::QuorumVoteTaskState;
use crate::{
    events::HotShotEvent,
    helpers::{
        broadcast_event, decide_from_proposal, decide_from_proposal_2, fetch_proposal,
        LeafChainTraversalOutcome,
    },
    quorum_vote::Versions,
};

/// Store the DRB result from the computation task to the shared `results` table.
///
/// Returns the result if it exists.
async fn store_and_get_computed_drb_result<
    TYPES: NodeType,
    I: NodeImplementation<TYPES>,
    V: Versions,
>(
    epoch_number: TYPES::Epoch,
    task_state: &mut QuorumVoteTaskState<TYPES, I, V>,
) -> Result<DrbResult> {
    // Return the result if it's already in the table.
    if let Some(computed_result) = task_state
        .consensus
        .read()
        .await
        .drb_seeds_and_results
        .results
        .get(&epoch_number)
    {
        return Ok(*computed_result);
    }

    let (task_epoch, computation) =
        (&mut task_state.drb_computation).context(warn!("DRB computation task doesn't exist."))?;

    ensure!(
        *task_epoch == epoch_number,
        info!("DRB computation is not for the next epoch.")
    );

    ensure!(
        computation.is_finished(),
        info!("DRB computation has not yet finished.")
    );

    match computation.await {
        Ok(result) => {
            let mut consensus_writer = task_state.consensus.write().await;
            consensus_writer
                .drb_seeds_and_results
                .results
                .insert(epoch_number, result);
            task_state.drb_computation = None;
            Ok(result)
        }
        Err(e) => Err(warn!("Error in DRB calculation: {:?}.", e)),
    }
}

/// Verify the DRB result from the proposal for the next epoch if this is the last block of the
/// current epoch.
///
/// Uses the result from `start_drb_task`.
///
/// Returns an error if we should not vote.
async fn verify_drb_result<TYPES: NodeType, I: NodeImplementation<TYPES>, V: Versions>(
    proposal: &QuorumProposal2<TYPES>,
    task_state: &mut QuorumVoteTaskState<TYPES, I, V>,
) -> Result<()> {
    // Skip if this is not the expected block.
    if task_state.epoch_height == 0
        || !is_last_block_in_epoch(
            proposal.block_header.block_number(),
            task_state.epoch_height,
        )
    {
        tracing::debug!("Skipping DRB result verification");
        return Ok(());
    }

    let epoch = TYPES::Epoch::new(epoch_from_block_number(
        proposal.block_header.block_number(),
        task_state.epoch_height,
    ));

<<<<<<< HEAD
        // Verify and store the result depending on our membership.
        if task_state
            .membership
            .read()
            .await
            .has_stake(&task_state.public_key, current_epoch_number)
        {
            let computed_result =
                store_and_get_computed_drb_result(current_epoch_number + 1, task_state).await?;
            if proposal_result != computed_result {
                bail!("Inconsistent DRB result for the next epoch.");
            }
            return Ok(());
        }
=======
    let proposal_result = proposal
        .next_drb_result
        .context(info!("Proposal is missing the DRB result."))?;

    let membership_reader = task_state.membership.read().await;

    let has_stake_current_epoch = membership_reader.has_stake(&task_state.public_key, epoch);
    let has_stake_next_epoch = membership_reader.has_stake(&task_state.public_key, epoch + 1);

    drop(membership_reader);

    if has_stake_current_epoch {
        let computed_result = store_and_get_computed_drb_result(epoch + 1, task_state).await?;

        ensure!(proposal_result == computed_result, warn!("Our calculated DRB result is {:?}, which does not match the proposed DRB result of {:?}", computed_result, proposal_result));

        Ok(())
    } else if has_stake_next_epoch {
        store_received_drb_result(epoch + 1, proposal_result, task_state).await
    } else {
        Err(error!(
            "We are not participating in either the current or next epoch"
        ))
>>>>>>> 0cad9270
    }
}

/// Start the DRB computation task for the next epoch.
///
/// Uses the seed previously stored in `store_drb_seed_and_computed_result`.
async fn start_drb_task<TYPES: NodeType, I: NodeImplementation<TYPES>, V: Versions>(
    proposal: &QuorumProposal2<TYPES>,
    task_state: &mut QuorumVoteTaskState<TYPES, I, V>,
) {
    let current_epoch_number = TYPES::Epoch::new(epoch_from_block_number(
        proposal.block_header.block_number(),
        task_state.epoch_height,
    ));

    // Start the new task if we're in the committee for this epoch
    if task_state
        .membership
        .read()
        .await
        .has_stake(&task_state.public_key, current_epoch_number)
    {
        let new_epoch_number = current_epoch_number + 1;

        // If a task is currently live AND has finished, join it and save the result.
        // If the epoch for the calculation was the same as the provided epoch, return.
        // If a task is currently live and NOT finished, abort it UNLESS the task epoch is the
        // same as cur_epoch, in which case keep letting it run and return.
        // Continue the function if a task should be spawned for the given epoch.
        if let Some((task_epoch, join_handle)) = &mut task_state.drb_computation {
            if join_handle.is_finished() {
                match join_handle.await {
                    Ok(result) => {
                        task_state
                            .consensus
                            .write()
                            .await
                            .drb_seeds_and_results
                            .results
                            .insert(*task_epoch, result);
                        task_state.drb_computation = None;
                    }
                    Err(e) => {
                        tracing::error!("error joining DRB computation task: {e:?}");
                    }
                }
            } else if *task_epoch == new_epoch_number {
                return;
            } else {
                join_handle.abort();
                task_state.drb_computation = None;
            }
        }

        // In case we somehow ended up processing this epoch already, don't start it again
        let mut consensus_writer = task_state.consensus.write().await;
        if consensus_writer
            .drb_seeds_and_results
            .results
            .contains_key(&new_epoch_number)
        {
            return;
        }

        if let Entry::Occupied(entry) = consensus_writer
            .drb_seeds_and_results
            .seeds
            .entry(new_epoch_number)
        {
            let drb_seed_input = *entry.get();
            let new_drb_task = spawn(async move { compute_drb_result::<TYPES>(drb_seed_input) });
            task_state.drb_computation = Some((new_epoch_number, new_drb_task));
            entry.remove();
        }
    }
}

/// Store the DRB seed two epochs in advance and the computed or received DRB result for next
/// epoch.
///
/// We store a combination of the following data.
/// * The DRB seed two epochs in advance, if the third from the last block, i.e., the epoch root,
///     is decided and we are in the quorum committee of the next epoch.
/// * The computed result for the next epoch, if the third from the last block is decided.
/// * The received result for the next epoch, if the last block of the epoch is decided and we are
///     in the quorum committee of the committee of the next epoch.
///
/// Special cases:
/// * Epoch 0: No DRB computation since we'll transition to epoch 1 immediately.
/// * Epoch 1 and 2: No computed DRB result since when we first start the computation in epoch 1,
///     the result is for epoch 3.
///
/// We don't need to handle the special cases explicitly here, because the first leaf with which
/// we'll start the DRB computation is for epoch 3.
async fn store_drb_seed_and_computed_result<
    TYPES: NodeType,
    I: NodeImplementation<TYPES>,
    V: Versions,
>(
    task_state: &mut QuorumVoteTaskState<TYPES, I, V>,
    decided_leaf: &Leaf2<TYPES>,
) -> Result<()> {
    let decided_block_number = decided_leaf.block_header().block_number();

    if task_state.epoch_height != 0 {
        let current_epoch_number = TYPES::Epoch::new(epoch_from_block_number(
            decided_block_number,
            task_state.epoch_height,
        ));

        // Skip storing the seed and computed result if this is not the epoch root.
        if is_epoch_root(decided_block_number, task_state.epoch_height) {
            // Cancel old DRB computation tasks.
            let mut consensus_writer = task_state.consensus.write().await;
            consensus_writer
                .drb_seeds_and_results
                .garbage_collect(current_epoch_number);
            drop(consensus_writer);

            // Store the DRB result for the next epoch, which will be used by the proposal task to
            // include in the proposal in the last block of this epoch.
            store_and_get_computed_drb_result(current_epoch_number + 1, task_state).await?;

            // Skip storing the seed if we are not in the committee of the next epoch.
            if task_state
                .membership
                .read()
                .await
                .has_stake(&task_state.public_key, current_epoch_number + 1)
            {
                let Ok(drb_seed_input_vec) =
                    bincode::serialize(&decided_leaf.justify_qc().signatures)
                else {
                    bail!("Failed to serialize the QC signature.");
                };
                let Ok(drb_seed_input) = drb_seed_input_vec.try_into() else {
                    bail!("Failed to convert the serialized QC signature into a DRB seed input.");
                };

                // Store the DRB seed input for the epoch after the next one.
                task_state
                    .consensus
                    .write()
                    .await
                    .drb_seeds_and_results
                    .store_seed(current_epoch_number + 2, drb_seed_input);
            }
        }
        // Skip storing the received result if this is not the last block.
        else if is_last_block_in_epoch(decided_block_number, task_state.epoch_height) {
            // Skip if we are not in the committee of the next epoch.
            if !task_state
                .membership
                .read()
                .await
                .has_stake(&task_state.public_key, current_epoch_number + 1)
            {
                return Ok(());
            }
            if let Some(result) = decided_leaf.next_drb_result {
                // We don't need to check value existance and consistency because it should be
                // impossible to decide on a block with different DRB results.
                task_state
                    .consensus
                    .write()
                    .await
                    .drb_seeds_and_results
                    .results
                    .insert(current_epoch_number + 1, result);
            } else {
                bail!("The last block of the epoch is decided but doesn't contain a DRB result.");
            }
        }
    }
    Ok(())
}

/// Handles the `QuorumProposalValidated` event.
#[instrument(skip_all, fields(id = task_state.id, view = *proposal.view_number))]
pub(crate) async fn handle_quorum_proposal_validated<
    TYPES: NodeType,
    I: NodeImplementation<TYPES>,
    V: Versions,
>(
    proposal: &QuorumProposal2<TYPES>,
    task_state: &mut QuorumVoteTaskState<TYPES, I, V>,
) -> Result<()> {
    let version = task_state
        .upgrade_lock
        .version(proposal.view_number())
        .await?;

    if version >= V::Epochs::VERSION {
        // Don't vote if the DRB result verification fails.
        verify_drb_result(proposal, task_state).await?;
        start_drb_task(proposal, task_state).await;
    }

    let LeafChainTraversalOutcome {
        new_locked_view_number,
        new_decided_view_number,
        new_decide_qc,
        leaf_views,
        included_txns,
        decided_upgrade_cert,
    } = if version >= V::Epochs::VERSION {
        decide_from_proposal_2(
            proposal,
            OuterConsensus::new(Arc::clone(&task_state.consensus.inner_consensus)),
            Arc::clone(&task_state.upgrade_lock.decided_upgrade_certificate),
            &task_state.public_key,
            version >= V::Epochs::VERSION,
            &task_state.membership,
        )
        .await
    } else {
        decide_from_proposal(
            proposal,
            OuterConsensus::new(Arc::clone(&task_state.consensus.inner_consensus)),
            Arc::clone(&task_state.upgrade_lock.decided_upgrade_certificate),
            &task_state.public_key,
            version >= V::Epochs::VERSION,
            &task_state.membership,
        )
        .await
    };

    if let Some(cert) = decided_upgrade_cert.clone() {
        let mut decided_certificate_lock = task_state
            .upgrade_lock
            .decided_upgrade_certificate
            .write()
            .await;
        *decided_certificate_lock = Some(cert.clone());
        drop(decided_certificate_lock);

        let _ = task_state
            .storage
            .write()
            .await
            .update_decided_upgrade_certificate(Some(cert.clone()))
            .await;
    }

    let mut consensus_writer = task_state.consensus.write().await;
    if let Some(locked_view_number) = new_locked_view_number {
        consensus_writer.update_locked_view(locked_view_number)?;
    }

    #[allow(clippy::cast_precision_loss)]
    if let Some(decided_view_number) = new_decided_view_number {
        // Bring in the cleanup crew. When a new decide is indeed valid, we need to clear out old memory.

        let old_decided_view = consensus_writer.last_decided_view();
        consensus_writer.collect_garbage(old_decided_view, decided_view_number);

        // Set the new decided view.
        consensus_writer.update_last_decided_view(decided_view_number)?;

        consensus_writer
            .metrics
            .last_decided_time
            .set(Utc::now().timestamp().try_into().unwrap());
        consensus_writer.metrics.invalid_qc.set(0);
        consensus_writer
            .metrics
            .last_decided_view
            .set(usize::try_from(consensus_writer.last_decided_view().u64()).unwrap());
        let cur_number_of_views_per_decide_event =
            *proposal.view_number() - consensus_writer.last_decided_view().u64();
        consensus_writer
            .metrics
            .number_of_views_per_decide_event
            .add_point(cur_number_of_views_per_decide_event as f64);

        tracing::debug!(
            "Sending Decide for view {:?}",
            consensus_writer.last_decided_view()
        );

        // We don't need to hold this while we broadcast
        drop(consensus_writer);

        // Send an update to everyone saying that we've reached a decide
        broadcast_event(
            Event {
                view_number: decided_view_number,
                event: EventType::Decide {
                    leaf_chain: Arc::new(leaf_views.clone()),
                    // This is never none if we've reached a new decide, so this is safe to unwrap.
                    qc: Arc::new(new_decide_qc.unwrap()),
                    block_size: included_txns.map(|txns| txns.len().try_into().unwrap()),
                },
            },
            &task_state.output_event_stream,
        )
        .await;
        tracing::debug!("Successfully sent decide event");

        if version >= V::Epochs::VERSION {
            // `leaf_views.last()` is never none if we've reached a new decide, so this is safe to
            // unwrap.
            store_drb_seed_and_computed_result(task_state, &leaf_views.last().unwrap().leaf)
                .await?;
        }
    }

    Ok(())
}

/// Updates the shared consensus state with the new voting data.
#[instrument(skip_all, target = "VoteDependencyHandle", fields(view = *view_number))]
#[allow(clippy::too_many_arguments)]
pub(crate) async fn update_shared_state<
    TYPES: NodeType,
    I: NodeImplementation<TYPES>,
    V: Versions,
>(
    consensus: OuterConsensus<TYPES>,
    sender: Sender<Arc<HotShotEvent<TYPES>>>,
    receiver: InactiveReceiver<Arc<HotShotEvent<TYPES>>>,
    membership: Arc<RwLock<TYPES::Membership>>,
    public_key: TYPES::SignatureKey,
    private_key: <TYPES::SignatureKey as SignatureKey>::PrivateKey,
    upgrade_lock: UpgradeLock<TYPES, V>,
    view_number: TYPES::View,
    instance_state: Arc<TYPES::InstanceState>,
    storage: Arc<RwLock<I::Storage>>,
    proposed_leaf: &Leaf2<TYPES>,
    vid_share: &Proposal<TYPES, VidDisperseShare2<TYPES>>,
    parent_view_number: Option<TYPES::View>,
    epoch_height: u64,
) -> Result<()> {
    let justify_qc = &proposed_leaf.justify_qc();

    let consensus_reader = consensus.read().await;
    // Try to find the validated view within the validated state map. This will be present
    // if we have the saved leaf, but if not we'll get it when we fetch_proposal.
    let mut maybe_validated_view = parent_view_number.and_then(|view_number| {
        consensus_reader
            .validated_state_map()
            .get(&view_number)
            .cloned()
    });

    // Justify qc's leaf commitment should be the same as the parent's leaf commitment.
    let mut maybe_parent = consensus_reader
        .saved_leaves()
        .get(&justify_qc.data.leaf_commit)
        .cloned();

    drop(consensus_reader);

    maybe_parent = match maybe_parent {
        Some(p) => Some(p),
        None => {
            match fetch_proposal(
                justify_qc.view_number(),
                sender.clone(),
                receiver.activate_cloned(),
                Arc::clone(&membership),
                OuterConsensus::new(Arc::clone(&consensus.inner_consensus)),
                public_key.clone(),
                private_key.clone(),
                &upgrade_lock,
                epoch_height,
            )
            .await
            .ok()
            {
                Some((leaf, view)) => {
                    maybe_validated_view = Some(view);
                    Some(leaf)
                }
                None => None,
            }
        }
    };

    let parent = maybe_parent.context(info!(
        "Proposal's parent missing from storage with commitment: {:?}, proposal view {:?}",
        justify_qc.data.leaf_commit,
        proposed_leaf.view_number(),
    ))?;

    let Some(validated_view) = maybe_validated_view else {
        bail!(
            "Failed to fetch view for parent, parent view {:?}",
            parent_view_number
        );
    };

    let (Some(parent_state), _) = validated_view.state_and_delta() else {
        bail!("Parent state not found! Consensus internally inconsistent");
    };

    let version = upgrade_lock.version(view_number).await?;

    let (validated_state, state_delta) = parent_state
        .validate_and_apply_header(
            &instance_state,
            &parent,
            &proposed_leaf.block_header().clone(),
            vid_share.data.common.clone(),
            version,
            *view_number,
        )
        .await
        .wrap()
        .context(warn!("Block header doesn't extend the proposal!"))?;

    let state = Arc::new(validated_state);
    let delta = Arc::new(state_delta);

    // Now that we've rounded everyone up, we need to update the shared state
    let mut consensus_writer = consensus.write().await;

    if let Err(e) = consensus_writer.update_leaf(
        proposed_leaf.clone(),
        Arc::clone(&state),
        Some(Arc::clone(&delta)),
    ) {
        tracing::trace!("{e:?}");
    }

    // Kick back our updated structures for downstream usage.
    let new_leaves = consensus_writer.saved_leaves().clone();
    let new_state = consensus_writer.validated_state_map().clone();
    drop(consensus_writer);

    // Send the new state up to the sequencer.
    storage
        .write()
        .await
        .update_undecided_state2(new_leaves, new_state)
        .await
        .wrap()
        .context(error!("Failed to update undecided state"))?;

    Ok(())
}

/// Submits the `QuorumVoteSend` event if all the dependencies are met.
#[instrument(skip_all, fields(name = "Submit quorum vote", level = "error"))]
#[allow(clippy::too_many_arguments)]
pub(crate) async fn submit_vote<TYPES: NodeType, I: NodeImplementation<TYPES>, V: Versions>(
    sender: Sender<Arc<HotShotEvent<TYPES>>>,
    membership: Arc<RwLock<TYPES::Membership>>,
    public_key: TYPES::SignatureKey,
    private_key: <TYPES::SignatureKey as SignatureKey>::PrivateKey,
    upgrade_lock: UpgradeLock<TYPES, V>,
    view_number: TYPES::View,
    storage: Arc<RwLock<I::Storage>>,
    leaf: Leaf2<TYPES>,
    vid_share: Proposal<TYPES, VidDisperseShare2<TYPES>>,
    extended_vote: bool,
    epoch_height: u64,
) -> Result<()> {
    let epoch_number = TYPES::Epoch::new(epoch_from_block_number(
        leaf.block_header().block_number(),
        epoch_height,
    ));

    let membership_reader = membership.read().await;
    let committee_member_in_current_epoch = membership_reader.has_stake(&public_key, epoch_number);
    // If the proposed leaf is for the last block in the epoch and the node is part of the quorum committee
    // in the next epoch, the node should vote to achieve the double quorum.
    let committee_member_in_next_epoch = is_last_block_in_epoch(leaf.height(), epoch_height)
        && membership_reader.has_stake(&public_key, epoch_number + 1);
    drop(membership_reader);

    ensure!(
        committee_member_in_current_epoch || committee_member_in_next_epoch,
        info!(
            "We were not chosen for quorum committee on {:?}",
            view_number
        )
    );

    // Create and send the vote.
    let vote = QuorumVote2::<TYPES>::create_signed_vote(
        QuorumData2 {
            leaf_commit: leaf.commit(),
            epoch: epoch_number,
        },
        view_number,
        &public_key,
        &private_key,
        &upgrade_lock,
    )
    .await
    .wrap()
    .context(error!("Failed to sign vote. This should never happen."))?;
    // Add to the storage.
    storage
        .write()
        .await
        .append_vid2(&vid_share)
        .await
        .wrap()
        .context(error!("Failed to store VID share"))?;

    if extended_vote {
        tracing::debug!("sending extended vote to everybody",);
        broadcast_event(
            Arc::new(HotShotEvent::ExtendedQuorumVoteSend(vote)),
            &sender,
        )
        .await;
    } else {
        tracing::debug!(
            "sending vote to next quorum leader {:?}",
            vote.view_number() + 1
        );
        broadcast_event(Arc::new(HotShotEvent::QuorumVoteSend(vote)), &sender).await;
    }

    Ok(())
}<|MERGE_RESOLUTION|>--- conflicted
+++ resolved
@@ -119,22 +119,6 @@
         task_state.epoch_height,
     ));
 
-<<<<<<< HEAD
-        // Verify and store the result depending on our membership.
-        if task_state
-            .membership
-            .read()
-            .await
-            .has_stake(&task_state.public_key, current_epoch_number)
-        {
-            let computed_result =
-                store_and_get_computed_drb_result(current_epoch_number + 1, task_state).await?;
-            if proposal_result != computed_result {
-                bail!("Inconsistent DRB result for the next epoch.");
-            }
-            return Ok(());
-        }
-=======
     let proposal_result = proposal
         .next_drb_result
         .context(info!("Proposal is missing the DRB result."))?;
@@ -142,7 +126,6 @@
     let membership_reader = task_state.membership.read().await;
 
     let has_stake_current_epoch = membership_reader.has_stake(&task_state.public_key, epoch);
-    let has_stake_next_epoch = membership_reader.has_stake(&task_state.public_key, epoch + 1);
 
     drop(membership_reader);
 
@@ -150,16 +133,9 @@
         let computed_result = store_and_get_computed_drb_result(epoch + 1, task_state).await?;
 
         ensure!(proposal_result == computed_result, warn!("Our calculated DRB result is {:?}, which does not match the proposed DRB result of {:?}", computed_result, proposal_result));
-
-        Ok(())
-    } else if has_stake_next_epoch {
-        store_received_drb_result(epoch + 1, proposal_result, task_state).await
-    } else {
-        Err(error!(
-            "We are not participating in either the current or next epoch"
-        ))
->>>>>>> 0cad9270
-    }
+    }
+
+    Ok(())
 }
 
 /// Start the DRB computation task for the next epoch.
