use crate::view_sync::ViewSyncPhase;

use either::Either;
use hotshot_types::{
    data::{DAProposal, Leaf, QuorumProposal, UpgradeProposal, VidDisperse},
    message::Proposal,
    simple_certificate::{
        DACertificate, QuorumCertificate, TimeoutCertificate, UpgradeCertificate,
        ViewSyncCommitCertificate2, ViewSyncFinalizeCertificate2, ViewSyncPreCommitCertificate2,
    },
    simple_vote::{
        DAVote, QuorumVote, TimeoutVote, UpgradeVote, ViewSyncCommitVote, ViewSyncFinalizeVote,
        ViewSyncPreCommitVote,
    },
    traits::{node_implementation::NodeType, BlockPayload},
    vid::VidCommitment,
};

/// Marker that the task completed
#[derive(Eq, Hash, PartialEq, Debug, Clone)]
pub struct HotShotTaskCompleted;

/// All of the possible events that can be passed between Sequecning `HotShot` tasks
#[derive(Eq, Hash, PartialEq, Debug, Clone)]
pub enum HotShotEvent<TYPES: NodeType> {
    /// Shutdown the task
    Shutdown,
    /// A quorum proposal has been received from the network; handled by the consensus task
    QuorumProposalRecv(Proposal<TYPES, QuorumProposal<TYPES>>, TYPES::SignatureKey),
    /// A quorum vote has been received from the network; handled by the consensus task
    QuorumVoteRecv(QuorumVote<TYPES>),
    /// A timeout vote recevied from the network; handled by consensus task
    TimeoutVoteRecv(TimeoutVote<TYPES>),
    /// Send a timeout vote to the network; emitted by consensus task replicas
    TimeoutVoteSend(TimeoutVote<TYPES>),
    /// A DA proposal has been received from the network; handled by the DA task
    DAProposalRecv(Proposal<TYPES, DAProposal<TYPES>>, TYPES::SignatureKey),
    /// A DA vote has been received by the network; handled by the DA task
    DAVoteRecv(DAVote<TYPES>),
    /// A Data Availability Certificate (DAC) has been recieved by the network; handled by the consensus task
    DACRecv(DACertificate<TYPES>),
    /// A DAC is validated.
    DACValidated(DACertificate<TYPES>),
    /// Send a quorum proposal to the network; emitted by the leader in the consensus task
    QuorumProposalSend(Proposal<TYPES, QuorumProposal<TYPES>>, TYPES::SignatureKey),
    /// Send a quorum vote to the next leader; emitted by a replica in the consensus task after seeing a valid quorum proposal
    QuorumVoteSend(QuorumVote<TYPES>),
<<<<<<< HEAD
    // TODO: Complete the dependency implementation.
    // <https://github.com/EspressoSystems/HotShot/issues/2710>
    /// Dummy quorum vote to test if the quorum vote dependency works. Should be removed and
    /// replaced by `QuorumVoteSend` once the above TODO is done.
    DummyQuorumVoteSend(TYPES::Time),
=======
    /// Dummy quorum vote to test if the quorum vote dependency works.
    DummyQuorumVoteSend(TYPES::Time),
    /// All dependencies for the quorum vote are validated.
    QuorumVoteDependenciesValidated(TYPES::Time),
>>>>>>> 31009ceb
    /// A proposal was validated. This means it comes from the correct leader and has a correct QC.
    QuorumProposalValidated(QuorumProposal<TYPES>),
    /// Send a DA proposal to the DA committee; emitted by the DA leader (which is the same node as the leader of view v + 1) in the DA task
    DAProposalSend(Proposal<TYPES, DAProposal<TYPES>>, TYPES::SignatureKey),
    /// Send a DA vote to the DA leader; emitted by DA committee members in the DA task after seeing a valid DA proposal
    DAVoteSend(DAVote<TYPES>),
    /// The next leader has collected enough votes to form a QC; emitted by the next leader in the consensus task; an internal event only
    QCFormed(Either<QuorumCertificate<TYPES>, TimeoutCertificate<TYPES>>),
    /// The DA leader has collected enough votes to form a DAC; emitted by the DA leader in the DA task; sent to the entire network via the networking task
    DACSend(DACertificate<TYPES>, TYPES::SignatureKey),
    /// The current view has changed; emitted by the replica in the consensus task or replica in the view sync task; received by almost all other tasks
    ViewChange(TYPES::Time),
    /// Timeout for the view sync protocol; emitted by a replica in the view sync task
    ViewSyncTimeout(TYPES::Time, u64, ViewSyncPhase),

    /// Receive a `ViewSyncPreCommitVote` from the network; received by a relay in the view sync task
    ViewSyncPreCommitVoteRecv(ViewSyncPreCommitVote<TYPES>),
    /// Receive a `ViewSyncCommitVote` from the network; received by a relay in the view sync task
    ViewSyncCommitVoteRecv(ViewSyncCommitVote<TYPES>),
    /// Receive a `ViewSyncFinalizeVote` from the network; received by a relay in the view sync task
    ViewSyncFinalizeVoteRecv(ViewSyncFinalizeVote<TYPES>),

    /// Send a `ViewSyncPreCommitVote` from the network; emitted by a replica in the view sync task
    ViewSyncPreCommitVoteSend(ViewSyncPreCommitVote<TYPES>),
    /// Send a `ViewSyncCommitVote` from the network; emitted by a replica in the view sync task
    ViewSyncCommitVoteSend(ViewSyncCommitVote<TYPES>),
    /// Send a `ViewSyncFinalizeVote` from the network; emitted by a replica in the view sync task
    ViewSyncFinalizeVoteSend(ViewSyncFinalizeVote<TYPES>),

    /// Receive a `ViewSyncPreCommitCertificate2` from the network; received by a replica in the view sync task
    ViewSyncPreCommitCertificate2Recv(ViewSyncPreCommitCertificate2<TYPES>),
    /// Receive a `ViewSyncCommitCertificate2` from the network; received by a replica in the view sync task
    ViewSyncCommitCertificate2Recv(ViewSyncCommitCertificate2<TYPES>),
    /// Receive a `ViewSyncFinalizeCertificate2` from the network; received by a replica in the view sync task
    ViewSyncFinalizeCertificate2Recv(ViewSyncFinalizeCertificate2<TYPES>),

    /// Send a `ViewSyncPreCommitCertificate2` from the network; emitted by a relay in the view sync task
    ViewSyncPreCommitCertificate2Send(ViewSyncPreCommitCertificate2<TYPES>, TYPES::SignatureKey),
    /// Send a `ViewSyncCommitCertificate2` from the network; emitted by a relay in the view sync task
    ViewSyncCommitCertificate2Send(ViewSyncCommitCertificate2<TYPES>, TYPES::SignatureKey),
    /// Send a `ViewSyncFinalizeCertificate2` from the network; emitted by a relay in the view sync task
    ViewSyncFinalizeCertificate2Send(ViewSyncFinalizeCertificate2<TYPES>, TYPES::SignatureKey),

    /// Trigger the start of the view sync protocol; emitted by view sync task; internal trigger only
    ViewSyncTrigger(TYPES::Time),
    /// A consensus view has timed out; emitted by a replica in the consensus task; received by the view sync task; internal event only
    Timeout(TYPES::Time),
    /// Receive transactions from the network
    TransactionsRecv(Vec<TYPES::Transaction>),
    /// Send transactions to the network
    TransactionSend(TYPES::Transaction, TYPES::SignatureKey),
    /// Event to send block payload commitment and metadata from DA leader to the quorum; internal event only
    SendPayloadCommitmentAndMetadata(
        VidCommitment,
        <TYPES::BlockPayload as BlockPayload>::Metadata,
        TYPES::Time,
    ),
    /// Event when the transactions task has sequenced transactions. Contains the encoded transactions, the metadata, and the view number
    TransactionsSequenced(
        Vec<u8>,
        <TYPES::BlockPayload as BlockPayload>::Metadata,
        TYPES::Time,
    ),
    /// Event when the transactions task has a block formed
    BlockReady(VidDisperse<TYPES>, TYPES::Time),
    /// Event when consensus decided on a leaf
    LeafDecided(Vec<Leaf<TYPES>>),
    /// Send VID shares to VID storage nodes; emitted by the DA leader
    ///
    /// Like [`HotShotEvent::DAProposalSend`].
    VidDisperseSend(Proposal<TYPES, VidDisperse<TYPES>>, TYPES::SignatureKey),
    /// Vid disperse data has been received from the network; handled by the DA task
    ///
    /// Like [`HotShotEvent::DAProposalRecv`].
    VidDisperseRecv(Proposal<TYPES, VidDisperse<TYPES>>),
    /// A VID disperse data is validated.
    VidDisperseValidated(VidDisperse<TYPES>),
    /// Upgrade proposal has been received from the network
    UpgradeProposalRecv(Proposal<TYPES, UpgradeProposal<TYPES>>, TYPES::SignatureKey),
    /// Upgrade proposal has been sent to the network
    UpgradeProposalSend(UpgradeProposal<TYPES>),
    /// Upgrade vote has been received from the network
    UpgradeVoteRecv(UpgradeVote<TYPES>),
    /// Upgrade vote has been sent to the network
    UpgradeVoteSend(UpgradeVote<TYPES>),
    /// Upgrade certificate has been sent to the network
    UpgradeCertificateFormed(UpgradeCertificate<TYPES>),
}<|MERGE_RESOLUTION|>--- conflicted
+++ resolved
@@ -45,18 +45,13 @@
     QuorumProposalSend(Proposal<TYPES, QuorumProposal<TYPES>>, TYPES::SignatureKey),
     /// Send a quorum vote to the next leader; emitted by a replica in the consensus task after seeing a valid quorum proposal
     QuorumVoteSend(QuorumVote<TYPES>),
-<<<<<<< HEAD
     // TODO: Complete the dependency implementation.
     // <https://github.com/EspressoSystems/HotShot/issues/2710>
     /// Dummy quorum vote to test if the quorum vote dependency works. Should be removed and
     /// replaced by `QuorumVoteSend` once the above TODO is done.
     DummyQuorumVoteSend(TYPES::Time),
-=======
-    /// Dummy quorum vote to test if the quorum vote dependency works.
-    DummyQuorumVoteSend(TYPES::Time),
     /// All dependencies for the quorum vote are validated.
     QuorumVoteDependenciesValidated(TYPES::Time),
->>>>>>> 31009ceb
     /// A proposal was validated. This means it comes from the correct leader and has a correct QC.
     QuorumProposalValidated(QuorumProposal<TYPES>),
     /// Send a DA proposal to the DA committee; emitted by the DA leader (which is the same node as the leader of view v + 1) in the DA task
