--- conflicted
+++ resolved
@@ -123,13 +123,9 @@
     /// The next leader has collected enough votes to form a QC; emitted by the next leader in the consensus task; an internal event only
     QcFormed(Either<QuorumCertificate<TYPES>, TimeoutCertificate<TYPES>>),
     /// The next leader has collected enough votes to form a QC; emitted by the next leader in the consensus task; an internal event only
-<<<<<<< HEAD
-    Qc2Formed(Either<QuorumCertificate2<TYPES>, TimeoutCertificate<TYPES>>),
+    Qc2Formed(Either<QuorumCertificate2<TYPES>, TimeoutCertificate2<TYPES>>),
     /// The next leader has collected enough votes from the next epoch nodes to form a QC; emitted by the next leader in the consensus task; an internal event only
     NextEpochQc2Formed(Either<NextEpochQuorumCertificate2<TYPES>, TimeoutCertificate<TYPES>>),
-=======
-    Qc2Formed(Either<QuorumCertificate2<TYPES>, TimeoutCertificate2<TYPES>>),
->>>>>>> 43263a55
     /// The DA leader has collected enough votes to form a DAC; emitted by the DA leader in the DA task; sent to the entire network via the networking task
     DacSend(DaCertificate2<TYPES>, TYPES::SignatureKey),
     /// The current view has changed; emitted by the replica in the consensus task or replica in the view sync task; received by almost all other tasks
