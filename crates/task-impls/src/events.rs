use crate::view_sync::ViewSyncPhase;

use either::Either;
use hotshot_types::{
    data::{DAProposal, Leaf, QuorumProposal, UpgradeProposal, VidDisperse},
    message::Proposal,
    simple_certificate::{
        DACertificate, QuorumCertificate, TimeoutCertificate, UpgradeCertificate,
        ViewSyncCommitCertificate2, ViewSyncFinalizeCertificate2, ViewSyncPreCommitCertificate2,
    },
    simple_vote::{
        DAVote, QuorumVote, TimeoutVote, UpgradeVote, ViewSyncCommitVote, ViewSyncFinalizeVote,
        ViewSyncPreCommitVote,
    },
    traits::{node_implementation::NodeType, BlockPayload},
    vid::VidCommitment,
};

/// Marker that the task completed
#[derive(Eq, Hash, PartialEq, Debug, Clone)]
pub struct HotShotTaskCompleted;

/// All of the possible events that can be passed between Sequecning `HotShot` tasks
#[derive(Eq, Hash, PartialEq, Debug, Clone)]
pub enum HotShotEvent<TYPES: NodeType> {
    /// Shutdown the task
    Shutdown,
    /// A quorum proposal has been received from the network; handled by the consensus task
    QuorumProposalRecv(Proposal<TYPES, QuorumProposal<TYPES>>, TYPES::SignatureKey),
    /// A quorum vote has been received from the network; handled by the consensus task
    QuorumVoteRecv(QuorumVote<TYPES>),
    /// A timeout vote recevied from the network; handled by consensus task
    TimeoutVoteRecv(TimeoutVote<TYPES>),
    /// Send a timeout vote to the network; emitted by consensus task replicas
    TimeoutVoteSend(TimeoutVote<TYPES>),
    /// A DA proposal has been received from the network; handled by the DA task
    DAProposalRecv(Proposal<TYPES, DAProposal<TYPES>>, TYPES::SignatureKey),
    /// A DA vote has been received by the network; handled by the DA task
    DAVoteRecv(DAVote<TYPES>),
    /// A Data Availability Certificate (DAC) has been recieved by the network; handled by the consensus task
    DACRecv(DACertificate<TYPES>),
    /// A DAC is validated.
    DACValidated(DACertificate<TYPES>),
    /// Send a quorum proposal to the network; emitted by the leader in the consensus task
    QuorumProposalSend(Proposal<TYPES, QuorumProposal<TYPES>>, TYPES::SignatureKey),
    /// Send a quorum vote to the next leader; emitted by a replica in the consensus task after seeing a valid quorum proposal
    QuorumVoteSend(QuorumVote<TYPES>),
    /// Dummy quorum vote to test if the quorum vote dependency works.
    DummyQuorumVoteSend(TYPES::Time),
    /// A proposal was validated. This means it comes from the correct leader and has a correct QC.
    QuorumProposalValidated(QuorumProposal<TYPES>),
    /// Send a DA proposal to the DA committee; emitted by the DA leader (which is the same node as the leader of view v + 1) in the DA task
    DAProposalSend(Proposal<TYPES, DAProposal<TYPES>>, TYPES::SignatureKey),
    /// Send a DA vote to the DA leader; emitted by DA committee members in the DA task after seeing a valid DA proposal
    DAVoteSend(DAVote<TYPES>),
    /// The next leader has collected enough votes to form a QC; emitted by the next leader in the consensus task; an internal event only
    QCFormed(Either<QuorumCertificate<TYPES>, TimeoutCertificate<TYPES>>),
    /// The DA leader has collected enough votes to form a DAC; emitted by the DA leader in the DA task; sent to the entire network via the networking task
    DACSend(DACertificate<TYPES>, TYPES::SignatureKey),
    /// The current view has changed; emitted by the replica in the consensus task or replica in the view sync task; received by almost all other tasks
    ViewChange(TYPES::Time),
    /// Timeout for the view sync protocol; emitted by a replica in the view sync task
    ViewSyncTimeout(TYPES::Time, u64, ViewSyncPhase),

    /// Receive a `ViewSyncPreCommitVote` from the network; received by a relay in the view sync task
    ViewSyncPreCommitVoteRecv(ViewSyncPreCommitVote<TYPES>),
    /// Receive a `ViewSyncCommitVote` from the network; received by a relay in the view sync task
    ViewSyncCommitVoteRecv(ViewSyncCommitVote<TYPES>),
    /// Receive a `ViewSyncFinalizeVote` from the network; received by a relay in the view sync task
    ViewSyncFinalizeVoteRecv(ViewSyncFinalizeVote<TYPES>),

    /// Send a `ViewSyncPreCommitVote` from the network; emitted by a replica in the view sync task
    ViewSyncPreCommitVoteSend(ViewSyncPreCommitVote<TYPES>),
    /// Send a `ViewSyncCommitVote` from the network; emitted by a replica in the view sync task
    ViewSyncCommitVoteSend(ViewSyncCommitVote<TYPES>),
    /// Send a `ViewSyncFinalizeVote` from the network; emitted by a replica in the view sync task
    ViewSyncFinalizeVoteSend(ViewSyncFinalizeVote<TYPES>),

    /// Receive a `ViewSyncPreCommitCertificate2` from the network; received by a replica in the view sync task
    ViewSyncPreCommitCertificate2Recv(ViewSyncPreCommitCertificate2<TYPES>),
    /// Receive a `ViewSyncCommitCertificate2` from the network; received by a replica in the view sync task
    ViewSyncCommitCertificate2Recv(ViewSyncCommitCertificate2<TYPES>),
    /// Receive a `ViewSyncFinalizeCertificate2` from the network; received by a replica in the view sync task
    ViewSyncFinalizeCertificate2Recv(ViewSyncFinalizeCertificate2<TYPES>),

    /// Send a `ViewSyncPreCommitCertificate2` from the network; emitted by a relay in the view sync task
    ViewSyncPreCommitCertificate2Send(ViewSyncPreCommitCertificate2<TYPES>, TYPES::SignatureKey),
    /// Send a `ViewSyncCommitCertificate2` from the network; emitted by a relay in the view sync task
    ViewSyncCommitCertificate2Send(ViewSyncCommitCertificate2<TYPES>, TYPES::SignatureKey),
    /// Send a `ViewSyncFinalizeCertificate2` from the network; emitted by a relay in the view sync task
    ViewSyncFinalizeCertificate2Send(ViewSyncFinalizeCertificate2<TYPES>, TYPES::SignatureKey),

    /// Trigger the start of the view sync protocol; emitted by view sync task; internal trigger only
    ViewSyncTrigger(TYPES::Time),
    /// A consensus view has timed out; emitted by a replica in the consensus task; received by the view sync task; internal event only
    Timeout(TYPES::Time),
    /// Receive transactions from the network
    TransactionsRecv(Vec<TYPES::Transaction>),
    /// Send transactions to the network
    TransactionSend(TYPES::Transaction, TYPES::SignatureKey),
    /// Event to send block payload commitment and metadata from DA leader to the quorum; internal event only
    SendPayloadCommitmentAndMetadata(
        VidCommitment,
        <TYPES::BlockPayload as BlockPayload>::Metadata,
        TYPES::Time,
    ),
    /// Event when the transactions task has sequenced transactions. Contains the encoded transactions, the metadata, and the view number
    TransactionsSequenced(
        Vec<u8>,
        <TYPES::BlockPayload as BlockPayload>::Metadata,
        TYPES::Time,
    ),
    /// Event when the transactions task has a block formed
    BlockReady(VidDisperse<TYPES>, TYPES::Time),
    /// Event when consensus decided on a leaf
    LeafDecided(Vec<Leaf<TYPES>>),
    /// Send VID shares to VID storage nodes; emitted by the DA leader
    ///
    /// Like [`HotShotEvent::DAProposalSend`].
    VidDisperseSend(Proposal<TYPES, VidDisperse<TYPES>>, TYPES::SignatureKey),
    /// Vid disperse data has been received from the network; handled by the DA task
    ///
    /// Like [`HotShotEvent::DAProposalRecv`].
<<<<<<< HEAD
    VidDisperseRecv(Proposal<TYPES, VidDisperse<TYPES>>, TYPES::SignatureKey),
    /// A VID disperse data is validated.
    VidDisperseValidated(VidDisperse<TYPES>),
=======
    VidDisperseRecv(Proposal<TYPES, VidDisperse<TYPES>>),
>>>>>>> 5616dee5
    /// Upgrade proposal has been received from the network
    UpgradeProposalRecv(Proposal<TYPES, UpgradeProposal<TYPES>>, TYPES::SignatureKey),
    /// Upgrade proposal has been sent to the network
    UpgradeProposalSend(UpgradeProposal<TYPES>),
    /// Upgrade vote has been received from the network
    UpgradeVoteRecv(UpgradeVote<TYPES>),
    /// Upgrade vote has been sent to the network
    UpgradeVoteSend(UpgradeVote<TYPES>),
    /// Upgrade certificate has been sent to the network
    UpgradeCertificateFormed(UpgradeCertificate<TYPES>),
}<|MERGE_RESOLUTION|>--- conflicted
+++ resolved
@@ -121,13 +121,9 @@
     /// Vid disperse data has been received from the network; handled by the DA task
     ///
     /// Like [`HotShotEvent::DAProposalRecv`].
-<<<<<<< HEAD
-    VidDisperseRecv(Proposal<TYPES, VidDisperse<TYPES>>, TYPES::SignatureKey),
+    VidDisperseRecv(Proposal<TYPES, VidDisperse<TYPES>>),
     /// A VID disperse data is validated.
     VidDisperseValidated(VidDisperse<TYPES>),
-=======
-    VidDisperseRecv(Proposal<TYPES, VidDisperse<TYPES>>),
->>>>>>> 5616dee5
     /// Upgrade proposal has been received from the network
     UpgradeProposalRecv(Proposal<TYPES, UpgradeProposal<TYPES>>, TYPES::SignatureKey),
     /// Upgrade proposal has been sent to the network
