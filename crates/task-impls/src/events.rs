--- conflicted
+++ resolved
@@ -149,16 +149,11 @@
     /// HotShot was upgraded, with a new network version.
     VersionUpgrade(Version),
 
-<<<<<<< HEAD
-    /// Initiate a proposal right now for a provided view.
-    LivenessCheckProposalRecv(QuorumProposal<TYPES>),
-=======
     /// Initiate a proposal for a proposal without a parent, but passing the liveness check.
     /// This is distinct from `QuorumProposalValidated` due to the fact that it is in a
     /// different state than what we'd typically see with a fully validated proposal and,
     /// as a result, it need to be its own event.
     QuorumProposalLivenessValidated(QuorumProposal<TYPES>),
->>>>>>> 884afe07
 
     /// Initiate a vote right now for the designated view.
     VoteNow(TYPES::Time, VoteDependencyData<TYPES>),
