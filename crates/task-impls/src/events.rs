use crate::view_sync::ViewSyncPhase;

use either::Either;
use hotshot_types::data::VidDisperseShare;
use hotshot_types::{
    data::{DAProposal, Leaf, QuorumProposal, UpgradeProposal, VidDisperse},
    message::Proposal,
    simple_certificate::{
        DACertificate, QuorumCertificate, TimeoutCertificate, UpgradeCertificate,
        ViewSyncCommitCertificate2, ViewSyncFinalizeCertificate2, ViewSyncPreCommitCertificate2,
    },
    simple_vote::{
        DAVote, QuorumVote, TimeoutVote, UpgradeVote, ViewSyncCommitVote, ViewSyncFinalizeVote,
        ViewSyncPreCommitVote,
    },
    traits::{node_implementation::NodeType, BlockPayload},
    vid::VidCommitment,
};
use versioned_binary_serialization::version::Version;

/// Marker that the task completed
#[derive(Eq, Hash, PartialEq, Debug, Clone)]
pub struct HotShotTaskCompleted;

/// All of the possible events that can be passed between Sequecning `HotShot` tasks
#[derive(Eq, Hash, PartialEq, Debug, Clone)]
pub enum HotShotEvent<TYPES: NodeType> {
    /// Shutdown the task
    Shutdown,
    /// A quorum proposal has been received from the network; handled by the consensus task
    QuorumProposalRecv(Proposal<TYPES, QuorumProposal<TYPES>>, TYPES::SignatureKey),
    /// A quorum vote has been received from the network; handled by the consensus task
    QuorumVoteRecv(QuorumVote<TYPES>),
    /// A timeout vote recevied from the network; handled by consensus task
    TimeoutVoteRecv(TimeoutVote<TYPES>),
    /// Send a timeout vote to the network; emitted by consensus task replicas
    TimeoutVoteSend(TimeoutVote<TYPES>),
    /// A DA proposal has been received from the network; handled by the DA task
    DAProposalRecv(Proposal<TYPES, DAProposal<TYPES>>, TYPES::SignatureKey),
    /// A DA proposal has been validated; handled by the DA task and VID task
    DAProposalValidated(Proposal<TYPES, DAProposal<TYPES>>, TYPES::SignatureKey),
    /// A DA vote has been received by the network; handled by the DA task
    DAVoteRecv(DAVote<TYPES>),
    /// A Data Availability Certificate (DAC) has been recieved by the network; handled by the consensus task
    DACRecv(DACertificate<TYPES>),
    /// A DAC is validated.
    DACValidated(DACertificate<TYPES>),
    /// Send a quorum proposal to the network; emitted by the leader in the consensus task
    QuorumProposalSend(Proposal<TYPES, QuorumProposal<TYPES>>, TYPES::SignatureKey),
    /// Send a quorum vote to the next leader; emitted by a replica in the consensus task after seeing a valid quorum proposal
    QuorumVoteSend(QuorumVote<TYPES>),
    /// Dummy quorum vote to test if the quorum vote dependency works.
    DummyQuorumVoteSend(TYPES::Time),
    /// All dependencies for the quorum vote are validated.
    QuorumVoteDependenciesValidated(TYPES::Time),
    /// A proposal was validated. This means it comes from the correct leader and has a correct QC.
    QuorumProposalValidated(QuorumProposal<TYPES>),
    /// Send a DA proposal to the DA committee; emitted by the DA leader (which is the same node as the leader of view v + 1) in the DA task
    DAProposalSend(Proposal<TYPES, DAProposal<TYPES>>, TYPES::SignatureKey),
    /// Send a DA vote to the DA leader; emitted by DA committee members in the DA task after seeing a valid DA proposal
    DAVoteSend(DAVote<TYPES>),
    /// The next leader has collected enough votes to form a QC; emitted by the next leader in the consensus task; an internal event only
    QCFormed(Either<QuorumCertificate<TYPES>, TimeoutCertificate<TYPES>>),
    /// The DA leader has collected enough votes to form a DAC; emitted by the DA leader in the DA task; sent to the entire network via the networking task
    DACSend(DACertificate<TYPES>, TYPES::SignatureKey),
    /// The current view has changed; emitted by the replica in the consensus task or replica in the view sync task; received by almost all other tasks
    ViewChange(TYPES::Time),
    /// Timeout for the view sync protocol; emitted by a replica in the view sync task
    ViewSyncTimeout(TYPES::Time, u64, ViewSyncPhase),

    /// Receive a `ViewSyncPreCommitVote` from the network; received by a relay in the view sync task
    ViewSyncPreCommitVoteRecv(ViewSyncPreCommitVote<TYPES>),
    /// Receive a `ViewSyncCommitVote` from the network; received by a relay in the view sync task
    ViewSyncCommitVoteRecv(ViewSyncCommitVote<TYPES>),
    /// Receive a `ViewSyncFinalizeVote` from the network; received by a relay in the view sync task
    ViewSyncFinalizeVoteRecv(ViewSyncFinalizeVote<TYPES>),

    /// Send a `ViewSyncPreCommitVote` from the network; emitted by a replica in the view sync task
    ViewSyncPreCommitVoteSend(ViewSyncPreCommitVote<TYPES>),
    /// Send a `ViewSyncCommitVote` from the network; emitted by a replica in the view sync task
    ViewSyncCommitVoteSend(ViewSyncCommitVote<TYPES>),
    /// Send a `ViewSyncFinalizeVote` from the network; emitted by a replica in the view sync task
    ViewSyncFinalizeVoteSend(ViewSyncFinalizeVote<TYPES>),

    /// Receive a `ViewSyncPreCommitCertificate2` from the network; received by a replica in the view sync task
    ViewSyncPreCommitCertificate2Recv(ViewSyncPreCommitCertificate2<TYPES>),
    /// Receive a `ViewSyncCommitCertificate2` from the network; received by a replica in the view sync task
    ViewSyncCommitCertificate2Recv(ViewSyncCommitCertificate2<TYPES>),
    /// Receive a `ViewSyncFinalizeCertificate2` from the network; received by a replica in the view sync task
    ViewSyncFinalizeCertificate2Recv(ViewSyncFinalizeCertificate2<TYPES>),

    /// Send a `ViewSyncPreCommitCertificate2` from the network; emitted by a relay in the view sync task
    ViewSyncPreCommitCertificate2Send(ViewSyncPreCommitCertificate2<TYPES>, TYPES::SignatureKey),
    /// Send a `ViewSyncCommitCertificate2` from the network; emitted by a relay in the view sync task
    ViewSyncCommitCertificate2Send(ViewSyncCommitCertificate2<TYPES>, TYPES::SignatureKey),
    /// Send a `ViewSyncFinalizeCertificate2` from the network; emitted by a relay in the view sync task
    ViewSyncFinalizeCertificate2Send(ViewSyncFinalizeCertificate2<TYPES>, TYPES::SignatureKey),

    /// Trigger the start of the view sync protocol; emitted by view sync task; internal trigger only
    ViewSyncTrigger(TYPES::Time),
    /// A consensus view has timed out; emitted by a replica in the consensus task; received by the view sync task; internal event only
    Timeout(TYPES::Time),
    /// Receive transactions from the network
    TransactionsRecv(Vec<TYPES::Transaction>),
    /// Send transactions to the network
    TransactionSend(TYPES::Transaction, TYPES::SignatureKey),
    /// Event to send block payload commitment and metadata from DA leader to the quorum; internal event only
    SendPayloadCommitmentAndMetadata(
        VidCommitment,
        <TYPES::BlockPayload as BlockPayload>::Metadata,
        TYPES::Time,
    ),
    /// Event when the transactions task has sequenced transactions. Contains the encoded transactions, the metadata, and the view number
    TransactionsSequenced(
        Vec<u8>,
        <TYPES::BlockPayload as BlockPayload>::Metadata,
        TYPES::Time,
    ),
    /// Event when the transactions task has a block formed
    BlockReady(VidDisperse<TYPES>, TYPES::Time),
    /// Event when consensus decided on a leaf
    LeafDecided(Vec<Leaf<TYPES>>),
    /// Send VID shares to VID storage nodes; emitted by the DA leader
    ///
    /// Like [`HotShotEvent::DAProposalSend`].
    VidDisperseSend(Proposal<TYPES, VidDisperse<TYPES>>, TYPES::SignatureKey),
    /// Vid disperse data has been received from the network; handled by the DA task
    ///
    /// Like [`HotShotEvent::DAProposalRecv`].
    VidDisperseRecv(Proposal<TYPES, VidDisperseShare<TYPES>>),
    /// A VID disperse data is validated.
    VidDisperseValidated(VidDisperseShare<TYPES>),
    /// Upgrade proposal has been received from the network
    UpgradeProposalRecv(Proposal<TYPES, UpgradeProposal<TYPES>>, TYPES::SignatureKey),
    /// Upgrade proposal has been sent to the network
    UpgradeProposalSend(Proposal<TYPES, UpgradeProposal<TYPES>>, TYPES::SignatureKey),
    /// Upgrade vote has been received from the network
    UpgradeVoteRecv(UpgradeVote<TYPES>),
    /// Upgrade vote has been sent to the network
    UpgradeVoteSend(UpgradeVote<TYPES>),
    /// Upgrade certificate has been sent to the network
    UpgradeCertificateFormed(UpgradeCertificate<TYPES>),
<<<<<<< HEAD
    /// HotShot was upgraded, with a new network version.
    VersionUpgrade(Version),
=======

    /** Quorum Proposal Task **/
    /// Dummy quorum proposal to test if the quorum proposal dependency task works.
    DummyQuorumProposalSend(TYPES::Time),
    /// All required dependencies of the quorum proposal have been validated and the task is ready
    /// to propose.
    QuorumProposalDependenciesValidated(TYPES::Time),
>>>>>>> de67ae51
}<|MERGE_RESOLUTION|>--- conflicted
+++ resolved
@@ -140,16 +140,12 @@
     UpgradeVoteSend(UpgradeVote<TYPES>),
     /// Upgrade certificate has been sent to the network
     UpgradeCertificateFormed(UpgradeCertificate<TYPES>),
-<<<<<<< HEAD
     /// HotShot was upgraded, with a new network version.
     VersionUpgrade(Version),
-=======
-
     /** Quorum Proposal Task **/
     /// Dummy quorum proposal to test if the quorum proposal dependency task works.
     DummyQuorumProposalSend(TYPES::Time),
     /// All required dependencies of the quorum proposal have been validated and the task is ready
     /// to propose.
     QuorumProposalDependenciesValidated(TYPES::Time),
->>>>>>> de67ae51
 }