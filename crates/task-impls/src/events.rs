use std::sync::Arc;

use either::Either;
use hotshot_types::{
    consensus::ProposalDependencyData,
    data::{DaProposal, Leaf, QuorumProposal, UpgradeProposal, VidDisperse, VidDisperseShare},
    message::Proposal,
    simple_certificate::{
        DaCertificate, QuorumCertificate, TimeoutCertificate, UpgradeCertificate,
        ViewSyncCommitCertificate2, ViewSyncFinalizeCertificate2, ViewSyncPreCommitCertificate2,
    },
    simple_vote::{
        DaVote, QuorumVote, TimeoutVote, UpgradeVote, ViewSyncCommitVote, ViewSyncFinalizeVote,
        ViewSyncPreCommitVote,
    },
    traits::{block_contents::BuilderFee, node_implementation::NodeType, BlockPayload},
    utils::{BuilderCommitment, View},
    vid::{VidCommitment, VidPrecomputeData},
    vote::VoteDependencyData,
};
use vbs::version::Version;

use crate::view_sync::ViewSyncPhase;

/// Marker that the task completed
#[derive(Eq, Hash, PartialEq, Debug, Clone)]
pub struct HotShotTaskCompleted;

/// All of the possible events that can be passed between Sequecning `HotShot` tasks
#[derive(Eq, Hash, PartialEq, Debug, Clone)]
#[allow(clippy::large_enum_variant)]
pub enum HotShotEvent<TYPES: NodeType> {
    /// Shutdown the task
    Shutdown,
    /// A quorum proposal has been received from the network; handled by the consensus task
    QuorumProposalRecv(Proposal<TYPES, QuorumProposal<TYPES>>, TYPES::SignatureKey),
    /// A quorum vote has been received from the network; handled by the consensus task
    QuorumVoteRecv(QuorumVote<TYPES>),
    /// A timeout vote recevied from the network; handled by consensus task
    TimeoutVoteRecv(TimeoutVote<TYPES>),
    /// Send a timeout vote to the network; emitted by consensus task replicas
    TimeoutVoteSend(TimeoutVote<TYPES>),
    /// A DA proposal has been received from the network; handled by the DA task
    DaProposalRecv(Proposal<TYPES, DaProposal<TYPES>>, TYPES::SignatureKey),
    /// A DA proposal has been validated; handled by the DA task and VID task
    DaProposalValidated(Proposal<TYPES, DaProposal<TYPES>>, TYPES::SignatureKey),
    /// A DA vote has been received by the network; handled by the DA task
    DaVoteRecv(DaVote<TYPES>),
    /// A Data Availability Certificate (DAC) has been recieved by the network; handled by the consensus task
    DaCertificateRecv(DaCertificate<TYPES>),
    /// A DAC is validated.
    DaCertificateValidated(DaCertificate<TYPES>),
    /// Send a quorum proposal to the network; emitted by the leader in the consensus task
    QuorumProposalSend(Proposal<TYPES, QuorumProposal<TYPES>>, TYPES::SignatureKey),
    /// Send a quorum vote to the next leader; emitted by a replica in the consensus task after seeing a valid quorum proposal
    QuorumVoteSend(QuorumVote<TYPES>),
    /// All dependencies for the quorum vote are validated.
    QuorumVoteDependenciesValidated(TYPES::Time),
    /// A quorum proposal with the given parent leaf is validated.
    QuorumProposalValidated(QuorumProposal<TYPES>, Leaf<TYPES>),
    /// Send a DA proposal to the DA committee; emitted by the DA leader (which is the same node as the leader of view v + 1) in the DA task
    DaProposalSend(Proposal<TYPES, DaProposal<TYPES>>, TYPES::SignatureKey),
    /// Send a DA vote to the DA leader; emitted by DA committee members in the DA task after seeing a valid DA proposal
    DaVoteSend(DaVote<TYPES>),
    /// The next leader has collected enough votes to form a QC; emitted by the next leader in the consensus task; an internal event only
    QcFormed(Either<QuorumCertificate<TYPES>, TimeoutCertificate<TYPES>>),
    /// The DA leader has collected enough votes to form a DAC; emitted by the DA leader in the DA task; sent to the entire network via the networking task
    DacSend(DaCertificate<TYPES>, TYPES::SignatureKey),
    /// The current view has changed; emitted by the replica in the consensus task or replica in the view sync task; received by almost all other tasks
    ViewChange(TYPES::Time),
    /// Timeout for the view sync protocol; emitted by a replica in the view sync task
    ViewSyncTimeout(TYPES::Time, u64, ViewSyncPhase),

    /// Receive a `ViewSyncPreCommitVote` from the network; received by a relay in the view sync task
    ViewSyncPreCommitVoteRecv(ViewSyncPreCommitVote<TYPES>),
    /// Receive a `ViewSyncCommitVote` from the network; received by a relay in the view sync task
    ViewSyncCommitVoteRecv(ViewSyncCommitVote<TYPES>),
    /// Receive a `ViewSyncFinalizeVote` from the network; received by a relay in the view sync task
    ViewSyncFinalizeVoteRecv(ViewSyncFinalizeVote<TYPES>),

    /// Send a `ViewSyncPreCommitVote` from the network; emitted by a replica in the view sync task
    ViewSyncPreCommitVoteSend(ViewSyncPreCommitVote<TYPES>),
    /// Send a `ViewSyncCommitVote` from the network; emitted by a replica in the view sync task
    ViewSyncCommitVoteSend(ViewSyncCommitVote<TYPES>),
    /// Send a `ViewSyncFinalizeVote` from the network; emitted by a replica in the view sync task
    ViewSyncFinalizeVoteSend(ViewSyncFinalizeVote<TYPES>),

    /// Receive a `ViewSyncPreCommitCertificate2` from the network; received by a replica in the view sync task
    ViewSyncPreCommitCertificate2Recv(ViewSyncPreCommitCertificate2<TYPES>),
    /// Receive a `ViewSyncCommitCertificate2` from the network; received by a replica in the view sync task
    ViewSyncCommitCertificate2Recv(ViewSyncCommitCertificate2<TYPES>),
    /// Receive a `ViewSyncFinalizeCertificate2` from the network; received by a replica in the view sync task
    ViewSyncFinalizeCertificate2Recv(ViewSyncFinalizeCertificate2<TYPES>),

    /// Send a `ViewSyncPreCommitCertificate2` from the network; emitted by a relay in the view sync task
    ViewSyncPreCommitCertificate2Send(ViewSyncPreCommitCertificate2<TYPES>, TYPES::SignatureKey),
    /// Send a `ViewSyncCommitCertificate2` from the network; emitted by a relay in the view sync task
    ViewSyncCommitCertificate2Send(ViewSyncCommitCertificate2<TYPES>, TYPES::SignatureKey),
    /// Send a `ViewSyncFinalizeCertificate2` from the network; emitted by a relay in the view sync task
    ViewSyncFinalizeCertificate2Send(ViewSyncFinalizeCertificate2<TYPES>, TYPES::SignatureKey),

    /// Trigger the start of the view sync protocol; emitted by view sync task; internal trigger only
    ViewSyncTrigger(TYPES::Time),
    /// A consensus view has timed out; emitted by a replica in the consensus task; received by the view sync task; internal event only
    Timeout(TYPES::Time),
    /// Receive transactions from the network
    TransactionsRecv(Vec<TYPES::Transaction>),
    /// Send transactions to the network
    TransactionSend(TYPES::Transaction, TYPES::SignatureKey),
    /// Event to send block payload commitment and metadata from DA leader to the quorum; internal event only
    SendPayloadCommitmentAndMetadata(
        VidCommitment,
        BuilderCommitment,
        <TYPES::BlockPayload as BlockPayload>::Metadata,
        TYPES::Time,
        BuilderFee<TYPES>,
    ),
    /// Event when the transactions task has sequenced transactions. Contains the encoded transactions, the metadata, and the view number
    BlockRecv(
        Arc<[u8]>,
        <TYPES::BlockPayload as BlockPayload>::Metadata,
        TYPES::Time,
        BuilderFee<TYPES>,
        VidPrecomputeData,
    ),
    /// Event when the transactions task has a block formed
    BlockReady(VidDisperse<TYPES>, TYPES::Time),
    /// Event when consensus decided on a leaf
    LeafDecided(Vec<Leaf<TYPES>>),
    /// Send VID shares to VID storage nodes; emitted by the DA leader
    ///
    /// Like [`HotShotEvent::DaProposalSend`].
    VidDisperseSend(Proposal<TYPES, VidDisperse<TYPES>>, TYPES::SignatureKey),
    /// Vid disperse share has been received from the network; handled by the consensus task
    ///
    /// Like [`HotShotEvent::DaProposalRecv`].
    VidShareRecv(Proposal<TYPES, VidDisperseShare<TYPES>>),
    /// VID share data is validated.
    VidShareValidated(Proposal<TYPES, VidDisperseShare<TYPES>>),
    /// Upgrade proposal has been received from the network
    UpgradeProposalRecv(Proposal<TYPES, UpgradeProposal<TYPES>>, TYPES::SignatureKey),
    /// Upgrade proposal has been sent to the network
    UpgradeProposalSend(Proposal<TYPES, UpgradeProposal<TYPES>>, TYPES::SignatureKey),
    /// Upgrade vote has been received from the network
    UpgradeVoteRecv(UpgradeVote<TYPES>),
    /// Upgrade vote has been sent to the network
    UpgradeVoteSend(UpgradeVote<TYPES>),
    /// Upgrade certificate has been sent to the network
    UpgradeCertificateFormed(UpgradeCertificate<TYPES>),
    /// HotShot was upgraded, with a new network version.
    VersionUpgrade(Version),
    /// Initiate a proposal right now for a provided view.
    ProposeNow(TYPES::Time, ProposalDependencyData<TYPES>),
    /// Initiate a vote right now for the designated view.
    VoteNow(TYPES::Time, VoteDependencyData<TYPES>),

    /* Consensus State Update Events */
    /// A undecided view has been created and added to the validated state storage.
    ValidatedStateUpdated(TYPES::Time, View<TYPES>),

    /// A new locked view has been created (2-chain)
    LockedViewUpdated(TYPES::Time),

    /// A new anchor view has been successfully reached by this node (3-chain).
    LastDecidedViewUpdated(TYPES::Time),

    /// A new high_qc has been reached by this node.
<<<<<<< HEAD
    HighQcUpdated(QuorumCertificate<TYPES>),
=======
    UpdateHighQc(QuorumCertificate<TYPES>),
>>>>>>> 268207b5

    /// A new undecided view has been proposed.
    NewUndecidedView(Leaf<TYPES>),
}<|MERGE_RESOLUTION|>--- conflicted
+++ resolved
@@ -165,11 +165,7 @@
     LastDecidedViewUpdated(TYPES::Time),
 
     /// A new high_qc has been reached by this node.
-<<<<<<< HEAD
-    HighQcUpdated(QuorumCertificate<TYPES>),
-=======
     UpdateHighQc(QuorumCertificate<TYPES>),
->>>>>>> 268207b5
 
     /// A new undecided view has been proposed.
     NewUndecidedView(Leaf<TYPES>),
