--- conflicted
+++ resolved
@@ -294,12 +294,7 @@
             }
             HotShotEvent::QuorumProposalRequestSend(req, _)
             | HotShotEvent::QuorumProposalRequestRecv(req, _) => Some(req.view_number),
-<<<<<<< HEAD
-            HotShotEvent::QuorumVoteDependenciesValidated(view_number)
-            | HotShotEvent::ViewChange(view_number, _)
-=======
-            HotShotEvent::ViewChange(view_number)
->>>>>>> 891e9f6b
+            HotShotEvent::ViewChange(view_number, _)
             | HotShotEvent::ViewSyncTimeout(view_number, _, _)
             | HotShotEvent::ViewSyncTrigger(view_number)
             | HotShotEvent::Timeout(view_number) => Some(*view_number),
