use either::Either;
use hotshot_types::{
    consensus::ProposalDependencyData,
    data::{DAProposal, Leaf, QuorumProposal, UpgradeProposal, VidDisperse, VidDisperseShare},
    message::Proposal,
    simple_certificate::{
        DACertificate, QuorumCertificate, TimeoutCertificate, UpgradeCertificate,
        ViewSyncCommitCertificate2, ViewSyncFinalizeCertificate2, ViewSyncPreCommitCertificate2,
    },
    simple_vote::{
        DAVote, QuorumVote, TimeoutVote, UpgradeVote, ViewSyncCommitVote, ViewSyncFinalizeVote,
        ViewSyncPreCommitVote,
    },
<<<<<<< HEAD
    traits::{node_implementation::NodeType, BlockPayload},
    utils::BuilderCommitment,
=======
    traits::{block_contents::BuilderFee, node_implementation::NodeType, BlockPayload},
>>>>>>> e961b519
    vid::VidCommitment,
    vote::VoteDependencyData,
};
use vbs::version::Version;

use crate::view_sync::ViewSyncPhase;

/// Marker that the task completed
#[derive(Eq, Hash, PartialEq, Debug, Clone)]
pub struct HotShotTaskCompleted;

/// All of the possible events that can be passed between Sequecning `HotShot` tasks
#[derive(Eq, Hash, PartialEq, Debug, Clone)]
#[allow(clippy::large_enum_variant)]
pub enum HotShotEvent<TYPES: NodeType> {
    /// Shutdown the task
    Shutdown,
    /// A quorum proposal has been received from the network; handled by the consensus task
    QuorumProposalRecv(Proposal<TYPES, QuorumProposal<TYPES>>, TYPES::SignatureKey),
    /// A quorum vote has been received from the network; handled by the consensus task
    QuorumVoteRecv(QuorumVote<TYPES>),
    /// A timeout vote recevied from the network; handled by consensus task
    TimeoutVoteRecv(TimeoutVote<TYPES>),
    /// Send a timeout vote to the network; emitted by consensus task replicas
    TimeoutVoteSend(TimeoutVote<TYPES>),
    /// A DA proposal has been received from the network; handled by the DA task
    DAProposalRecv(Proposal<TYPES, DAProposal<TYPES>>, TYPES::SignatureKey),
    /// A DA proposal has been validated; handled by the DA task and VID task
    DAProposalValidated(Proposal<TYPES, DAProposal<TYPES>>, TYPES::SignatureKey),
    /// A DA vote has been received by the network; handled by the DA task
    DAVoteRecv(DAVote<TYPES>),
    /// A Data Availability Certificate (DAC) has been recieved by the network; handled by the consensus task
    DACertificateRecv(DACertificate<TYPES>),
    /// A DAC is validated.
    DACertificateValidated(DACertificate<TYPES>),
    /// Send a quorum proposal to the network; emitted by the leader in the consensus task
    QuorumProposalSend(Proposal<TYPES, QuorumProposal<TYPES>>, TYPES::SignatureKey),
    /// Send a quorum vote to the next leader; emitted by a replica in the consensus task after seeing a valid quorum proposal
    QuorumVoteSend(QuorumVote<TYPES>),
    /// All dependencies for the quorum vote are validated.
    QuorumVoteDependenciesValidated(TYPES::Time),
    /// A quorum proposal with the given parent leaf is validated.
    QuorumProposalValidated(QuorumProposal<TYPES>, Leaf<TYPES>),
    /// Send a DA proposal to the DA committee; emitted by the DA leader (which is the same node as the leader of view v + 1) in the DA task
    DAProposalSend(Proposal<TYPES, DAProposal<TYPES>>, TYPES::SignatureKey),
    /// Send a DA vote to the DA leader; emitted by DA committee members in the DA task after seeing a valid DA proposal
    DAVoteSend(DAVote<TYPES>),
    /// The next leader has collected enough votes to form a QC; emitted by the next leader in the consensus task; an internal event only
    QCFormed(Either<QuorumCertificate<TYPES>, TimeoutCertificate<TYPES>>),
    /// The DA leader has collected enough votes to form a DAC; emitted by the DA leader in the DA task; sent to the entire network via the networking task
    DACSend(DACertificate<TYPES>, TYPES::SignatureKey),
    /// The current view has changed; emitted by the replica in the consensus task or replica in the view sync task; received by almost all other tasks
    ViewChange(TYPES::Time),
    /// Timeout for the view sync protocol; emitted by a replica in the view sync task
    ViewSyncTimeout(TYPES::Time, u64, ViewSyncPhase),

    /// Receive a `ViewSyncPreCommitVote` from the network; received by a relay in the view sync task
    ViewSyncPreCommitVoteRecv(ViewSyncPreCommitVote<TYPES>),
    /// Receive a `ViewSyncCommitVote` from the network; received by a relay in the view sync task
    ViewSyncCommitVoteRecv(ViewSyncCommitVote<TYPES>),
    /// Receive a `ViewSyncFinalizeVote` from the network; received by a relay in the view sync task
    ViewSyncFinalizeVoteRecv(ViewSyncFinalizeVote<TYPES>),

    /// Send a `ViewSyncPreCommitVote` from the network; emitted by a replica in the view sync task
    ViewSyncPreCommitVoteSend(ViewSyncPreCommitVote<TYPES>),
    /// Send a `ViewSyncCommitVote` from the network; emitted by a replica in the view sync task
    ViewSyncCommitVoteSend(ViewSyncCommitVote<TYPES>),
    /// Send a `ViewSyncFinalizeVote` from the network; emitted by a replica in the view sync task
    ViewSyncFinalizeVoteSend(ViewSyncFinalizeVote<TYPES>),

    /// Receive a `ViewSyncPreCommitCertificate2` from the network; received by a replica in the view sync task
    ViewSyncPreCommitCertificate2Recv(ViewSyncPreCommitCertificate2<TYPES>),
    /// Receive a `ViewSyncCommitCertificate2` from the network; received by a replica in the view sync task
    ViewSyncCommitCertificate2Recv(ViewSyncCommitCertificate2<TYPES>),
    /// Receive a `ViewSyncFinalizeCertificate2` from the network; received by a replica in the view sync task
    ViewSyncFinalizeCertificate2Recv(ViewSyncFinalizeCertificate2<TYPES>),

    /// Send a `ViewSyncPreCommitCertificate2` from the network; emitted by a relay in the view sync task
    ViewSyncPreCommitCertificate2Send(ViewSyncPreCommitCertificate2<TYPES>, TYPES::SignatureKey),
    /// Send a `ViewSyncCommitCertificate2` from the network; emitted by a relay in the view sync task
    ViewSyncCommitCertificate2Send(ViewSyncCommitCertificate2<TYPES>, TYPES::SignatureKey),
    /// Send a `ViewSyncFinalizeCertificate2` from the network; emitted by a relay in the view sync task
    ViewSyncFinalizeCertificate2Send(ViewSyncFinalizeCertificate2<TYPES>, TYPES::SignatureKey),

    /// Trigger the start of the view sync protocol; emitted by view sync task; internal trigger only
    ViewSyncTrigger(TYPES::Time),
    /// A consensus view has timed out; emitted by a replica in the consensus task; received by the view sync task; internal event only
    Timeout(TYPES::Time),
    /// Receive transactions from the network
    TransactionsRecv(Vec<TYPES::Transaction>),
    /// Send transactions to the network
    TransactionSend(TYPES::Transaction, TYPES::SignatureKey),
    /// Event to send block payload commitment and metadata from DA leader to the quorum; internal event only
    SendPayloadCommitmentAndMetadata(
        VidCommitment,
        BuilderCommitment,
        <TYPES::BlockPayload as BlockPayload>::Metadata,
        TYPES::Time,
        BuilderFee<TYPES>,
    ),
    /// Event when the transactions task has sequenced transactions. Contains the encoded transactions, the metadata, and the view number
    BlockRecv(
        Vec<u8>,
        <TYPES::BlockPayload as BlockPayload>::Metadata,
        TYPES::Time,
        BuilderFee<TYPES>,
    ),
    /// Event when the transactions task has a block formed
    BlockReady(VidDisperse<TYPES>, TYPES::Time),
    /// Event when consensus decided on a leaf
    LeafDecided(Vec<Leaf<TYPES>>),
    /// Send VID shares to VID storage nodes; emitted by the DA leader
    ///
    /// Like [`HotShotEvent::DAProposalSend`].
    VidDisperseSend(Proposal<TYPES, VidDisperse<TYPES>>, TYPES::SignatureKey),
    /// Vid disperse share has been received from the network; handled by the consensus task
    ///
    /// Like [`HotShotEvent::DAProposalRecv`].
    VIDShareRecv(Proposal<TYPES, VidDisperseShare<TYPES>>),
    /// VID share data is validated.
    VIDShareValidated(Proposal<TYPES, VidDisperseShare<TYPES>>),
    /// Upgrade proposal has been received from the network
    UpgradeProposalRecv(Proposal<TYPES, UpgradeProposal<TYPES>>, TYPES::SignatureKey),
    /// Upgrade proposal has been sent to the network
    UpgradeProposalSend(Proposal<TYPES, UpgradeProposal<TYPES>>, TYPES::SignatureKey),
    /// Upgrade vote has been received from the network
    UpgradeVoteRecv(UpgradeVote<TYPES>),
    /// Upgrade vote has been sent to the network
    UpgradeVoteSend(UpgradeVote<TYPES>),
    /// Upgrade certificate has been sent to the network
    UpgradeCertificateFormed(UpgradeCertificate<TYPES>),
    /// HotShot was upgraded, with a new network version.
    VersionUpgrade(Version),
    /// Initiate a proposal right now for a provided view.
    ProposeNow(TYPES::Time, ProposalDependencyData<TYPES>),
    /// Initiate a vote right now for the designated view.
    VoteNow(TYPES::Time, VoteDependencyData<TYPES>),
}<|MERGE_RESOLUTION|>--- conflicted
+++ resolved
@@ -11,12 +11,8 @@
         DAVote, QuorumVote, TimeoutVote, UpgradeVote, ViewSyncCommitVote, ViewSyncFinalizeVote,
         ViewSyncPreCommitVote,
     },
-<<<<<<< HEAD
-    traits::{node_implementation::NodeType, BlockPayload},
+    traits::{block_contents::BuilderFee, node_implementation::NodeType, BlockPayload},
     utils::BuilderCommitment,
-=======
-    traits::{block_contents::BuilderFee, node_implementation::NodeType, BlockPayload},
->>>>>>> e961b519
     vid::VidCommitment,
     vote::VoteDependencyData,
 };
