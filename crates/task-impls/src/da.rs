--- conflicted
+++ resolved
@@ -15,13 +15,8 @@
     data::{DaProposal2, PackedBundle},
     event::{Event, EventType},
     message::{Proposal, UpgradeLock},
-<<<<<<< HEAD
-    simple_certificate::DaCertificate,
-    simple_vote::{DaData, DaVote, HasEpoch},
-=======
-    simple_certificate::DaCertificate2,
-    simple_vote::{DaData2, DaVote2},
->>>>>>> 6e30053d
+    simple_certificate::{DaCertificate, DaCertificate2},
+    simple_vote::{DaData, DaData2, DaVote, DaVote2, HasEpoch},
     traits::{
         block_contents::vid_commitment,
         election::Membership,
@@ -173,14 +168,8 @@
                 )
                 .await;
 
-                let proposal_epoch = proposal.data.epoch();
-                ensure!(
-<<<<<<< HEAD
-                    self.membership
-                        .has_da_stake(&self.public_key, proposal_epoch),
-=======
+                ensure!(
                     self.membership.has_da_stake(&self.public_key, epoch_number),
->>>>>>> 6e30053d
                     debug!(
                         "We were not chosen for consensus committee for view {:?} in epoch {:?}",
                         view_number, epoch_number
@@ -188,11 +177,7 @@
                 );
 
                 let txns = Arc::clone(&proposal.data.encoded_transactions);
-<<<<<<< HEAD
-                let num_nodes = self.membership.total_nodes(proposal_epoch);
-=======
                 let num_nodes = self.membership.total_nodes(epoch_number);
->>>>>>> 6e30053d
                 let payload_commitment =
                     spawn_blocking(move || vid_commitment(&txns, num_nodes)).await;
                 let payload_commitment = payload_commitment.unwrap();
@@ -208,11 +193,7 @@
                 let vote = DaVote2::create_signed_vote(
                     DaData2 {
                         payload_commit: payload_commitment,
-<<<<<<< HEAD
-                        epoch: proposal_epoch,
-=======
                         epoch: epoch_number,
->>>>>>> 6e30053d
                     },
                     view_number,
                     &self.public_key,
@@ -253,12 +234,9 @@
                         Consensus::calculate_and_update_vid(
                             OuterConsensus::new(Arc::clone(&consensus.inner_consensus)),
                             view_number,
+                            epoch_number,
                             membership,
                             &pk,
-<<<<<<< HEAD
-=======
-                            epoch_number,
->>>>>>> 6e30053d
                         )
                         .await;
                         if let Some(Some(vid_share)) = consensus
@@ -343,27 +321,18 @@
                     TYPES::SignatureKey::sign(&self.private_key, &encoded_transactions_hash)
                         .wrap()?;
 
-<<<<<<< HEAD
-                let epoch = self.cur_epoch;
-                if self.membership.leader(view_number, epoch)? != self.public_key {
+                if self.membership.leader(view_number, epoch_number)? != self.public_key {
                     tracing::debug!(
                         "We are not the leader in the current epoch. Do not send the DA proposal"
                     );
                     return Ok(());
                 }
-                let data: DaProposal<TYPES> = DaProposal {
-=======
                 let data: DaProposal2<TYPES> = DaProposal2 {
->>>>>>> 6e30053d
                     encoded_transactions: Arc::clone(encoded_transactions),
                     metadata: metadata.clone(),
                     // Upon entering a new view we want to send a DA Proposal for the next view -> Is it always the case that this is cur_view + 1?
                     view_number,
-<<<<<<< HEAD
-                    epoch,
-=======
                     epoch_number: *epoch_number,
->>>>>>> 6e30053d
                 };
 
                 let message = Proposal {
