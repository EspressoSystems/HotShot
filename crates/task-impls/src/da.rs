// Copyright (c) 2021-2024 Espresso Systems (espressosys.com)
// This file is part of the HotShot repository.

// You should have received a copy of the MIT License
// along with the HotShot repository. If not, see <https://mit-license.org/>.

use std::{marker::PhantomData, sync::Arc};

use async_broadcast::{Receiver, Sender};
use async_lock::RwLock;
use async_trait::async_trait;
use hotshot_task::task::TaskState;
use hotshot_types::{
    consensus::{Consensus, OuterConsensus},
    data::{DaProposal, PackedBundle},
    event::{Event, EventType},
    message::{Proposal, UpgradeLock},
    simple_certificate::DaCertificate,
    simple_vote::{DaData, DaVote, HasEpoch},
    traits::{
        block_contents::vid_commitment,
        election::Membership,
        network::ConnectedNetwork,
        node_implementation::{NodeImplementation, NodeType, Versions},
        signature_key::SignatureKey,
        storage::Storage,
    },
    vote::HasViewNumber,
};
use sha2::{Digest, Sha256};
use tokio::{spawn, task::spawn_blocking};
use tracing::instrument;
use utils::anytrace::*;

use crate::{
    events::HotShotEvent,
    helpers::broadcast_event,
    vote_collection::{handle_vote, VoteCollectorsMap},
};

/// Tracks state of a DA task
pub struct DaTaskState<TYPES: NodeType, I: NodeImplementation<TYPES>, V: Versions> {
    /// Output events to application
    pub output_event_stream: async_broadcast::Sender<Event<TYPES>>,

    /// View number this view is executing in.
    pub cur_view: TYPES::View,

    /// Epoch number this node is executing in.
    pub cur_epoch: TYPES::Epoch,

    /// Reference to consensus. Leader will require a read lock on this.
    pub consensus: OuterConsensus<TYPES>,

    /// Membership for the DA committee and quorum committee.
    /// We need the latter only for calculating the proper VID scheme
    /// from the number of nodes in the quorum.
    pub membership: Arc<TYPES::Membership>,

    /// The underlying network
    pub network: Arc<I::Network>,

    /// A map of `DaVote` collector tasks.
    pub vote_collectors: VoteCollectorsMap<TYPES, DaVote<TYPES>, DaCertificate<TYPES>, V>,

    /// This Nodes public key
    pub public_key: TYPES::SignatureKey,

    /// This Nodes private key
    pub private_key: <TYPES::SignatureKey as SignatureKey>::PrivateKey,

    /// This state's ID
    pub id: u64,

    /// This node's storage ref
    pub storage: Arc<RwLock<I::Storage>>,

    /// Lock for a decided upgrade
    pub upgrade_lock: UpgradeLock<TYPES, V>,
}

impl<TYPES: NodeType, I: NodeImplementation<TYPES>, V: Versions> DaTaskState<TYPES, I, V> {
    /// main task event handler
    #[instrument(skip_all, fields(id = self.id, view = *self.cur_view, epoch = *self.cur_epoch), name = "DA Main Task", level = "error", target = "DaTaskState")]
    pub async fn handle(
        &mut self,
        event: Arc<HotShotEvent<TYPES>>,
        event_stream: Sender<Arc<HotShotEvent<TYPES>>>,
    ) -> Result<()> {
        match event.as_ref() {
            HotShotEvent::DaProposalRecv(proposal, sender) => {
                let sender = sender.clone();
                tracing::debug!(
                    "DA proposal received for view: {:?}",
                    proposal.data.view_number()
                );
                // ED NOTE: Assuming that the next view leader is the one who sends DA proposal for this view
                let view = proposal.data.view_number();

                // Allow a DA proposal that is one view older, in case we have voted on a quorum
                // proposal and updated the view.
                //
                // Anything older is discarded because it is no longer relevant.
                ensure!(
                    self.cur_view <= view + 1,
                    "Throwing away DA proposal that is more than one view older"
                );

                ensure!(
                    !self
                      .consensus
                      .read()
                      .await
                      .saved_payloads()
                      .contains_key(&view),
                    info!(
                      "Received DA proposal for view {:?} but we already have a payload for that view.  Throwing it away",
                      view
                    )
                );

                let encoded_transactions_hash = Sha256::digest(&proposal.data.encoded_transactions);

                let view_leader_key = self.membership.leader(view, self.cur_epoch)?;
                ensure!(
                    view_leader_key == sender,
                    warn!(
                      "DA proposal doesn't have expected leader key for view {} \n DA proposal is: {:?}",
                      *view,
                      proposal.data.clone()
                    )
                );

                ensure!(
                    view_leader_key.validate(&proposal.signature, &encoded_transactions_hash),
                    warn!("Could not verify proposal.")
                );

                broadcast_event(
                    Arc::new(HotShotEvent::DaProposalValidated(proposal.clone(), sender)),
                    &event_stream,
                )
                .await;
            }
            HotShotEvent::DaProposalValidated(proposal, sender) => {
                let cur_view = self.consensus.read().await.cur_view();
                ensure!(
                  cur_view <= proposal.data.view_number() + 1,
                  debug!(
                    "Validated DA proposal for prior view but it's too old now Current view {:?}, DA Proposal view {:?}", 
                    cur_view,
                    proposal.data.view_number()
                  )
                );

                // Proposal is fresh and valid, notify the application layer
                broadcast_event(
                    Event {
                        view_number: self.cur_view,
                        event: EventType::DaProposal {
                            proposal: proposal.clone(),
                            sender: sender.clone(),
                        },
                    },
                    &self.output_event_stream,
                )
                .await;

                let proposal_epoch = proposal.data.epoch();
                ensure!(
<<<<<<< HEAD
                    self.da_membership
                        .has_stake(&self.public_key, proposal_epoch),
=======
                    self.membership
                        .has_da_stake(&self.public_key, self.cur_epoch),
>>>>>>> 723dc4a3
                    debug!(
                        "We were not chosen for consensus committee on {:?}",
                        self.cur_view
                    )
                );

                let txns = Arc::clone(&proposal.data.encoded_transactions);
<<<<<<< HEAD
                let num_nodes = self.quorum_membership.total_nodes(proposal_epoch);
=======
                let num_nodes = self.membership.total_nodes(self.cur_epoch);
>>>>>>> 723dc4a3
                let payload_commitment =
                    spawn_blocking(move || vid_commitment(&txns, num_nodes)).await;
                let payload_commitment = payload_commitment.unwrap();
                self.storage
                    .write()
                    .await
                    .append_da(proposal, payload_commitment)
                    .await
                    .wrap()
                    .context(error!("Failed to append DA proposal to storage"))?;
                let view_number = proposal.data.view_number();
                // Generate and send vote
                let vote = DaVote::create_signed_vote(
                    DaData {
                        payload_commit: payload_commitment,
                        epoch: proposal_epoch,
                    },
                    view_number,
                    &self.public_key,
                    &self.private_key,
                    &self.upgrade_lock,
                )
                .await?;

                tracing::debug!("Sending vote to the DA leader {:?}", vote.view_number());

                broadcast_event(Arc::new(HotShotEvent::DaVoteSend(vote)), &event_stream).await;
                let mut consensus_writer = self.consensus.write().await;

                // Ensure this view is in the view map for garbage collection.

                if let Err(e) =
                    consensus_writer.update_da_view(view_number, proposal_epoch, payload_commitment)
                {
                    tracing::trace!("{e:?}");
                }

                // Record the payload we have promised to make available.
                if let Err(e) = consensus_writer.update_saved_payloads(
                    view_number,
                    Arc::clone(&proposal.data.encoded_transactions),
                ) {
                    tracing::trace!("{e:?}");
                }
                // Optimistically calculate and update VID if we know that the primary network is down.
                if self.network.is_primary_down() {
                    let consensus =
                        OuterConsensus::new(Arc::clone(&self.consensus.inner_consensus));
                    let membership = Arc::clone(&self.membership);
                    let pk = self.private_key.clone();
                    let public_key = self.public_key.clone();
                    let chan = event_stream.clone();
                    spawn(async move {
                        Consensus::calculate_and_update_vid(
                            OuterConsensus::new(Arc::clone(&consensus.inner_consensus)),
                            view_number,
                            membership,
                            &pk,
                        )
                        .await;
                        if let Some(Some(vid_share)) = consensus
                            .read()
                            .await
                            .vid_shares()
                            .get(&view_number)
                            .map(|shares| shares.get(&public_key).cloned())
                        {
                            broadcast_event(
                                Arc::new(HotShotEvent::VidShareRecv(
                                    public_key.clone(),
                                    vid_share.clone(),
                                )),
                                &chan,
                            )
                            .await;
                        }
                    });
                }
            }
            HotShotEvent::DaVoteRecv(ref vote) => {
                tracing::debug!("DA vote recv, Main Task {:?}", vote.view_number());
                // Check if we are the leader and the vote is from the sender.
                let view = vote.view_number();
                let epoch = vote.data.epoch();

                ensure!(
<<<<<<< HEAD
                    self.da_membership.leader(view, epoch)? == self.public_key,
                    debug!(
                      "We are not the DA committee leader for view {} are we leader for next view? {}",
                      *view,
                      self.da_membership.leader(view + 1, epoch)? == self.public_key
=======
                    self.membership.leader(view, self.cur_epoch)? == self.public_key,
                    debug!(
                      "We are not the DA committee leader for view {} are we leader for next view? {}",
                      *view,
                      self.membership.leader(view + 1, self.cur_epoch)? == self.public_key
>>>>>>> 723dc4a3
                    )
                );

                handle_vote(
                    &mut self.vote_collectors,
                    vote,
                    self.public_key.clone(),
<<<<<<< HEAD
                    &self.da_membership,
                    epoch,
=======
                    &self.membership,
                    self.cur_epoch,
>>>>>>> 723dc4a3
                    self.id,
                    &event,
                    &event_stream,
                    &self.upgrade_lock,
                    true,
                )
                .await?;
            }
            HotShotEvent::ViewChange(view, epoch) => {
                if *epoch > self.cur_epoch {
                    self.cur_epoch = *epoch;
                }

                let view = *view;
                ensure!(
                    *self.cur_view < *view,
                    info!("Received a view change to an older view.")
                );

                if *view - *self.cur_view > 1 {
                    tracing::info!("View changed by more than 1 going to view {:?}", view);
                }
                self.cur_view = view;
            }
            HotShotEvent::BlockRecv(packed_bundle) => {
                let PackedBundle::<TYPES> {
                    encoded_transactions,
                    metadata,
                    view_number,
                    ..
                } = packed_bundle;
                let view_number = *view_number;

                // quick hash the encoded txns with sha256
                let encoded_transactions_hash = Sha256::digest(encoded_transactions);

                // sign the encoded transactions as opposed to the VID commitment
                let signature =
                    TYPES::SignatureKey::sign(&self.private_key, &encoded_transactions_hash)
                        .wrap()?;

                let epoch = self.cur_epoch;
                if self.da_membership.leader(view_number, epoch)? != self.public_key {
                    tracing::debug!(
                        "We are not the leader in the current epoch. Do not send the DA proposal"
                    );
                    return Ok(());
                }
                let data: DaProposal<TYPES> = DaProposal {
                    encoded_transactions: Arc::clone(encoded_transactions),
                    metadata: metadata.clone(),
                    // Upon entering a new view we want to send a DA Proposal for the next view -> Is it always the case that this is cur_view + 1?
                    view_number,
                    epoch,
                };

                let message = Proposal {
                    data,
                    signature,
                    _pd: PhantomData,
                };

                broadcast_event(
                    Arc::new(HotShotEvent::DaProposalSend(
                        message.clone(),
                        self.public_key.clone(),
                    )),
                    &event_stream,
                )
                .await;
            }
            _ => {}
        }
        Ok(())
    }
}

#[async_trait]
/// task state implementation for DA Task
impl<TYPES: NodeType, I: NodeImplementation<TYPES>, V: Versions> TaskState
    for DaTaskState<TYPES, I, V>
{
    type Event = HotShotEvent<TYPES>;

    async fn handle_event(
        &mut self,
        event: Arc<Self::Event>,
        sender: &Sender<Arc<Self::Event>>,
        _receiver: &Receiver<Arc<Self::Event>>,
    ) -> Result<()> {
        self.handle(event, sender.clone()).await
    }

    fn cancel_subtasks(&mut self) {}
}<|MERGE_RESOLUTION|>--- conflicted
+++ resolved
@@ -168,13 +168,8 @@
 
                 let proposal_epoch = proposal.data.epoch();
                 ensure!(
-<<<<<<< HEAD
-                    self.da_membership
-                        .has_stake(&self.public_key, proposal_epoch),
-=======
                     self.membership
-                        .has_da_stake(&self.public_key, self.cur_epoch),
->>>>>>> 723dc4a3
+                        .has_da_stake(&self.public_key, proposal_epoch),
                     debug!(
                         "We were not chosen for consensus committee on {:?}",
                         self.cur_view
@@ -182,11 +177,7 @@
                 );
 
                 let txns = Arc::clone(&proposal.data.encoded_transactions);
-<<<<<<< HEAD
-                let num_nodes = self.quorum_membership.total_nodes(proposal_epoch);
-=======
-                let num_nodes = self.membership.total_nodes(self.cur_epoch);
->>>>>>> 723dc4a3
+                let num_nodes = self.membership.total_nodes(proposal_epoch);
                 let payload_commitment =
                     spawn_blocking(move || vid_commitment(&txns, num_nodes)).await;
                 let payload_commitment = payload_commitment.unwrap();
@@ -273,19 +264,11 @@
                 let epoch = vote.data.epoch();
 
                 ensure!(
-<<<<<<< HEAD
-                    self.da_membership.leader(view, epoch)? == self.public_key,
+                    self.membership.leader(view, epoch)? == self.public_key,
                     debug!(
                       "We are not the DA committee leader for view {} are we leader for next view? {}",
                       *view,
-                      self.da_membership.leader(view + 1, epoch)? == self.public_key
-=======
-                    self.membership.leader(view, self.cur_epoch)? == self.public_key,
-                    debug!(
-                      "We are not the DA committee leader for view {} are we leader for next view? {}",
-                      *view,
-                      self.membership.leader(view + 1, self.cur_epoch)? == self.public_key
->>>>>>> 723dc4a3
+                      self.membership.leader(view + 1, epoch)? == self.public_key
                     )
                 );
 
@@ -293,13 +276,8 @@
                     &mut self.vote_collectors,
                     vote,
                     self.public_key.clone(),
-<<<<<<< HEAD
-                    &self.da_membership,
+                    &self.membership,
                     epoch,
-=======
-                    &self.membership,
-                    self.cur_epoch,
->>>>>>> 723dc4a3
                     self.id,
                     &event,
                     &event_stream,
@@ -342,7 +320,7 @@
                         .wrap()?;
 
                 let epoch = self.cur_epoch;
-                if self.da_membership.leader(view_number, epoch)? != self.public_key {
+                if self.membership.leader(view_number, epoch)? != self.public_key {
                     tracing::debug!(
                         "We are not the leader in the current epoch. Do not send the DA proposal"
                     );
