--- conflicted
+++ resolved
@@ -266,19 +266,11 @@
                 let epoch = vote.data.epoch;
 
                 ensure!(
-<<<<<<< HEAD
-                    self.membership.leader(view, self.cur_epoch).await? == self.public_key,
+                    self.membership.leader(view, epoch).await? == self.public_key,
                     debug!(
                       "We are not the DA committee leader for view {} are we leader for next view? {}",
                       *view,
-                      self.membership.leader(view + 1, self.cur_epoch).await? == self.public_key
-=======
-                    self.membership.leader(view, epoch)? == self.public_key,
-                    debug!(
-                      "We are not the DA committee leader for view {} are we leader for next view? {}",
-                      *view,
-                      self.membership.leader(view + 1, epoch)? == self.public_key
->>>>>>> af6dfe2c
+                      self.membership.leader(view + 1, epoch).await? == self.public_key
                     )
                 );
 
@@ -330,7 +322,7 @@
                     TYPES::SignatureKey::sign(&self.private_key, &encoded_transactions_hash)
                         .wrap()?;
 
-                if self.membership.leader(view_number, *epoch_number)? != self.public_key {
+                if self.membership.leader(view_number, *epoch_number).await? != self.public_key {
                     tracing::debug!(
                         "We are not the leader in the current epoch. Do not send the DA proposal"
                     );
