--- conflicted
+++ resolved
@@ -336,12 +336,7 @@
             HotShotEvent::DAProposalRecv(_, _)
                 | HotShotEvent::DAVoteRecv(_)
                 | HotShotEvent::Shutdown
-<<<<<<< HEAD
                 | HotShotEvent::BlockRecv(_, _, _, _, _)
-                | HotShotEvent::Timeout(_)
-=======
-                | HotShotEvent::BlockRecv(_, _, _, _)
->>>>>>> 0b6aa78b
                 | HotShotEvent::ViewChange(_)
                 | HotShotEvent::DAProposalValidated(_, _)
         )
