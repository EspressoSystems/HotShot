// Copyright (c) 2021-2024 Espresso Systems (espressosys.com)
// This file is part of the HotShot repository.

// You should have received a copy of the MIT License
// along with the HotShot repository. If not, see <https://mit-license.org/>.

use std::{marker::PhantomData, sync::Arc};

use async_broadcast::{Receiver, Sender};
use async_lock::RwLock;
use async_trait::async_trait;
use hotshot_task::task::TaskState;
use hotshot_types::utils::EpochTransitionIndicator;
use hotshot_types::{
    consensus::{Consensus, OuterConsensus},
    data::{DaProposal2, PackedBundle},
    event::{Event, EventType},
    message::{Proposal, UpgradeLock},
<<<<<<< HEAD
    simple_certificate::DaCertificate,
    simple_vote::{DaData, DaVote, HasEpoch},
=======
    simple_certificate::DaCertificate2,
    simple_vote::{DaData2, DaVote2},
>>>>>>> 43263a55
    traits::{
        block_contents::vid_commitment,
        election::Membership,
        network::ConnectedNetwork,
        node_implementation::{NodeImplementation, NodeType, Versions},
        signature_key::SignatureKey,
        storage::Storage,
    },
    vote::HasViewNumber,
};
use sha2::{Digest, Sha256};
use tokio::{spawn, task::spawn_blocking};
use tracing::instrument;
use utils::anytrace::*;

use crate::{
    events::HotShotEvent,
    helpers::broadcast_event,
    vote_collection::{handle_vote, VoteCollectorsMap},
};

/// Tracks state of a DA task
pub struct DaTaskState<TYPES: NodeType, I: NodeImplementation<TYPES>, V: Versions> {
    /// Output events to application
    pub output_event_stream: async_broadcast::Sender<Event<TYPES>>,

    /// View number this view is executing in.
    pub cur_view: TYPES::View,

    /// Epoch number this node is executing in.
    pub cur_epoch: TYPES::Epoch,

    /// Reference to consensus. Leader will require a read lock on this.
    pub consensus: OuterConsensus<TYPES>,

    /// Membership for the DA committee and quorum committee.
    /// We need the latter only for calculating the proper VID scheme
    /// from the number of nodes in the quorum.
    pub membership: Arc<TYPES::Membership>,

    /// The underlying network
    pub network: Arc<I::Network>,

    /// A map of `DaVote` collector tasks.
    pub vote_collectors: VoteCollectorsMap<TYPES, DaVote2<TYPES>, DaCertificate2<TYPES>, V>,

    /// This Nodes public key
    pub public_key: TYPES::SignatureKey,

    /// This Nodes private key
    pub private_key: <TYPES::SignatureKey as SignatureKey>::PrivateKey,

    /// This state's ID
    pub id: u64,

    /// This node's storage ref
    pub storage: Arc<RwLock<I::Storage>>,

    /// Lock for a decided upgrade
    pub upgrade_lock: UpgradeLock<TYPES, V>,
}

impl<TYPES: NodeType, I: NodeImplementation<TYPES>, V: Versions> DaTaskState<TYPES, I, V> {
    /// main task event handler
    #[instrument(skip_all, fields(id = self.id, view = *self.cur_view, epoch = *self.cur_epoch), name = "DA Main Task", level = "error", target = "DaTaskState")]
    pub async fn handle(
        &mut self,
        event: Arc<HotShotEvent<TYPES>>,
        event_stream: Sender<Arc<HotShotEvent<TYPES>>>,
    ) -> Result<()> {
        match event.as_ref() {
            HotShotEvent::DaProposalRecv(proposal, sender) => {
                let sender = sender.clone();
                tracing::debug!(
                    "DA proposal received for view: {:?}",
                    proposal.data.view_number()
                );
                // ED NOTE: Assuming that the next view leader is the one who sends DA proposal for this view
                let view = proposal.data.view_number();

                // Allow a DA proposal that is one view older, in case we have voted on a quorum
                // proposal and updated the view.
                //
                // Anything older is discarded because it is no longer relevant.
                ensure!(
                    self.cur_view <= view + 1,
                    "Throwing away DA proposal that is more than one view older"
                );

                if let Some(payload) = self.consensus.read().await.saved_payloads().get(&view) {
                    ensure!(*payload == proposal.data.encoded_transactions, error!(
                      "Received DA proposal for view {:?} but we already have a payload for that view and they are not identical.  Throwing it away",
                      view)
                    );
                }

                let encoded_transactions_hash = Sha256::digest(&proposal.data.encoded_transactions);
                let view_leader_key = self.membership.leader(view, self.cur_epoch)?;
                ensure!(
                    view_leader_key == sender,
                    warn!(
                      "DA proposal doesn't have expected leader key for view {} \n DA proposal is: {:?}",
                      *view,
                      proposal.data.clone()
                    )
                );

                ensure!(
                    view_leader_key.validate(&proposal.signature, &encoded_transactions_hash),
                    warn!("Could not verify proposal.")
                );

                broadcast_event(
                    Arc::new(HotShotEvent::DaProposalValidated(proposal.clone(), sender)),
                    &event_stream,
                )
                .await;
            }
            HotShotEvent::DaProposalValidated(proposal, sender) => {
                let cur_view = self.consensus.read().await.cur_view();
                let view_number = proposal.data.view_number();
                let epoch_number = proposal.data.epoch;

                ensure!(
                  cur_view <= view_number + 1,
                  debug!(
                    "Validated DA proposal for prior view but it's too old now Current view {:?}, DA Proposal view {:?}", 
                    cur_view,
                    proposal.data.view_number()
                  )
                );

                // Proposal is fresh and valid, notify the application layer
                broadcast_event(
                    Event {
                        view_number,
                        event: EventType::DaProposal {
                            proposal: proposal.clone(),
                            sender: sender.clone(),
                        },
                    },
                    &self.output_event_stream,
                )
                .await;

                let proposal_epoch = proposal.data.epoch();
                ensure!(
<<<<<<< HEAD
                    self.membership
                        .has_da_stake(&self.public_key, proposal_epoch),
=======
                    self.membership.has_da_stake(&self.public_key, epoch_number),
>>>>>>> 43263a55
                    debug!(
                        "We were not chosen for consensus committee for view {:?} in epoch {:?}",
                        view_number, epoch_number
                    )
                );

                let txns = Arc::clone(&proposal.data.encoded_transactions);
<<<<<<< HEAD
                let num_nodes = self.membership.total_nodes(proposal_epoch);
=======
                let num_nodes = self.membership.total_nodes(epoch_number);
>>>>>>> 43263a55
                let payload_commitment =
                    spawn_blocking(move || vid_commitment(&txns, num_nodes)).await;
                let payload_commitment = payload_commitment.unwrap();

                self.storage
                    .write()
                    .await
                    .append_da2(proposal, payload_commitment)
                    .await
                    .wrap()
                    .context(error!("Failed to append DA proposal to storage"))?;
                // Generate and send vote
                let vote = DaVote2::create_signed_vote(
                    DaData2 {
                        payload_commit: payload_commitment,
<<<<<<< HEAD
                        epoch: proposal_epoch,
=======
                        epoch: epoch_number,
>>>>>>> 43263a55
                    },
                    view_number,
                    &self.public_key,
                    &self.private_key,
                    &self.upgrade_lock,
                )
                .await?;

                tracing::debug!("Sending vote to the DA leader {:?}", vote.view_number());

                broadcast_event(Arc::new(HotShotEvent::DaVoteSend(vote)), &event_stream).await;
                let mut consensus_writer = self.consensus.write().await;

                // Ensure this view is in the view map for garbage collection.

                if let Err(e) =
<<<<<<< HEAD
                    consensus_writer.update_da_view(view_number, proposal_epoch, payload_commitment)
=======
                    consensus_writer.update_da_view(view_number, epoch_number, payload_commitment)
>>>>>>> 43263a55
                {
                    tracing::trace!("{e:?}");
                }

                // Record the payload we have promised to make available.
                if let Err(e) = consensus_writer.update_saved_payloads(
                    view_number,
                    Arc::clone(&proposal.data.encoded_transactions),
                ) {
                    tracing::trace!("{e:?}");
                }
                // Optimistically calculate and update VID if we know that the primary network is down.
                if self.network.is_primary_down() {
                    let consensus =
                        OuterConsensus::new(Arc::clone(&self.consensus.inner_consensus));
                    let membership = Arc::clone(&self.membership);
                    let pk = self.private_key.clone();
                    let public_key = self.public_key.clone();
                    let chan = event_stream.clone();
                    spawn(async move {
                        Consensus::calculate_and_update_vid(
                            OuterConsensus::new(Arc::clone(&consensus.inner_consensus)),
                            view_number,
                            membership,
                            &pk,
                        )
                        .await;
                        if let Some(Some(vid_share)) = consensus
                            .read()
                            .await
                            .vid_shares()
                            .get(&view_number)
                            .map(|shares| shares.get(&public_key).cloned())
                        {
                            broadcast_event(
                                Arc::new(HotShotEvent::VidShareRecv(
                                    public_key.clone(),
                                    vid_share.clone(),
                                )),
                                &chan,
                            )
                            .await;
                        }
                    });
                }
            }
            HotShotEvent::DaVoteRecv(ref vote) => {
                tracing::debug!("DA vote recv, Main Task {:?}", vote.view_number());
                // Check if we are the leader and the vote is from the sender.
                let view = vote.view_number();
<<<<<<< HEAD
                let epoch = vote.data.epoch();
=======
                let epoch = vote.data.epoch;
>>>>>>> 43263a55

                ensure!(
                    self.membership.leader(view, epoch)? == self.public_key,
                    debug!(
                      "We are not the DA committee leader for view {} are we leader for next view? {}",
                      *view,
                      self.membership.leader(view + 1, epoch)? == self.public_key
                    )
                );

                handle_vote(
                    &mut self.vote_collectors,
                    vote,
                    self.public_key.clone(),
                    &self.membership,
<<<<<<< HEAD
=======
                    epoch,
>>>>>>> 43263a55
                    self.id,
                    &event,
                    &event_stream,
                    &self.upgrade_lock,
                    EpochTransitionIndicator::NotInTransition,
                )
                .await?;
            }
            HotShotEvent::ViewChange(view, epoch) => {
                if *epoch > self.cur_epoch {
                    self.cur_epoch = *epoch;
                }

                let view = *view;
                ensure!(
                    *self.cur_view < *view,
                    info!("Received a view change to an older view.")
                );

                if *view - *self.cur_view > 1 {
                    tracing::info!("View changed by more than 1 going to view {:?}", view);
                }
                self.cur_view = view;
            }
            HotShotEvent::BlockRecv(packed_bundle) => {
                let PackedBundle::<TYPES> {
                    encoded_transactions,
                    metadata,
                    view_number,
                    epoch_number,
                    ..
                } = packed_bundle;
                let view_number = *view_number;

                // quick hash the encoded txns with sha256
                let encoded_transactions_hash = Sha256::digest(encoded_transactions);

                // sign the encoded transactions as opposed to the VID commitment
                let signature =
                    TYPES::SignatureKey::sign(&self.private_key, &encoded_transactions_hash)
                        .wrap()?;

<<<<<<< HEAD
                let epoch = self.cur_epoch;
                if self.membership.leader(view_number, epoch)? != self.public_key {
=======
                if self.membership.leader(view_number, *epoch_number)? != self.public_key {
>>>>>>> 43263a55
                    tracing::debug!(
                        "We are not the leader in the current epoch. Do not send the DA proposal"
                    );
                    return Ok(());
                }
<<<<<<< HEAD
                let data: DaProposal<TYPES> = DaProposal {
=======
                let data: DaProposal2<TYPES> = DaProposal2 {
>>>>>>> 43263a55
                    encoded_transactions: Arc::clone(encoded_transactions),
                    metadata: metadata.clone(),
                    // Upon entering a new view we want to send a DA Proposal for the next view -> Is it always the case that this is cur_view + 1?
                    view_number,
<<<<<<< HEAD
                    epoch,
=======
                    epoch: *epoch_number,
>>>>>>> 43263a55
                };

                let message = Proposal {
                    data,
                    signature,
                    _pd: PhantomData,
                };

                broadcast_event(
                    Arc::new(HotShotEvent::DaProposalSend(
                        message.clone(),
                        self.public_key.clone(),
                    )),
                    &event_stream,
                )
                .await;
                // Save the payload early because we might need it to calculate VID for the next epoch nodes.
                if let Err(e) = self
                    .consensus
                    .write()
                    .await
                    .update_saved_payloads(view_number, Arc::clone(encoded_transactions))
                {
                    tracing::trace!("{e:?}");
                }
            }
            _ => {}
        }
        Ok(())
    }
}

#[async_trait]
/// task state implementation for DA Task
impl<TYPES: NodeType, I: NodeImplementation<TYPES>, V: Versions> TaskState
    for DaTaskState<TYPES, I, V>
{
    type Event = HotShotEvent<TYPES>;

    async fn handle_event(
        &mut self,
        event: Arc<Self::Event>,
        sender: &Sender<Arc<Self::Event>>,
        _receiver: &Receiver<Arc<Self::Event>>,
    ) -> Result<()> {
        self.handle(event, sender.clone()).await
    }

    fn cancel_subtasks(&mut self) {}
}<|MERGE_RESOLUTION|>--- conflicted
+++ resolved
@@ -10,19 +10,13 @@
 use async_lock::RwLock;
 use async_trait::async_trait;
 use hotshot_task::task::TaskState;
-use hotshot_types::utils::EpochTransitionIndicator;
 use hotshot_types::{
     consensus::{Consensus, OuterConsensus},
     data::{DaProposal2, PackedBundle},
     event::{Event, EventType},
     message::{Proposal, UpgradeLock},
-<<<<<<< HEAD
-    simple_certificate::DaCertificate,
-    simple_vote::{DaData, DaVote, HasEpoch},
-=======
-    simple_certificate::DaCertificate2,
-    simple_vote::{DaData2, DaVote2},
->>>>>>> 43263a55
+    simple_certificate::{DaCertificate, DaCertificate2},
+    simple_vote::{DaData, DaData2, DaVote, DaVote2, HasEpoch},
     traits::{
         block_contents::vid_commitment,
         election::Membership,
@@ -31,6 +25,7 @@
         signature_key::SignatureKey,
         storage::Storage,
     },
+    utils::EpochTransitionIndicator,
     vote::HasViewNumber,
 };
 use sha2::{Digest, Sha256};
@@ -170,12 +165,7 @@
 
                 let proposal_epoch = proposal.data.epoch();
                 ensure!(
-<<<<<<< HEAD
-                    self.membership
-                        .has_da_stake(&self.public_key, proposal_epoch),
-=======
                     self.membership.has_da_stake(&self.public_key, epoch_number),
->>>>>>> 43263a55
                     debug!(
                         "We were not chosen for consensus committee for view {:?} in epoch {:?}",
                         view_number, epoch_number
@@ -183,11 +173,7 @@
                 );
 
                 let txns = Arc::clone(&proposal.data.encoded_transactions);
-<<<<<<< HEAD
-                let num_nodes = self.membership.total_nodes(proposal_epoch);
-=======
                 let num_nodes = self.membership.total_nodes(epoch_number);
->>>>>>> 43263a55
                 let payload_commitment =
                     spawn_blocking(move || vid_commitment(&txns, num_nodes)).await;
                 let payload_commitment = payload_commitment.unwrap();
@@ -203,11 +189,7 @@
                 let vote = DaVote2::create_signed_vote(
                     DaData2 {
                         payload_commit: payload_commitment,
-<<<<<<< HEAD
-                        epoch: proposal_epoch,
-=======
                         epoch: epoch_number,
->>>>>>> 43263a55
                     },
                     view_number,
                     &self.public_key,
@@ -224,11 +206,7 @@
                 // Ensure this view is in the view map for garbage collection.
 
                 if let Err(e) =
-<<<<<<< HEAD
-                    consensus_writer.update_da_view(view_number, proposal_epoch, payload_commitment)
-=======
                     consensus_writer.update_da_view(view_number, epoch_number, payload_commitment)
->>>>>>> 43263a55
                 {
                     tracing::trace!("{e:?}");
                 }
@@ -279,11 +257,7 @@
                 tracing::debug!("DA vote recv, Main Task {:?}", vote.view_number());
                 // Check if we are the leader and the vote is from the sender.
                 let view = vote.view_number();
-<<<<<<< HEAD
-                let epoch = vote.data.epoch();
-=======
                 let epoch = vote.data.epoch;
->>>>>>> 43263a55
 
                 ensure!(
                     self.membership.leader(view, epoch)? == self.public_key,
@@ -299,10 +273,7 @@
                     vote,
                     self.public_key.clone(),
                     &self.membership,
-<<<<<<< HEAD
-=======
                     epoch,
->>>>>>> 43263a55
                     self.id,
                     &event,
                     &event_stream,
@@ -345,31 +316,18 @@
                     TYPES::SignatureKey::sign(&self.private_key, &encoded_transactions_hash)
                         .wrap()?;
 
-<<<<<<< HEAD
-                let epoch = self.cur_epoch;
-                if self.membership.leader(view_number, epoch)? != self.public_key {
-=======
                 if self.membership.leader(view_number, *epoch_number)? != self.public_key {
->>>>>>> 43263a55
                     tracing::debug!(
                         "We are not the leader in the current epoch. Do not send the DA proposal"
                     );
                     return Ok(());
                 }
-<<<<<<< HEAD
-                let data: DaProposal<TYPES> = DaProposal {
-=======
                 let data: DaProposal2<TYPES> = DaProposal2 {
->>>>>>> 43263a55
                     encoded_transactions: Arc::clone(encoded_transactions),
                     metadata: metadata.clone(),
                     // Upon entering a new view we want to send a DA Proposal for the next view -> Is it always the case that this is cur_view + 1?
                     view_number,
-<<<<<<< HEAD
-                    epoch,
-=======
                     epoch: *epoch_number,
->>>>>>> 43263a55
                 };
 
                 let message = Proposal {
