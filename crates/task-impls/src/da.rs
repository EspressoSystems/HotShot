use std::{marker::PhantomData, sync::Arc};

use anyhow::Result;
use async_broadcast::{Receiver, Sender};
use async_compatibility_layer::art::async_spawn;
use async_lock::RwLock;
#[cfg(async_executor_impl = "async-std")]
use async_std::task::spawn_blocking;
use async_trait::async_trait;
use hotshot_task::task::TaskState;
use hotshot_types::{
<<<<<<< HEAD
    consensus::{Consensus, LockedConsensusState, View},
    data::{DaProposal, PackedBundle},
=======
    consensus::{Consensus, OuterConsensus, View},
    data::DaProposal,
>>>>>>> 25ed55df
    event::{Event, EventType},
    message::Proposal,
    simple_certificate::DaCertificate,
    simple_vote::{DaData, DaVote},
    traits::{
        block_contents::vid_commitment,
        election::Membership,
        network::ConnectedNetwork,
        node_implementation::{ConsensusTime, NodeImplementation, NodeType},
        signature_key::SignatureKey,
        storage::Storage,
    },
    utils::ViewInner,
    vote::HasViewNumber,
};
use sha2::{Digest, Sha256};
#[cfg(async_executor_impl = "tokio")]
use tokio::task::spawn_blocking;
use tracing::{debug, error, instrument, warn};

use crate::{
    events::{HotShotEvent, HotShotTaskCompleted},
    helpers::broadcast_event,
    vote_collection::{
        create_vote_accumulator, AccumulatorInfo, HandleVoteEvent, VoteCollectionTaskState,
    },
};

/// Alias for Optional type for Vote Collectors
type VoteCollectorOption<TYPES, VOTE, CERT> = Option<VoteCollectionTaskState<TYPES, VOTE, CERT>>;

/// Tracks state of a DA task
pub struct DaTaskState<TYPES: NodeType, I: NodeImplementation<TYPES>> {
    /// Output events to application
    pub output_event_stream: async_broadcast::Sender<Event<TYPES>>,

    /// View number this view is executing in.
    pub cur_view: TYPES::Time,

    /// Reference to consensus. Leader will require a read lock on this.
    pub consensus: OuterConsensus<TYPES>,

    /// Membership for the DA committee
    pub da_membership: Arc<TYPES::Membership>,

    /// Membership for the quorum committee
    /// We need this only for calculating the proper VID scheme
    /// from the number of nodes in the quorum.
    pub quorum_membership: Arc<TYPES::Membership>,

    /// The underlying network
    pub network: Arc<I::Network>,

    /// The current vote collection task, if there is one.
    pub vote_collector: RwLock<VoteCollectorOption<TYPES, DaVote<TYPES>, DaCertificate<TYPES>>>,

    /// This Nodes public key
    pub public_key: TYPES::SignatureKey,

    /// This Nodes private key
    pub private_key: <TYPES::SignatureKey as SignatureKey>::PrivateKey,

    /// This state's ID
    pub id: u64,

    /// This node's storage ref
    pub storage: Arc<RwLock<I::Storage>>,
}

impl<TYPES: NodeType, I: NodeImplementation<TYPES>> DaTaskState<TYPES, I> {
    /// main task event handler
    #[instrument(skip_all, fields(id = self.id, view = *self.cur_view), name = "DA Main Task", level = "error", target = "DaTaskState")]
    pub async fn handle(
        &mut self,
        event: Arc<HotShotEvent<TYPES>>,
        event_stream: Sender<Arc<HotShotEvent<TYPES>>>,
    ) -> Option<HotShotTaskCompleted> {
        match event.as_ref() {
            HotShotEvent::DaProposalRecv(proposal, sender) => {
                let sender = sender.clone();
                debug!(
                    "DA proposal received for view: {:?}",
                    proposal.data.view_number()
                );
                // ED NOTE: Assuming that the next view leader is the one who sends DA proposal for this view
                let view = proposal.data.view_number();

                // Allow a DA proposal that is one view older, in case we have voted on a quorum
                // proposal and updated the view.
                // `self.cur_view` should be at least 1 since there is a view change before getting
                // the `DaProposalRecv` event. Otherwise, the view number subtraction below will
                // cause an overflow error.
                // TODO ED Come back to this - we probably don't need this, but we should also never receive a DAC where this fails, investigate block ready so it doesn't make one for the genesis block
                if self.cur_view != TYPES::Time::genesis() && view < self.cur_view - 1 {
                    warn!("Throwing away DA proposal that is more than one view older");
                    return None;
                }

                if self
                    .consensus
                    .read()
                    .await
                    .saved_payloads()
                    .contains_key(&view)
                {
                    warn!("Received DA proposal for view {:?} but we already have a payload for that view.  Throwing it away", view);
                    return None;
                }

                let encoded_transactions_hash = Sha256::digest(&proposal.data.encoded_transactions);

                // ED Is this the right leader?
                let view_leader_key = self.da_membership.leader(view);
                if view_leader_key != sender {
                    error!("DA proposal doesn't have expected leader key for view {} \n DA proposal is: {:?}", *view, proposal.data.clone());
                    return None;
                }

                if !view_leader_key.validate(&proposal.signature, &encoded_transactions_hash) {
                    error!("Could not verify proposal.");
                    return None;
                }

                broadcast_event(
                    Arc::new(HotShotEvent::DaProposalValidated(proposal.clone(), sender)),
                    &event_stream,
                )
                .await;
            }
            HotShotEvent::DaProposalValidated(proposal, sender) => {
                let curr_view = self.consensus.read().await.cur_view();
                if curr_view > proposal.data.view_number() + 1 {
                    tracing::debug!("Validated DA proposal for prior view but it's too old now Current view {:?}, DA Proposal view {:?}", curr_view, proposal.data.view_number());
                    return None;
                }
                // Proposal is fresh and valid, notify the application layer
                broadcast_event(
                    Event {
                        view_number: self.cur_view,
                        event: EventType::DaProposal {
                            proposal: proposal.clone(),
                            sender: sender.clone(),
                        },
                    },
                    &self.output_event_stream,
                )
                .await;

                if !self.da_membership.has_stake(&self.public_key) {
                    debug!(
                        "We were not chosen for consensus committee on {:?}",
                        self.cur_view
                    );
                    return None;
                }
                if let Err(e) = self.storage.write().await.append_da(proposal).await {
                    error!(
                        "Failed to store DA Proposal with error {:?}, aborting vote",
                        e
                    );
                    return None;
                }
                let txns = Arc::clone(&proposal.data.encoded_transactions);
                let num_nodes = self.quorum_membership.total_nodes();
                let payload_commitment =
                    spawn_blocking(move || vid_commitment(&txns, num_nodes)).await;
                #[cfg(async_executor_impl = "tokio")]
                let payload_commitment = payload_commitment.unwrap();

                let view_number = proposal.data.view_number();
                // Generate and send vote
                let Ok(vote) = DaVote::create_signed_vote(
                    DaData {
                        payload_commit: payload_commitment,
                    },
                    view_number,
                    &self.public_key,
                    &self.private_key,
                ) else {
                    error!("Failed to sign DA Vote!");
                    return None;
                };

                debug!("Sending vote to the DA leader {:?}", vote.view_number());

                broadcast_event(Arc::new(HotShotEvent::DaVoteSend(vote)), &event_stream).await;
                let mut consensus = self.consensus.write().await;

                // Ensure this view is in the view map for garbage collection.
                let view = View {
                    view_inner: ViewInner::Da { payload_commitment },
                };
                if let Err(e) = consensus.update_validated_state_map(view_number, view.clone()) {
                    tracing::trace!("{e:?}");
                }

                // Record the payload we have promised to make available.
                if let Err(e) = consensus.update_saved_payloads(
                    view_number,
                    Arc::clone(&proposal.data.encoded_transactions),
                ) {
                    tracing::trace!("{e:?}");
                }
                // Optimistically calculate and update VID if we know that the primary network is down.
                if self.network.is_primary_down() {
                    let consensus =
                        OuterConsensus::new(Arc::clone(&self.consensus.inner_consensus));
                    let membership = Arc::clone(&self.quorum_membership);
                    let pk = self.private_key.clone();
                    let public_key = self.public_key.clone();
                    let chan = event_stream.clone();
                    async_spawn(async move {
                        Consensus::calculate_and_update_vid(
                            OuterConsensus::new(Arc::clone(&consensus.inner_consensus)),
                            view_number,
                            membership,
                            &pk,
                        )
                        .await;
                        if let Some(Some(vid_share)) = consensus
                            .read()
                            .await
                            .vid_shares()
                            .get(&view_number)
                            .map(|shares| shares.get(&public_key).cloned())
                        {
                            broadcast_event(
                                Arc::new(HotShotEvent::VidShareRecv(vid_share.clone())),
                                &chan,
                            )
                            .await;
                        }
                    });
                }
            }
            HotShotEvent::DaVoteRecv(ref vote) => {
                debug!("DA vote recv, Main Task {:?}", vote.view_number());
                // Check if we are the leader and the vote is from the sender.
                let view = vote.view_number();
                if self.da_membership.leader(view) != self.public_key {
                    error!("We are not the DA committee leader for view {} are we leader for next view? {}", *view, self.da_membership.leader(view + 1) == self.public_key);
                    return None;
                }
                let mut collector = self.vote_collector.write().await;

                if collector.is_none() || vote.view_number() > collector.as_ref().unwrap().view {
                    debug!("Starting vote handle for view {:?}", vote.view_number());
                    let info = AccumulatorInfo {
                        public_key: self.public_key.clone(),
                        membership: Arc::clone(&self.da_membership),
                        view: vote.view_number(),
                        id: self.id,
                    };
                    *collector = create_vote_accumulator::<
                        TYPES,
                        DaVote<TYPES>,
                        DaCertificate<TYPES>,
                    >(&info, vote.clone(), event, &event_stream)
                    .await;
                } else {
                    let result = collector
                        .as_mut()
                        .unwrap()
                        .handle_vote_event(Arc::clone(&event), &event_stream)
                        .await;

                    if result == Some(HotShotTaskCompleted) {
                        *collector = None;
                        // The protocol has finished
                        return None;
                    }
                }
            }
            HotShotEvent::ViewChange(view) => {
                let view = *view;
                if (*view != 0 || *self.cur_view > 0) && *self.cur_view >= *view {
                    return None;
                }

                if *view - *self.cur_view > 1 {
                    warn!("View changed by more than 1 going to view {:?}", view);
                }
                self.cur_view = view;

                // If we are not the next leader (DA leader for this view) immediately exit
                if self.da_membership.leader(self.cur_view + 1) != self.public_key {
                    return None;
                }
                debug!("Polling for DA votes for view {}", *self.cur_view + 1);

                return None;
            }
            HotShotEvent::BlockRecv(packed_bundle) => {
                let PackedBundle::<TYPES> {
                    encoded_transactions,
                    metadata,
                    view_number,
                    ..
                } = packed_bundle;
                let view_number = *view_number;

                // quick hash the encoded txns with sha256
                let encoded_transactions_hash = Sha256::digest(encoded_transactions);

                // sign the encoded transactions as opposed to the VID commitment
                let Ok(signature) =
                    TYPES::SignatureKey::sign(&self.private_key, &encoded_transactions_hash)
                else {
                    error!("Failed to sign block payload!");
                    return None;
                };

                let data: DaProposal<TYPES> = DaProposal {
                    encoded_transactions: Arc::clone(encoded_transactions),
                    metadata: metadata.clone(),
                    // Upon entering a new view we want to send a DA Proposal for the next view -> Is it always the case that this is cur_view + 1?
                    view_number,
                };

                let message = Proposal {
                    data,
                    signature,
                    _pd: PhantomData,
                };

                broadcast_event(
                    Arc::new(HotShotEvent::DaProposalSend(
                        message.clone(),
                        self.public_key.clone(),
                    )),
                    &event_stream,
                )
                .await;
            }

            HotShotEvent::Shutdown => {
                error!("Shutting down because of shutdown signal!");
                return Some(HotShotTaskCompleted);
            }
            _ => {}
        }
        None
    }
}

#[async_trait]
/// task state implementation for DA Task
impl<TYPES: NodeType, I: NodeImplementation<TYPES>> TaskState for DaTaskState<TYPES, I> {
    type Event = HotShotEvent<TYPES>;

    async fn handle_event(
        &mut self,
        event: Arc<Self::Event>,
        sender: &Sender<Arc<Self::Event>>,
        _receiver: &Receiver<Arc<Self::Event>>,
    ) -> Result<()> {
        self.handle(event, sender.clone()).await;

        Ok(())
    }

    async fn cancel_subtasks(&mut self) {}
}<|MERGE_RESOLUTION|>--- conflicted
+++ resolved
@@ -9,13 +9,8 @@
 use async_trait::async_trait;
 use hotshot_task::task::TaskState;
 use hotshot_types::{
-<<<<<<< HEAD
-    consensus::{Consensus, LockedConsensusState, View},
+    consensus::{LockedConsensusState, View, OuterConsensus},
     data::{DaProposal, PackedBundle},
-=======
-    consensus::{Consensus, OuterConsensus, View},
-    data::DaProposal,
->>>>>>> 25ed55df
     event::{Event, EventType},
     message::Proposal,
     simple_certificate::DaCertificate,
