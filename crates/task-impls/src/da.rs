use crate::events::HotShotEvent;
use async_compatibility_layer::art::async_spawn;
use async_lock::RwLock;

use bitvec::prelude::*;
use commit::{Commitment, Committable};
use either::{Either, Left, Right};
use futures::FutureExt;
use hotshot_task::{
    event_stream::{ChannelStream, EventStream},
    global_registry::GlobalRegistry,
    task::{FilterEvent, HandleEvent, HotShotTaskCompleted, HotShotTaskTypes, TS},
    task_impls::{HSTWithEvent, TaskBuilder},
};
use hotshot_types::vote::DAVoteAccumulator;
use hotshot_types::{
    certificate::DACertificate,
    consensus::{Consensus, View},
    data::{DAProposal, Leaf, ProposalType},
    message::{Message, Proposal, SequencingMessage},
    traits::{
        consensus_api::ConsensusApi,
        election::{CommitteeExchangeType, ConsensusExchange, Membership, SignedCertificate},
        network::{CommunicationChannel, ConsensusIntentEvent},
        node_implementation::{CommitteeEx, NodeImplementation, NodeType},
        signature_key::SignatureKey,
        state::ConsensusTime,
        BlockPayload,
    },
    utils::ViewInner,
};

use snafu::Snafu;
use std::{collections::HashMap, marker::PhantomData, sync::Arc};
use tracing::{debug, error, instrument, warn};

#[derive(Snafu, Debug)]
/// Error type for consensus tasks
pub struct ConsensusTaskError {}

/// Tracks state of a DA task
pub struct DATaskState<
    TYPES: NodeType,
    I: NodeImplementation<TYPES, Leaf = Leaf<TYPES>, ConsensusMessage = SequencingMessage<TYPES, I>>,
    A: ConsensusApi<TYPES, Leaf<TYPES>, I> + 'static,
> where
    CommitteeEx<TYPES, I>: ConsensusExchange<
        TYPES,
        Message<TYPES, I>,
        Certificate = DACertificate<TYPES>,
        Commitment = Commitment<TYPES::BlockPayload>,
    >,
{
    /// The state's api
    pub api: A,
    /// Global registry task for the state
    pub registry: GlobalRegistry,

    /// View number this view is executing in.
    pub cur_view: TYPES::Time,

    /// Reference to consensus. Leader will require a read lock on this.
    pub consensus: Arc<RwLock<Consensus<TYPES, Leaf<TYPES>>>>,

    /// the committee exchange
    pub committee_exchange: Arc<CommitteeEx<TYPES, I>>,

    /// The view and ID of the current vote collection task, if there is one.
    pub vote_collector: Option<(TYPES::Time, usize, usize)>,

    /// Global events stream to publish events
    pub event_stream: ChannelStream<HotShotEvent<TYPES, I>>,

    /// This state's ID
    pub id: u64,
}

/// Struct to maintain DA Vote Collection task state
pub struct DAVoteCollectionTaskState<
    TYPES: NodeType,
    I: NodeImplementation<TYPES, Leaf = Leaf<TYPES>>,
> where
    CommitteeEx<TYPES, I>: ConsensusExchange<
        TYPES,
        Message<TYPES, I>,
        Certificate = DACertificate<TYPES>,
        Commitment = Commitment<TYPES::BlockPayload>,
    >,
{
    /// the committee exchange
    pub committee_exchange: Arc<CommitteeEx<TYPES, I>>,
    #[allow(clippy::type_complexity)]
    /// Accumulates DA votes
    pub accumulator: Either<
        <DACertificate<TYPES> as SignedCertificate<
            TYPES,
            TYPES::Time,
            TYPES::VoteTokenType,
            Commitment<TYPES::BlockPayload>,
        >>::VoteAccumulator,
        DACertificate<TYPES>,
    >,
    /// the current view
    pub cur_view: TYPES::Time,
    /// event stream for channel events
    pub event_stream: ChannelStream<HotShotEvent<TYPES, I>>,
    /// the id of this task state
    pub id: u64,
}

impl<TYPES: NodeType, I: NodeImplementation<TYPES, Leaf = Leaf<TYPES>>> TS
    for DAVoteCollectionTaskState<TYPES, I>
where
    CommitteeEx<TYPES, I>: ConsensusExchange<
        TYPES,
        Message<TYPES, I>,
        Certificate = DACertificate<TYPES>,
        Commitment = Commitment<TYPES::BlockPayload>,
    >,
{
}

#[instrument(skip_all, fields(id = state.id, view = *state.cur_view), name = "DA Vote Collection Task", level = "error")]
async fn vote_handle<TYPES: NodeType, I: NodeImplementation<TYPES, Leaf = Leaf<TYPES>>>(
    mut state: DAVoteCollectionTaskState<TYPES, I>,
    event: HotShotEvent<TYPES, I>,
) -> (
    std::option::Option<HotShotTaskCompleted>,
    DAVoteCollectionTaskState<TYPES, I>,
)
where
    CommitteeEx<TYPES, I>: ConsensusExchange<
        TYPES,
        Message<TYPES, I>,
        Certificate = DACertificate<TYPES>,
        Commitment = Commitment<TYPES::BlockPayload>,
    >,
{
    match event {
        HotShotEvent::DAVoteRecv(vote) => {
            debug!("DA vote recv, collection task {:?}", vote.current_view);
            // panic!("Vote handle received DA vote for view {}", *vote.current_view);

            // For the case where we receive votes after we've made a certificate
            if state.accumulator.is_right() {
                debug!("DA accumulator finished view: {:?}", state.cur_view);
                return (None, state);
            }

            let accumulator = state.accumulator.left().unwrap();

            match state.committee_exchange.accumulate_vote(
                accumulator,
                &vote,
                &vote.payload_commitment,
            ) {
                Left(new_accumulator) => {
                    state.accumulator = either::Left(new_accumulator);
                }

                Right(dac) => {
                    debug!("Sending DAC! {:?}", dac.view_number);
                    state
                        .event_stream
                        .publish(HotShotEvent::DACSend(
                            dac.clone(),
                            state.committee_exchange.public_key().clone(),
                        ))
                        .await;

                    state.accumulator = Right(dac.clone());
                    state
                        .committee_exchange
                        .network()
                        .inject_consensus_info(ConsensusIntentEvent::CancelPollForVotes(
                            *dac.view_number,
                        ))
                        .await;

                    // Return completed at this point
                    return (Some(HotShotTaskCompleted::ShutDown), state);
                }
            }
        }
        HotShotEvent::Shutdown => return (Some(HotShotTaskCompleted::ShutDown), state),
        _ => {
            error!("unexpected event {:?}", event);
        }
    }
    (None, state)
}

impl<
        TYPES: NodeType,
        I: NodeImplementation<
            TYPES,
            Leaf = Leaf<TYPES>,
            ConsensusMessage = SequencingMessage<TYPES, I>,
        >,
        A: ConsensusApi<TYPES, Leaf<TYPES>, I> + 'static,
    > DATaskState<TYPES, I, A>
where
    CommitteeEx<TYPES, I>: ConsensusExchange<
        TYPES,
        Message<TYPES, I>,
        Certificate = DACertificate<TYPES>,
        Commitment = Commitment<TYPES::BlockPayload>,
    >,
{
    /// main task event handler
    #[instrument(skip_all, fields(id = self.id, view = *self.cur_view), name = "DA Main Task", level = "error")]
    pub async fn handle_event(
        &mut self,
        event: HotShotEvent<TYPES, I>,
    ) -> Option<HotShotTaskCompleted> {
        match event {
            HotShotEvent::DAProposalRecv(proposal, sender) => {
                debug!(
                    "DA proposal received for view: {:?}",
                    proposal.data.get_view_number()
                );
                // ED NOTE: Assuming that the next view leader is the one who sends DA proposal for this view
                let view = proposal.data.get_view_number();

                // Allow a DA proposal that is one view older, in case we have voted on a quorum
                // proposal and updated the view.
                // `self.cur_view` should be at least 1 since there is a view change before getting
                // the `DAProposalRecv` event. Otherewise, the view number subtraction below will
                // cause an overflow error.
                // TODO ED Come back to this - we probably don't need this, but we should also never receive a DAC where this fails, investigate block ready so it doesn't make one for the genesis block

                if self.cur_view != TYPES::Time::genesis() && view < self.cur_view - 1 {
                    warn!("Throwing away DA proposal that is more than one view older");
                    return None;
                }

                debug!(
                    "Got a DA block with {} transactions!",
                    proposal.data.deltas.contained_transactions().len()
                );
                let payload_commitment = proposal.data.deltas.commit();

                // ED Is this the right leader?
                let view_leader_key = self.committee_exchange.get_leader(view);
                if view_leader_key != sender {
                    error!("DA proposal doesn't have expected leader key for view {} \n DA proposal is: {:?}", *view, proposal.data.clone());
                    return None;
                }

                if !view_leader_key.validate(&proposal.signature, payload_commitment.as_ref()) {
                    error!("Could not verify proposal.");
                    return None;
                }

                let vote_token = self.committee_exchange.make_vote_token(view);
                match vote_token {
                    Err(e) => {
                        error!("Failed to generate vote token for {:?} {:?}", view, e);
                    }
                    Ok(None) => {
                        debug!("We were not chosen for DA committee on {:?}", view);
                    }
                    Ok(Some(vote_token)) => {
                        // Generate and send vote
                        let vote = self.committee_exchange.create_da_message(
                            payload_commitment,
                            view,
                            vote_token,
                        );

                        // ED Don't think this is necessary?
                        // self.cur_view = view;

                        debug!("Sending vote to the DA leader {:?}", vote.current_view);
                        self.event_stream
                            .publish(HotShotEvent::DAVoteSend(vote))
                            .await;
                        let mut consensus = self.consensus.write().await;

                        // Ensure this view is in the view map for garbage collection, but do not overwrite if
                        // there is already a view there: the replica task may have inserted a `Leaf` view which
                        // contains strictly more information.
                        consensus.state_map.entry(view).or_insert(View {
                            view_inner: ViewInner::DA {
                                block: payload_commitment,
                            },
                        });

                        // Record the block we have promised to make available.
                        consensus.saved_blocks.insert(proposal.data.deltas);
                    }
                }
            }
            HotShotEvent::DAVoteRecv(vote) => {
                // warn!(
                //     "DA vote recv, Main Task {:?}, key: {:?}",
                //     vote.current_view,
                //     self.committee_exchange.public_key()
                // );
                // Check if we are the leader and the vote is from the sender.
                let view = vote.current_view;
                if !self.committee_exchange.is_leader(view) {
                    error!("We are not the committee leader for view {} are we leader for next view? {}", *view, self.committee_exchange.is_leader(view + 1));
                    return None;
                }

                let handle_event = HandleEvent(Arc::new(move |event, state| {
                    async move { vote_handle(state, event).await }.boxed()
                }));
                let collection_view =
                    if let Some((collection_view, collection_id, _)) = &self.vote_collector {
                        // TODO: Is this correct for consecutive leaders?
                        if view > *collection_view {
                            // warn!("shutting down for view {:?}", collection_view);
                            self.registry.shutdown_task(*collection_id).await;
                        }
                        *collection_view
                    } else {
                        TYPES::Time::new(0)
                    };

                let new_accumulator = DAVoteAccumulator {
                    da_vote_outcomes: HashMap::new(),
                    success_threshold: self.committee_exchange.success_threshold(),
                    sig_lists: Vec::new(),
                    signers: bitvec![0; self.committee_exchange.total_nodes()],
                    phantom: PhantomData,
                };

                let accumulator = self.committee_exchange.accumulate_vote(
                    new_accumulator,
                    &vote,
                    &vote.clone().payload_commitment,
                );

                if view > collection_view {
                    let state = DAVoteCollectionTaskState {
                        committee_exchange: self.committee_exchange.clone(),

                        accumulator,
                        cur_view: view,
                        event_stream: self.event_stream.clone(),
                        id: self.id,
                    };
                    let name = "DA Vote Collection";
                    let filter = FilterEvent(Arc::new(|event| {
                        matches!(event, HotShotEvent::DAVoteRecv(_))
                    }));
                    let builder =
                        TaskBuilder::<DAVoteCollectionTypes<TYPES, I>>::new(name.to_string())
                            .register_event_stream(self.event_stream.clone(), filter)
                            .await
                            .register_registry(&mut self.registry.clone())
                            .await
                            .register_state(state)
                            .register_event_handler(handle_event);
                    let id = builder.get_task_id().unwrap();
                    let stream_id = builder.get_stream_id().unwrap();
                    let _task =
                        async_spawn(
                            async move { DAVoteCollectionTypes::build(builder).launch().await },
                        );
                    self.vote_collector = Some((view, id, stream_id));
                } else if let Some((_, _, stream_id)) = self.vote_collector {
                    self.event_stream
                        .direct_message(stream_id, HotShotEvent::DAVoteRecv(vote))
                        .await;
                };
            }
            HotShotEvent::ViewChange(view) => {
                if *self.cur_view >= *view {
                    return None;
                }

                if *view - *self.cur_view > 1 {
                    error!("View changed by more than 1 going to view {:?}", view);
                }
                self.cur_view = view;

                // Inject view info into network
                let is_da = self
                    .committee_exchange
                    .membership()
                    .get_committee(self.cur_view + 1)
                    .contains(self.committee_exchange.public_key());

                if is_da {
                    debug!("Polling for DA proposals for view {}", *self.cur_view + 1);
                    self.committee_exchange
                        .network()
                        .inject_consensus_info(ConsensusIntentEvent::PollForProposal(
                            *self.cur_view + 1,
                        ))
                        .await;
                }
                if self.committee_exchange.is_leader(self.cur_view + 3) {
                    debug!("Polling for transactions for view {}", *self.cur_view + 3);
                    self.committee_exchange
                        .network()
                        .inject_consensus_info(ConsensusIntentEvent::PollForTransactions(
                            *self.cur_view + 3,
                        ))
                        .await;
                }

                // If we are not the next leader (DA leader for this view) immediately exit
                if !self.committee_exchange.is_leader(self.cur_view + 1) {
                    // panic!("We are not the DA leader for view {}", *self.cur_view + 1);
                    return None;
                }
                debug!("Polling for DA votes for view {}", *self.cur_view + 1);

                // Start polling for DA votes for the "next view"
                self.committee_exchange
                    .network()
                    .inject_consensus_info(ConsensusIntentEvent::PollForVotes(*self.cur_view + 1))
                    .await;

                return None;
            }
            HotShotEvent::BlockReady(block, view) => {
                self.committee_exchange
                    .network()
                    .inject_consensus_info(ConsensusIntentEvent::CancelPollForTransactions(*view))
                    .await;

                let payload_commitment = block.commit();
                let signature = self
                    .committee_exchange
                    .sign_da_proposal(&payload_commitment);
                let data: DAProposal<TYPES> = DAProposal {
                    deltas: block.clone(),
                    // Upon entering a new view we want to send a DA Proposal for the next view -> Is it always the case that this is cur_view + 1?
                    view_number: view,
                };
                debug!("Sending DA proposal for view {:?}", data.view_number);

                let message = Proposal { data, signature };

                self.event_stream
<<<<<<< HEAD
                    .publish(SequencingHotShotEvent::SendPayloadCommitment(
                        payload_commitment,
                    ))
=======
                    .publish(HotShotEvent::SendDABlockData(block.clone()))
>>>>>>> bcccc489
                    .await;
                self.event_stream
                    .publish(HotShotEvent::DAProposalSend(
                        message.clone(),
                        self.committee_exchange.public_key().clone(),
                    ))
                    .await;
            }

            HotShotEvent::Timeout(view) => {
                self.committee_exchange
                    .network()
                    .inject_consensus_info(ConsensusIntentEvent::CancelPollForVotes(*view))
                    .await;
            }

            HotShotEvent::Shutdown => {
                error!("Shutting down because of shutdown signal!");
                return Some(HotShotTaskCompleted::ShutDown);
            }
            _ => {
                error!("unexpected event {:?}", event);
            }
        }
        None
    }

    /// Filter the DA event.
    pub fn filter(event: &HotShotEvent<TYPES, I>) -> bool {
        matches!(
            event,
            HotShotEvent::DAProposalRecv(_, _)
                | HotShotEvent::DAVoteRecv(_)
                | HotShotEvent::Shutdown
                | HotShotEvent::BlockReady(_, _)
                | HotShotEvent::Timeout(_)
                | HotShotEvent::ViewChange(_)
        )
    }
}

/// task state implementation for DA Task
impl<
        TYPES: NodeType,
        I: NodeImplementation<
            TYPES,
            Leaf = Leaf<TYPES>,
            ConsensusMessage = SequencingMessage<TYPES, I>,
        >,
        A: ConsensusApi<TYPES, Leaf<TYPES>, I> + 'static,
    > TS for DATaskState<TYPES, I, A>
where
    CommitteeEx<TYPES, I>: ConsensusExchange<
        TYPES,
        Message<TYPES, I>,
        Certificate = DACertificate<TYPES>,
        Commitment = Commitment<TYPES::BlockPayload>,
    >,
{
}

/// Type alias for DA Vote Collection Types
pub type DAVoteCollectionTypes<TYPES, I> = HSTWithEvent<
    ConsensusTaskError,
    HotShotEvent<TYPES, I>,
    ChannelStream<HotShotEvent<TYPES, I>>,
    DAVoteCollectionTaskState<TYPES, I>,
>;

/// Type alias for DA Task Types
pub type DATaskTypes<TYPES, I, A> = HSTWithEvent<
    ConsensusTaskError,
    HotShotEvent<TYPES, I>,
    ChannelStream<HotShotEvent<TYPES, I>>,
    DATaskState<TYPES, I, A>,
>;<|MERGE_RESOLUTION|>--- conflicted
+++ resolved
@@ -438,13 +438,9 @@
                 let message = Proposal { data, signature };
 
                 self.event_stream
-<<<<<<< HEAD
-                    .publish(SequencingHotShotEvent::SendPayloadCommitment(
+                    .publish(HotShotEvent::SendPayloadCommitment(
                         payload_commitment,
                     ))
-=======
-                    .publish(HotShotEvent::SendDABlockData(block.clone()))
->>>>>>> bcccc489
                     .await;
                 self.event_stream
                     .publish(HotShotEvent::DAProposalSend(
