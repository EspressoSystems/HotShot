--- conflicted
+++ resolved
@@ -667,61 +667,6 @@
             }
             _ => {
                 error!("unexpected event {:?}", event);
-<<<<<<< HEAD
-            }
-        }
-        None
-    }
-
-    /// return None if we can't get transactions
-    #[instrument(skip_all, fields(id = self.id, view = *self.cur_view), name = "DA Vote Collection Task", level = "error")]
-
-    async fn wait_for_transactions(
-        &self,
-        parent_leaf: SequencingLeaf<TYPES>,
-    ) -> Option<Vec<TYPES::Transaction>> {
-        let task_start_time = Instant::now();
-
-        // let parent_leaf = self.parent_leaf().await?;
-        let previous_used_txns = match parent_leaf.deltas {
-            Either::Left(block) => block.contained_transactions(),
-            Either::Right(_commitment) => HashSet::new(),
-        };
-
-        let consensus = self.consensus.read().await;
-
-        let receiver = consensus.transactions.subscribe().await;
-
-        loop {
-            let all_txns = consensus.transactions.cloned().await;
-            debug!("Size of transactions: {}", all_txns.len());
-            let unclaimed_txns: Vec<_> = all_txns
-                .iter()
-                .filter(|(txn_hash, _txn)| !previous_used_txns.contains(txn_hash))
-                .collect();
-
-            let time_past = task_start_time.elapsed();
-            if unclaimed_txns.len() < self.api.min_transactions()
-                && (time_past < self.api.propose_max_round_time())
-            {
-                let duration = self.api.propose_max_round_time() - time_past;
-                let result = async_timeout(duration, receiver.recv()).await;
-                match result {
-                    Err(_) => {
-                        // Fall through below to updating new block
-                        debug!(
-                            "propose_max_round_time passed, sending transactions we have so far"
-                        );
-                    }
-                    Ok(Err(e)) => {
-                        // Something unprecedented is wrong, and `transactions` has been dropped
-                        error!("Channel receiver error for SubscribableRwLock {:?}", e);
-                        return None;
-                    }
-                    Ok(Ok(_)) => continue,
-                }
-=======
->>>>>>> 3fc6194d
             }
         }
         None
