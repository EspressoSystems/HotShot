use crate::events::SequencingHotShotEvent;
use async_compatibility_layer::art::async_spawn;
use async_lock::RwLock;

use bitvec::prelude::*;
use commit::{Commitment, Committable};
use either::{Either, Left, Right};
use futures::FutureExt;
use hotshot_task::{
    event_stream::{ChannelStream, EventStream},
    global_registry::GlobalRegistry,
    task::{FilterEvent, HandleEvent, HotShotTaskCompleted, HotShotTaskTypes, TS},
    task_impls::{HSTWithEvent, TaskBuilder},
};
<<<<<<< HEAD
use hotshot_types::traits::election::SignedCertificate;
use hotshot_types::vote::DAVoteAccumulator;
=======
>>>>>>> 9c5c83c4
use hotshot_types::{
    certificate::DACertificate,
    consensus::{Consensus, View},
    data::{DAProposal, ProposalType, SequencingLeaf},
    message::{Message, Proposal, SequencingMessage},
    traits::{
        consensus_api::SequencingConsensusApi,
        election::{CommitteeExchangeType, ConsensusExchange, Membership, SignedCertificate},
        network::{CommunicationChannel, ConsensusIntentEvent},
        node_implementation::{CommitteeEx, NodeImplementation, NodeType},
        signature_key::SignatureKey,
        state::ConsensusTime,
        BlockPayload,
    },
    utils::ViewInner,
    vote::{DAVoteAccumulator, VoteType},
};

use snafu::Snafu;
use std::{collections::HashMap, marker::PhantomData, sync::Arc};
use tracing::{debug, error, instrument, warn};

#[derive(Snafu, Debug)]
/// Error type for consensus tasks
pub struct ConsensusTaskError {}

/// Tracks state of a DA task
pub struct DATaskState<
    TYPES: NodeType,
    I: NodeImplementation<
        TYPES,
        Leaf = SequencingLeaf<TYPES>,
        ConsensusMessage = SequencingMessage<TYPES, I>,
    >,
    A: SequencingConsensusApi<TYPES, SequencingLeaf<TYPES>, I> + 'static,
> where
    CommitteeEx<TYPES, I>: ConsensusExchange<
        TYPES,
        Message<TYPES, I>,
        Certificate = DACertificate<TYPES>,
        Commitment = Commitment<TYPES::BlockType>,
    >,
{
    /// The state's api
    pub api: A,
    /// Global registry task for the state
    pub registry: GlobalRegistry,

    /// View number this view is executing in.
    pub cur_view: TYPES::Time,

    /// Reference to consensus. Leader will require a read lock on this.
    pub consensus: Arc<RwLock<Consensus<TYPES, SequencingLeaf<TYPES>>>>,

    /// the committee exchange
    pub committee_exchange: Arc<CommitteeEx<TYPES, I>>,

    /// The view and ID of the current vote collection task, if there is one.
    pub vote_collector: Option<(TYPES::Time, usize, usize)>,

    /// Global events stream to publish events
    pub event_stream: ChannelStream<SequencingHotShotEvent<TYPES, I>>,

    /// This state's ID
    pub id: u64,
}

/// Struct to maintain DA Vote Collection task state
pub struct DAVoteCollectionTaskState<
    TYPES: NodeType,
    I: NodeImplementation<TYPES, Leaf = SequencingLeaf<TYPES>>,
> where
    CommitteeEx<TYPES, I>: ConsensusExchange<
        TYPES,
        Message<TYPES, I>,
        Certificate = DACertificate<TYPES>,
        Commitment = Commitment<TYPES::BlockType>,
    >,
{
    /// the committee exchange
    pub committee_exchange: Arc<CommitteeEx<TYPES, I>>,
    #[allow(clippy::type_complexity)]
    /// Accumulates DA votes
    pub accumulator: Either<
        <DACertificate<TYPES> as SignedCertificate<
            TYPES,
            TYPES::Time,
            TYPES::VoteTokenType,
            Commitment<TYPES::BlockType>,
        >>::VoteAccumulator,
        DACertificate<TYPES>,
    >,
    /// the current view
    pub cur_view: TYPES::Time,
    /// event stream for channel events
    pub event_stream: ChannelStream<SequencingHotShotEvent<TYPES, I>>,
    /// the id of this task state
    pub id: u64,
}

impl<TYPES: NodeType, I: NodeImplementation<TYPES, Leaf = SequencingLeaf<TYPES>>> TS
    for DAVoteCollectionTaskState<TYPES, I>
where
    CommitteeEx<TYPES, I>: ConsensusExchange<
        TYPES,
        Message<TYPES, I>,
        Certificate = DACertificate<TYPES>,
        Commitment = Commitment<TYPES::BlockType>,
    >,
{
}

#[instrument(skip_all, fields(id = state.id, view = *state.cur_view), name = "DA Vote Collection Task", level = "error")]
async fn vote_handle<TYPES: NodeType, I: NodeImplementation<TYPES, Leaf = SequencingLeaf<TYPES>>>(
    mut state: DAVoteCollectionTaskState<TYPES, I>,
    event: SequencingHotShotEvent<TYPES, I>,
) -> (
    std::option::Option<HotShotTaskCompleted>,
    DAVoteCollectionTaskState<TYPES, I>,
)
where
    CommitteeEx<TYPES, I>: ConsensusExchange<
        TYPES,
        Message<TYPES, I>,
        Certificate = DACertificate<TYPES>,
        Commitment = Commitment<TYPES::BlockType>,
    >,
{
    match event {
        SequencingHotShotEvent::DAVoteRecv(vote) => {
            debug!("DA vote recv, collection task {:?}", vote.current_view);
            // panic!("Vote handle received DA vote for view {}", *vote.current_view);

            // For the case where we receive votes after we've made a certificate
            if state.accumulator.is_right() {
                debug!("DA accumulator finished view: {:?}", state.cur_view);
                return (None, state);
            }

            let accumulator = state.accumulator.left().unwrap();

            match state.committee_exchange.accumulate_vote(
                accumulator,
                &vote,
                &vote.block_commitment,
            ) {
                Left(new_accumulator) => {
                    state.accumulator = either::Left(new_accumulator);
                }

                Right(dac) => {
                    debug!("Sending DAC! {:?}", dac.view_number);
                    state
                        .event_stream
                        .publish(SequencingHotShotEvent::DACSend(
                            dac.clone(),
                            state.committee_exchange.public_key().clone(),
                        ))
                        .await;

                    state.accumulator = Right(dac.clone());
                    state
                        .committee_exchange
                        .network()
                        .inject_consensus_info(ConsensusIntentEvent::CancelPollForVotes(
                            *dac.view_number,
                        ))
                        .await;

                    // Return completed at this point
                    return (Some(HotShotTaskCompleted::ShutDown), state);
                }
            }
        }
<<<<<<< HEAD
=======
        SequencingHotShotEvent::VidVoteRecv(vote) => {
            // TODO copy-pasted from DAVoteRecv https://github.com/EspressoSystems/HotShot/issues/1690

            debug!("VID vote recv, collection task {:?}", vote.get_view());
            // panic!("Vote handle received DA vote for view {}", *vote.current_view);

            let accumulator = state.accumulator.left().unwrap();

            match state.committee_exchange.accumulate_vote(
                accumulator,
                &vote,
                &vote.block_commitment,
            ) {
                Left(new_accumulator) => {
                    state.accumulator = either::Left(new_accumulator);
                }

                Right(vid_cert) => {
                    debug!("Sending VID cert! {:?}", vid_cert.view_number);
                    state
                        .event_stream
                        .publish(SequencingHotShotEvent::VidCertSend(
                            vid_cert.clone(),
                            state.committee_exchange.public_key().clone(),
                        ))
                        .await;

                    state.accumulator = Right(vid_cert.clone());
                    state
                        .committee_exchange
                        .network()
                        .inject_consensus_info(ConsensusIntentEvent::CancelPollForVotes(
                            *vid_cert.view_number,
                        ))
                        .await;

                    // Return completed at this point
                    return (Some(HotShotTaskCompleted::ShutDown), state);
                }
            }
        }
>>>>>>> 9c5c83c4
        SequencingHotShotEvent::Shutdown => return (Some(HotShotTaskCompleted::ShutDown), state),
        _ => {
            error!("unexpected event {:?}", event);
        }
    }
    (None, state)
}

impl<
        TYPES: NodeType,
        I: NodeImplementation<
            TYPES,
            Leaf = SequencingLeaf<TYPES>,
            ConsensusMessage = SequencingMessage<TYPES, I>,
        >,
        A: SequencingConsensusApi<TYPES, SequencingLeaf<TYPES>, I> + 'static,
    > DATaskState<TYPES, I, A>
where
    CommitteeEx<TYPES, I>: ConsensusExchange<
        TYPES,
        Message<TYPES, I>,
        Certificate = DACertificate<TYPES>,
        Commitment = Commitment<TYPES::BlockType>,
    >,
{
    /// main task event handler
    #[instrument(skip_all, fields(id = self.id, view = *self.cur_view), name = "DA Main Task", level = "error")]
    pub async fn handle_event(
        &mut self,
        event: SequencingHotShotEvent<TYPES, I>,
    ) -> Option<HotShotTaskCompleted> {
        match event {
            SequencingHotShotEvent::DAProposalRecv(proposal, sender) => {
                debug!(
                    "DA proposal received for view: {:?}",
                    proposal.data.get_view_number()
                );
                // ED NOTE: Assuming that the next view leader is the one who sends DA proposal for this view
                let view = proposal.data.get_view_number();

                // Allow a DA proposal that is one view older, in case we have voted on a quorum
                // proposal and updated the view.
                // `self.cur_view` should be at least 1 since there is a view change before getting
                // the `DAProposalRecv` event. Otherewise, the view number subtraction below will
                // cause an overflow error.
                // TODO ED Come back to this - we probably don't need this, but we should also never receive a DAC where this fails, investigate block ready so it doesn't make one for the genesis block

                if self.cur_view != TYPES::Time::genesis() && view < self.cur_view - 1 {
                    warn!("Throwing away DA proposal that is more than one view older");
                    return None;
                }

                debug!(
                    "Got a DA block with {} transactions!",
                    proposal.data.deltas.contained_transactions().len()
                );
                let block_commitment = proposal.data.deltas.commit();

                // ED Is this the right leader?
                let view_leader_key = self.committee_exchange.get_leader(view);
                if view_leader_key != sender {
                    error!("DA proposal doesn't have expected leader key for view {} \n DA proposal is: {:?}", *view, proposal.data.clone());
                    return None;
                }

                if !view_leader_key.validate(&proposal.signature, block_commitment.as_ref()) {
                    error!("Could not verify proposal.");
                    return None;
                }

                let vote_token = self.committee_exchange.make_vote_token(view);
                match vote_token {
                    Err(e) => {
                        error!("Failed to generate vote token for {:?} {:?}", view, e);
                    }
                    Ok(None) => {
                        debug!("We were not chosen for DA committee on {:?}", view);
                    }
                    Ok(Some(vote_token)) => {
                        // Generate and send vote
                        let vote = self.committee_exchange.create_da_message(
                            block_commitment,
                            view,
                            vote_token,
                        );

                        // ED Don't think this is necessary?
                        // self.cur_view = view;

                        debug!("Sending vote to the DA leader {:?}", vote.current_view);
                        self.event_stream
                            .publish(SequencingHotShotEvent::DAVoteSend(vote))
                            .await;
                        let mut consensus = self.consensus.write().await;

                        // Ensure this view is in the view map for garbage collection, but do not overwrite if
                        // there is already a view there: the replica task may have inserted a `Leaf` view which
                        // contains strictly more information.
                        consensus.state_map.entry(view).or_insert(View {
                            view_inner: ViewInner::DA {
                                block: block_commitment,
                            },
                        });

                        // Record the block we have promised to make available.
                        consensus.saved_blocks.insert(proposal.data.deltas);
                    }
                }
            }
            SequencingHotShotEvent::DAVoteRecv(vote) => {
                // warn!(
                //     "DA vote recv, Main Task {:?}, key: {:?}",
                //     vote.current_view,
                //     self.committee_exchange.public_key()
                // );
                // Check if we are the leader and the vote is from the sender.
                let view = vote.current_view;
                if !self.committee_exchange.is_leader(view) {
                    error!("We are not the committee leader for view {} are we leader for next view? {}", *view, self.committee_exchange.is_leader(view + 1));
                    return None;
                }

                let handle_event = HandleEvent(Arc::new(move |event, state| {
                    async move { vote_handle(state, event).await }.boxed()
                }));
                let collection_view =
                    if let Some((collection_view, collection_id, _)) = &self.vote_collector {
                        // TODO: Is this correct for consecutive leaders?
                        if view > *collection_view {
                            // warn!("shutting down for view {:?}", collection_view);
                            self.registry.shutdown_task(*collection_id).await;
                        }
                        *collection_view
                    } else {
                        TYPES::Time::new(0)
                    };

                let new_accumulator = DAVoteAccumulator {
                    da_vote_outcomes: HashMap::new(),
                    success_threshold: self.committee_exchange.success_threshold(),
                    sig_lists: Vec::new(),
                    signers: bitvec![0; self.committee_exchange.total_nodes()],
                    phantom: PhantomData,
                };

                let accumulator = self.committee_exchange.accumulate_vote(
                    new_accumulator,
                    &vote,
                    &vote.clone().block_commitment,
                );

                if view > collection_view {
                    let state = DAVoteCollectionTaskState {
                        committee_exchange: self.committee_exchange.clone(),

                        accumulator,
                        cur_view: view,
                        event_stream: self.event_stream.clone(),
                        id: self.id,
                    };
                    let name = "DA Vote Collection";
                    let filter = FilterEvent(Arc::new(|event| {
                        matches!(event, SequencingHotShotEvent::DAVoteRecv(_))
                    }));
                    let builder =
                        TaskBuilder::<DAVoteCollectionTypes<TYPES, I>>::new(name.to_string())
                            .register_event_stream(self.event_stream.clone(), filter)
                            .await
                            .register_registry(&mut self.registry.clone())
                            .await
                            .register_state(state)
                            .register_event_handler(handle_event);
                    let id = builder.get_task_id().unwrap();
                    let stream_id = builder.get_stream_id().unwrap();
                    let _task =
                        async_spawn(
                            async move { DAVoteCollectionTypes::build(builder).launch().await },
                        );
                    self.vote_collector = Some((view, id, stream_id));
                } else if let Some((_, _, stream_id)) = self.vote_collector {
                    self.event_stream
                        .direct_message(stream_id, SequencingHotShotEvent::DAVoteRecv(vote))
                        .await;
                };
            }
<<<<<<< HEAD
=======
            SequencingHotShotEvent::VidVoteRecv(vote) => {
                // TODO copy-pasted from DAVoteRecv https://github.com/EspressoSystems/HotShot/issues/1690

                // warn!(
                //     "VID vote recv, Main Task {:?}, key: {:?}",
                //     vote.current_view,
                //     self.committee_exchange.public_key()
                // );
                // Check if we are the leader and the vote is from the sender.
                let view = vote.current_view;
                if !self.committee_exchange.is_leader(view) {
                    error!(
                        "We are not the VID leader for view {} are we leader for next view? {}",
                        *view,
                        self.committee_exchange.is_leader(view + 1)
                    );
                    return None;
                }

                let handle_event = HandleEvent(Arc::new(move |event, state| {
                    async move { vote_handle(state, event).await }.boxed()
                }));
                let collection_view =
                    if let Some((collection_view, collection_id, _)) = &self.vote_collector {
                        // TODO: Is this correct for consecutive leaders?
                        if view > *collection_view {
                            // warn!("shutting down for view {:?}", collection_view);
                            self.registry.shutdown_task(*collection_id).await;
                        }
                        *collection_view
                    } else {
                        TYPES::Time::new(0)
                    };

                let new_accumulator = DAVoteAccumulator {
                    da_vote_outcomes: HashMap::new(),
                    success_threshold: self.committee_exchange.success_threshold(),
                    sig_lists: Vec::new(),
                    signers: bitvec![0; self.committee_exchange.total_nodes()],
                    phantom: PhantomData,
                };

                let accumulator = self.committee_exchange.accumulate_vote(
                    new_accumulator,
                    &vote,
                    &vote.clone().block_commitment,
                );

                if view > collection_view {
                    let state = DAVoteCollectionTaskState {
                        committee_exchange: self.committee_exchange.clone(),

                        accumulator,
                        cur_view: view,
                        event_stream: self.event_stream.clone(),
                        id: self.id,
                    };
                    let name = "VID Vote Collection";
                    let filter = FilterEvent(Arc::new(|event| {
                        matches!(event, SequencingHotShotEvent::VidVoteRecv(_))
                    }));
                    let builder =
                        TaskBuilder::<DAVoteCollectionTypes<TYPES, I>>::new(name.to_string())
                            .register_event_stream(self.event_stream.clone(), filter)
                            .await
                            .register_registry(&mut self.registry.clone())
                            .await
                            .register_state(state)
                            .register_event_handler(handle_event);
                    let id = builder.get_task_id().unwrap();
                    let stream_id = builder.get_stream_id().unwrap();
                    let _task =
                        async_spawn(
                            async move { DAVoteCollectionTypes::build(builder).launch().await },
                        );
                    self.vote_collector = Some((view, id, stream_id));
                } else if let Some((_, _, stream_id)) = self.vote_collector {
                    self.event_stream
                        .direct_message(stream_id, SequencingHotShotEvent::VidVoteRecv(vote))
                        .await;
                };
            }
            SequencingHotShotEvent::VidDisperseRecv(disperse, sender) => {
                // TODO copy-pasted from DAProposalRecv https://github.com/EspressoSystems/HotShot/issues/1690
                debug!(
                    "VID disperse received for view: {:?}",
                    disperse.data.get_view_number()
                );

                // ED NOTE: Assuming that the next view leader is the one who sends DA proposal for this view
                let view = disperse.data.get_view_number();

                // Allow a DA proposal that is one view older, in case we have voted on a quorum
                // proposal and updated the view.
                // `self.cur_view` should be at least 1 since there is a view change before getting
                // the `DAProposalRecv` event. Otherewise, the view number subtraction below will
                // cause an overflow error.
                // TODO ED Revisit this

                if self.cur_view != TYPES::Time::genesis() && view < self.cur_view - 1 {
                    warn!("Throwing away VID disperse data that is more than one view older");
                    return None;
                }

                debug!("VID disperse data is fresh.");
                let block_commitment = disperse.data.commitment;

                // ED Is this the right leader?
                let view_leader_key = self.committee_exchange.get_leader(view);
                if view_leader_key != sender {
                    error!("VID proposal doesn't have expected leader key for view {} \n DA proposal is: [N/A for VID]", *view);
                    return None;
                }

                if !view_leader_key.validate(&disperse.signature, block_commitment.as_ref()) {
                    error!("Could not verify VID proposal sig.");
                    return None;
                }

                let vote_token = self.committee_exchange.make_vote_token(view);
                match vote_token {
                    Err(e) => {
                        error!("Failed to generate vote token for {:?} {:?}", view, e);
                    }
                    Ok(None) => {
                        debug!("We were not chosen for VID quorum on {:?}", view);
                    }
                    Ok(Some(vote_token)) => {
                        // Generate and send vote
                        let vote = self.committee_exchange.create_vid_message(
                            block_commitment,
                            view,
                            vote_token,
                        );

                        // ED Don't think this is necessary?
                        // self.cur_view = view;

                        debug!("Sending vote to the VID leader {:?}", vote.current_view);
                        self.event_stream
                            .publish(SequencingHotShotEvent::VidVoteSend(vote))
                            .await;
                        let mut consensus = self.consensus.write().await;

                        // Ensure this view is in the view map for garbage collection, but do not overwrite if
                        // there is already a view there: the replica task may have inserted a `Leaf` view which
                        // contains strictly more information.
                        consensus.state_map.entry(view).or_insert(View {
                            view_inner: ViewInner::DA {
                                block: block_commitment,
                            },
                        });

                        // Record the block we have promised to make available.
                        // TODO https://github.com/EspressoSystems/HotShot/issues/1692
                        // consensus.saved_blocks.insert(proposal.data.deltas);
                    }
                }
            }
>>>>>>> 9c5c83c4
            SequencingHotShotEvent::ViewChange(view) => {
                if *self.cur_view >= *view {
                    return None;
                }

                if *view - *self.cur_view > 1 {
                    error!("View changed by more than 1 going to view {:?}", view);
                }
                self.cur_view = view;

                // Inject view info into network
                let is_da = self
                    .committee_exchange
                    .membership()
                    .get_committee(self.cur_view + 1)
                    .contains(self.committee_exchange.public_key());

                if is_da {
                    debug!("Polling for DA proposals for view {}", *self.cur_view + 1);
                    self.committee_exchange
                        .network()
                        .inject_consensus_info(ConsensusIntentEvent::PollForProposal(
                            *self.cur_view + 1,
                        ))
                        .await;
                }
                if self.committee_exchange.is_leader(self.cur_view + 3) {
                    debug!("Polling for transactions for view {}", *self.cur_view + 3);
                    self.committee_exchange
                        .network()
                        .inject_consensus_info(ConsensusIntentEvent::PollForTransactions(
                            *self.cur_view + 3,
                        ))
                        .await;
                }

                // If we are not the next leader (DA leader for this view) immediately exit
                if !self.committee_exchange.is_leader(self.cur_view + 1) {
                    // panic!("We are not the DA leader for view {}", *self.cur_view + 1);
                    return None;
                }
                debug!("Polling for DA votes for view {}", *self.cur_view + 1);

                // Start polling for DA votes for the "next view"
                self.committee_exchange
                    .network()
                    .inject_consensus_info(ConsensusIntentEvent::PollForVotes(*self.cur_view + 1))
                    .await;

                return None;
            }
            SequencingHotShotEvent::BlockReady(block, view) => {
                self.committee_exchange
                    .network()
                    .inject_consensus_info(ConsensusIntentEvent::CancelPollForTransactions(*view))
                    .await;

                let signature = self.committee_exchange.sign_da_proposal(&block.commit());
                let data: DAProposal<TYPES> = DAProposal {
                    deltas: block.clone(),
                    // Upon entering a new view we want to send a DA Proposal for the next view -> Is it always the case that this is cur_view + 1?
                    view_number: view,
                };
                debug!("Sending DA proposal for view {:?}", data.view_number);

                let message = Proposal { data, signature };

                self.event_stream
                    .publish(SequencingHotShotEvent::SendDABlockData(block.clone()))
                    .await;
                self.event_stream
                    .publish(SequencingHotShotEvent::DAProposalSend(
                        message.clone(),
                        self.committee_exchange.public_key().clone(),
                    ))
                    .await;
            }

            SequencingHotShotEvent::Timeout(view) => {
                self.committee_exchange
                    .network()
                    .inject_consensus_info(ConsensusIntentEvent::CancelPollForVotes(*view))
                    .await;
            }

            SequencingHotShotEvent::Shutdown => {
                error!("Shutting down because of shutdown signal!");
                return Some(HotShotTaskCompleted::ShutDown);
            }
            _ => {
                error!("unexpected event {:?}", event);
            }
        }
        None
    }

    /// Filter the DA event.
    pub fn filter(event: &SequencingHotShotEvent<TYPES, I>) -> bool {
        matches!(
            event,
            SequencingHotShotEvent::DAProposalRecv(_, _)
                | SequencingHotShotEvent::DAVoteRecv(_)
                | SequencingHotShotEvent::Shutdown
                | SequencingHotShotEvent::BlockReady(_, _)
                | SequencingHotShotEvent::Timeout(_)
                | SequencingHotShotEvent::ViewChange(_)
        )
    }
}

/// task state implementation for DA Task
impl<
        TYPES: NodeType,
        I: NodeImplementation<
            TYPES,
            Leaf = SequencingLeaf<TYPES>,
            ConsensusMessage = SequencingMessage<TYPES, I>,
        >,
        A: SequencingConsensusApi<TYPES, SequencingLeaf<TYPES>, I> + 'static,
    > TS for DATaskState<TYPES, I, A>
where
    CommitteeEx<TYPES, I>: ConsensusExchange<
        TYPES,
        Message<TYPES, I>,
        Certificate = DACertificate<TYPES>,
        Commitment = Commitment<TYPES::BlockType>,
    >,
{
}

/// Type alias for DA Vote Collection Types
pub type DAVoteCollectionTypes<TYPES, I> = HSTWithEvent<
    ConsensusTaskError,
    SequencingHotShotEvent<TYPES, I>,
    ChannelStream<SequencingHotShotEvent<TYPES, I>>,
    DAVoteCollectionTaskState<TYPES, I>,
>;

/// Type alias for DA Task Types
pub type DATaskTypes<TYPES, I, A> = HSTWithEvent<
    ConsensusTaskError,
    SequencingHotShotEvent<TYPES, I>,
    ChannelStream<SequencingHotShotEvent<TYPES, I>>,
    DATaskState<TYPES, I, A>,
>;<|MERGE_RESOLUTION|>--- conflicted
+++ resolved
@@ -12,11 +12,8 @@
     task::{FilterEvent, HandleEvent, HotShotTaskCompleted, HotShotTaskTypes, TS},
     task_impls::{HSTWithEvent, TaskBuilder},
 };
-<<<<<<< HEAD
 use hotshot_types::traits::election::SignedCertificate;
 use hotshot_types::vote::DAVoteAccumulator;
-=======
->>>>>>> 9c5c83c4
 use hotshot_types::{
     certificate::DACertificate,
     consensus::{Consensus, View},
@@ -191,8 +188,6 @@
                 }
             }
         }
-<<<<<<< HEAD
-=======
         SequencingHotShotEvent::VidVoteRecv(vote) => {
             // TODO copy-pasted from DAVoteRecv https://github.com/EspressoSystems/HotShot/issues/1690
 
@@ -201,7 +196,7 @@
 
             let accumulator = state.accumulator.left().unwrap();
 
-            match state.committee_exchange.accumulate_vote(
+            match state.committee_exchange.accumulate_vote_2(
                 accumulator,
                 &vote,
                 &vote.block_commitment,
@@ -234,7 +229,6 @@
                 }
             }
         }
->>>>>>> 9c5c83c4
         SequencingHotShotEvent::Shutdown => return (Some(HotShotTaskCompleted::ShutDown), state),
         _ => {
             error!("unexpected event {:?}", event);
@@ -420,8 +414,6 @@
                         .await;
                 };
             }
-<<<<<<< HEAD
-=======
             SequencingHotShotEvent::VidVoteRecv(vote) => {
                 // TODO copy-pasted from DAVoteRecv https://github.com/EspressoSystems/HotShot/issues/1690
 
@@ -464,7 +456,7 @@
                     phantom: PhantomData,
                 };
 
-                let accumulator = self.committee_exchange.accumulate_vote(
+                let accumulator = self.committee_exchange.accumulate_vote_2(
                     new_accumulator,
                     &vote,
                     &vote.clone().block_commitment,
@@ -519,9 +511,7 @@
                 // `self.cur_view` should be at least 1 since there is a view change before getting
                 // the `DAProposalRecv` event. Otherewise, the view number subtraction below will
                 // cause an overflow error.
-                // TODO ED Revisit this
-
-                if self.cur_view != TYPES::Time::genesis() && view < self.cur_view - 1 {
+                if view < self.cur_view - 1 {
                     warn!("Throwing away VID disperse data that is more than one view older");
                     return None;
                 }
@@ -581,7 +571,6 @@
                     }
                 }
             }
->>>>>>> 9c5c83c4
             SequencingHotShotEvent::ViewChange(view) => {
                 if *self.cur_view >= *view {
                     return None;
