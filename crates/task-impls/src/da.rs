use std::{marker::PhantomData, sync::Arc};

use anyhow::Result;
use async_broadcast::{Receiver, Sender};
use async_compatibility_layer::art::async_spawn;
use async_lock::RwLock;
#[cfg(async_executor_impl = "async-std")]
use async_std::task::spawn_blocking;
use async_trait::async_trait;
use hotshot_task::task::TaskState;
use hotshot_types::{
    consensus::{Consensus, OuterConsensus, View},
    data::DaProposal,
    event::{Event, EventType},
    message::Proposal,
    simple_certificate::DaCertificate,
    simple_vote::{DaData, DaVote},
    traits::{
        block_contents::vid_commitment,
        election::Membership,
        network::ConnectedNetwork,
        node_implementation::{ConsensusTime, NodeImplementation, NodeType},
        signature_key::SignatureKey,
        storage::Storage,
    },
    utils::ViewInner,
    vote::HasViewNumber,
};
use sha2::{Digest, Sha256};
#[cfg(async_executor_impl = "tokio")]
use tokio::task::spawn_blocking;
use tracing::{debug, error, instrument, warn};

use crate::{
    events::{HotShotEvent, HotShotTaskCompleted},
    helpers::broadcast_event,
    vote_collection::{
        create_vote_accumulator, AccumulatorInfo, HandleVoteEvent, VoteCollectionTaskState,
    },
};

/// Alias for Optional type for Vote Collectors
type VoteCollectorOption<TYPES, VOTE, CERT> = Option<VoteCollectionTaskState<TYPES, VOTE, CERT>>;

/// Tracks state of a DA task
pub struct DaTaskState<TYPES: NodeType, I: NodeImplementation<TYPES>> {
    /// Output events to application
    pub output_event_stream: async_broadcast::Sender<Event<TYPES>>,

    /// View number this view is executing in.
    pub cur_view: TYPES::Time,

    /// Reference to consensus. Leader will require a read lock on this.
    pub consensus: OuterConsensus<TYPES>,

    /// Membership for the DA committee
    pub da_membership: Arc<TYPES::Membership>,

    /// Membership for the quorum committee
    /// We need this only for calculating the proper VID scheme
    /// from the number of nodes in the quorum.
    pub quorum_membership: Arc<TYPES::Membership>,

    /// The underlying network
    pub network: Arc<I::Network>,

    /// The current vote collection task, if there is one.
    pub vote_collector: RwLock<VoteCollectorOption<TYPES, DaVote<TYPES>, DaCertificate<TYPES>>>,

    /// This Nodes public key
    pub public_key: TYPES::SignatureKey,

    /// This Nodes private key
    pub private_key: <TYPES::SignatureKey as SignatureKey>::PrivateKey,

    /// This state's ID
    pub id: u64,

    /// This node's storage ref
    pub storage: Arc<RwLock<I::Storage>>,
}

impl<TYPES: NodeType, I: NodeImplementation<TYPES>> DaTaskState<TYPES, I> {
    /// main task event handler
    #[instrument(skip_all, fields(id = self.id, view = *self.cur_view), name = "DA Main Task", level = "error", target = "DaTaskState")]
    pub async fn handle(
        &mut self,
        event: Arc<HotShotEvent<TYPES>>,
        event_stream: Sender<Arc<HotShotEvent<TYPES>>>,
    ) -> Option<HotShotTaskCompleted> {
        match event.as_ref() {
            HotShotEvent::DaProposalRecv(proposal, sender) => {
                let sender = sender.clone();
                debug!(
                    "DA proposal received for view: {:?}",
                    proposal.data.view_number()
                );
                // ED NOTE: Assuming that the next view leader is the one who sends DA proposal for this view
                let view = proposal.data.view_number();

                // Allow a DA proposal that is one view older, in case we have voted on a quorum
                // proposal and updated the view.
                // `self.cur_view` should be at least 1 since there is a view change before getting
                // the `DaProposalRecv` event. Otherwise, the view number subtraction below will
                // cause an overflow error.
                // TODO ED Come back to this - we probably don't need this, but we should also never receive a DAC where this fails, investigate block ready so it doesn't make one for the genesis block
                if self.cur_view != TYPES::Time::genesis() && view < self.cur_view - 1 {
                    warn!("Throwing away DA proposal that is more than one view older");
                    return None;
                }

                if self
                    .consensus
                    .read()
                    .await
                    .saved_payloads()
                    .contains_key(&view)
                {
                    warn!("Received DA proposal for view {:?} but we already have a payload for that view.  Throwing it away", view);
                    return None;
                }

                let encoded_transactions_hash = Sha256::digest(&proposal.data.encoded_transactions);

                // ED Is this the right leader?
                let view_leader_key = self.da_membership.leader(view);
                if view_leader_key != sender {
                    error!("DA proposal doesn't have expected leader key for view {} \n DA proposal is: {:?}", *view, proposal.data.clone());
                    return None;
                }

                if !view_leader_key.validate(&proposal.signature, &encoded_transactions_hash) {
                    error!("Could not verify proposal.");
                    return None;
                }

                broadcast_event(
                    Arc::new(HotShotEvent::DaProposalValidated(proposal.clone(), sender)),
                    &event_stream,
                )
                .await;
            }
            HotShotEvent::DaProposalValidated(proposal, sender) => {
                let curr_view = self.consensus.read().await.cur_view();
                if curr_view > proposal.data.view_number() + 1 {
                    tracing::debug!("Validated DA proposal for prior view but it's too old now Current view {:?}, DA Proposal view {:?}", curr_view, proposal.data.view_number());
                    return None;
                }
                // Proposal is fresh and valid, notify the application layer
                broadcast_event(
                    Event {
                        view_number: self.cur_view,
                        event: EventType::DaProposal {
                            proposal: proposal.clone(),
                            sender: sender.clone(),
                        },
                    },
                    &self.output_event_stream,
                )
                .await;

                if !self.da_membership.has_stake(&self.public_key) {
                    debug!(
                        "We were not chosen for consensus committee on {:?}",
                        self.cur_view
                    );
                    return None;
                }
                if let Err(e) = self.storage.write().await.append_da(proposal).await {
                    error!(
                        "Failed to store DA Proposal with error {:?}, aborting vote",
                        e
                    );
                    return None;
                }
                let txns = Arc::clone(&proposal.data.encoded_transactions);
                let num_nodes = self.quorum_membership.total_nodes();
                let payload_commitment =
                    spawn_blocking(move || vid_commitment(&txns, num_nodes)).await;
                #[cfg(async_executor_impl = "tokio")]
                let payload_commitment = payload_commitment.unwrap();

                let view_number = proposal.data.view_number();
                // Generate and send vote
                let Ok(vote) = DaVote::create_signed_vote(
                    DaData {
                        payload_commit: payload_commitment,
                    },
                    view_number,
                    &self.public_key,
                    &self.private_key,
                ) else {
                    error!("Failed to sign DA Vote!");
                    return None;
                };

                debug!("Sending vote to the DA leader {:?}", vote.view_number());

                broadcast_event(Arc::new(HotShotEvent::DaVoteSend(vote)), &event_stream).await;
                let mut consensus = self.consensus.write().await;

                // Ensure this view is in the view map for garbage collection.
                let view = View {
                    view_inner: ViewInner::Da { payload_commitment },
                };
                if let Err(e) = consensus.update_validated_state_map(view_number, view.clone()) {
                    tracing::trace!("{e:?}");
                }

                // Record the payload we have promised to make available.
                if let Err(e) = consensus.update_saved_payloads(
                    view_number,
                    Arc::clone(&proposal.data.encoded_transactions),
                ) {
                    tracing::trace!("{e:?}");
                }
                // Optimistically calculate and update VID if we know that the primary network is down.
<<<<<<< HEAD
                if self.da_network.is_primary_down() {
                    let consensus =
                        OuterConsensus::new(Arc::clone(&self.consensus.inner_consensus));
=======
                if self.network.is_primary_down() {
                    let consensus = Arc::clone(&self.consensus);
>>>>>>> 91d8d4e8
                    let membership = Arc::clone(&self.quorum_membership);
                    let pk = self.private_key.clone();
                    let public_key = self.public_key.clone();
                    let chan = event_stream.clone();
                    async_spawn(async move {
                        Consensus::calculate_and_update_vid(
                            Arc::clone(&consensus),
                            view_number,
                            membership,
                            &pk,
                        )
                        .await;
                        if let Some(Some(vid_share)) = consensus
                            .read()
                            .await
                            .vid_shares()
                            .get(&view_number)
                            .map(|shares| shares.get(&public_key).cloned())
                        {
                            broadcast_event(
                                Arc::new(HotShotEvent::VidShareRecv(vid_share.clone())),
                                &chan,
                            )
                            .await;
                        }
                    });
                }
            }
            HotShotEvent::DaVoteRecv(ref vote) => {
                debug!("DA vote recv, Main Task {:?}", vote.view_number());
                // Check if we are the leader and the vote is from the sender.
                let view = vote.view_number();
                if self.da_membership.leader(view) != self.public_key {
                    error!("We are not the DA committee leader for view {} are we leader for next view? {}", *view, self.da_membership.leader(view + 1) == self.public_key);
                    return None;
                }
                let mut collector = self.vote_collector.write().await;

                if collector.is_none() || vote.view_number() > collector.as_ref().unwrap().view {
                    debug!("Starting vote handle for view {:?}", vote.view_number());
                    let info = AccumulatorInfo {
                        public_key: self.public_key.clone(),
                        membership: Arc::clone(&self.da_membership),
                        view: vote.view_number(),
                        id: self.id,
                    };
                    *collector = create_vote_accumulator::<
                        TYPES,
                        DaVote<TYPES>,
                        DaCertificate<TYPES>,
                    >(&info, vote.clone(), event, &event_stream)
                    .await;
                } else {
                    let result = collector
                        .as_mut()
                        .unwrap()
                        .handle_vote_event(Arc::clone(&event), &event_stream)
                        .await;

                    if result == Some(HotShotTaskCompleted) {
                        *collector = None;
                        // The protocol has finished
                        return None;
                    }
                }
            }
            HotShotEvent::ViewChange(view) => {
                let view = *view;
                if (*view != 0 || *self.cur_view > 0) && *self.cur_view >= *view {
                    return None;
                }

                if *view - *self.cur_view > 1 {
                    warn!("View changed by more than 1 going to view {:?}", view);
                }
                self.cur_view = view;

                // If we are not the next leader (DA leader for this view) immediately exit
                if self.da_membership.leader(self.cur_view + 1) != self.public_key {
                    return None;
                }
                debug!("Polling for DA votes for view {}", *self.cur_view + 1);

                return None;
            }
            HotShotEvent::BlockRecv(encoded_transactions, metadata, view, _fee, _vid_precomp) => {
                let view = *view;

                // quick hash the encoded txns with sha256
                let encoded_transactions_hash = Sha256::digest(encoded_transactions);

                // sign the encoded transactions as opposed to the VID commitment
                let Ok(signature) =
                    TYPES::SignatureKey::sign(&self.private_key, &encoded_transactions_hash)
                else {
                    error!("Failed to sign block payload!");
                    return None;
                };

                let data: DaProposal<TYPES> = DaProposal {
                    encoded_transactions: Arc::clone(encoded_transactions),
                    metadata: metadata.clone(),
                    // Upon entering a new view we want to send a DA Proposal for the next view -> Is it always the case that this is cur_view + 1?
                    view_number: view,
                };

                let message = Proposal {
                    data,
                    signature,
                    _pd: PhantomData,
                };

                broadcast_event(
                    Arc::new(HotShotEvent::DaProposalSend(
                        message.clone(),
                        self.public_key.clone(),
                    )),
                    &event_stream,
                )
                .await;
            }

            HotShotEvent::Shutdown => {
                error!("Shutting down because of shutdown signal!");
                return Some(HotShotTaskCompleted);
            }
            _ => {}
        }
        None
    }
}

#[async_trait]
/// task state implementation for DA Task
impl<TYPES: NodeType, I: NodeImplementation<TYPES>> TaskState for DaTaskState<TYPES, I> {
    type Event = HotShotEvent<TYPES>;

    async fn handle_event(
        &mut self,
        event: Arc<Self::Event>,
        sender: &Sender<Arc<Self::Event>>,
        _receiver: &Receiver<Arc<Self::Event>>,
    ) -> Result<()> {
        self.handle(event, sender.clone()).await;

        Ok(())
    }

    async fn cancel_subtasks(&mut self) {}
}<|MERGE_RESOLUTION|>--- conflicted
+++ resolved
@@ -215,21 +215,16 @@
                     tracing::trace!("{e:?}");
                 }
                 // Optimistically calculate and update VID if we know that the primary network is down.
-<<<<<<< HEAD
-                if self.da_network.is_primary_down() {
+                if self.network.is_primary_down() {
                     let consensus =
                         OuterConsensus::new(Arc::clone(&self.consensus.inner_consensus));
-=======
-                if self.network.is_primary_down() {
-                    let consensus = Arc::clone(&self.consensus);
->>>>>>> 91d8d4e8
                     let membership = Arc::clone(&self.quorum_membership);
                     let pk = self.private_key.clone();
                     let public_key = self.public_key.clone();
                     let chan = event_stream.clone();
                     async_spawn(async move {
                         Consensus::calculate_and_update_vid(
-                            Arc::clone(&consensus),
+                            OuterConsensus::new(Arc::clone(&consensus.inner_consensus)),
                             view_number,
                             membership,
                             &pk,
