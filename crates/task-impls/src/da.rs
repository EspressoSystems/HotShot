use crate::events::SequencingHotShotEvent;
use async_compatibility_layer::art::async_spawn;
use async_lock::RwLock;

use bitvec::prelude::*;
use commit::{Commitment, Committable};
use either::{Either, Left, Right};
use futures::FutureExt;
use hotshot_task::{
    event_stream::{ChannelStream, EventStream},
    global_registry::GlobalRegistry,
    task::{FilterEvent, HandleEvent, HotShotTaskCompleted, HotShotTaskTypes, TS},
    task_impls::{HSTWithEvent, TaskBuilder},
};
use hotshot_types::traits::election::SignedCertificate;
use hotshot_types::vote::DAVoteAccumulator;
use hotshot_types::vote::VoteType;
use hotshot_types::{
    certificate::DACertificate,
    consensus::{Consensus, View},
    data::{DAProposal, ProposalType, SequencingLeaf},
    message::{Message, Proposal, SequencingMessage},
    traits::{
        consensus_api::SequencingConsensusApi,
        election::{CommitteeExchangeType, ConsensusExchange, Membership},
        network::{CommunicationChannel, ConsensusIntentEvent},
        node_implementation::{CommitteeEx, NodeImplementation, NodeType},
        signature_key::SignatureKey,
        state::ConsensusTime,
        BlockPayload,
    },
    utils::ViewInner,
};

use snafu::Snafu;
use std::marker::PhantomData;
use std::{collections::HashMap, sync::Arc};
use tracing::{debug, error, instrument, warn};

#[derive(Snafu, Debug)]
/// Error type for consensus tasks
pub struct ConsensusTaskError {}

/// Tracks state of a DA task
pub struct DATaskState<
    TYPES: NodeType,
    I: NodeImplementation<
        TYPES,
        Leaf = SequencingLeaf<TYPES>,
        ConsensusMessage = SequencingMessage<TYPES, I>,
    >,
    A: SequencingConsensusApi<TYPES, SequencingLeaf<TYPES>, I> + 'static,
> where
    CommitteeEx<TYPES, I>: ConsensusExchange<
        TYPES,
        Message<TYPES, I>,
        Certificate = DACertificate<TYPES>,
        Commitment = Commitment<TYPES::BlockType>,
    >,
{
    /// The state's api
    pub api: A,
    /// Global registry task for the state
    pub registry: GlobalRegistry,

    /// View number this view is executing in.
    pub cur_view: TYPES::Time,

    /// Reference to consensus. Leader will require a read lock on this.
    pub consensus: Arc<RwLock<Consensus<TYPES, SequencingLeaf<TYPES>>>>,

    /// the committee exchange
    pub committee_exchange: Arc<CommitteeEx<TYPES, I>>,

    /// The view and ID of the current vote collection task, if there is one.
    pub vote_collector: Option<(TYPES::Time, usize, usize)>,

    /// Global events stream to publish events
    pub event_stream: ChannelStream<SequencingHotShotEvent<TYPES, I>>,

    /// This state's ID
    pub id: u64,
}

/// Struct to maintain DA Vote Collection task state
pub struct DAVoteCollectionTaskState<
    TYPES: NodeType,
    I: NodeImplementation<TYPES, Leaf = SequencingLeaf<TYPES>>,
> where
    CommitteeEx<TYPES, I>: ConsensusExchange<
        TYPES,
        Message<TYPES, I>,
        Certificate = DACertificate<TYPES>,
        Commitment = Commitment<TYPES::BlockType>,
    >,
{
    /// the committee exchange
    pub committee_exchange: Arc<CommitteeEx<TYPES, I>>,
    #[allow(clippy::type_complexity)]
    /// Accumulates DA votes
    pub accumulator: Either<
        <DACertificate<TYPES> as SignedCertificate<
            TYPES,
            TYPES::Time,
            TYPES::VoteTokenType,
            Commitment<TYPES::BlockType>,
        >>::VoteAccumulator,
        DACertificate<TYPES>,
    >,
    /// the current view
    pub cur_view: TYPES::Time,
    /// event stream for channel events
    pub event_stream: ChannelStream<SequencingHotShotEvent<TYPES, I>>,
    /// the id of this task state
    pub id: u64,
}

impl<TYPES: NodeType, I: NodeImplementation<TYPES, Leaf = SequencingLeaf<TYPES>>> TS
    for DAVoteCollectionTaskState<TYPES, I>
where
    CommitteeEx<TYPES, I>: ConsensusExchange<
        TYPES,
        Message<TYPES, I>,
        Certificate = DACertificate<TYPES>,
        Commitment = Commitment<TYPES::BlockType>,
    >,
{
}

#[instrument(skip_all, fields(id = state.id, view = *state.cur_view), name = "DA Vote Collection Task", level = "error")]
async fn vote_handle<TYPES: NodeType, I: NodeImplementation<TYPES, Leaf = SequencingLeaf<TYPES>>>(
    mut state: DAVoteCollectionTaskState<TYPES, I>,
    event: SequencingHotShotEvent<TYPES, I>,
) -> (
    std::option::Option<HotShotTaskCompleted>,
    DAVoteCollectionTaskState<TYPES, I>,
)
where
    CommitteeEx<TYPES, I>: ConsensusExchange<
        TYPES,
        Message<TYPES, I>,
        Certificate = DACertificate<TYPES>,
        Commitment = Commitment<TYPES::BlockType>,
    >,
{
    match event {
        SequencingHotShotEvent::DAVoteRecv(vote) => {
            debug!("DA vote recv, collection task {:?}", vote.current_view);
            // panic!("Vote handle received DA vote for view {}", *vote.current_view);

            // For the case where we receive votes after we've made a certificate
            if state.accumulator.is_right() {
                debug!("DA accumulator finished view: {:?}", state.cur_view);
                return (None, state);
            }

            let accumulator = state.accumulator.left().unwrap();

            match state.committee_exchange.accumulate_vote_2(
                accumulator,
                &vote,
                &vote.block_commitment,
            ) {
                Left(new_accumulator) => {
                    state.accumulator = either::Left(new_accumulator);
                }

                Right(dac) => {
                    debug!("Sending DAC! {:?}", dac.view_number);
                    state
                        .event_stream
                        .publish(SequencingHotShotEvent::DACSend(
                            dac.clone(),
                            state.committee_exchange.public_key().clone(),
                        ))
                        .await;

                    state.accumulator = Right(dac.clone());
                    state
                        .committee_exchange
                        .network()
                        .inject_consensus_info(ConsensusIntentEvent::CancelPollForVotes(
                            *dac.view_number,
                        ))
                        .await;

                    // Return completed at this point
                    return (Some(HotShotTaskCompleted::ShutDown), state);
                }
            }
        }
        SequencingHotShotEvent::VidVoteRecv(vote) => {
            // TODO copy-pasted from DAVoteRecv https://github.com/EspressoSystems/HotShot/issues/1690

            debug!("VID vote recv, collection task {:?}", vote.get_view());
            // panic!("Vote handle received DA vote for view {}", *vote.current_view);

            let accumulator = state.accumulator.left().unwrap();

            match state.committee_exchange.accumulate_vote_2(
                accumulator,
                &vote,
                &vote.block_commitment,
            ) {
                Left(new_accumulator) => {
                    state.accumulator = either::Left(new_accumulator);
                }

                Right(vid_cert) => {
                    debug!("Sending VID cert! {:?}", vid_cert.view_number);
                    state
                        .event_stream
                        .publish(SequencingHotShotEvent::VidCertSend(
                            vid_cert.clone(),
                            state.committee_exchange.public_key().clone(),
                        ))
                        .await;

                    state.accumulator = Right(vid_cert.clone());
                    state
                        .committee_exchange
                        .network()
                        .inject_consensus_info(ConsensusIntentEvent::CancelPollForVotes(
                            *vid_cert.view_number,
                        ))
                        .await;

                    // Return completed at this point
                    return (Some(HotShotTaskCompleted::ShutDown), state);
                }
            }
        }
        SequencingHotShotEvent::Shutdown => return (Some(HotShotTaskCompleted::ShutDown), state),
        _ => {
            error!("unexpected event {:?}", event);
        }
    }
    (None, state)
}

impl<
        TYPES: NodeType,
        I: NodeImplementation<
            TYPES,
            Leaf = SequencingLeaf<TYPES>,
            ConsensusMessage = SequencingMessage<TYPES, I>,
        >,
        A: SequencingConsensusApi<TYPES, SequencingLeaf<TYPES>, I> + 'static,
    > DATaskState<TYPES, I, A>
where
    CommitteeEx<TYPES, I>: ConsensusExchange<
        TYPES,
        Message<TYPES, I>,
        Certificate = DACertificate<TYPES>,
        Commitment = Commitment<TYPES::BlockType>,
    >,
{
    /// main task event handler
    #[instrument(skip_all, fields(id = self.id, view = *self.cur_view), name = "DA Main Task", level = "error")]
    pub async fn handle_event(
        &mut self,
        event: SequencingHotShotEvent<TYPES, I>,
    ) -> Option<HotShotTaskCompleted> {
        match event {
            SequencingHotShotEvent::DAProposalRecv(proposal, sender) => {
                debug!(
                    "DA proposal received for view: {:?}",
                    proposal.data.get_view_number()
                );
                // ED NOTE: Assuming that the next view leader is the one who sends DA proposal for this view
                let view = proposal.data.get_view_number();

                // Allow a DA proposal that is one view older, in case we have voted on a quorum
                // proposal and updated the view.
                // `self.cur_view` should be at least 1 since there is a view change before getting
                // the `DAProposalRecv` event. Otherewise, the view number subtraction below will
                // cause an overflow error.
                if view < self.cur_view - 1 {
                    warn!("Throwing away DA proposal that is more than one view older");
                    return None;
                }

                debug!(
                    "Got a DA block with {} transactions!",
                    proposal.data.deltas.contained_transactions().len()
                );
                let block_commitment = proposal.data.deltas.commit();

                // ED Is this the right leader?
                let view_leader_key = self.committee_exchange.get_leader(view);
                if view_leader_key != sender {
                    error!("DA proposal doesn't have expected leader key for view {} \n DA proposal is: {:?}", *view, proposal.data.clone());
                    return None;
                }

                if !view_leader_key.validate(&proposal.signature, block_commitment.as_ref()) {
                    error!("Could not verify proposal.");
                    return None;
                }

                let vote_token = self.committee_exchange.make_vote_token(view);
                match vote_token {
                    Err(e) => {
                        error!("Failed to generate vote token for {:?} {:?}", view, e);
                    }
                    Ok(None) => {
                        debug!("We were not chosen for DA committee on {:?}", view);
                    }
                    Ok(Some(vote_token)) => {
                        // Generate and send vote
                        let vote = self.committee_exchange.create_da_message(
                            block_commitment,
                            view,
                            vote_token,
                        );

                        // ED Don't think this is necessary?
                        // self.cur_view = view;

                        debug!("Sending vote to the DA leader {:?}", vote.current_view);
                        self.event_stream
                            .publish(SequencingHotShotEvent::DAVoteSend(vote))
                            .await;
                        let mut consensus = self.consensus.write().await;

                        // Ensure this view is in the view map for garbage collection, but do not overwrite if
                        // there is already a view there: the replica task may have inserted a `Leaf` view which
                        // contains strictly more information.
                        consensus.state_map.entry(view).or_insert(View {
                            view_inner: ViewInner::DA {
                                block: block_commitment,
                            },
                        });

                        // Record the block we have promised to make available.
                        consensus.saved_blocks.insert(proposal.data.deltas);
                    }
                }
            }
            SequencingHotShotEvent::DAVoteRecv(vote) => {
                // warn!(
                //     "DA vote recv, Main Task {:?}, key: {:?}",
                //     vote.current_view,
                //     self.committee_exchange.public_key()
                // );
                // Check if we are the leader and the vote is from the sender.
                let view = vote.current_view;
                if !self.committee_exchange.is_leader(view) {
                    error!("We are not the committee leader for view {} are we leader for next view? {}", *view, self.committee_exchange.is_leader(view + 1));
                    return None;
                }

                let handle_event = HandleEvent(Arc::new(move |event, state| {
                    async move { vote_handle(state, event).await }.boxed()
                }));
                let collection_view =
                    if let Some((collection_view, collection_id, _)) = &self.vote_collector {
                        // TODO: Is this correct for consecutive leaders?
                        if view > *collection_view {
                            // warn!("shutting down for view {:?}", collection_view);
                            self.registry.shutdown_task(*collection_id).await;
                        }
                        *collection_view
                    } else {
                        TYPES::Time::new(0)
                    };

                let new_accumulator = DAVoteAccumulator {
                    da_vote_outcomes: HashMap::new(),
                    success_threshold: self.committee_exchange.success_threshold(),
                    sig_lists: Vec::new(),
                    signers: bitvec![0; self.committee_exchange.total_nodes()],
                    phantom: PhantomData,
                };

                let accumulator = self.committee_exchange.accumulate_vote_2(
                    new_accumulator,
                    &vote,
                    &vote.clone().block_commitment,
                );

                if view > collection_view {
                    let state = DAVoteCollectionTaskState {
                        committee_exchange: self.committee_exchange.clone(),

                        accumulator,
                        cur_view: view,
                        event_stream: self.event_stream.clone(),
                        id: self.id,
                    };
                    let name = "DA Vote Collection";
                    let filter = FilterEvent(Arc::new(|event| {
                        matches!(event, SequencingHotShotEvent::DAVoteRecv(_))
                    }));
                    let builder =
                        TaskBuilder::<DAVoteCollectionTypes<TYPES, I>>::new(name.to_string())
                            .register_event_stream(self.event_stream.clone(), filter)
                            .await
                            .register_registry(&mut self.registry.clone())
                            .await
                            .register_state(state)
                            .register_event_handler(handle_event);
                    let id = builder.get_task_id().unwrap();
                    let stream_id = builder.get_stream_id().unwrap();
                    let _task =
                        async_spawn(
                            async move { DAVoteCollectionTypes::build(builder).launch().await },
                        );
                    self.vote_collector = Some((view, id, stream_id));
                } else if let Some((_, _, stream_id)) = self.vote_collector {
                    self.event_stream
                        .direct_message(stream_id, SequencingHotShotEvent::DAVoteRecv(vote))
                        .await;
                };
            }
            SequencingHotShotEvent::VidVoteRecv(vote) => {
                // TODO copy-pasted from DAVoteRecv https://github.com/EspressoSystems/HotShot/issues/1690

                // warn!(
                //     "VID vote recv, Main Task {:?}, key: {:?}",
                //     vote.current_view,
                //     self.committee_exchange.public_key()
                // );
                // Check if we are the leader and the vote is from the sender.
                let view = vote.current_view;
                if !self.committee_exchange.is_leader(view) {
                    error!(
                        "We are not the VID leader for view {} are we leader for next view? {}",
                        *view,
                        self.committee_exchange.is_leader(view + 1)
                    );
                    return None;
                }

                let handle_event = HandleEvent(Arc::new(move |event, state| {
                    async move { vote_handle(state, event).await }.boxed()
                }));
                let collection_view =
                    if let Some((collection_view, collection_id, _)) = &self.vote_collector {
                        // TODO: Is this correct for consecutive leaders?
                        if view > *collection_view {
                            // warn!("shutting down for view {:?}", collection_view);
                            self.registry.shutdown_task(*collection_id).await;
                        }
                        *collection_view
                    } else {
                        TYPES::Time::new(0)
                    };

                let new_accumulator = DAVoteAccumulator {
                    da_vote_outcomes: HashMap::new(),
                    success_threshold: self.committee_exchange.success_threshold(),
                    sig_lists: Vec::new(),
                    signers: bitvec![0; self.committee_exchange.total_nodes()],
                    phantom: PhantomData,
                };

                let accumulator = self.committee_exchange.accumulate_vote_2(
                    new_accumulator,
                    &vote,
                    &vote.clone().block_commitment,
                );

                if view > collection_view {
                    let state = DAVoteCollectionTaskState {
                        committee_exchange: self.committee_exchange.clone(),

                        accumulator,
                        cur_view: view,
                        event_stream: self.event_stream.clone(),
                        id: self.id,
                    };
                    let name = "VID Vote Collection";
                    let filter = FilterEvent(Arc::new(|event| {
                        matches!(event, SequencingHotShotEvent::VidVoteRecv(_))
                    }));
                    let builder =
                        TaskBuilder::<DAVoteCollectionTypes<TYPES, I>>::new(name.to_string())
                            .register_event_stream(self.event_stream.clone(), filter)
                            .await
                            .register_registry(&mut self.registry.clone())
                            .await
                            .register_state(state)
                            .register_event_handler(handle_event);
                    let id = builder.get_task_id().unwrap();
                    let stream_id = builder.get_stream_id().unwrap();
                    let _task =
                        async_spawn(
                            async move { DAVoteCollectionTypes::build(builder).launch().await },
                        );
                    self.vote_collector = Some((view, id, stream_id));
                } else if let Some((_, _, stream_id)) = self.vote_collector {
                    self.event_stream
                        .direct_message(stream_id, SequencingHotShotEvent::VidVoteRecv(vote))
                        .await;
                };
            }
            SequencingHotShotEvent::VidDisperseRecv(disperse, sender) => {
                // TODO copy-pasted from DAProposalRecv https://github.com/EspressoSystems/HotShot/issues/1690
                debug!(
                    "VID disperse received for view: {:?}",
                    disperse.data.get_view_number()
                );

                // ED NOTE: Assuming that the next view leader is the one who sends DA proposal for this view
                let view = disperse.data.get_view_number();

                // Allow a DA proposal that is one view older, in case we have voted on a quorum
                // proposal and updated the view.
                // `self.cur_view` should be at least 1 since there is a view change before getting
                // the `DAProposalRecv` event. Otherewise, the view number subtraction below will
                // cause an overflow error.
                if view < self.cur_view - 1 {
                    warn!("Throwing away VID disperse data that is more than one view older");
                    return None;
                }

                debug!("VID disperse data is fresh.");
                let block_commitment = disperse.data.commitment;

                // ED Is this the right leader?
                let view_leader_key = self.committee_exchange.get_leader(view);
                if view_leader_key != sender {
                    error!("VID proposal doesn't have expected leader key for view {} \n DA proposal is: [N/A for VID]", *view);
                    return None;
                }

                if !view_leader_key.validate(&disperse.signature, block_commitment.as_ref()) {
                    error!("Could not verify VID proposal sig.");
                    return None;
                }

                let vote_token = self.committee_exchange.make_vote_token(view);
                match vote_token {
                    Err(e) => {
                        error!("Failed to generate vote token for {:?} {:?}", view, e);
                    }
                    Ok(None) => {
                        debug!("We were not chosen for VID quorum on {:?}", view);
                    }
                    Ok(Some(vote_token)) => {
                        // Generate and send vote
                        let vote = self.committee_exchange.create_vid_message(
                            block_commitment,
                            view,
                            vote_token,
                        );

                        // ED Don't think this is necessary?
                        // self.cur_view = view;

                        debug!("Sending vote to the VID leader {:?}", vote.current_view);
                        self.event_stream
                            .publish(SequencingHotShotEvent::VidVoteSend(vote))
                            .await;
                        let mut consensus = self.consensus.write().await;

                        // Ensure this view is in the view map for garbage collection, but do not overwrite if
                        // there is already a view there: the replica task may have inserted a `Leaf` view which
                        // contains strictly more information.
                        consensus.state_map.entry(view).or_insert(View {
                            view_inner: ViewInner::DA {
                                block: block_commitment,
                            },
                        });

                        // Record the block we have promised to make available.
                        // TODO https://github.com/EspressoSystems/HotShot/issues/1692
                        // consensus.saved_blocks.insert(proposal.data.deltas);
                    }
                }
            }
            SequencingHotShotEvent::ViewChange(view) => {
                if *self.cur_view >= *view {
                    return None;
                }

                if *view - *self.cur_view > 1 {
                    error!("View changed by more than 1 going to view {:?}", view);
                }
                self.cur_view = view;
                // Inject view info into network
                // ED I think it is possible that you receive a quorum proposal, vote on it and update your view before the da leader has sent their proposal, and therefore you skip polling for this view?

                let is_da = self
                    .committee_exchange
                    .membership()
                    .get_committee(self.cur_view + 1)
                    .contains(self.committee_exchange.public_key());

                if is_da {
                    debug!("Polling for DA proposals for view {}", *self.cur_view + 1);
                    self.committee_exchange
                        .network()
                        .inject_consensus_info(ConsensusIntentEvent::PollForProposal(
                            *self.cur_view + 1,
                        ))
                        .await;
                }
                if self.committee_exchange.is_leader(self.cur_view + 3) {
                    debug!("Polling for transactions for view {}", *self.cur_view + 3);
                    self.committee_exchange
                        .network()
                        .inject_consensus_info(ConsensusIntentEvent::PollForTransactions(
                            *self.cur_view + 3,
                        ))
                        .await;
                }

                // If we are not the next leader (DA leader for this view) immediately exit
                if !self.committee_exchange.is_leader(self.cur_view + 1) {
                    // panic!("We are not the DA leader for view {}", *self.cur_view + 1);
                    return None;
                }
                debug!("Polling for DA votes for view {}", *self.cur_view + 1);

                // Start polling for DA votes for the "next view"
                self.committee_exchange
                    .network()
                    .inject_consensus_info(ConsensusIntentEvent::PollForVotes(*self.cur_view + 1))
                    .await;

<<<<<<< HEAD
                return None;
            }
            SequencingHotShotEvent::BlockReady(block, view) => {
=======
                // ED Copy of parent_leaf() function from sequencing leader

                let consensus = self.consensus.read().await;
                let parent_view_number = &consensus.high_qc.view_number;

                let Some(parent_view) = consensus.state_map.get(parent_view_number) else {
                    error!(
                        "Couldn't find high QC parent in state map. Parent view {:?}",
                        parent_view_number
                    );
                    return None;
                };
                let Some(leaf) = parent_view.get_leaf_commitment() else {
                    error!(
                        ?parent_view_number,
                        ?parent_view,
                        "Parent of high QC points to a view without a proposal"
                    );
                    return None;
                };
                let Some(leaf) = consensus.saved_leaves.get(&leaf) else {
                    error!("Failed to find high QC parent.");
                    return None;
                };
                let parent_leaf = leaf.clone();

                // Prepare the DA Proposal
                //         let Some(parent_leaf) = self.parent_leaf().await else {
                //     warn!("Couldn't find high QC parent in state map.");
                //     return None;
                // };

                drop(consensus);

                // ED This is taking a really long time to return, since is based on application
                //
                let mut block = <TYPES as NodeType>::StateType::next_block(None);
                let txns = self.wait_for_transactions(parent_leaf).await?;

>>>>>>> b5c60269
                self.committee_exchange
                    .network()
                    .inject_consensus_info(ConsensusIntentEvent::CancelPollForTransactions(*view))
                    .await;

                let signature = self.committee_exchange.sign_da_proposal(&block.commit());
                let data: DAProposal<TYPES> = DAProposal {
                    deltas: block.clone(),
                    // Upon entering a new view we want to send a DA Proposal for the next view -> Is it always the case that this is cur_view + 1?
                    view_number: view,
                };
                debug!("Sending DA proposal for view {:?}", data.view_number);

                // let message = SequencingMessage::<TYPES, I>(Right(
                //     CommitteeConsensusMessage::DAProposal(Proposal { data, signature }),
                // ));
                let message = Proposal { data, signature };
                // Brodcast DA proposal
                // TODO ED We should send an event to do this, but just getting it to work for now

                self.event_stream
                    .publish(SequencingHotShotEvent::SendDABlockData(block.clone()))
                    .await;

                self.event_stream
                    .publish(SequencingHotShotEvent::DAProposalSend(
                        message.clone(),
                        self.committee_exchange.public_key().clone(),
                    ))
                    .await;
            }

            SequencingHotShotEvent::Timeout(view) => {
                self.committee_exchange
                    .network()
                    .inject_consensus_info(ConsensusIntentEvent::CancelPollForVotes(*view))
                    .await;
            }

            SequencingHotShotEvent::Shutdown => {
                return Some(HotShotTaskCompleted::ShutDown);
            }
<<<<<<< HEAD
            _ => {
                error!("unexpected event {:?}", event);
=======
            _ => {}
        }
        None
    }

    /// return None if we can't get transactions
    #[instrument(skip_all, fields(id = self.id, view = *self.cur_view), name = "DA Vote Collection Task", level = "error")]

    async fn wait_for_transactions(
        &self,
        parent_leaf: SequencingLeaf<TYPES>,
    ) -> Option<Vec<TYPES::Transaction>> {
        let task_start_time = Instant::now();

        // let parent_leaf = self.parent_leaf().await?;
        let previous_used_txns = match parent_leaf.deltas {
            Either::Left(block) => block.contained_transactions(),
            Either::Right(_commitment) => HashSet::new(),
        };

        let consensus = self.consensus.read().await;

        let receiver = consensus.transactions.subscribe().await;

        loop {
            let all_txns = consensus.transactions.cloned().await;
            debug!("Size of transactions: {}", all_txns.len());
            let unclaimed_txns: Vec<_> = all_txns
                .iter()
                .filter(|(txn_hash, _txn)| !previous_used_txns.contains(txn_hash))
                .collect();

            let time_past = task_start_time.elapsed();
            if unclaimed_txns.len() < self.api.min_transactions()
                && (time_past < self.api.propose_max_round_time())
            {
                let duration = self.api.propose_max_round_time() - time_past;
                let result = async_timeout(duration, receiver.recv()).await;
                match result {
                    Err(_) => {
                        // Fall through below to updating new block
                        debug!(
                            "propose_max_round_time passed, sending transactions we have so far"
                        );
                    }
                    Ok(Err(e)) => {
                        // Something unprecedented is wrong, and `transactions` has been dropped
                        error!("Channel receiver error for SubscribableRwLock {:?}", e);
                        return None;
                    }
                    Ok(Ok(_)) => continue,
                }
>>>>>>> b5c60269
            }
        }
        None
    }

    /// Filter the DA event.
    pub fn filter(event: &SequencingHotShotEvent<TYPES, I>) -> bool {
        matches!(
            event,
            SequencingHotShotEvent::DAProposalRecv(_, _)
                | SequencingHotShotEvent::DAVoteRecv(_)
                | SequencingHotShotEvent::Shutdown
                | SequencingHotShotEvent::BlockReady(_, _)
                | SequencingHotShotEvent::Timeout(_)
                | SequencingHotShotEvent::VidDisperseRecv(_, _)
                | SequencingHotShotEvent::VidVoteRecv(_)
                | SequencingHotShotEvent::ViewChange(_)
        )
    }
}

/// task state implementation for DA Task
impl<
        TYPES: NodeType,
        I: NodeImplementation<
            TYPES,
            Leaf = SequencingLeaf<TYPES>,
            ConsensusMessage = SequencingMessage<TYPES, I>,
        >,
        A: SequencingConsensusApi<TYPES, SequencingLeaf<TYPES>, I> + 'static,
    > TS for DATaskState<TYPES, I, A>
where
    CommitteeEx<TYPES, I>: ConsensusExchange<
        TYPES,
        Message<TYPES, I>,
        Certificate = DACertificate<TYPES>,
        Commitment = Commitment<TYPES::BlockType>,
    >,
{
}

/// Type alias for DA Vote Collection Types
pub type DAVoteCollectionTypes<TYPES, I> = HSTWithEvent<
    ConsensusTaskError,
    SequencingHotShotEvent<TYPES, I>,
    ChannelStream<SequencingHotShotEvent<TYPES, I>>,
    DAVoteCollectionTaskState<TYPES, I>,
>;

/// Type alias for DA Task Types
pub type DATaskTypes<TYPES, I, A> = HSTWithEvent<
    ConsensusTaskError,
    SequencingHotShotEvent<TYPES, I>,
    ChannelStream<SequencingHotShotEvent<TYPES, I>>,
    DATaskState<TYPES, I, A>,
>;<|MERGE_RESOLUTION|>--- conflicted
+++ resolved
@@ -620,11 +620,6 @@
                     .inject_consensus_info(ConsensusIntentEvent::PollForVotes(*self.cur_view + 1))
                     .await;
 
-<<<<<<< HEAD
-                return None;
-            }
-            SequencingHotShotEvent::BlockReady(block, view) => {
-=======
                 // ED Copy of parent_leaf() function from sequencing leader
 
                 let consensus = self.consensus.read().await;
@@ -664,7 +659,6 @@
                 let mut block = <TYPES as NodeType>::StateType::next_block(None);
                 let txns = self.wait_for_transactions(parent_leaf).await?;
 
->>>>>>> b5c60269
                 self.committee_exchange
                     .network()
                     .inject_consensus_info(ConsensusIntentEvent::CancelPollForTransactions(*view))
@@ -707,11 +701,9 @@
             SequencingHotShotEvent::Shutdown => {
                 return Some(HotShotTaskCompleted::ShutDown);
             }
-<<<<<<< HEAD
             _ => {
                 error!("unexpected event {:?}", event);
-=======
-            _ => {}
+            }
         }
         None
     }
@@ -763,10 +755,21 @@
                     }
                     Ok(Ok(_)) => continue,
                 }
->>>>>>> b5c60269
-            }
+            }
+            break;
         }
-        None
+        let all_txns = consensus.transactions.cloned().await;
+        let txns: Vec<TYPES::Transaction> = all_txns
+            .iter()
+            .filter_map(|(txn_hash, txn)| {
+                if previous_used_txns.contains(txn_hash) {
+                    None
+                } else {
+                    Some(txn.clone())
+                }
+            })
+            .collect();
+        Some(txns)
     }
 
     /// Filter the DA event.
