use crate::events::SequencingHotShotEvent;
use async_compatibility_layer::art::async_spawn;
use async_lock::RwLock;

use bitvec::prelude::*;
use commit::Committable;
use either::{Either, Left, Right};
use futures::FutureExt;
use hotshot_task::{
    event_stream::{ChannelStream, EventStream},
    global_registry::GlobalRegistry,
    task::{FilterEvent, HandleEvent, HotShotTaskCompleted, HotShotTaskTypes, TS},
    task_impls::{HSTWithEvent, TaskBuilder},
};
use hotshot_types::traits::election::SignedCertificate;
use hotshot_types::vote::DAVoteAccumulator;
use hotshot_types::vote::VoteType;
use hotshot_types::{
    certificate::DACertificate,
    consensus::{Consensus, View},
    data::{DAProposal, ProposalType, SequencingLeaf, VidDisperse, VidScheme, VidSchemeTrait},
    message::{Message, Proposal, SequencingMessage},
    traits::{
        consensus_api::SequencingConsensusApi,
        election::{CommitteeExchangeType, ConsensusExchange, Membership},
        network::{CommunicationChannel, ConsensusIntentEvent},
        node_implementation::{CommitteeEx, NodeImplementation, NodeType},
        signature_key::SignatureKey,
        state::ConsensusTime,
        BlockPayload,
    },
    utils::ViewInner,
};

use snafu::Snafu;
use std::marker::PhantomData;
use std::{collections::HashMap, sync::Arc};
use tracing::{debug, error, instrument, warn};

#[derive(Snafu, Debug)]
/// Error type for consensus tasks
pub struct ConsensusTaskError {}

/// Tracks state of a DA task
pub struct DATaskState<
    TYPES: NodeType,
    I: NodeImplementation<
        TYPES,
        Leaf = SequencingLeaf<TYPES>,
        ConsensusMessage = SequencingMessage<TYPES, I>,
    >,
    A: SequencingConsensusApi<TYPES, SequencingLeaf<TYPES>, I> + 'static,
> where
    CommitteeEx<TYPES, I>: ConsensusExchange<
        TYPES,
        Message<TYPES, I>,
        Certificate = DACertificate<TYPES>,
        Commitment = TYPES::BlockType,
    >,
{
    /// The state's api
    pub api: A,
    /// Global registry task for the state
    pub registry: GlobalRegistry,

    /// View number this view is executing in.
    pub cur_view: TYPES::Time,

    /// Reference to consensus. Leader will require a read lock on this.
    pub consensus: Arc<RwLock<Consensus<TYPES, SequencingLeaf<TYPES>>>>,

    /// the committee exchange
    pub committee_exchange: Arc<CommitteeEx<TYPES, I>>,

    /// The view and ID of the current vote collection task, if there is one.
    pub vote_collector: Option<(TYPES::Time, usize, usize)>,

    /// Global events stream to publish events
    pub event_stream: ChannelStream<SequencingHotShotEvent<TYPES, I>>,

    /// This state's ID
    pub id: u64,
}

/// Struct to maintain DA Vote Collection task state
pub struct DAVoteCollectionTaskState<
    TYPES: NodeType,
    I: NodeImplementation<TYPES, Leaf = SequencingLeaf<TYPES>>,
> where
    CommitteeEx<TYPES, I>: ConsensusExchange<
        TYPES,
        Message<TYPES, I>,
        Certificate = DACertificate<TYPES>,
        Commitment = TYPES::BlockType,
    >,
{
    /// the committee exchange
    pub committee_exchange: Arc<CommitteeEx<TYPES, I>>,
<<<<<<< HEAD

    #[allow(clippy::type_complexity)]
    /// Accumulates DA votes
    pub accumulator: Either<
        <DACertificate<TYPES> as SignedCertificate<
            TYPES,
            TYPES::Time,
            TYPES::VoteTokenType,
            TYPES::BlockType,
        >>::VoteAccumulator,
        DACertificate<TYPES>,
    >,
=======
    /// the vote accumulator
    pub accumulator:
        Either<VoteAccumulator<TYPES::VoteTokenType, TYPES::BlockType, TYPES>, DACertificate<TYPES>>,
    // TODO ED Make this just "view" since it is only for this task
>>>>>>> 9215a7ca
    /// the current view
    pub cur_view: TYPES::Time,
    /// event stream for channel events
    pub event_stream: ChannelStream<SequencingHotShotEvent<TYPES, I>>,
    /// the id of this task state
    pub id: u64,
}

impl<TYPES: NodeType, I: NodeImplementation<TYPES, Leaf = SequencingLeaf<TYPES>>> TS
    for DAVoteCollectionTaskState<TYPES, I>
where
    CommitteeEx<TYPES, I>: ConsensusExchange<
        TYPES,
        Message<TYPES, I>,
        Certificate = DACertificate<TYPES>,
        Commitment = TYPES::BlockType,
    >,
{
}

#[instrument(skip_all, fields(id = state.id, view = *state.cur_view), name = "DA Vote Collection Task", level = "error")]
async fn vote_handle<TYPES: NodeType, I: NodeImplementation<TYPES, Leaf = SequencingLeaf<TYPES>>>(
    mut state: DAVoteCollectionTaskState<TYPES, I>,
    event: SequencingHotShotEvent<TYPES, I>,
) -> (
    std::option::Option<HotShotTaskCompleted>,
    DAVoteCollectionTaskState<TYPES, I>,
)
where
    CommitteeEx<TYPES, I>: ConsensusExchange<
        TYPES,
        Message<TYPES, I>,
        Certificate = DACertificate<TYPES>,
        Commitment = TYPES::BlockType,
    >,
{
    match event {
        SequencingHotShotEvent::DAVoteRecv(vote) => {
            debug!("DA vote recv, collection task {:?}", vote.current_view);
            // panic!("Vote handle received DA vote for view {}", *vote.current_view);

            // For the case where we receive votes after we've made a certificate
            if state.accumulator.is_right() {
                debug!("DA accumulator finished view: {:?}", state.cur_view);
                return (None, state);
            }

            let accumulator = state.accumulator.left().unwrap();

            match state.committee_exchange.accumulate_vote_2(
                accumulator,
                &vote,
                &vote.block_commitment,
            ) {
                Left(new_accumulator) => {
                    state.accumulator = either::Left(new_accumulator);
                }

                Right(dac) => {
                    debug!("Sending DAC! {:?}", dac.view_number);
                    state
                        .event_stream
                        .publish(SequencingHotShotEvent::DACSend(
                            dac.clone(),
                            state.committee_exchange.public_key().clone(),
                        ))
                        .await;

                    state.accumulator = Right(dac.clone());
                    state
                        .committee_exchange
                        .network()
                        .inject_consensus_info(ConsensusIntentEvent::CancelPollForVotes(
                            *dac.view_number,
                        ))
                        .await;

                    // Return completed at this point
                    return (Some(HotShotTaskCompleted::ShutDown), state);
                }
            }
        }
        SequencingHotShotEvent::VidVoteRecv(vote) => {
            // TODO copy-pasted from DAVoteRecv https://github.com/EspressoSystems/HotShot/issues/1690

            debug!("VID vote recv, collection task {:?}", vote.get_view());
            // panic!("Vote handle received DA vote for view {}", *vote.current_view);

            let accumulator = state.accumulator.left().unwrap();

            match state.committee_exchange.accumulate_vote_2(
                accumulator,
                &vote,
                &vote.block_commitment,
            ) {
                Left(new_accumulator) => {
                    state.accumulator = either::Left(new_accumulator);
                }

                Right(vid_cert) => {
                    debug!("Sending VID cert! {:?}", vid_cert.view_number);
                    state
                        .event_stream
                        .publish(SequencingHotShotEvent::VidCertSend(
                            vid_cert.clone(),
                            state.committee_exchange.public_key().clone(),
                        ))
                        .await;

                    state.accumulator = Right(vid_cert.clone());
                    state
                        .committee_exchange
                        .network()
                        .inject_consensus_info(ConsensusIntentEvent::CancelPollForVotes(
                            *vid_cert.view_number,
                        ))
                        .await;

                    // Return completed at this point
                    return (Some(HotShotTaskCompleted::ShutDown), state);
                }
            }
        }
        SequencingHotShotEvent::Shutdown => return (Some(HotShotTaskCompleted::ShutDown), state),
        _ => {
            error!("unexpected event {:?}", event);
        }
    }
    (None, state)
}

impl<
        TYPES: NodeType,
        I: NodeImplementation<
            TYPES,
            Leaf = SequencingLeaf<TYPES>,
            ConsensusMessage = SequencingMessage<TYPES, I>,
        >,
        A: SequencingConsensusApi<TYPES, SequencingLeaf<TYPES>, I> + 'static,
    > DATaskState<TYPES, I, A>
where
    CommitteeEx<TYPES, I>: ConsensusExchange<
        TYPES,
        Message<TYPES, I>,
        Certificate = DACertificate<TYPES>,
        Commitment = TYPES::BlockType,
    >,
{
    /// main task event handler
    #[instrument(skip_all, fields(id = self.id, view = *self.cur_view), name = "DA Main Task", level = "error")]
    pub async fn handle_event(
        &mut self,
        event: SequencingHotShotEvent<TYPES, I>,
    ) -> Option<HotShotTaskCompleted> {
        match event {
            SequencingHotShotEvent::DAProposalRecv(proposal, sender) => {
                debug!(
                    "DA proposal received for view: {:?}",
                    proposal.data.get_view_number()
                );
                // ED NOTE: Assuming that the next view leader is the one who sends DA proposal for this view
                let view = proposal.data.get_view_number();

                // Allow a DA proposal that is one view older, in case we have voted on a quorum
                // proposal and updated the view.
                // `self.cur_view` should be at least 1 since there is a view change before getting
                // the `DAProposalRecv` event. Otherewise, the view number subtraction below will
                // cause an overflow error.
                if view < self.cur_view - 1 {
                    warn!("Throwing away DA proposal that is more than one view older");
                    return None;
                }

                debug!(
                    "Got a DA block with {} transactions!",
                    proposal.data.deltas.contained_transactions().len()
                );
                let block_commitment = proposal.data.deltas.commit();

                // ED Is this the right leader?
                let view_leader_key = self.committee_exchange.get_leader(view);
                if view_leader_key != sender {
                    error!("DA proposal doesn't have expected leader key for view {} \n DA proposal is: {:?}", *view, proposal.data.clone());
                    return None;
                }

                if !view_leader_key.validate(&proposal.signature, block_commitment.as_ref()) {
                    error!("Could not verify proposal.");
                    return None;
                }

                let vote_token = self.committee_exchange.make_vote_token(view);
                match vote_token {
                    Err(e) => {
                        error!("Failed to generate vote token for {:?} {:?}", view, e);
                    }
                    Ok(None) => {
                        debug!("We were not chosen for DA committee on {:?}", view);
                    }
                    Ok(Some(vote_token)) => {
                        // Generate and send vote
                        let vote = self.committee_exchange.create_da_message(
                            block_commitment,
                            view,
                            vote_token,
                        );

                        // ED Don't think this is necessary?
                        // self.cur_view = view;

                        debug!("Sending vote to the DA leader {:?}", vote.current_view);
                        self.event_stream
                            .publish(SequencingHotShotEvent::DAVoteSend(vote))
                            .await;
                        let mut consensus = self.consensus.write().await;

                        // Ensure this view is in the view map for garbage collection, but do not overwrite if
                        // there is already a view there: the replica task may have inserted a `Leaf` view which
                        // contains strictly more information.
                        consensus.state_map.entry(view).or_insert(View {
                            view_inner: ViewInner::DA {
                                block: block_commitment,
                            },
                        });

                        // Record the block we have promised to make available.
                        consensus.saved_blocks.insert(proposal.data.deltas);
                    }
                }
            }
            SequencingHotShotEvent::DAVoteRecv(vote) => {
                // warn!(
                //     "DA vote recv, Main Task {:?}, key: {:?}",
                //     vote.current_view,
                //     self.committee_exchange.public_key()
                // );
                // Check if we are the leader and the vote is from the sender.
                let view = vote.current_view;
                if !self.committee_exchange.is_leader(view) {
                    error!("We are not the committee leader for view {} are we leader for next view? {}", *view, self.committee_exchange.is_leader(view + 1));
                    return None;
                }

                let handle_event = HandleEvent(Arc::new(move |event, state| {
                    async move { vote_handle(state, event).await }.boxed()
                }));
                let collection_view =
                    if let Some((collection_view, collection_id, _)) = &self.vote_collector {
                        // TODO: Is this correct for consecutive leaders?
                        if view > *collection_view {
                            // warn!("shutting down for view {:?}", collection_view);
                            self.registry.shutdown_task(*collection_id).await;
                        }
                        *collection_view
                    } else {
                        TYPES::Time::new(0)
                    };

                let new_accumulator = DAVoteAccumulator {
                    da_vote_outcomes: HashMap::new(),
                    success_threshold: self.committee_exchange.success_threshold(),
                    sig_lists: Vec::new(),
                    signers: bitvec![0; self.committee_exchange.total_nodes()],
                    phantom: PhantomData,
                };

                let accumulator = self.committee_exchange.accumulate_vote_2(
                    new_accumulator,
                    &vote,
                    &vote.clone().block_commitment,
                );

                if view > collection_view {
                    let state = DAVoteCollectionTaskState {
                        committee_exchange: self.committee_exchange.clone(),

                        accumulator,
                        cur_view: view,
                        event_stream: self.event_stream.clone(),
                        id: self.id,
                    };
                    let name = "DA Vote Collection";
                    let filter = FilterEvent(Arc::new(|event| {
                        matches!(event, SequencingHotShotEvent::DAVoteRecv(_))
                    }));
                    let builder =
                        TaskBuilder::<DAVoteCollectionTypes<TYPES, I>>::new(name.to_string())
                            .register_event_stream(self.event_stream.clone(), filter)
                            .await
                            .register_registry(&mut self.registry.clone())
                            .await
                            .register_state(state)
                            .register_event_handler(handle_event);
                    let id = builder.get_task_id().unwrap();
                    let stream_id = builder.get_stream_id().unwrap();
                    let _task =
                        async_spawn(
                            async move { DAVoteCollectionTypes::build(builder).launch().await },
                        );
                    self.vote_collector = Some((view, id, stream_id));
                } else if let Some((_, _, stream_id)) = self.vote_collector {
                    self.event_stream
                        .direct_message(stream_id, SequencingHotShotEvent::DAVoteRecv(vote))
                        .await;
                };
            }
            SequencingHotShotEvent::VidVoteRecv(vote) => {
                // TODO copy-pasted from DAVoteRecv https://github.com/EspressoSystems/HotShot/issues/1690

                // warn!(
                //     "VID vote recv, Main Task {:?}, key: {:?}",
                //     vote.current_view,
                //     self.committee_exchange.public_key()
                // );
                // Check if we are the leader and the vote is from the sender.
                let view = vote.current_view;
                if !self.committee_exchange.is_leader(view) {
                    error!(
                        "We are not the VID leader for view {} are we leader for next view? {}",
                        *view,
                        self.committee_exchange.is_leader(view + 1)
                    );
                    return None;
                }

                let handle_event = HandleEvent(Arc::new(move |event, state| {
                    async move { vote_handle(state, event).await }.boxed()
                }));
                let collection_view =
                    if let Some((collection_view, collection_id, _)) = &self.vote_collector {
                        // TODO: Is this correct for consecutive leaders?
                        if view > *collection_view {
                            // warn!("shutting down for view {:?}", collection_view);
                            self.registry.shutdown_task(*collection_id).await;
                        }
                        *collection_view
                    } else {
                        TYPES::Time::new(0)
                    };

                let new_accumulator = DAVoteAccumulator {
                    da_vote_outcomes: HashMap::new(),
                    success_threshold: self.committee_exchange.success_threshold(),
                    sig_lists: Vec::new(),
                    signers: bitvec![0; self.committee_exchange.total_nodes()],
                    phantom: PhantomData,
                };

                let accumulator = self.committee_exchange.accumulate_vote_2(
                    new_accumulator,
                    &vote,
                    &vote.clone().block_commitment,
                );

                if view > collection_view {
                    let state = DAVoteCollectionTaskState {
                        committee_exchange: self.committee_exchange.clone(),

                        accumulator,
                        cur_view: view,
                        event_stream: self.event_stream.clone(),
                        id: self.id,
                    };
                    let name = "VID Vote Collection";
                    let filter = FilterEvent(Arc::new(|event| {
                        matches!(event, SequencingHotShotEvent::VidVoteRecv(_))
                    }));
                    let builder =
                        TaskBuilder::<DAVoteCollectionTypes<TYPES, I>>::new(name.to_string())
                            .register_event_stream(self.event_stream.clone(), filter)
                            .await
                            .register_registry(&mut self.registry.clone())
                            .await
                            .register_state(state)
                            .register_event_handler(handle_event);
                    let id = builder.get_task_id().unwrap();
                    let stream_id = builder.get_stream_id().unwrap();
                    let _task =
                        async_spawn(
                            async move { DAVoteCollectionTypes::build(builder).launch().await },
                        );
                    self.vote_collector = Some((view, id, stream_id));
                } else if let Some((_, _, stream_id)) = self.vote_collector {
                    self.event_stream
                        .direct_message(stream_id, SequencingHotShotEvent::VidVoteRecv(vote))
                        .await;
                };
            }
            SequencingHotShotEvent::VidDisperseRecv(disperse, sender) => {
                // TODO copy-pasted from DAProposalRecv https://github.com/EspressoSystems/HotShot/issues/1690
                debug!(
                    "VID disperse received for view: {:?}",
                    disperse.data.get_view_number()
                );

                // ED NOTE: Assuming that the next view leader is the one who sends DA proposal for this view
                let view = disperse.data.get_view_number();

                // Allow a DA proposal that is one view older, in case we have voted on a quorum
                // proposal and updated the view.
                // `self.cur_view` should be at least 1 since there is a view change before getting
                // the `DAProposalRecv` event. Otherewise, the view number subtraction below will
                // cause an overflow error.
                if view < self.cur_view - 1 {
                    warn!("Throwing away VID disperse data that is more than one view older");
                    return None;
                }

                debug!("VID disperse data is fresh.");
                let block_commitment = disperse.data.commitment;

                // ED Is this the right leader?
                let view_leader_key = self.committee_exchange.get_leader(view);
                if view_leader_key != sender {
                    error!("VID proposal doesn't have expected leader key for view {} \n DA proposal is: [N/A for VID]", *view);
                    return None;
                }

                if !view_leader_key.validate(&disperse.signature, block_commitment.as_ref()) {
                    error!("Could not verify VID proposal sig.");
                    return None;
                }

                let vote_token = self.committee_exchange.make_vote_token(view);
                match vote_token {
                    Err(e) => {
                        error!("Failed to generate vote token for {:?} {:?}", view, e);
                    }
                    Ok(None) => {
                        debug!("We were not chosen for VID quorum on {:?}", view);
                    }
                    Ok(Some(vote_token)) => {
                        // Generate and send vote
                        let vote = self.committee_exchange.create_vid_message(
                            block_commitment,
                            view,
                            vote_token,
                        );

                        // ED Don't think this is necessary?
                        // self.cur_view = view;

                        debug!("Sending vote to the VID leader {:?}", vote.current_view);
                        self.event_stream
                            .publish(SequencingHotShotEvent::VidVoteSend(vote))
                            .await;
                        let mut consensus = self.consensus.write().await;

                        // Ensure this view is in the view map for garbage collection, but do not overwrite if
                        // there is already a view there: the replica task may have inserted a `Leaf` view which
                        // contains strictly more information.
                        consensus.state_map.entry(view).or_insert(View {
                            view_inner: ViewInner::DA {
                                block: block_commitment,
                            },
                        });

                        // Record the block we have promised to make available.
                        // TODO https://github.com/EspressoSystems/HotShot/issues/1692
                        // consensus.saved_blocks.insert(proposal.data.deltas);
                    }
                }
            }
            SequencingHotShotEvent::ViewChange(view) => {
                if *self.cur_view >= *view {
                    return None;
                }

                if *view - *self.cur_view > 1 {
                    error!("View changed by more than 1 going to view {:?}", view);
                }
                self.cur_view = view;
                // Inject view info into network
                // ED I think it is possible that you receive a quorum proposal, vote on it and update your view before the da leader has sent their proposal, and therefore you skip polling for this view?

                let is_da = self
                    .committee_exchange
                    .membership()
                    .get_committee(self.cur_view + 1)
                    .contains(self.committee_exchange.public_key());

                if is_da {
                    debug!("Polling for DA proposals for view {}", *self.cur_view + 1);
                    self.committee_exchange
                        .network()
                        .inject_consensus_info(ConsensusIntentEvent::PollForProposal(
                            *self.cur_view + 1,
                        ))
                        .await;
                }
                if self.committee_exchange.is_leader(self.cur_view + 3) {
                    debug!("Polling for transactions for view {}", *self.cur_view + 3);
                    self.committee_exchange
                        .network()
                        .inject_consensus_info(ConsensusIntentEvent::PollForTransactions(
                            *self.cur_view + 3,
                        ))
                        .await;
                }

                // If we are not the next leader (DA leader for this view) immediately exit
                if !self.committee_exchange.is_leader(self.cur_view + 1) {
                    // panic!("We are not the DA leader for view {}", *self.cur_view + 1);
                    return None;
                }
                debug!("Polling for DA votes for view {}", *self.cur_view + 1);

                // Start polling for DA votes for the "next view"
                self.committee_exchange
                    .network()
                    .inject_consensus_info(ConsensusIntentEvent::PollForVotes(*self.cur_view + 1))
                    .await;

                return None;
            }
            SequencingHotShotEvent::BlockReady(block, view) => {
                self.committee_exchange
                    .network()
                    .inject_consensus_info(ConsensusIntentEvent::CancelPollForTransactions(*view))
                    .await;

                let signature = self.committee_exchange.sign_da_proposal(&block.commit());
                let data: DAProposal<TYPES> = DAProposal {
                    deltas: block.clone(),
                    // Upon entering a new view we want to send a DA Proposal for the next view -> Is it always the case that this is cur_view + 1?
                    view_number: view,
                };
                debug!("Sending DA proposal for view {:?}", data.view_number);

                // let message = SequencingMessage::<TYPES, I>(Right(
                //     CommitteeConsensusMessage::DAProposal(Proposal { data, signature }),
                // ));
                let message = Proposal { data, signature };
                // Brodcast DA proposal
                // TODO ED We should send an event to do this, but just getting it to work for now

                self.event_stream
                    .publish(SequencingHotShotEvent::SendDABlockData(block.clone()))
                    .await;
                // if let Err(e) = self.api.send_da_broadcast(message.clone()).await {
                //     consensus.metrics.failed_to_send_messages.add(1);
                //     warn!(?message, ?e, "Could not broadcast leader proposal");
                // } else {
                //     consensus.metrics.outgoing_broadcast_messages.add(1);
                // }
                self.event_stream
                    .publish(SequencingHotShotEvent::DAProposalSend(
                        message.clone(),
                        self.committee_exchange.public_key().clone(),
                    ))
                    .await;

                debug!("Prepare VID shares");
                {
                    /// TODO https://github.com/EspressoSystems/HotShot/issues/1693
                    const NUM_STORAGE_NODES: usize = 10;
                    /// TODO https://github.com/EspressoSystems/HotShot/issues/1693
                    const NUM_CHUNKS: usize = 5;

                    // TODO https://github.com/EspressoSystems/HotShot/issues/1686
                    let srs = hotshot_types::data::test_srs(NUM_STORAGE_NODES);

                    let vid = VidScheme::new(NUM_CHUNKS, NUM_STORAGE_NODES, &srs).unwrap();
                    let message_bytes = bincode::serialize(&message).unwrap();
                    let (shares, common) = vid.dispersal_data(&message_bytes).unwrap();
                    // TODO for now reuse the same block commitment and signature as DA committee
                    // https://github.com/EspressoSystems/jellyfish/issues/369

                    self.event_stream
                        .publish(SequencingHotShotEvent::VidDisperseSend(
                            Proposal {
                                data: VidDisperse {
                                    view_number: view,
                                    commitment: block.commit(),
                                    shares,
                                    common,
                                },
                                signature: message.signature,
                            },
                            // TODO don't send to committee, send to quorum (consensus.rs) https://github.com/EspressoSystems/HotShot/issues/1696
                            self.committee_exchange.public_key().clone(),
                        ))
                        .await;
                }
            }

            SequencingHotShotEvent::Timeout(view) => {
                self.committee_exchange
                    .network()
                    .inject_consensus_info(ConsensusIntentEvent::CancelPollForVotes(*view))
                    .await;
            }

            SequencingHotShotEvent::Shutdown => {
                return Some(HotShotTaskCompleted::ShutDown);
            }
            _ => {
                error!("unexpected event {:?}", event);
            }
        }
        None
    }

    /// Filter the DA event.
    pub fn filter(event: &SequencingHotShotEvent<TYPES, I>) -> bool {
        matches!(
            event,
            SequencingHotShotEvent::DAProposalRecv(_, _)
                | SequencingHotShotEvent::DAVoteRecv(_)
                | SequencingHotShotEvent::Shutdown
                | SequencingHotShotEvent::BlockReady(_, _)
                | SequencingHotShotEvent::Timeout(_)
                | SequencingHotShotEvent::VidDisperseRecv(_, _)
                | SequencingHotShotEvent::VidVoteRecv(_)
                | SequencingHotShotEvent::ViewChange(_)
        )
    }
}

/// task state implementation for DA Task
impl<
        TYPES: NodeType,
        I: NodeImplementation<
            TYPES,
            Leaf = SequencingLeaf<TYPES>,
            ConsensusMessage = SequencingMessage<TYPES, I>,
        >,
        A: SequencingConsensusApi<TYPES, SequencingLeaf<TYPES>, I> + 'static,
    > TS for DATaskState<TYPES, I, A>
where
    CommitteeEx<TYPES, I>: ConsensusExchange<
        TYPES,
        Message<TYPES, I>,
        Certificate = DACertificate<TYPES>,
        Commitment = TYPES::BlockType,
    >,
{
}

/// Type alias for DA Vote Collection Types
pub type DAVoteCollectionTypes<TYPES, I> = HSTWithEvent<
    ConsensusTaskError,
    SequencingHotShotEvent<TYPES, I>,
    ChannelStream<SequencingHotShotEvent<TYPES, I>>,
    DAVoteCollectionTaskState<TYPES, I>,
>;

/// Type alias for DA Task Types
pub type DATaskTypes<TYPES, I, A> = HSTWithEvent<
    ConsensusTaskError,
    SequencingHotShotEvent<TYPES, I>,
    ChannelStream<SequencingHotShotEvent<TYPES, I>>,
    DATaskState<TYPES, I, A>,
>;<|MERGE_RESOLUTION|>--- conflicted
+++ resolved
@@ -96,8 +96,6 @@
 {
     /// the committee exchange
     pub committee_exchange: Arc<CommitteeEx<TYPES, I>>,
-<<<<<<< HEAD
-
     #[allow(clippy::type_complexity)]
     /// Accumulates DA votes
     pub accumulator: Either<
@@ -109,12 +107,6 @@
         >>::VoteAccumulator,
         DACertificate<TYPES>,
     >,
-=======
-    /// the vote accumulator
-    pub accumulator:
-        Either<VoteAccumulator<TYPES::VoteTokenType, TYPES::BlockType, TYPES>, DACertificate<TYPES>>,
-    // TODO ED Make this just "view" since it is only for this task
->>>>>>> 9215a7ca
     /// the current view
     pub cur_view: TYPES::Time,
     /// event stream for channel events
