--- conflicted
+++ resolved
@@ -22,12 +22,7 @@
     traits::{
         block_contents::vid_commitment,
         election::Membership,
-<<<<<<< HEAD
-        node_implementation::{ConsensusTime, NodeImplementation, NodeType, Versions},
-=======
-        network::ConnectedNetwork,
         node_implementation::{NodeImplementation, NodeType, Versions},
->>>>>>> 8068edc4
         signature_key::SignatureKey,
         storage::Storage,
     },
