--- conflicted
+++ resolved
@@ -465,11 +465,7 @@
             &HotShotEvent::Timeout(view_number) => {
                 // This is an old timeout and we can ignore it
                 ensure!(
-<<<<<<< HEAD
-                    view_number >= self.current_view,
-=======
-                    view_number > self.cur_view,
->>>>>>> f942200b
+                    view_number >= self.cur_view,
                     debug!("Discarding old timeout vote.")
                 );
 
@@ -498,11 +494,7 @@
                     .await;
                 } else {
                     // If this is the first timeout we've seen advance to the next view
-<<<<<<< HEAD
-                    self.current_view = view_number + 1;
-=======
-                    self.cur_view = view_number;
->>>>>>> f942200b
+                    self.cur_view = view_number + 1;
                     broadcast_event(
                         Arc::new(HotShotEvent::ViewChange(TYPES::View::new(*self.cur_view))),
                         &event_stream,
