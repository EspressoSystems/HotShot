#![allow(clippy::module_name_repetitions)]
use crate::events::HotShotEvent;
use async_compatibility_layer::art::{async_sleep, async_spawn};

use either::Either::{self, Left, Right};
use futures::FutureExt;
use hotshot_task::{
    event_stream::{ChannelStream, EventStream},
    task::{FilterEvent, HandleEvent, HotShotTaskCompleted, HotShotTaskTypes, TS},
    task_impls::{HSTWithEvent, TaskBuilder},
};
use hotshot_types::simple_vote::ViewSyncFinalizeData;
use hotshot_types::{
    simple_certificate::{
        ViewSyncCommitCertificate2, ViewSyncFinalizeCertificate2, ViewSyncPreCommitCertificate2,
    },
    simple_vote::{
        ViewSyncCommitData, ViewSyncCommitVote, ViewSyncFinalizeVote, ViewSyncPreCommitData,
        ViewSyncPreCommitVote,
    },
    traits::{network::ConsensusIntentEvent, node_implementation::ViewSyncMembership},
    vote2::{Certificate2, HasViewNumber, Vote2, VoteAccumulator2},
};

use bitvec::prelude::*;
use hotshot_task::global_registry::GlobalRegistry;
use hotshot_types::{
<<<<<<< HEAD
    certificate::ViewSyncCertificate,
    message::{GeneralConsensusMessage, Message, Proposal, SequencingMessage},
=======
    data::Leaf,
    message::{GeneralConsensusMessage, Message, SequencingMessage},
>>>>>>> 2d95ebc8
    traits::{
        consensus_api::ConsensusApi,
        election::{ConsensusExchange, ViewSyncExchangeType},
        network::CommunicationChannel,
        node_implementation::{NodeImplementation, NodeType, ViewSyncEx},
        state::ConsensusTime,
    },
};
use snafu::Snafu;
use std::{collections::HashMap, marker::PhantomData, sync::Arc, time::Duration};
<<<<<<< HEAD
use tracing::{debug, error, instrument};
=======
use tracing::{debug, error, info, instrument};
>>>>>>> 2d95ebc8
#[derive(PartialEq, PartialOrd, Clone, Debug, Eq, Hash)]
/// Phases of view sync
pub enum ViewSyncPhase {
    /// No phase; before the protocol has begun
    None,
    /// PreCommit phase
    PreCommit,
    /// Commit phase
    Commit,
    /// Finalize phase
    Finalize,
}

#[derive(Default)]
/// Information about view sync sub-tasks
pub struct ViewSyncTaskInfo {
    /// Id of the event stream of a certain task
    event_stream_id: usize,
}

#[derive(Snafu, Debug)]
/// Stub of a view sync error
pub struct ViewSyncTaskError {}

/// Main view sync task state
pub struct ViewSyncTaskState<
    TYPES: NodeType,
    I: NodeImplementation<TYPES, ConsensusMessage = SequencingMessage<TYPES, I>>,
    A: ConsensusApi<TYPES, I> + 'static + std::clone::Clone,
> where
<<<<<<< HEAD
    ViewSyncEx<TYPES, I>: ViewSyncExchangeType<
        TYPES,
        Message<TYPES, I>,
        Certificate = ViewSyncCertificate<TYPES>,
        Commitment = Commitment<ViewSyncData<TYPES>>,
    >,
=======
    ViewSyncEx<TYPES, I>: ViewSyncExchangeType<TYPES, Message<TYPES, I>>,
>>>>>>> 2d95ebc8
{
    /// Registry to register sub tasks
    pub registry: GlobalRegistry,
    /// Event stream to publish events to
    pub event_stream: ChannelStream<HotShotEvent<TYPES, I>>,
    /// View HotShot is currently in
    pub current_view: TYPES::Time,
    /// View HotShot wishes to be in
    pub next_view: TYPES::Time,
    /// View sync exchange
    pub exchange: Arc<ViewSyncEx<TYPES, I>>,
    /// HotShot consensus API
    pub api: A,
    /// Our node id; for logging
    pub id: u64,

    /// How many timeouts we've seen in a row; is reset upon a successful view change
    pub num_timeouts_tracked: u64,

    /// Map of running replica tasks
    pub replica_task_map: HashMap<TYPES::Time, ViewSyncTaskInfo>,

    /// Map of running relay tasks
    pub relay_task_map: HashMap<TYPES::Time, ViewSyncTaskInfo>,

    /// Timeout duration for view sync rounds
    pub view_sync_timeout: Duration,

    /// Last view we garbage collected old tasks
    pub last_garbage_collected_view: TYPES::Time,
}

impl<
        TYPES: NodeType,
        I: NodeImplementation<TYPES, ConsensusMessage = SequencingMessage<TYPES, I>>,
        A: ConsensusApi<TYPES, I> + 'static + std::clone::Clone,
    > TS for ViewSyncTaskState<TYPES, I, A>
where
<<<<<<< HEAD
    ViewSyncEx<TYPES, I>: ViewSyncExchangeType<
        TYPES,
        Message<TYPES, I>,
        Certificate = ViewSyncCertificate<TYPES>,
        Commitment = Commitment<ViewSyncData<TYPES>>,
    >,
=======
    ViewSyncEx<TYPES, I>: ViewSyncExchangeType<TYPES, Message<TYPES, I>>,
>>>>>>> 2d95ebc8
{
}

/// Types for the main view sync task
pub type ViewSyncTaskStateTypes<TYPES, I, A> = HSTWithEvent<
    ViewSyncTaskError,
    HotShotEvent<TYPES, I>,
    ChannelStream<HotShotEvent<TYPES, I>>,
    ViewSyncTaskState<TYPES, I, A>,
>;

/// State of a view sync replica task
pub struct ViewSyncReplicaTaskState<
    TYPES: NodeType,
    I: NodeImplementation<TYPES, ConsensusMessage = SequencingMessage<TYPES, I>>,
    A: ConsensusApi<TYPES, I> + 'static,
> where
<<<<<<< HEAD
    ViewSyncEx<TYPES, I>: ViewSyncExchangeType<
        TYPES,
        Message<TYPES, I>,
        Certificate = ViewSyncCertificate<TYPES>,
        Commitment = Commitment<ViewSyncData<TYPES>>,
    >,
=======
    ViewSyncEx<TYPES, I>: ViewSyncExchangeType<TYPES, Message<TYPES, I>>,
>>>>>>> 2d95ebc8
{
    /// Timeout for view sync rounds
    pub view_sync_timeout: Duration,
    /// Current round HotShot is in
    pub current_view: TYPES::Time,
    /// Round HotShot wishes to be in
    pub next_view: TYPES::Time,
    /// The last seen phase of the view sync protocol
    pub phase: ViewSyncPhase,
    /// The relay index we are currently on
    pub relay: u64,
    /// Whether we have seen a finalized certificate
    pub finalized: bool,
    /// Whether we have already sent a view change event for `next_view`
    pub sent_view_change_event: bool,
    /// Our node id; for logging
    pub id: u64,

    /// View sync exchange
    pub exchange: Arc<ViewSyncEx<TYPES, I>>,
    /// HotShot consensus API
    pub api: A,
    /// Event stream to publish events to
    pub event_stream: ChannelStream<HotShotEvent<TYPES, I>>,
}

impl<
        TYPES: NodeType,
        I: NodeImplementation<TYPES, ConsensusMessage = SequencingMessage<TYPES, I>>,
        A: ConsensusApi<TYPES, I> + 'static,
    > TS for ViewSyncReplicaTaskState<TYPES, I, A>
where
<<<<<<< HEAD
    ViewSyncEx<TYPES, I>: ViewSyncExchangeType<
        TYPES,
        Message<TYPES, I>,
        Certificate = ViewSyncCertificate<TYPES>,
        Commitment = Commitment<ViewSyncData<TYPES>>,
    >,
=======
    ViewSyncEx<TYPES, I>: ViewSyncExchangeType<TYPES, Message<TYPES, I>>,
>>>>>>> 2d95ebc8
{
}

/// Types for view sync replica state
pub type ViewSyncReplicaTaskStateTypes<TYPES, I, A> = HSTWithEvent<
    ViewSyncTaskError,
    HotShotEvent<TYPES, I>,
    ChannelStream<HotShotEvent<TYPES, I>>,
    ViewSyncReplicaTaskState<TYPES, I, A>,
>;

/// State of a view sync relay task
pub struct ViewSyncRelayTaskState<
    TYPES: NodeType,
<<<<<<< HEAD
    I: NodeImplementation<TYPES, ConsensusMessage = SequencingMessage<TYPES, I>>,
=======
    I: NodeImplementation<TYPES, Leaf = Leaf<TYPES>, ConsensusMessage = SequencingMessage<TYPES, I>>,
    VOTE: Vote2<TYPES>,
    CERTIFICATE: Certificate2<TYPES, Voteable = VOTE::Commitment>,
>>>>>>> 2d95ebc8
> {
    /// Event stream to publish events to
    pub event_stream: ChannelStream<HotShotEvent<TYPES, I>>,
    /// View sync exchange
    pub exchange: Arc<ViewSyncEx<TYPES, I>>,

    /// Vote accumulator
    #[allow(clippy::type_complexity)]
    pub accumulator: Either<VoteAccumulator2<TYPES, VOTE, CERTIFICATE>, CERTIFICATE>,
    /// Our node id; for logging
    pub id: u64,
}

impl<
        TYPES: NodeType,
<<<<<<< HEAD
        I: NodeImplementation<TYPES, ConsensusMessage = SequencingMessage<TYPES, I>>,
    > TS for ViewSyncRelayTaskState<TYPES, I>
=======
        I: NodeImplementation<
            TYPES,
            Leaf = Leaf<TYPES>,
            ConsensusMessage = SequencingMessage<TYPES, I>,
        >,
        VOTE: Vote2<TYPES> + std::marker::Send + std::marker::Sync + 'static,
        CERTIFICATE: Certificate2<TYPES, Voteable = VOTE::Commitment>
            + std::marker::Send
            + std::marker::Sync
            + 'static,
    > TS for ViewSyncRelayTaskState<TYPES, I, VOTE, CERTIFICATE>
>>>>>>> 2d95ebc8
{
}

/// Types used by the view sync relay task
pub type ViewSyncRelayTaskStateTypes<TYPES, I, VOTE, CERTIFICATE> = HSTWithEvent<
    ViewSyncTaskError,
    HotShotEvent<TYPES, I>,
    ChannelStream<HotShotEvent<TYPES, I>>,
    ViewSyncRelayTaskState<TYPES, I, VOTE, CERTIFICATE>,
>;

impl<
        TYPES: NodeType,
        I: NodeImplementation<TYPES, ConsensusMessage = SequencingMessage<TYPES, I>>,
        A: ConsensusApi<TYPES, I> + 'static + std::clone::Clone,
    > ViewSyncTaskState<TYPES, I, A>
where
<<<<<<< HEAD
    ViewSyncEx<TYPES, I>: ViewSyncExchangeType<
        TYPES,
        Message<TYPES, I>,
        Certificate = ViewSyncCertificate<TYPES>,
        Commitment = Commitment<ViewSyncData<TYPES>>,
    >,
=======
    ViewSyncEx<TYPES, I>: ViewSyncExchangeType<TYPES, Message<TYPES, I>>,
>>>>>>> 2d95ebc8
{
    #[instrument(skip_all, fields(id = self.id, view = *self.current_view), name = "View Sync Main Task", level = "error")]
    #[allow(clippy::type_complexity)]
    /// Handles incoming events for the main view sync task
    pub async fn handle_event(&mut self, event: HotShotEvent<TYPES, I>) {
        match &event {
            HotShotEvent::ViewSyncPreCommitCertificate2Recv(certificate) => {
                info!("Received view sync cert for phase {:?}", certificate);

                // This certificate is old, we can throw it away
                // If next view = cert round, then that means we should already have a task running for it
                if self.current_view > certificate.get_view_number() {
                    debug!("Already in a higher view than the view sync message");
                    return;
                }

                if let Some(replica_task) =
                    self.replica_task_map.get(&certificate.get_view_number())
                {
                    // Forward event then return
                    debug!("Forwarding message");
                    self.event_stream
                        .direct_message(replica_task.event_stream_id, event)
                        .await;
                    return;
                }

                // We do not have a replica task already running, so start one
                let mut replica_state: ViewSyncReplicaTaskState<TYPES, I, A> =
                    ViewSyncReplicaTaskState {
                        current_view: certificate.get_view_number(),
                        next_view: certificate.get_view_number(),
                        relay: 0,
                        finalized: false,
                        sent_view_change_event: false,
                        phase: ViewSyncPhase::None,
                        exchange: self.exchange.clone(),
                        api: self.api.clone(),
                        event_stream: self.event_stream.clone(),
                        view_sync_timeout: self.view_sync_timeout,
                        id: self.id,
                    };

                let result = replica_state.handle_event(event.clone()).await;

                if result.0 == Some(HotShotTaskCompleted::ShutDown) {
                    // The protocol has finished
                    return;
                }

                replica_state = result.1;

                let name = format!(
                    "View Sync Replica Task: Attempting to enter view {:?} from view {:?}",
                    self.next_view, self.current_view
                );

                let replica_handle_event = HandleEvent(Arc::new(
                    move |event, state: ViewSyncReplicaTaskState<TYPES, I, A>| {
                        async move { state.handle_event(event).await }.boxed()
                    },
                ));

                let filter = FilterEvent::default();
                let builder = TaskBuilder::<ViewSyncReplicaTaskStateTypes<TYPES, I, A>>::new(name)
                    .register_event_stream(replica_state.event_stream.clone(), filter)
                    .await
                    .register_registry(&mut self.registry.clone())
                    .await
                    .register_state(replica_state)
                    .register_event_handler(replica_handle_event);

                let event_stream_id = builder.get_stream_id().unwrap();

                self.replica_task_map.insert(
                    certificate.get_view_number(),
                    ViewSyncTaskInfo { event_stream_id },
                );

                let _view_sync_replica_task = async_spawn(async move {
                    ViewSyncReplicaTaskStateTypes::build(builder).launch().await
                });
            }

            HotShotEvent::ViewSyncPreCommitVoteRecv(vote) => {
                if let Some(relay_task) = self.relay_task_map.get(&vote.get_view_number()) {
                    // Forward event then return
                    self.event_stream
                        .direct_message(relay_task.event_stream_id, event)
                        .await;
                    return;
                }

                // We do not have a relay task already running, so start one
                if !self
                    .exchange
                    .is_leader(vote.get_view_number() + vote.get_data().relay)
                {
                    // TODO ED This will occur because everyone is pulling down votes for now. Will be fixed in `https://github.com/EspressoSystems/HotShot/issues/1471`
                    debug!("View sync vote sent to wrong leader");
                    return;
                }

                let new_accumulator = VoteAccumulator2 {
                    vote_outcomes: HashMap::new(),
                    sig_lists: Vec::new(),
                    signers: bitvec![0; self.exchange.total_nodes()],
                    phantom: PhantomData,
                };

                let mut relay_state = ViewSyncRelayTaskState::<
                    TYPES,
                    I,
                    ViewSyncPreCommitVote<TYPES, ViewSyncMembership<TYPES, I>>,
                    ViewSyncPreCommitCertificate2<TYPES>,
                > {
                    event_stream: self.event_stream.clone(),
                    exchange: self.exchange.clone(),
                    accumulator: either::Left(new_accumulator),
                    id: self.id,
                };

                let result = relay_state.handle_event(event.clone()).await;

                if result.0 == Some(HotShotTaskCompleted::ShutDown) {
                    // The protocol has finished
                    return;
                }

                relay_state = result.1;

                let name = format!("View Sync Relay Task for view {:?}", vote.get_view_number());

                let relay_handle_event = HandleEvent(Arc::new(
                    move |event,
                          state: ViewSyncRelayTaskState<
                        TYPES,
                        I,
                        ViewSyncPreCommitVote<TYPES, ViewSyncMembership<TYPES, I>>,
                        ViewSyncPreCommitCertificate2<TYPES>,
                    >| {
                        async move { state.handle_event(event).await }.boxed()
                    },
                ));

                let filter = FilterEvent::default();
                let builder = TaskBuilder::<
                    ViewSyncRelayTaskStateTypes<
                        TYPES,
                        I,
                        ViewSyncPreCommitVote<TYPES, ViewSyncMembership<TYPES, I>>,
                        ViewSyncPreCommitCertificate2<TYPES>,
                    >,
                >::new(name)
                .register_event_stream(relay_state.event_stream.clone(), filter)
                .await
                .register_registry(&mut self.registry.clone())
                .await
                .register_state(relay_state)
                .register_event_handler(relay_handle_event);

                let event_stream_id = builder.get_stream_id().unwrap();

                self.relay_task_map
                    .insert(vote.get_view_number(), ViewSyncTaskInfo { event_stream_id });
                let _view_sync_relay_task = async_spawn(async move {
                    ViewSyncRelayTaskStateTypes::build(builder).launch().await
                });
            }

            HotShotEvent::ViewSyncCommitVoteRecv(vote) => {
                if let Some(relay_task) = self.relay_task_map.get(&vote.get_view_number()) {
                    // Forward event then return
                    self.event_stream
                        .direct_message(relay_task.event_stream_id, event)
                        .await;
                    return;
                }

                // We do not have a relay task already running, so start one
                if !self
                    .exchange
                    .is_leader(vote.get_view_number() + vote.get_data().relay)
                {
                    // TODO ED This will occur because everyone is pulling down votes for now. Will be fixed in `https://github.com/EspressoSystems/HotShot/issues/1471`
                    debug!("View sync vote sent to wrong leader");
                    return;
                }

                let new_accumulator = VoteAccumulator2 {
                    vote_outcomes: HashMap::new(),
                    sig_lists: Vec::new(),
                    signers: bitvec![0; self.exchange.total_nodes()],
                    phantom: PhantomData,
                };

                let mut relay_state = ViewSyncRelayTaskState::<
                    TYPES,
                    I,
                    ViewSyncCommitVote<TYPES, ViewSyncMembership<TYPES, I>>,
                    ViewSyncCommitCertificate2<TYPES>,
                > {
                    event_stream: self.event_stream.clone(),
                    exchange: self.exchange.clone(),
                    accumulator: either::Left(new_accumulator),
                    id: self.id,
                };

                let result = relay_state.handle_event(event.clone()).await;

                if result.0 == Some(HotShotTaskCompleted::ShutDown) {
                    // The protocol has finished
                    return;
                }

                relay_state = result.1;

                let name = format!("View Sync Relay Task for view {:?}", vote.get_view_number());

                let relay_handle_event = HandleEvent(Arc::new(
                    move |event,
                          state: ViewSyncRelayTaskState<
                        TYPES,
                        I,
                        ViewSyncCommitVote<TYPES, ViewSyncMembership<TYPES, I>>,
                        ViewSyncCommitCertificate2<TYPES>,
                    >| {
                        async move { state.handle_event(event).await }.boxed()
                    },
                ));

                let filter = FilterEvent::default();
                let builder = TaskBuilder::<
                    ViewSyncRelayTaskStateTypes<
                        TYPES,
                        I,
                        ViewSyncCommitVote<TYPES, ViewSyncMembership<TYPES, I>>,
                        ViewSyncCommitCertificate2<TYPES>,
                    >,
                >::new(name)
                .register_event_stream(relay_state.event_stream.clone(), filter)
                .await
                .register_registry(&mut self.registry.clone())
                .await
                .register_state(relay_state)
                .register_event_handler(relay_handle_event);

                let event_stream_id = builder.get_stream_id().unwrap();

                self.relay_task_map
                    .insert(vote.get_view_number(), ViewSyncTaskInfo { event_stream_id });
                let _view_sync_relay_task = async_spawn(async move {
                    ViewSyncRelayTaskStateTypes::build(builder).launch().await
                });
            }

            HotShotEvent::ViewSyncFinalizeVoteRecv(vote) => {
                if let Some(relay_task) = self.relay_task_map.get(&vote.get_view_number()) {
                    // Forward event then return
                    self.event_stream
                        .direct_message(relay_task.event_stream_id, event)
                        .await;
                    return;
                }

                // We do not have a relay task already running, so start one
                if !self
                    .exchange
                    .is_leader(vote.get_view_number() + vote.get_data().relay)
                {
                    // TODO ED This will occur because everyone is pulling down votes for now. Will be fixed in `https://github.com/EspressoSystems/HotShot/issues/1471`
                    debug!("View sync vote sent to wrong leader");
                    return;
                }

                let new_accumulator = VoteAccumulator2 {
                    vote_outcomes: HashMap::new(),
                    sig_lists: Vec::new(),
                    signers: bitvec![0; self.exchange.total_nodes()],
                    phantom: PhantomData,
                };

                let mut relay_state = ViewSyncRelayTaskState::<
                    TYPES,
                    I,
                    ViewSyncFinalizeVote<TYPES, ViewSyncMembership<TYPES, I>>,
                    ViewSyncFinalizeCertificate2<TYPES>,
                > {
                    event_stream: self.event_stream.clone(),
                    exchange: self.exchange.clone(),
                    accumulator: either::Left(new_accumulator),
                    id: self.id,
                };

                let result = relay_state.handle_event(event.clone()).await;

                if result.0 == Some(HotShotTaskCompleted::ShutDown) {
                    // The protocol has finished
                    return;
                }

                relay_state = result.1;

                let name = format!("View Sync Relay Task for view {:?}", vote.get_view_number());

                let relay_handle_event = HandleEvent(Arc::new(
                    move |event,
                          state: ViewSyncRelayTaskState<
                        TYPES,
                        I,
                        ViewSyncFinalizeVote<TYPES, ViewSyncMembership<TYPES, I>>,
                        ViewSyncFinalizeCertificate2<TYPES>,
                    >| {
                        async move { state.handle_event(event).await }.boxed()
                    },
                ));

                let filter = FilterEvent::default();
                let builder = TaskBuilder::<
                    ViewSyncRelayTaskStateTypes<
                        TYPES,
                        I,
                        ViewSyncFinalizeVote<TYPES, ViewSyncMembership<TYPES, I>>,
                        ViewSyncFinalizeCertificate2<TYPES>,
                    >,
                >::new(name)
                .register_event_stream(relay_state.event_stream.clone(), filter)
                .await
                .register_registry(&mut self.registry.clone())
                .await
                .register_state(relay_state)
                .register_event_handler(relay_handle_event);

                let event_stream_id = builder.get_stream_id().unwrap();

                self.relay_task_map
                    .insert(vote.get_view_number(), ViewSyncTaskInfo { event_stream_id });
                let _view_sync_relay_task = async_spawn(async move {
                    ViewSyncRelayTaskStateTypes::build(builder).launch().await
                });
            }

            &HotShotEvent::ViewChange(new_view) => {
                let new_view = TYPES::Time::new(*new_view);
                if self.current_view < new_view {
                    debug!(
                        "Change from view {} to view {} in view sync task",
                        *self.current_view, *new_view
                    );

                    self.current_view = new_view;
                    self.next_view = self.current_view;
                    self.num_timeouts_tracked = 0;

                    // Garbage collect old tasks
                    // We could put this into a separate async task, but that would require making several fields on ViewSyncTaskState thread-safe and harm readability.  In the common case this will have zero tasks to clean up.
                    for i in *self.last_garbage_collected_view..*self.current_view {
                        if let Some((_key, replica_task_info)) =
                            self.replica_task_map.remove_entry(&TYPES::Time::new(i))
                        {
                            self.event_stream
                                .direct_message(
                                    replica_task_info.event_stream_id,
                                    HotShotEvent::Shutdown,
                                )
                                .await;
                        }
                        if let Some((_key, relay_task_info)) =
                            self.relay_task_map.remove_entry(&TYPES::Time::new(i))
                        {
                            self.event_stream
                                .direct_message(
                                    relay_task_info.event_stream_id,
                                    HotShotEvent::Shutdown,
                                )
                                .await;
                        }
                    }

                    self.last_garbage_collected_view = self.current_view - 1;
                }
            }
            &HotShotEvent::Timeout(view_number) => {
                // This is an old timeout and we can ignore it
                if view_number <= TYPES::Time::new(*self.current_view) {
                    return;
                }

                self.num_timeouts_tracked += 1;
                error!(
                    "Num timeouts tracked is {}. View {} timed out",
                    self.num_timeouts_tracked, *view_number
                );

                if self.num_timeouts_tracked > 3 {
                    error!("Too many timeouts!  This shouldn't happen");
                }

                if self.num_timeouts_tracked > 2 {
                    // Start polling for view sync certificates
                    self.exchange
                        .network()
                        .inject_consensus_info(ConsensusIntentEvent::PollForViewSyncCertificate(
                            *view_number + 1,
                        ))
                        .await;

                    self.exchange
                        .network()
                        .inject_consensus_info(ConsensusIntentEvent::PollForViewSyncVotes(
                            *view_number + 1,
                        ))
                        .await;
                    // Spawn replica task
                    let next_view = *view_number + 1;
                    // Subscribe to the view after we are leader since we know we won't propose in the next view if we are leader.
                    let subscribe_view = if self.exchange.is_leader(TYPES::Time::new(next_view)) {
                        next_view + 1
                    } else {
                        next_view
                    };
                    // Subscribe to the next view just in case there is progress being made
                    self.exchange
                        .network()
                        .inject_consensus_info(ConsensusIntentEvent::PollForProposal(
                            subscribe_view,
                        ))
                        .await;

                    self.exchange
                        .network()
                        .inject_consensus_info(ConsensusIntentEvent::PollForDAC(subscribe_view))
                        .await;

                    let mut replica_state = ViewSyncReplicaTaskState {
                        current_view: self.current_view,
                        next_view: TYPES::Time::new(next_view),
                        relay: 0,
                        finalized: false,
                        sent_view_change_event: false,
                        phase: ViewSyncPhase::None,
                        exchange: self.exchange.clone(),
                        api: self.api.clone(),
                        event_stream: self.event_stream.clone(),
                        view_sync_timeout: self.view_sync_timeout,
                        id: self.id,
                    };

                    let result = replica_state
                        .handle_event(HotShotEvent::ViewSyncTrigger(view_number + 1))
                        .await;

                    if result.0 == Some(HotShotTaskCompleted::ShutDown) {
                        // The protocol has finished
                        return;
                    }

                    replica_state = result.1;

                    let name = format!(
                        "View Sync Replica Task: Attempting to enter view {:?} from view {:?}",
                        *view_number + 1,
                        *view_number
                    );

                    let replica_handle_event = HandleEvent(Arc::new(
                        move |event, state: ViewSyncReplicaTaskState<TYPES, I, A>| {
                            async move { state.handle_event(event).await }.boxed()
                        },
                    ));

                    let filter = FilterEvent::default();
                    let builder =
                        TaskBuilder::<ViewSyncReplicaTaskStateTypes<TYPES, I, A>>::new(name)
                            .register_event_stream(replica_state.event_stream.clone(), filter)
                            .await
                            .register_registry(&mut self.registry.clone())
                            .await
                            .register_state(replica_state)
                            .register_event_handler(replica_handle_event);

                    let event_stream_id = builder.get_stream_id().unwrap();

                    self.replica_task_map.insert(
                        TYPES::Time::new(*view_number + 1),
                        ViewSyncTaskInfo { event_stream_id },
                    );

                    let _view_sync_replica_task = async_spawn(async move {
                        ViewSyncReplicaTaskStateTypes::build(builder).launch().await
                    });
                } else {
                    // If this is the first timeout we've seen advance to the next view
                    self.current_view = view_number;
                    self.event_stream
                        .publish(HotShotEvent::ViewChange(TYPES::Time::new(
                            *self.current_view,
                        )))
                        .await;
                }
            }

            _ => {}
        }
    }

    /// Filter view sync related events.
    pub fn filter(event: &HotShotEvent<TYPES, I>) -> bool {
        matches!(
            event,
            HotShotEvent::ViewSyncPreCommitCertificate2Recv(_)
                | HotShotEvent::ViewSyncCommitCertificate2Recv(_)
                | HotShotEvent::ViewSyncFinalizeCertificate2Recv(_)
                | HotShotEvent::ViewSyncPreCommitVoteRecv(_)
                | HotShotEvent::ViewSyncCommitVoteRecv(_)
                | HotShotEvent::ViewSyncFinalizeVoteRecv(_)
                | HotShotEvent::Shutdown
                | HotShotEvent::Timeout(_)
                | HotShotEvent::ViewSyncTimeout(_, _, _)
                | HotShotEvent::ViewChange(_)
        )
    }
}

impl<
        TYPES: NodeType,
        I: NodeImplementation<TYPES, ConsensusMessage = SequencingMessage<TYPES, I>>,
        A: ConsensusApi<TYPES, I> + 'static,
    > ViewSyncReplicaTaskState<TYPES, I, A>
where
<<<<<<< HEAD
    ViewSyncEx<TYPES, I>: ViewSyncExchangeType<
        TYPES,
        Message<TYPES, I>,
        Certificate = ViewSyncCertificate<TYPES>,
        Commitment = Commitment<ViewSyncData<TYPES>>,
    >,
=======
    ViewSyncEx<TYPES, I>: ViewSyncExchangeType<TYPES, Message<TYPES, I>>,
>>>>>>> 2d95ebc8
{
    #[instrument(skip_all, fields(id = self.id, view = *self.current_view), name = "View Sync Replica Task", level = "error")]
    /// Handle incoming events for the view sync replica task
    pub async fn handle_event(
        mut self,
        event: HotShotEvent<TYPES, I>,
    ) -> (
        std::option::Option<HotShotTaskCompleted>,
        ViewSyncReplicaTaskState<TYPES, I, A>,
    ) {
        match event {
            HotShotEvent::ViewSyncPreCommitCertificate2Recv(certificate) => {
                let last_seen_certificate = ViewSyncPhase::PreCommit;

                // Ignore certificate if it is for an older round
                if certificate.get_view_number() < self.next_view {
                    error!("We're already in a higher round");

                    return (None, self);
                }

                // If certificate is not valid, return current state
                if !certificate.is_valid_cert(self.exchange.membership()) {
                    error!("Not valid view sync cert! {:?}", certificate.get_data());

                    return (None, self);
                }

                // If certificate is for a higher round shutdown this task
                // since another task should have been started for the higher round
                if certificate.get_view_number() > self.next_view {
                    return (Some(HotShotTaskCompleted::ShutDown), self);
                }

                // Ignore if the certificate is for an already seen phase
                if last_seen_certificate <= self.phase {
                    return (None, self);
                }

                self.phase = last_seen_certificate;

                if certificate.get_data().relay > self.relay {
                    self.relay = certificate.get_data().relay;
                }

                let vote =
                    ViewSyncCommitVote::<TYPES, ViewSyncMembership<TYPES, I>>::create_signed_vote(
                        ViewSyncCommitData {
                            relay: certificate.get_data().relay,
                            round: self.next_view,
                        },
                        self.next_view,
                        self.exchange.public_key(),
                        self.exchange.private_key(),
                    );
                let message = GeneralConsensusMessage::<TYPES, I>::ViewSyncCommitVote(vote);

                if let GeneralConsensusMessage::ViewSyncCommitVote(vote) = message {
                    self.event_stream
                        .publish(HotShotEvent::ViewSyncCommitVoteSend(vote))
                        .await;
                }

                async_spawn({
                    let stream = self.event_stream.clone();
                    let phase = self.phase.clone();
                    async move {
                        async_sleep(self.view_sync_timeout).await;
                        error!("Vote sending timed out in ViewSyncCertificateRecv");
                        stream
                            .publish(HotShotEvent::ViewSyncTimeout(
                                TYPES::Time::new(*self.next_view),
                                self.relay,
                                phase,
                            ))
                            .await;
                    }
                });
            }

            HotShotEvent::ViewSyncCommitCertificate2Recv(certificate) => {
                let last_seen_certificate = ViewSyncPhase::Commit;

                // Ignore certificate if it is for an older round
                if certificate.get_view_number() < self.next_view {
                    error!("We're already in a higher round");

                    return (None, self);
                }

                // If certificate is not valid, return current state
                if !certificate.is_valid_cert(self.exchange.membership()) {
                    error!("Not valid view sync cert! {:?}", certificate.get_data());

                    return (None, self);
                }

                // If certificate is for a higher round shutdown this task
                // since another task should have been started for the higher round
                if certificate.get_view_number() > self.next_view {
                    return (Some(HotShotTaskCompleted::ShutDown), self);
                }

                // Ignore if the certificate is for an already seen phase
                if last_seen_certificate <= self.phase {
                    return (None, self);
                }

                self.phase = last_seen_certificate;

                if certificate.get_data().relay > self.relay {
                    self.relay = certificate.get_data().relay;
                }

                let vote =
                    ViewSyncFinalizeVote::<TYPES, ViewSyncMembership<TYPES, I>>::create_signed_vote(
                        ViewSyncFinalizeData {
                            relay: certificate.get_data().relay,
                            round: self.next_view,
                        },
                        self.next_view,
                        self.exchange.public_key(),
                        self.exchange.private_key(),
                    );
                let message = GeneralConsensusMessage::<TYPES, I>::ViewSyncFinalizeVote(vote);

                if let GeneralConsensusMessage::ViewSyncFinalizeVote(vote) = message {
                    self.event_stream
                        .publish(HotShotEvent::ViewSyncFinalizeVoteSend(vote))
                        .await;
                }
                self.event_stream
                    .publish(HotShotEvent::ViewChange(self.next_view))
                    .await;

                async_spawn({
                    let stream = self.event_stream.clone();
                    let phase = self.phase.clone();
                    async move {
                        async_sleep(self.view_sync_timeout).await;
                        error!("Vote sending timed out in ViewSyncCertificateRecv");
                        stream
                            .publish(HotShotEvent::ViewSyncTimeout(
                                TYPES::Time::new(*self.next_view),
                                self.relay,
                                phase,
                            ))
                            .await;
                    }
                });
            }

            HotShotEvent::ViewSyncFinalizeCertificate2Recv(certificate) => {
                let last_seen_certificate = ViewSyncPhase::Finalize;

                // Ignore certificate if it is for an older round
                if certificate.get_view_number() < self.next_view {
                    error!("We're already in a higher round");

                    return (None, self);
                }

                // If certificate is not valid, return current state
                if !certificate.is_valid_cert(self.exchange.membership()) {
                    error!("Not valid view sync cert! {:?}", certificate.get_data());

                    return (None, self);
                }

                // If certificate is for a higher round shutdown this task
                // since another task should have been started for the higher round
                if certificate.get_view_number() > self.next_view {
                    return (Some(HotShotTaskCompleted::ShutDown), self);
                }

                // Ignore if the certificate is for an already seen phase
                if last_seen_certificate <= self.phase {
                    return (None, self);
                }

                self.phase = last_seen_certificate;

                if certificate.get_data().relay > self.relay {
                    self.relay = certificate.get_data().relay;
                }

                self.event_stream
                    .publish(HotShotEvent::ViewChange(self.next_view))
                    .await;
                return (Some(HotShotTaskCompleted::ShutDown), self);
            }

            HotShotEvent::ViewSyncTrigger(view_number) => {
                if self.next_view != TYPES::Time::new(*view_number) {
                    error!("Unexpected view number to triger view sync");
                    return (None, self);
                }

                let vote =
                ViewSyncPreCommitVote::<TYPES, ViewSyncMembership<TYPES, I>>::create_signed_vote(
                    ViewSyncPreCommitData { relay: 0, round: view_number},
                    view_number,
                    self.exchange.public_key(),
                    self.exchange.private_key(),
                );
                let message = GeneralConsensusMessage::<TYPES, I>::ViewSyncPreCommitVote(vote);

                if let GeneralConsensusMessage::ViewSyncPreCommitVote(vote) = message {
                    self.event_stream
                        .publish(HotShotEvent::ViewSyncPreCommitVoteSend(vote))
                        .await;
                }

                async_spawn({
                    let stream = self.event_stream.clone();
                    async move {
                        async_sleep(self.view_sync_timeout).await;
                        error!("Vote sending timed out in ViewSyncTrigger");
                        stream
                            .publish(HotShotEvent::ViewSyncTimeout(
                                TYPES::Time::new(*self.next_view),
                                self.relay,
                                ViewSyncPhase::None,
                            ))
                            .await;
                    }
                });

                return (None, self);
            }

            HotShotEvent::ViewSyncTimeout(round, relay, last_seen_certificate) => {
                // Shouldn't ever receive a timeout for a relay higher than ours
                if TYPES::Time::new(*round) == self.next_view
                    && relay == self.relay
                    && last_seen_certificate == self.phase
                {
                    self.relay += 1;
                    match self.phase {
                        ViewSyncPhase::None => {
                            let vote =
                            ViewSyncPreCommitVote::<TYPES, ViewSyncMembership<TYPES, I>>::create_signed_vote(
                                ViewSyncPreCommitData {
                                    relay: self.relay,
                                    round: self.next_view,
                                },
                                self.next_view,
                                self.exchange.public_key(),
                                self.exchange.private_key(),
                            );
                            let message =
                                GeneralConsensusMessage::<TYPES, I>::ViewSyncPreCommitVote(vote);

                            if let GeneralConsensusMessage::ViewSyncPreCommitVote(vote) = message {
                                self.event_stream
                                    .publish(HotShotEvent::ViewSyncPreCommitVoteSend(vote))
                                    .await;
                            }
                        }
                        ViewSyncPhase::PreCommit => {
                            let vote =
                            ViewSyncCommitVote::<TYPES, ViewSyncMembership<TYPES, I>>::create_signed_vote(
                                ViewSyncCommitData {
                                    relay: self.relay,
                                    round: self.next_view,
                                },
                                self.next_view,
                                self.exchange.public_key(),
                                self.exchange.private_key(),
                            );
                            let message =
                                GeneralConsensusMessage::<TYPES, I>::ViewSyncCommitVote(vote);

                            if let GeneralConsensusMessage::ViewSyncCommitVote(vote) = message {
                                self.event_stream
                                    .publish(HotShotEvent::ViewSyncCommitVoteSend(vote))
                                    .await;
                            }
                        }
                        ViewSyncPhase::Commit => {
                            let vote =
                            ViewSyncFinalizeVote::<TYPES, ViewSyncMembership<TYPES, I>>::create_signed_vote(
                                ViewSyncFinalizeData {
                                    relay: self.relay,
                                    round: self.next_view,
                                },
                                self.next_view,
                                self.exchange.public_key(),
                                self.exchange.private_key(),
                            );
                            let message =
                                GeneralConsensusMessage::<TYPES, I>::ViewSyncFinalizeVote(vote);

                            if let GeneralConsensusMessage::ViewSyncFinalizeVote(vote) = message {
                                self.event_stream
                                    .publish(HotShotEvent::ViewSyncFinalizeVoteSend(vote))
                                    .await;
                            }
                        }
                        ViewSyncPhase::Finalize => {
                            // This should never occur
                            unimplemented!()
                        }
                    }

                    async_spawn({
                        let stream = self.event_stream.clone();
                        async move {
                            async_sleep(self.view_sync_timeout).await;
                            error!("Vote sending timed out in ViewSyncTimeout");
                            stream
                                .publish(HotShotEvent::ViewSyncTimeout(
                                    TYPES::Time::new(*self.next_view),
                                    self.relay,
                                    last_seen_certificate,
                                ))
                                .await;
                        }
                    });

                    return (None, self);
                }
            }
            _ => return (None, self),
        }
        (None, self)
    }
}

impl<
        TYPES: NodeType,
<<<<<<< HEAD
        I: NodeImplementation<TYPES, ConsensusMessage = SequencingMessage<TYPES, I>>,
    > ViewSyncRelayTaskState<TYPES, I>
where
    ViewSyncEx<TYPES, I>: ViewSyncExchangeType<
        TYPES,
        Message<TYPES, I>,
        Certificate = ViewSyncCertificate<TYPES>,
        Commitment = Commitment<ViewSyncData<TYPES>>,
    >,
=======
        I: NodeImplementation<
            TYPES,
            Leaf = Leaf<TYPES>,
            ConsensusMessage = SequencingMessage<TYPES, I>,
        >,
    >
    ViewSyncRelayTaskState<
        TYPES,
        I,
        ViewSyncPreCommitVote<TYPES, ViewSyncMembership<TYPES, I>>,
        ViewSyncPreCommitCertificate2<TYPES>,
    >
where
    ViewSyncEx<TYPES, I>: ViewSyncExchangeType<TYPES, Message<TYPES, I>>,
>>>>>>> 2d95ebc8
{
    /// Handles incoming events for the view sync relay task
    #[instrument(skip_all, fields(id = self.id), name = "View Sync Relay Task", level = "error")]
    #[allow(clippy::type_complexity)]
    pub async fn handle_event(
        mut self,
        event: HotShotEvent<TYPES, I>,
    ) -> (
        std::option::Option<HotShotTaskCompleted>,
        ViewSyncRelayTaskState<
            TYPES,
            I,
            ViewSyncPreCommitVote<TYPES, ViewSyncMembership<TYPES, I>>,
            ViewSyncPreCommitCertificate2<TYPES>,
        >,
    ) {
        match event {
            HotShotEvent::ViewSyncPreCommitVoteRecv(vote) => {
                // Ignore this vote if we are not the correct relay
                // TODO ED Replace exchange with membership
                if !self
                    .exchange
                    .is_leader(vote.get_data().round + vote.get_data().relay)
                {
                    info!("We are not the correct relay for this vote; vote was intended for relay {}", vote.get_data().relay);
                    return (None, self);
                }

                debug!(
                    "Accumulating ViewSyncPreCommitVote for round {} and relay {}",
                    *vote.get_data().round,
                    vote.get_data().relay
                );

                match self.accumulator {
                    Right(_) => return (Some(HotShotTaskCompleted::ShutDown), self),
                    Left(accumulator) => {
                        match accumulator.accumulate(&vote, self.exchange.membership()) {
                            Left(new_accumulator) => {
                                self.accumulator = Either::Left(new_accumulator);
                            }
                            Right(certificate) => {
                                self.event_stream
                                    .publish(HotShotEvent::ViewSyncPreCommitCertificate2Send(
                                        certificate.clone(),
                                        self.exchange.public_key().clone(),
                                    ))
                                    .await;
                                self.accumulator = Right(certificate);

                                return (Some(HotShotTaskCompleted::ShutDown), self);
                            }
                        }
                    }
                };
                (None, self)
            }

            _ => (None, self),
        }
    }
}

impl<
        TYPES: NodeType,
        I: NodeImplementation<
            TYPES,
            Leaf = Leaf<TYPES>,
            ConsensusMessage = SequencingMessage<TYPES, I>,
        >,
    >
    ViewSyncRelayTaskState<
        TYPES,
        I,
        ViewSyncCommitVote<TYPES, ViewSyncMembership<TYPES, I>>,
        ViewSyncCommitCertificate2<TYPES>,
    >
where
    ViewSyncEx<TYPES, I>: ViewSyncExchangeType<TYPES, Message<TYPES, I>>,
{
    /// Handles incoming events for the view sync relay task
    #[instrument(skip_all, fields(id = self.id), name = "View Sync Relay Task", level = "error")]
    #[allow(clippy::type_complexity)]
    pub async fn handle_event(
        mut self,
        event: HotShotEvent<TYPES, I>,
    ) -> (
        std::option::Option<HotShotTaskCompleted>,
        ViewSyncRelayTaskState<
            TYPES,
            I,
            ViewSyncCommitVote<TYPES, ViewSyncMembership<TYPES, I>>,
            ViewSyncCommitCertificate2<TYPES>,
        >,
    ) {
        match event {
            HotShotEvent::ViewSyncCommitVoteRecv(vote) => {
                // Ignore this vote if we are not the correct relay
                if !self
                    .exchange
                    .is_leader(vote.get_data().round + vote.get_data().relay)
                {
                    info!("We are not the correct relay for this vote; vote was intended for relay {}", vote.get_data().relay);
                    return (None, self);
                }

                debug!(
                    "Accumulating ViewSyncCommitVote for round {} and relay {}",
                    *vote.get_data().round,
                    vote.get_data().relay
                );

                match self.accumulator {
                    Right(_) => return (Some(HotShotTaskCompleted::ShutDown), self),
                    Left(accumulator) => {
                        match accumulator.accumulate(&vote, self.exchange.membership()) {
                            Left(new_accumulator) => {
                                self.accumulator = Either::Left(new_accumulator);
                            }
                            Right(certificate) => {
                                self.event_stream
                                    .publish(HotShotEvent::ViewSyncCommitCertificate2Send(
                                        certificate.clone(),
                                        self.exchange.public_key().clone(),
                                    ))
                                    .await;
                                self.accumulator = Right(certificate);

<<<<<<< HEAD
                self.accumulator = match accumulator {
                    Left(new_accumulator) => Either::Left(new_accumulator),
                    Right(certificate) => {
                        let signature =
                            self.exchange.sign_certificate_proposal(certificate.clone());
                        let message = Proposal {
                            data: certificate.clone(),
                            signature,
                            _pd: PhantomData,
                        };
                        self.event_stream
                            .publish(HotShotEvent::ViewSyncCertificateSend(
                                message,
                                self.exchange.public_key().clone(),
                            ))
                            .await;
=======
                                return (Some(HotShotTaskCompleted::ShutDown), self);
                            }
                        }
                    }
                };
                (None, self)
            }
>>>>>>> 2d95ebc8

            _ => (None, self),
        }
    }
}

impl<
        TYPES: NodeType,
        I: NodeImplementation<
            TYPES,
            Leaf = Leaf<TYPES>,
            ConsensusMessage = SequencingMessage<TYPES, I>,
        >,
    >
    ViewSyncRelayTaskState<
        TYPES,
        I,
        ViewSyncFinalizeVote<TYPES, ViewSyncMembership<TYPES, I>>,
        ViewSyncFinalizeCertificate2<TYPES>,
    >
where
    ViewSyncEx<TYPES, I>: ViewSyncExchangeType<TYPES, Message<TYPES, I>>,
{
    /// Handles incoming events for the view sync relay task
    #[instrument(skip_all, fields(id = self.id), name = "View Sync Relay Task", level = "error")]
    #[allow(clippy::type_complexity)]
    pub async fn handle_event(
        mut self,
        event: HotShotEvent<TYPES, I>,
    ) -> (
        std::option::Option<HotShotTaskCompleted>,
        ViewSyncRelayTaskState<
            TYPES,
            I,
            ViewSyncFinalizeVote<TYPES, ViewSyncMembership<TYPES, I>>,
            ViewSyncFinalizeCertificate2<TYPES>,
        >,
    ) {
        match event {
            HotShotEvent::ViewSyncFinalizeVoteRecv(vote) => {
                // Ignore this vote if we are not the correct relay
                // TODO ED Replace exchange with membership
                if !self
                    .exchange
                    .is_leader(vote.get_data().round + vote.get_data().relay)
                {
                    info!("We are not the correct relay for this vote; vote was intended for relay {}", vote.get_data().relay);
                    return (None, self);
                }

                debug!(
                    "Accumulating ViewSyncFinalizetVote for round {} and relay {}",
                    *vote.get_data().round,
                    vote.get_data().relay
                );

                match self.accumulator {
                    Right(_) => return (Some(HotShotTaskCompleted::ShutDown), self),
                    Left(accumulator) => {
                        match accumulator.accumulate(&vote, self.exchange.membership()) {
                            Left(new_accumulator) => {
                                self.accumulator = Either::Left(new_accumulator);
                            }
                            Right(certificate) => {
                                self.event_stream
                                    .publish(HotShotEvent::ViewSyncFinalizeCertificate2Send(
                                        certificate.clone(),
                                        self.exchange.public_key().clone(),
                                    ))
                                    .await;
                                self.accumulator = Right(certificate);

                                return (Some(HotShotTaskCompleted::ShutDown), self);
                            }
                        }
                    }
                };
                (None, self)
            }

            _ => (None, self),
        }
    }
}<|MERGE_RESOLUTION|>--- conflicted
+++ resolved
@@ -25,13 +25,7 @@
 use bitvec::prelude::*;
 use hotshot_task::global_registry::GlobalRegistry;
 use hotshot_types::{
-<<<<<<< HEAD
-    certificate::ViewSyncCertificate,
-    message::{GeneralConsensusMessage, Message, Proposal, SequencingMessage},
-=======
-    data::Leaf,
     message::{GeneralConsensusMessage, Message, SequencingMessage},
->>>>>>> 2d95ebc8
     traits::{
         consensus_api::ConsensusApi,
         election::{ConsensusExchange, ViewSyncExchangeType},
@@ -42,11 +36,7 @@
 };
 use snafu::Snafu;
 use std::{collections::HashMap, marker::PhantomData, sync::Arc, time::Duration};
-<<<<<<< HEAD
-use tracing::{debug, error, instrument};
-=======
 use tracing::{debug, error, info, instrument};
->>>>>>> 2d95ebc8
 #[derive(PartialEq, PartialOrd, Clone, Debug, Eq, Hash)]
 /// Phases of view sync
 pub enum ViewSyncPhase {
@@ -77,16 +67,7 @@
     I: NodeImplementation<TYPES, ConsensusMessage = SequencingMessage<TYPES, I>>,
     A: ConsensusApi<TYPES, I> + 'static + std::clone::Clone,
 > where
-<<<<<<< HEAD
-    ViewSyncEx<TYPES, I>: ViewSyncExchangeType<
-        TYPES,
-        Message<TYPES, I>,
-        Certificate = ViewSyncCertificate<TYPES>,
-        Commitment = Commitment<ViewSyncData<TYPES>>,
-    >,
-=======
     ViewSyncEx<TYPES, I>: ViewSyncExchangeType<TYPES, Message<TYPES, I>>,
->>>>>>> 2d95ebc8
 {
     /// Registry to register sub tasks
     pub registry: GlobalRegistry,
@@ -125,16 +106,7 @@
         A: ConsensusApi<TYPES, I> + 'static + std::clone::Clone,
     > TS for ViewSyncTaskState<TYPES, I, A>
 where
-<<<<<<< HEAD
-    ViewSyncEx<TYPES, I>: ViewSyncExchangeType<
-        TYPES,
-        Message<TYPES, I>,
-        Certificate = ViewSyncCertificate<TYPES>,
-        Commitment = Commitment<ViewSyncData<TYPES>>,
-    >,
-=======
     ViewSyncEx<TYPES, I>: ViewSyncExchangeType<TYPES, Message<TYPES, I>>,
->>>>>>> 2d95ebc8
 {
 }
 
@@ -152,16 +124,7 @@
     I: NodeImplementation<TYPES, ConsensusMessage = SequencingMessage<TYPES, I>>,
     A: ConsensusApi<TYPES, I> + 'static,
 > where
-<<<<<<< HEAD
-    ViewSyncEx<TYPES, I>: ViewSyncExchangeType<
-        TYPES,
-        Message<TYPES, I>,
-        Certificate = ViewSyncCertificate<TYPES>,
-        Commitment = Commitment<ViewSyncData<TYPES>>,
-    >,
-=======
     ViewSyncEx<TYPES, I>: ViewSyncExchangeType<TYPES, Message<TYPES, I>>,
->>>>>>> 2d95ebc8
 {
     /// Timeout for view sync rounds
     pub view_sync_timeout: Duration,
@@ -194,16 +157,7 @@
         A: ConsensusApi<TYPES, I> + 'static,
     > TS for ViewSyncReplicaTaskState<TYPES, I, A>
 where
-<<<<<<< HEAD
-    ViewSyncEx<TYPES, I>: ViewSyncExchangeType<
-        TYPES,
-        Message<TYPES, I>,
-        Certificate = ViewSyncCertificate<TYPES>,
-        Commitment = Commitment<ViewSyncData<TYPES>>,
-    >,
-=======
     ViewSyncEx<TYPES, I>: ViewSyncExchangeType<TYPES, Message<TYPES, I>>,
->>>>>>> 2d95ebc8
 {
 }
 
@@ -218,13 +172,9 @@
 /// State of a view sync relay task
 pub struct ViewSyncRelayTaskState<
     TYPES: NodeType,
-<<<<<<< HEAD
     I: NodeImplementation<TYPES, ConsensusMessage = SequencingMessage<TYPES, I>>,
-=======
-    I: NodeImplementation<TYPES, Leaf = Leaf<TYPES>, ConsensusMessage = SequencingMessage<TYPES, I>>,
     VOTE: Vote2<TYPES>,
     CERTIFICATE: Certificate2<TYPES, Voteable = VOTE::Commitment>,
->>>>>>> 2d95ebc8
 > {
     /// Event stream to publish events to
     pub event_stream: ChannelStream<HotShotEvent<TYPES, I>>,
@@ -240,22 +190,13 @@
 
 impl<
         TYPES: NodeType,
-<<<<<<< HEAD
         I: NodeImplementation<TYPES, ConsensusMessage = SequencingMessage<TYPES, I>>,
-    > TS for ViewSyncRelayTaskState<TYPES, I>
-=======
-        I: NodeImplementation<
-            TYPES,
-            Leaf = Leaf<TYPES>,
-            ConsensusMessage = SequencingMessage<TYPES, I>,
-        >,
         VOTE: Vote2<TYPES> + std::marker::Send + std::marker::Sync + 'static,
         CERTIFICATE: Certificate2<TYPES, Voteable = VOTE::Commitment>
             + std::marker::Send
             + std::marker::Sync
             + 'static,
     > TS for ViewSyncRelayTaskState<TYPES, I, VOTE, CERTIFICATE>
->>>>>>> 2d95ebc8
 {
 }
 
@@ -273,16 +214,7 @@
         A: ConsensusApi<TYPES, I> + 'static + std::clone::Clone,
     > ViewSyncTaskState<TYPES, I, A>
 where
-<<<<<<< HEAD
-    ViewSyncEx<TYPES, I>: ViewSyncExchangeType<
-        TYPES,
-        Message<TYPES, I>,
-        Certificate = ViewSyncCertificate<TYPES>,
-        Commitment = Commitment<ViewSyncData<TYPES>>,
-    >,
-=======
     ViewSyncEx<TYPES, I>: ViewSyncExchangeType<TYPES, Message<TYPES, I>>,
->>>>>>> 2d95ebc8
 {
     #[instrument(skip_all, fields(id = self.id, view = *self.current_view), name = "View Sync Main Task", level = "error")]
     #[allow(clippy::type_complexity)]
@@ -813,16 +745,7 @@
         A: ConsensusApi<TYPES, I> + 'static,
     > ViewSyncReplicaTaskState<TYPES, I, A>
 where
-<<<<<<< HEAD
-    ViewSyncEx<TYPES, I>: ViewSyncExchangeType<
-        TYPES,
-        Message<TYPES, I>,
-        Certificate = ViewSyncCertificate<TYPES>,
-        Commitment = Commitment<ViewSyncData<TYPES>>,
-    >,
-=======
     ViewSyncEx<TYPES, I>: ViewSyncExchangeType<TYPES, Message<TYPES, I>>,
->>>>>>> 2d95ebc8
 {
     #[instrument(skip_all, fields(id = self.id, view = *self.current_view), name = "View Sync Replica Task", level = "error")]
     /// Handle incoming events for the view sync replica task
@@ -1154,22 +1077,7 @@
 
 impl<
         TYPES: NodeType,
-<<<<<<< HEAD
         I: NodeImplementation<TYPES, ConsensusMessage = SequencingMessage<TYPES, I>>,
-    > ViewSyncRelayTaskState<TYPES, I>
-where
-    ViewSyncEx<TYPES, I>: ViewSyncExchangeType<
-        TYPES,
-        Message<TYPES, I>,
-        Certificate = ViewSyncCertificate<TYPES>,
-        Commitment = Commitment<ViewSyncData<TYPES>>,
-    >,
-=======
-        I: NodeImplementation<
-            TYPES,
-            Leaf = Leaf<TYPES>,
-            ConsensusMessage = SequencingMessage<TYPES, I>,
-        >,
     >
     ViewSyncRelayTaskState<
         TYPES,
@@ -1179,7 +1087,6 @@
     >
 where
     ViewSyncEx<TYPES, I>: ViewSyncExchangeType<TYPES, Message<TYPES, I>>,
->>>>>>> 2d95ebc8
 {
     /// Handles incoming events for the view sync relay task
     #[instrument(skip_all, fields(id = self.id), name = "View Sync Relay Task", level = "error")]
@@ -1245,11 +1152,7 @@
 
 impl<
         TYPES: NodeType,
-        I: NodeImplementation<
-            TYPES,
-            Leaf = Leaf<TYPES>,
-            ConsensusMessage = SequencingMessage<TYPES, I>,
-        >,
+        I: NodeImplementation<TYPES, ConsensusMessage = SequencingMessage<TYPES, I>>,
     >
     ViewSyncRelayTaskState<
         TYPES,
@@ -1308,24 +1211,6 @@
                                     .await;
                                 self.accumulator = Right(certificate);
 
-<<<<<<< HEAD
-                self.accumulator = match accumulator {
-                    Left(new_accumulator) => Either::Left(new_accumulator),
-                    Right(certificate) => {
-                        let signature =
-                            self.exchange.sign_certificate_proposal(certificate.clone());
-                        let message = Proposal {
-                            data: certificate.clone(),
-                            signature,
-                            _pd: PhantomData,
-                        };
-                        self.event_stream
-                            .publish(HotShotEvent::ViewSyncCertificateSend(
-                                message,
-                                self.exchange.public_key().clone(),
-                            ))
-                            .await;
-=======
                                 return (Some(HotShotTaskCompleted::ShutDown), self);
                             }
                         }
@@ -1333,7 +1218,6 @@
                 };
                 (None, self)
             }
->>>>>>> 2d95ebc8
 
             _ => (None, self),
         }
@@ -1342,11 +1226,7 @@
 
 impl<
         TYPES: NodeType,
-        I: NodeImplementation<
-            TYPES,
-            Leaf = Leaf<TYPES>,
-            ConsensusMessage = SequencingMessage<TYPES, I>,
-        >,
+        I: NodeImplementation<TYPES, ConsensusMessage = SequencingMessage<TYPES, I>>,
     >
     ViewSyncRelayTaskState<
         TYPES,
