--- conflicted
+++ resolved
@@ -753,13 +753,8 @@
                 }
 
                 let epoch = self.cur_epoch;
-<<<<<<< HEAD
-                let Ok(vote) = ViewSyncPreCommitVote::<TYPES>::create_signed_vote(
-                    ViewSyncPreCommitData {
-=======
                 let Ok(vote) = ViewSyncPreCommitVote2::<TYPES>::create_signed_vote(
                     ViewSyncPreCommitData2 {
->>>>>>> 43263a55
                         relay: 0,
                         round: view_number,
                         epoch,
