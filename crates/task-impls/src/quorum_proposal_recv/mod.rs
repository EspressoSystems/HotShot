// Copyright (c) 2021-2024 Espresso Systems (espressosys.com)
// This file is part of the HotShot repository.

// You should have received a copy of the MIT License
// along with the HotShot repository. If not, see <https://mit-license.org/>.

#![allow(unused_imports)]

use std::{collections::BTreeMap, sync::Arc};

use self::handlers::handle_quorum_proposal_recv;
use crate::{
    events::{HotShotEvent, ProposalMissing},
    helpers::{broadcast_event, fetch_proposal, parent_leaf_and_state},
};
use async_broadcast::{broadcast, Receiver, Sender};
use async_lock::RwLock;
use async_trait::async_trait;
use either::Either;
use futures::future::{err, join_all};
use hotshot_task::task::{Task, TaskState};
use hotshot_types::{
    consensus::{Consensus, OuterConsensus},
    data::{EpochNumber, Leaf, ViewChangeEvidence},
    event::Event,
    message::UpgradeLock,
    simple_certificate::UpgradeCertificate,
    traits::{
        node_implementation::{ConsensusTime, NodeImplementation, NodeType, Versions},
        signature_key::SignatureKey,
    },
    vote::{Certificate, HasViewNumber},
};
use tokio::task::JoinHandle;
use tracing::{debug, error, info, instrument, warn};
use utils::anytrace::{bail, Result};
use vbs::version::Version;
<<<<<<< HEAD

use self::handlers::handle_quorum_proposal_recv;
use crate::{
    events::{HotShotEvent, ProposalMissing},
    helpers::{broadcast_event, fetch_proposal, parent_leaf_and_state},
};
=======
>>>>>>> c04a16a6
/// Event handlers for this task.
mod handlers;

/// The state for the quorum proposal task. Contains all of the information for
/// handling [`HotShotEvent::QuorumProposalRecv`] events.
pub struct QuorumProposalRecvTaskState<TYPES: NodeType, I: NodeImplementation<TYPES>, V: Versions> {
    /// Our public key
    pub public_key: TYPES::SignatureKey,

    /// Our Private Key
    pub private_key: <TYPES::SignatureKey as SignatureKey>::PrivateKey,

    /// Reference to consensus. The replica will require a write lock on this.
    pub consensus: OuterConsensus<TYPES>,

    /// View number this view is executing in.
    pub cur_view: TYPES::View,

    /// Epoch number this node is executing in.
    pub cur_epoch: TYPES::Epoch,

    /// Membership for Quorum Certs/votes
    pub quorum_membership: Arc<TYPES::Membership>,

    /// View timeout from config.
    pub timeout: u64,

    /// Output events to application
    pub output_event_stream: async_broadcast::Sender<Event<TYPES>>,

    /// This node's storage ref
    pub storage: Arc<RwLock<I::Storage>>,

    /// Spawned tasks related to a specific view, so we can cancel them when
    /// they are stale
    pub spawned_tasks: BTreeMap<TYPES::View, Vec<JoinHandle<()>>>,

    /// The node's id
    pub id: u64,

    /// Lock for a decided upgrade
    pub upgrade_lock: UpgradeLock<TYPES, V>,

    /// Number of blocks in an epoch, zero means there are no epochs
    pub epoch_height: u64,
}

/// all the info we need to validate a proposal.  This makes it easy to spawn an effemeral task to
/// do all the proposal validation without blocking the long running one
pub(crate) struct ValidationInfo<TYPES: NodeType, I: NodeImplementation<TYPES>, V: Versions> {
    /// The node's id
    pub id: u64,
    /// Our public key
    pub(crate) public_key: TYPES::SignatureKey,
    /// Our Private Key
    pub(crate) private_key: <TYPES::SignatureKey as SignatureKey>::PrivateKey,
    /// Epoch number this node is executing in.
    pub cur_epoch: TYPES::Epoch,
    /// Reference to consensus. The replica will require a write lock on this.
    pub(crate) consensus: OuterConsensus<TYPES>,
    /// Membership for Quorum Certs/votes
    pub quorum_membership: Arc<TYPES::Membership>,
    /// Output events to application
    pub output_event_stream: async_broadcast::Sender<Event<TYPES>>,
    /// This node's storage ref
    pub(crate) storage: Arc<RwLock<I::Storage>>,
    /// Lock for a decided upgrade
    pub(crate) upgrade_lock: UpgradeLock<TYPES, V>,
    /// Number of blocks in an epoch, zero means there are no epochs
    pub epoch_height: u64,
}

impl<TYPES: NodeType, I: NodeImplementation<TYPES>, V: Versions>
    QuorumProposalRecvTaskState<TYPES, I, V>
{
    /// Cancel all tasks the consensus tasks has spawned before the given view
    pub fn cancel_tasks(&mut self, view: TYPES::View) {
        let keep = self.spawned_tasks.split_off(&view);
        while let Some((_, tasks)) = self.spawned_tasks.pop_first() {
            for task in tasks {
                task.abort();
            }
        }
        self.spawned_tasks = keep;
    }

    /// Handles all consensus events relating to propose and vote-enabling events.
    #[instrument(skip_all, fields(id = self.id, view = *self.cur_view, epoch = *self.cur_epoch), name = "Consensus replica task", level = "error")]
    #[allow(unused_variables)]
    pub async fn handle(
        &mut self,
        event: Arc<HotShotEvent<TYPES>>,
        event_sender: Sender<Arc<HotShotEvent<TYPES>>>,
        event_receiver: Receiver<Arc<HotShotEvent<TYPES>>>,
    ) {
        match event.as_ref() {
            HotShotEvent::QuorumProposalRecv(proposal, sender) => {
                if self.consensus.read().await.cur_view() > proposal.data.view_number()
                    || self.cur_view > proposal.data.view_number()
                {
                    tracing::error!("Throwing away old proposal");
                    return;
                }
                let validation_info = ValidationInfo::<TYPES, I, V> {
                    id: self.id,
                    public_key: self.public_key.clone(),
                    private_key: self.private_key.clone(),
                    cur_epoch: self.cur_epoch,
                    consensus: self.consensus.clone(),
                    quorum_membership: Arc::clone(&self.quorum_membership),
                    output_event_stream: self.output_event_stream.clone(),
                    storage: Arc::clone(&self.storage),
                    upgrade_lock: self.upgrade_lock.clone(),
                    epoch_height: self.epoch_height,
                };
                match handle_quorum_proposal_recv(
                    proposal,
                    sender,
                    &event_sender,
                    &event_receiver,
                    validation_info,
                )
                .await
                {
                    Ok(()) => {}
                    Err(e) => debug!(?e, "Failed to validate the proposal"),
                }
            }
            HotShotEvent::ViewChange(view, epoch) => {
                if *epoch > self.cur_epoch {
                    self.cur_epoch = *epoch;
                }
                if self.cur_view >= *view {
                    return;
                }
                self.cur_view = *view;
                // cancel task for any view 2 views prior or more.  The view here is the oldest
                // view we want to KEEP tasks for.  We keep the view prior to this because
                // we might still be processing the proposal from view V which caused us
                // to enter view V + 1.
                let oldest_view_to_keep = TYPES::View::new(view.saturating_sub(1));
                self.cancel_tasks(oldest_view_to_keep);
            }
            HotShotEvent::QcFormed(Either::Left(cert)) => {
                let new_view = cert.view_number() + 1;
                let leaf_height_option = self
                    .consensus
                    .read()
                    .await
                    .saved_leaves()
                    .get(&cert.data().leaf_commit)
                    .map(Leaf::height);
                let cert_block_number = if leaf_height_option.is_none() {
                    match fetch_proposal(
                        cert.view_number(),
                        event_sender.clone(),
                        event_receiver.clone(),
                        Arc::clone(&self.quorum_membership),
                        OuterConsensus::new(Arc::clone(&self.consensus.inner_consensus)),
                        self.public_key.clone(),
                        self.private_key.clone(),
                        &self.upgrade_lock,
                    )
                    .await
                    {
                        Ok((leaf, _)) => leaf.height(),
                        Err(e) => {
                            tracing::error!("Error fetching a leaf when trying to change view after forming QC; error = {}", e);
                            return;
                        }
                    }
                } else {
                    leaf_height_option.unwrap()
                };

                let next_view_epoch = match self
                    .consensus
                    .read()
                    .await
                    .get_epoch_for_next_view(cert.view_number())
                {
                    Ok(epoch) => epoch,
                    Err(e) => {
                        tracing::error!("Error updating view, error: {:?}", e);
                        return;
                    }
                };
                tracing::trace!(
                    "Sending ViewChange for view {} and epoch {}",
                    *new_view,
                    *next_view_epoch
                );
                broadcast_event(
                    Arc::new(HotShotEvent::ViewChange(new_view, next_view_epoch)),
                    &event_sender,
                )
                .await;
            }
            _ => {}
        }
    }
}

#[async_trait]
impl<TYPES: NodeType, I: NodeImplementation<TYPES>, V: Versions> TaskState
    for QuorumProposalRecvTaskState<TYPES, I, V>
{
    type Event = HotShotEvent<TYPES>;

    async fn handle_event(
        &mut self,
        event: Arc<Self::Event>,
        sender: &Sender<Arc<Self::Event>>,
        receiver: &Receiver<Arc<Self::Event>>,
    ) -> Result<()> {
        self.handle(event, sender.clone(), receiver.clone()).await;

        Ok(())
    }

    fn cancel_subtasks(&mut self) {
        while !self.spawned_tasks.is_empty() {
            let Some((_, handles)) = self.spawned_tasks.pop_first() else {
                break;
            };
            for handle in handles {
                handle.abort();
            }
        }
    }
}<|MERGE_RESOLUTION|>--- conflicted
+++ resolved
@@ -35,15 +35,6 @@
 use tracing::{debug, error, info, instrument, warn};
 use utils::anytrace::{bail, Result};
 use vbs::version::Version;
-<<<<<<< HEAD
-
-use self::handlers::handle_quorum_proposal_recv;
-use crate::{
-    events::{HotShotEvent, ProposalMissing},
-    helpers::{broadcast_event, fetch_proposal, parent_leaf_and_state},
-};
-=======
->>>>>>> c04a16a6
 /// Event handlers for this task.
 mod handlers;
 
@@ -187,61 +178,6 @@
                 let oldest_view_to_keep = TYPES::View::new(view.saturating_sub(1));
                 self.cancel_tasks(oldest_view_to_keep);
             }
-            HotShotEvent::QcFormed(Either::Left(cert)) => {
-                let new_view = cert.view_number() + 1;
-                let leaf_height_option = self
-                    .consensus
-                    .read()
-                    .await
-                    .saved_leaves()
-                    .get(&cert.data().leaf_commit)
-                    .map(Leaf::height);
-                let cert_block_number = if leaf_height_option.is_none() {
-                    match fetch_proposal(
-                        cert.view_number(),
-                        event_sender.clone(),
-                        event_receiver.clone(),
-                        Arc::clone(&self.quorum_membership),
-                        OuterConsensus::new(Arc::clone(&self.consensus.inner_consensus)),
-                        self.public_key.clone(),
-                        self.private_key.clone(),
-                        &self.upgrade_lock,
-                    )
-                    .await
-                    {
-                        Ok((leaf, _)) => leaf.height(),
-                        Err(e) => {
-                            tracing::error!("Error fetching a leaf when trying to change view after forming QC; error = {}", e);
-                            return;
-                        }
-                    }
-                } else {
-                    leaf_height_option.unwrap()
-                };
-
-                let next_view_epoch = match self
-                    .consensus
-                    .read()
-                    .await
-                    .get_epoch_for_next_view(cert.view_number())
-                {
-                    Ok(epoch) => epoch,
-                    Err(e) => {
-                        tracing::error!("Error updating view, error: {:?}", e);
-                        return;
-                    }
-                };
-                tracing::trace!(
-                    "Sending ViewChange for view {} and epoch {}",
-                    *new_view,
-                    *next_view_epoch
-                );
-                broadcast_event(
-                    Arc::new(HotShotEvent::ViewChange(new_view, next_view_epoch)),
-                    &event_sender,
-                )
-                .await;
-            }
             _ => {}
         }
     }
