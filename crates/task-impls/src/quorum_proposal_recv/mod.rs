--- conflicted
+++ resolved
@@ -31,14 +31,7 @@
 use vbs::version::Version;
 
 use self::handlers::handle_quorum_proposal_recv;
-use crate::{
-    events::{HotShotEvent, ProposalMissing},
-<<<<<<< HEAD
-    helpers::{broadcast_event, cancel_task},
-=======
-    helpers::{broadcast_event, parent_leaf_and_state},
->>>>>>> d632c80d
-};
+use crate::events::{HotShotEvent, ProposalMissing};
 /// Event handlers for this task.
 mod handlers;
 
