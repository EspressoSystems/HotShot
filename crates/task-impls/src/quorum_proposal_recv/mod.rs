// Copyright (c) 2021-2024 Espresso Systems (espressosys.com)
// This file is part of the HotShot repository.

// You should have received a copy of the MIT License
// along with the HotShot repository. If not, see <https://mit-license.org/>.

#![allow(unused_imports)]

use std::{collections::BTreeMap, sync::Arc};

use async_broadcast::{broadcast, Receiver, Sender};
use async_lock::RwLock;
use async_trait::async_trait;
use either::Either;
use futures::future::{err, join_all};
use hotshot_task::task::{Task, TaskState};
use hotshot_types::{
    consensus::{Consensus, OuterConsensus},
    data::{EpochNumber, Leaf, ViewChangeEvidence},
    event::Event,
    message::UpgradeLock,
    simple_certificate::UpgradeCertificate,
    traits::{
        node_implementation::{ConsensusTime, NodeImplementation, NodeType, Versions},
        signature_key::SignatureKey,
    },
    vote::{Certificate, HasViewNumber},
};
use tokio::task::JoinHandle;
use tracing::{debug, error, info, instrument, warn};
use utils::anytrace::{bail, Result};
use vbs::version::Version;

use self::handlers::handle_quorum_proposal_recv;
use crate::{
    events::{HotShotEvent, ProposalMissing},
    helpers::{broadcast_event, fetch_proposal, parent_leaf_and_state},
};
/// Event handlers for this task.
mod handlers;

/// The state for the quorum proposal task. Contains all of the information for
/// handling [`HotShotEvent::QuorumProposalRecv`] events.
pub struct QuorumProposalRecvTaskState<TYPES: NodeType, I: NodeImplementation<TYPES>, V: Versions> {
    /// Our public key
    pub public_key: TYPES::SignatureKey,

    /// Our Private Key
    pub private_key: <TYPES::SignatureKey as SignatureKey>::PrivateKey,

    /// Reference to consensus. The replica will require a write lock on this.
    pub consensus: OuterConsensus<TYPES>,

    /// View number this view is executing in.
    pub cur_view: TYPES::View,

    /// Epoch number this node is executing in.
    pub cur_epoch: TYPES::Epoch,

    /// Membership for Quorum Certs/votes
    pub membership: Arc<RwLock<TYPES::Membership>>,

    /// View timeout from config.
    pub timeout: u64,

    /// Output events to application
    pub output_event_stream: async_broadcast::Sender<Event<TYPES>>,

    /// This node's storage ref
    pub storage: Arc<RwLock<I::Storage>>,

    /// Spawned tasks related to a specific view, so we can cancel them when
    /// they are stale
    pub spawned_tasks: BTreeMap<TYPES::View, Vec<JoinHandle<()>>>,

    /// Lock for a decided upgrade
    pub upgrade_lock: UpgradeLock<TYPES, V>,

    /// Number of blocks in an epoch, zero means there are no epochs
    pub epoch_height: u64,
}

/// all the info we need to validate a proposal.  This makes it easy to spawn an effemeral task to
/// do all the proposal validation without blocking the long running one
pub(crate) struct ValidationInfo<TYPES: NodeType, I: NodeImplementation<TYPES>, V: Versions> {
<<<<<<< HEAD
=======
    /// The node's id
    pub id: u64,

>>>>>>> fefd5a7b
    /// Our public key
    pub(crate) public_key: TYPES::SignatureKey,

    /// Our Private Key
    pub(crate) private_key: <TYPES::SignatureKey as SignatureKey>::PrivateKey,

    /// Reference to consensus. The replica will require a write lock on this.
    pub(crate) consensus: OuterConsensus<TYPES>,

    /// Membership for Quorum Certs/votes
    pub membership: Arc<RwLock<TYPES::Membership>>,

    /// Output events to application
    pub output_event_stream: async_broadcast::Sender<Event<TYPES>>,

    /// This node's storage ref
    pub(crate) storage: Arc<RwLock<I::Storage>>,

    /// Lock for a decided upgrade
    pub(crate) upgrade_lock: UpgradeLock<TYPES, V>,

    /// Number of blocks in an epoch, zero means there are no epochs
    pub epoch_height: u64,
}

impl<TYPES: NodeType, I: NodeImplementation<TYPES>, V: Versions>
    QuorumProposalRecvTaskState<TYPES, I, V>
{
    /// Cancel all tasks the consensus tasks has spawned before the given view
    pub fn cancel_tasks(&mut self, view: TYPES::View) {
        let keep = self.spawned_tasks.split_off(&view);
        while let Some((_, tasks)) = self.spawned_tasks.pop_first() {
            for task in tasks {
                task.abort();
            }
        }
        self.spawned_tasks = keep;
    }

    /// Handles all consensus events relating to propose and vote-enabling events.
    #[instrument(skip_all, fields(view = *self.cur_view, epoch = *self.cur_epoch), name = "Consensus replica task", level = "error")]
    #[allow(unused_variables)]
    pub async fn handle(
        &mut self,
        event: Arc<HotShotEvent<TYPES>>,
        event_sender: Sender<Arc<HotShotEvent<TYPES>>>,
        event_receiver: Receiver<Arc<HotShotEvent<TYPES>>>,
    ) {
        match event.as_ref() {
            HotShotEvent::QuorumProposalRecv(proposal, sender) => {
                if self.consensus.read().await.cur_view() > proposal.data.view_number()
                    || self.cur_view > proposal.data.view_number()
                {
                    tracing::error!("Throwing away old proposal");
                    return;
                }
                let validation_info = ValidationInfo::<TYPES, I, V> {
                    public_key: self.public_key.clone(),
                    private_key: self.private_key.clone(),
                    consensus: self.consensus.clone(),
                    membership: Arc::clone(&self.membership),
                    output_event_stream: self.output_event_stream.clone(),
                    storage: Arc::clone(&self.storage),
                    upgrade_lock: self.upgrade_lock.clone(),
                    epoch_height: self.epoch_height,
                };
                match handle_quorum_proposal_recv(
                    proposal,
                    sender,
                    &event_sender,
                    &event_receiver,
                    validation_info,
                )
                .await
                {
                    Ok(()) => {}
                    Err(e) => debug!(?e, "Failed to validate the proposal"),
                }
            }
            HotShotEvent::ViewChange(view, epoch) => {
                if *epoch > self.cur_epoch {
                    self.cur_epoch = *epoch;
                }
                if self.cur_view >= *view {
                    return;
                }
                self.cur_view = *view;
                // cancel task for any view 2 views prior or more.  The view here is the oldest
                // view we want to KEEP tasks for.  We keep the view prior to this because
                // we might still be processing the proposal from view V which caused us
                // to enter view V + 1.
                let oldest_view_to_keep = TYPES::View::new(view.saturating_sub(1));
                self.cancel_tasks(oldest_view_to_keep);
            }
            _ => {}
        }
    }
}

#[async_trait]
impl<TYPES: NodeType, I: NodeImplementation<TYPES>, V: Versions> TaskState
    for QuorumProposalRecvTaskState<TYPES, I, V>
{
    type Event = HotShotEvent<TYPES>;

    async fn handle_event(
        &mut self,
        event: Arc<Self::Event>,
        sender: &Sender<Arc<Self::Event>>,
        receiver: &Receiver<Arc<Self::Event>>,
    ) -> Result<()> {
        self.handle(event, sender.clone(), receiver.clone()).await;

        Ok(())
    }

    fn cancel_subtasks(&mut self) {
        while !self.spawned_tasks.is_empty() {
            let Some((_, handles)) = self.spawned_tasks.pop_first() else {
                break;
            };
            for handle in handles {
                handle.abort();
            }
        }
    }
}<|MERGE_RESOLUTION|>--- conflicted
+++ resolved
@@ -83,12 +83,6 @@
 /// all the info we need to validate a proposal.  This makes it easy to spawn an effemeral task to
 /// do all the proposal validation without blocking the long running one
 pub(crate) struct ValidationInfo<TYPES: NodeType, I: NodeImplementation<TYPES>, V: Versions> {
-<<<<<<< HEAD
-=======
-    /// The node's id
-    pub id: u64,
-
->>>>>>> fefd5a7b
     /// Our public key
     pub(crate) public_key: TYPES::SignatureKey,
 
