#![allow(unused_imports)]
#![cfg(feature = "dependency-tasks")]

use std::{collections::BTreeMap, sync::Arc};

use anyhow::{bail, Result};
use async_broadcast::{broadcast, Receiver, Sender};
use async_lock::RwLock;
#[cfg(async_executor_impl = "async-std")]
use async_std::task::JoinHandle;
use async_trait::async_trait;
use futures::future::join_all;
use hotshot_task::task::{Task, TaskState};
use hotshot_types::{
<<<<<<< HEAD
    consensus::{Consensus, OuterConsensus},
    data::ViewChangeEvidence,
=======
    consensus::Consensus,
    data::{Leaf, ViewChangeEvidence},
>>>>>>> 91d8d4e8
    event::Event,
    simple_certificate::UpgradeCertificate,
    traits::{
        node_implementation::{NodeImplementation, NodeType},
        signature_key::SignatureKey,
    },
    vote::{HasViewNumber, VoteDependencyData},
};
#[cfg(async_executor_impl = "tokio")]
use tokio::task::JoinHandle;
use tracing::{debug, error, info, instrument, warn};
use vbs::version::Version;

use self::handlers::handle_quorum_proposal_recv;
use crate::{
    events::{HotShotEvent, ProposalMissing},
    helpers::{broadcast_event, cancel_task, parent_leaf_and_state},
    quorum_proposal_recv::handlers::QuorumProposalValidity,
};

/// Event handlers for this task.
mod handlers;

/// The state for the quorum proposal task. Contains all of the information for
/// handling [`HotShotEvent::QuorumProposalRecv`] events.
pub struct QuorumProposalRecvTaskState<TYPES: NodeType, I: NodeImplementation<TYPES>> {
    /// Our public key
    pub public_key: TYPES::SignatureKey,

    /// Our Private Key
    pub private_key: <TYPES::SignatureKey as SignatureKey>::PrivateKey,

    /// Reference to consensus. The replica will require a write lock on this.
    pub consensus: OuterConsensus<TYPES>,

    /// View number this view is executing in.
    pub cur_view: TYPES::Time,

    /// Timestamp this view starts at.
    pub cur_view_time: i64,

    /// The underlying network
    pub network: Arc<I::Network>,

    /// Membership for Quorum Certs/votes
    pub quorum_membership: Arc<TYPES::Membership>,

    /// Membership for Timeout votes/certs
    pub timeout_membership: Arc<TYPES::Membership>,

    /// timeout task handle
    pub timeout_task: JoinHandle<()>,

    /// View timeout from config.
    pub timeout: u64,

    /// Round start delay from config, in milliseconds.
    pub round_start_delay: u64,

    /// Output events to application
    pub output_event_stream: async_broadcast::Sender<Event<TYPES>>,

    /// This node's storage ref
    pub storage: Arc<RwLock<I::Storage>>,

    /// last View Sync Certificate or Timeout Certificate this node formed.
    pub proposal_cert: Option<ViewChangeEvidence<TYPES>>,

    /// Spawned tasks related to a specific view, so we can cancel them when
    /// they are stale
    pub spawned_tasks: BTreeMap<TYPES::Time, Vec<JoinHandle<()>>>,

    /// Immutable instance state
    pub instance_state: Arc<TYPES::InstanceState>,

    /// The node's id
    pub id: u64,

    /// Globally shared reference to the current network version.
    pub version: Arc<RwLock<Version>>,

    /// An upgrade certificate that has been decided on, if any.
    pub decided_upgrade_certificate: Arc<RwLock<Option<UpgradeCertificate<TYPES>>>>,
}

impl<TYPES: NodeType, I: NodeImplementation<TYPES>> QuorumProposalRecvTaskState<TYPES, I> {
    /// Cancel all tasks the consensus tasks has spawned before the given view
    pub async fn cancel_tasks(&mut self, view: TYPES::Time) {
        let keep = self.spawned_tasks.split_off(&view);
        let mut cancel = Vec::new();
        while let Some((_, tasks)) = self.spawned_tasks.pop_first() {
            let mut to_cancel = tasks.into_iter().map(cancel_task).collect();
            cancel.append(&mut to_cancel);
        }
        self.spawned_tasks = keep;
        join_all(cancel).await;
    }

    /// Handles all consensus events relating to propose and vote-enabling events.
    #[instrument(skip_all, fields(id = self.id, view = *self.cur_view), name = "Consensus replica task", level = "error")]
    #[allow(unused_variables)]
    pub async fn handle(
        &mut self,
        event: Arc<HotShotEvent<TYPES>>,
        event_stream: Sender<Arc<HotShotEvent<TYPES>>>,
    ) {
        #[cfg(feature = "dependency-tasks")]
        if let HotShotEvent::QuorumProposalRecv(proposal, sender) = event.as_ref() {
            match handle_quorum_proposal_recv(proposal, sender, &event_stream, self).await {
                Ok(QuorumProposalValidity::Fully) => {
                    self.cancel_tasks(proposal.data.view_number()).await;
                }
                Ok(QuorumProposalValidity::Liveness) => {
                    // Build the parent leaf since we didn't find it during the proposal check.
                    let parent_leaf = match parent_leaf_and_state(
                        proposal.data.view_number() + 1,
                        Arc::clone(&self.quorum_membership),
                        self.public_key.clone(),
                        OuterConsensus::new(Arc::clone(&self.consensus.inner_consensus)),
                    )
                    .await
                    {
                        Ok((parent_leaf, _ /* state */)) => parent_leaf,
                        Err(error) => {
                            warn!("Failed to get parent leaf and state during VoteNow data construction; error = {error:#}");
                            return;
                        }
                    };

                    let view_number = proposal.data.view_number();
                    self.cancel_tasks(view_number).await;
                    let consensus = self.consensus.read().await;
                    let Some(vid_shares) = consensus.vid_shares().get(&view_number) else {
                        debug!(
                                "We have not seen the VID share for this view {:?} yet, so we cannot vote.",
                                view_number
                            );
                        return;
                    };
                    let Some(vid_share) = vid_shares.get(&self.public_key) else {
                        error!("Did not get a VID share for our public key, aborting vote");
                        return;
                    };
                    let Some(da_cert) = consensus.saved_da_certs().get(&view_number) else {
                        debug!(
                            "Received VID share, but couldn't find DAC cert for view {:?}",
                            view_number
                        );
                        return;
                    };
                    broadcast_event(
                        Arc::new(HotShotEvent::VoteNow(
                            view_number,
                            VoteDependencyData {
                                quorum_proposal: proposal.data.clone(),
                                parent_leaf,
                                vid_share: vid_share.clone(),
                                da_cert: da_cert.clone(),
                            },
                        )),
                        &event_stream,
                    )
                    .await;
                }
                Err(e) => debug!(?e, "Failed to propose"),
            }
        }
    }
}

#[async_trait]
impl<TYPES: NodeType, I: NodeImplementation<TYPES>> TaskState
    for QuorumProposalRecvTaskState<TYPES, I>
{
    type Event = HotShotEvent<TYPES>;

    async fn handle_event(
        &mut self,
        event: Arc<Self::Event>,
        sender: &Sender<Arc<Self::Event>>,
        _receiver: &Receiver<Arc<Self::Event>>,
    ) -> Result<()> {
        self.handle(event, sender.clone()).await;

        Ok(())
    }

    async fn cancel_subtasks(&mut self) {
        while !self.spawned_tasks.is_empty() {
            let Some((_, handles)) = self.spawned_tasks.pop_first() else {
                break;
            };

            for handle in handles {
                #[cfg(async_executor_impl = "async-std")]
                handle.cancel().await;
                #[cfg(async_executor_impl = "tokio")]
                handle.abort();
            }
        }
    }
}<|MERGE_RESOLUTION|>--- conflicted
+++ resolved
@@ -12,13 +12,8 @@
 use futures::future::join_all;
 use hotshot_task::task::{Task, TaskState};
 use hotshot_types::{
-<<<<<<< HEAD
     consensus::{Consensus, OuterConsensus},
-    data::ViewChangeEvidence,
-=======
-    consensus::Consensus,
     data::{Leaf, ViewChangeEvidence},
->>>>>>> 91d8d4e8
     event::Event,
     simple_certificate::UpgradeCertificate,
     traits::{
