--- conflicted
+++ resolved
@@ -205,11 +205,7 @@
             task_state.upgrade_lock.clone(),
         );
     }
-<<<<<<< HEAD
-    let consensus_read = task_state.consensus.read().await;
-=======
     let consensus_reader = task_state.consensus.read().await;
->>>>>>> f942200b
 
     let parent = match parent_leaf {
         Some(leaf) => {
