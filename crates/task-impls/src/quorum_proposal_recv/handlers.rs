#![allow(dead_code)]
#![cfg(feature = "dependency-tasks")]

use std::sync::Arc;

use anyhow::{bail, Context, Result};
use async_broadcast::{broadcast, Sender};
use async_lock::RwLockUpgradableReadGuard;
use committable::Committable;
use hotshot_types::{
    consensus::OuterConsensus,
    data::{Leaf, QuorumProposal},
    message::Proposal,
    simple_certificate::QuorumCertificate,
    traits::{
        election::Membership,
        node_implementation::{NodeImplementation, NodeType},
        storage::Storage,
        ValidatedState,
    },
    utils::{View, ViewInner},
    vote::{Certificate, HasViewNumber},
};
use tracing::{debug, error, instrument, warn};

use super::QuorumProposalRecvTaskState;
use crate::{
    events::HotShotEvent,
    helpers::{
        broadcast_event, fetch_proposal, update_view, validate_proposal_safety_and_liveness,
        validate_proposal_view_and_certs, SEND_VIEW_CHANGE_EVENT,
    },
};

/// Whether the proposal contained in `QuorumProposalRecv` is fully validated or only the liveness
/// is checked.
pub(crate) enum QuorumProposalValidity {
    /// Fully validated.
    Fully,
    /// Not fully validated due to the parent information missing in the internal state, but the
    /// liveness is validated.
    Liveness,
}

/// Update states in the event that the parent state is not found for a given `proposal`.
#[instrument(skip_all)]
async fn validate_proposal_liveness<TYPES: NodeType, I: NodeImplementation<TYPES>>(
    proposal: &Proposal<TYPES, QuorumProposal<TYPES>>,
    event_sender: &Sender<Arc<HotShotEvent<TYPES>>>,
    task_state: &mut QuorumProposalRecvTaskState<TYPES, I>,
) -> Result<QuorumProposalValidity> {
    let view_number = proposal.data.view_number();
    let mut consensus_write = task_state.consensus.write().await;

    let leaf = Leaf::from_quorum_proposal(&proposal.data);

    let state = Arc::new(
        <TYPES::ValidatedState as ValidatedState<TYPES>>::from_header(&proposal.data.block_header),
    );
    let view = View {
        view_inner: ViewInner::Leaf {
            leaf: leaf.commit(),
            state,
            delta: None, // May be updated to `Some` in the vote task.
        },
    };

    if let Err(e) = consensus_write.update_validated_state_map(view_number, view.clone()) {
        tracing::trace!("{e:?}");
    }
    consensus_write.update_saved_leaves(leaf.clone());

    if let Err(e) = task_state
        .storage
        .write()
        .await
        .update_undecided_state(
            consensus_write.saved_leaves().clone(),
            consensus_write.validated_state_map().clone(),
        )
        .await
    {
        warn!("Couldn't store undecided state.  Error: {:?}", e);
    }

    let liveness_check =
        proposal.data.justify_qc.clone().view_number() > consensus_write.locked_view();

    drop(consensus_write);

    // Broadcast that we've updated our consensus state so that other tasks know it's safe to grab.
    broadcast_event(
        HotShotEvent::ValidatedStateUpdated(view_number, view).into(),
        event_sender,
    )
    .await;

    if !liveness_check {
        bail!("Liveness invalid.");
    }

    Ok(QuorumProposalValidity::Liveness)
}

/// Handles the `QuorumProposalRecv` event by first validating the cert itself for the view, and then
/// updating the states, which runs when the proposal cannot be found in the internal state map.
///
/// This code can fail when:
/// - The justify qc is invalid.
/// - The task is internally inconsistent.
/// - The sequencer storage update fails.
#[allow(clippy::too_many_lines)]
#[instrument(skip_all)]
pub(crate) async fn handle_quorum_proposal_recv<TYPES: NodeType, I: NodeImplementation<TYPES>>(
    proposal: &Proposal<TYPES, QuorumProposal<TYPES>>,
    sender: &TYPES::SignatureKey,
    event_sender: &Sender<Arc<HotShotEvent<TYPES>>>,
    task_state: &mut QuorumProposalRecvTaskState<TYPES, I>,
) -> Result<QuorumProposalValidity> {
    let sender = sender.clone();
    let cur_view = task_state.cur_view;

    validate_proposal_view_and_certs(
        proposal,
        &sender,
        task_state.cur_view,
        &task_state.quorum_membership,
        &task_state.timeout_membership,
    )
    .context("Failed to validate proposal view or attached certs")?;

    let view_number = proposal.data.view_number();
    let view_leader_key = task_state.quorum_membership.leader(view_number);
    let justify_qc = proposal.data.justify_qc.clone();

    if !justify_qc.is_valid_cert(task_state.quorum_membership.as_ref()) {
        let consensus = task_state.consensus.read().await;
        consensus.metrics.invalid_qc.update(1);
        bail!("Invalid justify_qc in proposal for view {}", *view_number);
    }

    // NOTE: We could update our view with a valid TC but invalid QC, but that is not what we do here
    if let Err(e) = update_view::<TYPES>(
        view_number,
        event_sender,
        task_state.timeout,
        OuterConsensus::new(Arc::clone(&task_state.consensus.inner_consensus)),
        &mut task_state.cur_view,
        &mut task_state.cur_view_time,
        &mut task_state.timeout_task,
        &task_state.output_event_stream,
        SEND_VIEW_CHANGE_EVENT,
        task_state.quorum_membership.leader(cur_view) == task_state.public_key,
    )
    .await
    {
        debug!("Failed to update view; error = {e:#}");
    }

    // Get the parent leaf and state.
    let mut parent_leaf = task_state
        .consensus
        .read()
        .await
        .saved_leaves()
        .get(&justify_qc.data.leaf_commit)
        .cloned();

    parent_leaf = match parent_leaf {
        Some(p) => Some(p),
        None => fetch_proposal(
            justify_qc.view_number(),
            event_sender.clone(),
            Arc::clone(&task_state.quorum_membership),
            OuterConsensus::new(Arc::clone(&task_state.consensus.inner_consensus)),
        )
        .await
        .ok(),
    };
    let consensus_read = task_state.consensus.read().await;

    let parent = match parent_leaf {
        Some(leaf) => {
            if let (Some(state), _) = consensus_read.state_and_delta(leaf.view_number()) {
                Some((leaf, Arc::clone(&state)))
            } else {
                bail!("Parent state not found! Consensus internally inconsistent");
            }
        }
        None => None,
    };

    if justify_qc.view_number() > consensus_read.high_qc().view_number {
        if let Err(e) = task_state
            .storage
            .write()
            .await
            .update_high_qc(justify_qc.clone())
            .await
        {
            bail!("Failed to store High QC, not voting; error = {:?}", e);
        }
    }
    drop(consensus_read);

    let mut consensus_write = task_state.consensus.write().await;
    if let Err(e) = consensus_write.update_high_qc(justify_qc.clone()) {
        tracing::trace!("{e:?}");
    }
    drop(consensus_write);

    broadcast_event(
        HotShotEvent::UpdateHighQc(justify_qc.clone()).into(),
        event_sender,
    )
    .await;

    let Some((parent_leaf, _parent_state)) = parent else {
        warn!(
            "Proposal's parent missing from storage with commitment: {:?}",
            justify_qc.data.leaf_commit
        );
        return validate_proposal_liveness(proposal, event_sender, task_state).await;
    };

    // Validate the proposal
    validate_proposal_safety_and_liveness(
        proposal.clone(),
        parent_leaf,
<<<<<<< HEAD
        OuterConsensus::new(Arc::clone(&task_state.consensus.inner_consensus)),
        None,
=======
        Arc::clone(&task_state.consensus),
        Arc::clone(&task_state.decided_upgrade_certificate),
>>>>>>> 91d8d4e8
        Arc::clone(&task_state.quorum_membership),
        view_leader_key,
        event_sender.clone(),
        sender,
        task_state.output_event_stream.clone(),
        task_state.id,
    )
    .await?;

    Ok(QuorumProposalValidity::Fully)
}<|MERGE_RESOLUTION|>--- conflicted
+++ resolved
@@ -227,13 +227,8 @@
     validate_proposal_safety_and_liveness(
         proposal.clone(),
         parent_leaf,
-<<<<<<< HEAD
         OuterConsensus::new(Arc::clone(&task_state.consensus.inner_consensus)),
-        None,
-=======
-        Arc::clone(&task_state.consensus),
         Arc::clone(&task_state.decided_upgrade_certificate),
->>>>>>> 91d8d4e8
         Arc::clone(&task_state.quorum_membership),
         view_leader_key,
         event_sender.clone(),
