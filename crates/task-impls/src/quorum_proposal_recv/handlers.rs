--- conflicted
+++ resolved
@@ -31,17 +31,12 @@
 use tracing::instrument;
 use utils::anytrace::*;
 
-<<<<<<< HEAD
-use super::QuorumProposalRecvTaskState;
-use crate::helpers::epoch_from_block_number;
-=======
 use super::{QuorumProposalRecvTaskState, ValidationInfo};
->>>>>>> a75a93fb
 use crate::{
     events::HotShotEvent,
     helpers::{
-        broadcast_event, fetch_proposal, validate_proposal_safety_and_liveness,
-        validate_proposal_view_and_certs,
+        broadcast_event, epoch_from_block_number, fetch_proposal,
+        validate_proposal_safety_and_liveness, validate_proposal_view_and_certs,
     },
     quorum_proposal_recv::{UpgradeLock, Versions},
 };
@@ -101,20 +96,6 @@
     )
     .await;
 
-<<<<<<< HEAD
-    let epoch_number = TYPES::Epoch::new(epoch_from_block_number(
-        proposal.data.block_header.block_number(),
-        task_state.epoch_height,
-    ));
-
-    if let Err(e) =
-        update_view::<TYPES, I, V>(view_number, epoch_number, event_sender, task_state).await
-    {
-        tracing::debug!("Liveness Branch - Failed to update view; error = {e:#}");
-    }
-
-=======
->>>>>>> a75a93fb
     if !liveness_check {
         bail!("Quorum Proposal failed the liveness check");
     }
@@ -269,8 +250,13 @@
             justify_qc.data.leaf_commit
         );
         validate_proposal_liveness(proposal, event_sender, &validation_info).await?;
+        let block_number = proposal.data.block_header.block_number();
+        let epoch = TYPES::Epoch::new(epoch_from_block_number(
+            block_number,
+            validation_info.epoch_height,
+        ));
         broadcast_event(
-            Arc::new(HotShotEvent::ViewChange(view_number)),
+            Arc::new(HotShotEvent::ViewChange(view_number, epoch)),
             event_sender,
         )
         .await;
@@ -286,26 +272,17 @@
         quorum_proposal_sender_key,
     )
     .await?;
-<<<<<<< HEAD
 
     let epoch_number = TYPES::Epoch::new(epoch_from_block_number(
         proposal.data.block_header.block_number(),
-        task_state.epoch_height,
+        validation_info.epoch_height,
     ));
 
-    // NOTE: We could update our view with a valid TC but invalid QC, but that is not what we do here
-    if let Err(e) =
-        update_view::<TYPES, I, V>(view_number, epoch_number, event_sender, task_state).await
-    {
-        tracing::debug!("Full Branch - Failed to update view; error = {e:#}");
-    }
-=======
-    broadcast_event(
-        Arc::new(HotShotEvent::ViewChange(view_number)),
-        event_sender,
-    )
-    .await;
->>>>>>> a75a93fb
+    broadcast_event(
+        Arc::new(HotShotEvent::ViewChange(view_number, epoch_number)),
+        event_sender,
+    )
+    .await;
 
     Ok(())
 }