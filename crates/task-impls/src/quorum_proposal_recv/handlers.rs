--- conflicted
+++ resolved
@@ -93,13 +93,6 @@
     )
     .await;
 
-<<<<<<< HEAD
-=======
-    if let Err(e) = update_view::<TYPES, I, V>(view_number, event_sender, task_state).await {
-        tracing::debug!("Liveness Branch - Failed to update view; error = {e:#}");
-    }
-
->>>>>>> e4380367
     if !liveness_check {
         bail!("Quorum Proposal failed the liveness check");
     }
@@ -246,13 +239,5 @@
     )
     .await?;
 
-<<<<<<< HEAD
-=======
-    // NOTE: We could update our view with a valid TC but invalid QC, but that is not what we do here
-    if let Err(e) = update_view::<TYPES, I, V>(view_number, event_sender, task_state).await {
-        tracing::debug!("Full Branch - Failed to update view; error = {e:#}");
-    }
-
->>>>>>> e4380367
     Ok(())
 }