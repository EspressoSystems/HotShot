--- conflicted
+++ resolved
@@ -27,11 +27,7 @@
 /// # Arguments
 /// * `event_stream` - if given, will be used to register the task builder.
 /// * `allow_extra_output` - whether to allow an extra output after we've seen all expected
-<<<<<<< HEAD
-///   outputs. Should be `false` in most cases.
-=======
 ///     outputs. Should be `false` in most cases.
->>>>>>> 32e69708
 ///
 /// # Panics
 /// Panics if any state the test expects is not set. Panicking causes a test failure
@@ -84,11 +80,7 @@
 ///
 /// # Arguments
 /// * `allow_extra_output` - whether to allow an extra output after we've seen all expected
-<<<<<<< HEAD
-///   outputs. Should be `false` in most cases.
-=======
 ///     outputs. Should be `false` in most cases.
->>>>>>> 32e69708
 ///
 ///  # Panics
 /// Will panic to fail the test when it receives and unexpected event
