--- conflicted
+++ resolved
@@ -14,11 +14,7 @@
     },
     vote::HasViewNumber,
 };
-<<<<<<< HEAD
-use tracing::{debug, instrument};
-=======
-use tracing::{debug, warn};
->>>>>>> 91d8d4e8
+use tracing::{debug, instrument, warn};
 
 use super::Consensus2TaskState;
 use crate::{
