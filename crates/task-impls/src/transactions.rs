// Copyright (c) 2021-2024 Espresso Systems (espressosys.com)
// This file is part of the HotShot repository.

// You should have received a copy of the MIT License
// along with the HotShot repository. If not, see <https://mit-license.org/>.

use std::{
    sync::Arc,
    time::{Duration, Instant},
};

use async_broadcast::{Receiver, Sender};
use async_trait::async_trait;
use futures::{future::join_all, stream::FuturesUnordered, StreamExt};
use hotshot_builder_api::v0_1::block_info::AvailableBlockInfo;
use hotshot_task::task::TaskState;
use hotshot_types::{
    consensus::OuterConsensus,
    data::{null_block, PackedBundle},
    event::{Event, EventType},
    message::UpgradeLock,
    traits::{
        auction_results_provider::AuctionResultsProvider,
        block_contents::{precompute_vid_commitment, BuilderFee, EncodeBytes},
        election::Membership,
        node_implementation::{ConsensusTime, HasUrls, NodeImplementation, NodeType, Versions},
        signature_key::{BuilderSignatureKey, SignatureKey},
        BlockPayload,
    },
    utils::ViewInner,
    vid::{VidCommitment, VidPrecomputeData},
};
use tokio::time::{sleep, timeout};
use tracing::instrument;
use url::Url;
use utils::anytrace::*;
use vbs::version::{StaticVersionType, Version};
use vec1::Vec1;

use crate::{
    builder::{
        v0_1::BuilderClient as BuilderClientBase, v0_99::BuilderClient as BuilderClientMarketplace,
    },
    events::{HotShotEvent, HotShotTaskCompleted},
    helpers::broadcast_event,
};

// Parameters for builder querying algorithm

/// Proportion of builders queried in first batch, dividend
const BUILDER_MAIN_BATCH_THRESHOLD_DIVIDEND: usize = 2;
/// Proportion of builders queried in the first batch, divisor
const BUILDER_MAIN_BATCH_THRESHOLD_DIVISOR: usize = 3;
/// Time the first batch of builders has to respond
const BUILDER_MAIN_BATCH_CUTOFF: Duration = Duration::from_millis(700);
/// Multiplier for extra time to give to the second batch of builders
const BUILDER_ADDITIONAL_TIME_MULTIPLIER: f32 = 0.2;
/// Minimum amount of time allotted to both batches, cannot be cut shorter if the first batch
/// responds extremely fast.
const BUILDER_MINIMUM_QUERY_TIME: Duration = Duration::from_millis(300);
/// Delay between re-tries on unsuccessful calls
const RETRY_DELAY: Duration = Duration::from_millis(100);

/// Builder Provided Responses
pub struct BuilderResponse<TYPES: NodeType> {
    /// Fee information
    pub fee: BuilderFee<TYPES>,

    /// Block payload
    pub block_payload: TYPES::BlockPayload,

    /// Block metadata
    pub metadata: <TYPES::BlockPayload as BlockPayload<TYPES>>::Metadata,

    /// Optional precomputed commitment
    pub precompute_data: Option<VidPrecomputeData>,
}

/// Tracks state of a Transaction task
pub struct TransactionTaskState<TYPES: NodeType, I: NodeImplementation<TYPES>, V: Versions> {
    /// The state's api
    pub builder_timeout: Duration,

    /// Output events to application
    pub output_event_stream: async_broadcast::Sender<Event<TYPES>>,

    /// View number this view is executing in.
    pub cur_view: TYPES::View,

    /// Epoch number this node is executing in.
    pub cur_epoch: TYPES::Epoch,

    /// Reference to consensus. Leader will require a read lock on this.
    pub consensus: OuterConsensus<TYPES>,

    /// Membership for the quorum
    pub membership: Arc<TYPES::Membership>,

    /// Builder 0.1 API clients
    pub builder_clients: Vec<BuilderClientBase<TYPES>>,

    /// This Nodes Public Key
    pub public_key: TYPES::SignatureKey,

    /// Our Private Key
    pub private_key: <TYPES::SignatureKey as SignatureKey>::PrivateKey,

    /// InstanceState
    pub instance_state: Arc<TYPES::InstanceState>,

    /// This state's ID
    pub id: u64,

    /// Lock for a decided upgrade
    pub upgrade_lock: UpgradeLock<TYPES, V>,

    /// auction results provider
    pub auction_results_provider: Arc<I::AuctionResultsProvider>,

    /// fallback builder url
    pub fallback_builder_url: Url,

    /// Number of blocks in an epoch, zero means there are no epochs
    pub epoch_height: u64,
}

impl<TYPES: NodeType, I: NodeImplementation<TYPES>, V: Versions> TransactionTaskState<TYPES, I, V> {
    /// handle view change decide legacy or not
    pub async fn handle_view_change(
        &mut self,
        event_stream: &Sender<Arc<HotShotEvent<TYPES>>>,
        block_view: TYPES::View,
        block_epoch: TYPES::Epoch,
    ) -> Option<HotShotTaskCompleted> {
        let version = match self.upgrade_lock.version(block_view).await {
            Ok(v) => v,
            Err(e) => {
                tracing::error!("Failed to calculate version: {:?}", e);
                return None;
            }
        };

        if version < V::Marketplace::VERSION {
            self.handle_view_change_legacy(event_stream, block_view, block_epoch)
                .await
        } else {
            self.handle_view_change_marketplace(event_stream, block_view, block_epoch)
                .await
        }
    }

    /// legacy view change handler
    #[instrument(skip_all, fields(id = self.id, view = *self.cur_view), name = "Transaction task", level = "error", target = "TransactionTaskState")]
    pub async fn handle_view_change_legacy(
        &mut self,
        event_stream: &Sender<Arc<HotShotEvent<TYPES>>>,
        block_view: TYPES::View,
        block_epoch: TYPES::Epoch,
    ) -> Option<HotShotTaskCompleted> {
        let version = match self.upgrade_lock.version(block_view).await {
            Ok(v) => v,
            Err(err) => {
                tracing::error!("Upgrade certificate requires unsupported version, refusing to request blocks: {}", err);
                return None;
            }
        };

        // Request a block from the builder unless we are between versions.
        let block = {
            if self
                .upgrade_lock
                .decided_upgrade_certificate
                .read()
                .await
                .as_ref()
                .is_some_and(|cert| cert.upgrading_in(block_view))
            {
                None
            } else {
                self.wait_for_block(block_view).await
            }
        };

        if let Some(BuilderResponse {
            block_payload,
            metadata,
            fee,
            precompute_data,
        }) = block
        {
            broadcast_event(
                Arc::new(HotShotEvent::BlockRecv(PackedBundle::new(
                    block_payload.encode(),
                    metadata,
                    block_view,
                    block_epoch,
                    vec1::vec1![fee],
                    precompute_data,
                    None,
                ))),
                event_stream,
            )
            .await;
        } else {
            // If we couldn't get a block, send an empty block
            tracing::info!(
                "Failed to get a block for view {:?}, proposing empty block",
                block_view
            );

            // Increment the metric for number of empty blocks proposed
            self.consensus
                .write()
                .await
                .metrics
                .number_of_empty_blocks_proposed
                .add(1);

            let membership_total_nodes = self.membership.total_nodes(self.cur_epoch);
            let Some(null_fee) = null_block::builder_fee::<TYPES, V>(
                self.membership.total_nodes(self.cur_epoch),
                version,
                *block_view,
            ) else {
                tracing::error!("Failed to get null fee");
                return None;
            };

            // Create an empty block payload and metadata
            let (_, metadata) = <TYPES as NodeType>::BlockPayload::empty();

            let (_, precompute_data) = precompute_vid_commitment(&[], membership_total_nodes);

            // Broadcast the empty block
            broadcast_event(
                Arc::new(HotShotEvent::BlockRecv(PackedBundle::new(
                    vec![].into(),
                    metadata,
                    block_view,
                    block_epoch,
                    vec1::vec1![null_fee],
                    Some(precompute_data),
                    None,
                ))),
                event_stream,
            )
            .await;
        };

        return None;
    }

    /// Produce a block by fetching auction results from the solver and bundles from builders.
    ///
    /// # Errors
    ///
    /// Returns an error if the solver cannot be contacted, or if none of the builders respond.
    async fn produce_block_marketplace(
        &mut self,
        block_view: TYPES::View,
        block_epoch: TYPES::Epoch,
        task_start_time: Instant,
    ) -> Result<PackedBundle<TYPES>> {
        ensure!(
            !self
                .upgrade_lock
                .decided_upgrade_certificate
                .read()
                .await
                .as_ref()
                .is_some_and(|cert| cert.upgrading_in(block_view)),
            info!("Not requesting block because we are upgrading")
        );

        let (parent_view, parent_hash) = self
            .last_vid_commitment_retry(block_view, task_start_time)
            .await
            .wrap()
            .context(warn!("Failed to find parent hash in time"))?;

        let start = Instant::now();

        let maybe_auction_result = timeout(
            self.builder_timeout,
            self.auction_results_provider
                .fetch_auction_result(block_view),
        )
        .await
        .wrap()
        .context(warn!("Timeout while getting auction result"))?;

        let auction_result = maybe_auction_result
            .map_err(|e| tracing::warn!("Failed to get auction results: {e:#}"))
            .unwrap_or_default(); // We continue here, as we still have fallback builder URL

        let mut futures = Vec::new();

        let mut builder_urls = auction_result.clone().urls();
        builder_urls.push(self.fallback_builder_url.clone());

        for url in builder_urls {
            futures.push(timeout(
                self.builder_timeout.saturating_sub(start.elapsed()),
                async {
                    let client = BuilderClientMarketplace::new(url);
                    client.bundle(*parent_view, parent_hash, *block_view).await
                },
            ));
        }

        let mut bundles = Vec::new();

        for bundle in join_all(futures).await {
            match bundle {
                Ok(Ok(b)) => bundles.push(b),
                Ok(Err(e)) => {
                    tracing::debug!("Failed to retrieve bundle: {e}");
                    continue;
                }
                Err(e) => {
                    tracing::debug!("Failed to retrieve bundle: {e}");
                    continue;
                }
            }
        }

        let mut sequencing_fees = Vec::new();
        let mut transactions: Vec<<TYPES::BlockPayload as BlockPayload<TYPES>>::Transaction> =
            Vec::new();

        for bundle in bundles {
            sequencing_fees.push(bundle.sequencing_fee);
            transactions.extend(bundle.transactions);
        }

        let validated_state = self.consensus.read().await.decided_state();

        let sequencing_fees = Vec1::try_from_vec(sequencing_fees)
            .wrap()
            .context(warn!("Failed to receive a bundle from any builder."))?;
        let (block_payload, metadata) = TYPES::BlockPayload::from_transactions(
            transactions,
            &validated_state,
            &Arc::clone(&self.instance_state),
        )
        .await
        .wrap()
        .context(error!("Failed to construct block payload"))?;

        Ok(PackedBundle::new(
            block_payload.encode(),
            metadata,
            block_view,
            block_epoch,
            sequencing_fees,
            None,
            Some(auction_result),
        ))
    }

    /// Produce a null block
    pub fn null_block(
        &self,
        block_view: TYPES::View,
        block_epoch: TYPES::Epoch,
        version: Version,
    ) -> Option<PackedBundle<TYPES>> {
        let membership_total_nodes = self.membership.total_nodes(self.cur_epoch);
        let Some(null_fee) = null_block::builder_fee::<TYPES, V>(
            self.membership.total_nodes(self.cur_epoch),
            version,
            *block_view,
        ) else {
            tracing::error!("Failed to calculate null block fee.");
            return None;
        };

        // Create an empty block payload and metadata
        let (_, metadata) = <TYPES as NodeType>::BlockPayload::empty();

        let (_, precompute_data) = precompute_vid_commitment(&[], membership_total_nodes);

        Some(PackedBundle::new(
            vec![].into(),
            metadata,
            block_view,
            block_epoch,
            vec1::vec1![null_fee],
            Some(precompute_data),
            Some(TYPES::AuctionResult::default()),
        ))
    }

    #[allow(clippy::too_many_lines)]
    /// marketplace view change handler
    pub async fn handle_view_change_marketplace(
        &mut self,
        event_stream: &Sender<Arc<HotShotEvent<TYPES>>>,
        block_view: TYPES::View,
        block_epoch: TYPES::Epoch,
    ) -> Option<HotShotTaskCompleted> {
        let task_start_time = Instant::now();

        let version = match self.upgrade_lock.version(block_view).await {
            Ok(v) => v,
            Err(err) => {
                tracing::error!("Upgrade certificate requires unsupported version, refusing to request blocks: {}", err);
                return None;
            }
        };

        let packed_bundle = match self
            .produce_block_marketplace(block_view, block_epoch, task_start_time)
            .await
        {
            Ok(b) => b,
            Err(e) => {
                tracing::info!(
                    "Failed to get a block for view {:?}: {}. Continuing with empty block.",
                    block_view,
                    e
                );

                let null_block = self.null_block(block_view, block_epoch, version)?;

                // Increment the metric for number of empty blocks proposed
                self.consensus
                    .write()
                    .await
                    .metrics
                    .number_of_empty_blocks_proposed
                    .add(1);

                null_block
            }
        };

        broadcast_event(
            Arc::new(HotShotEvent::BlockRecv(packed_bundle)),
            event_stream,
        )
        .await;

        None
    }

    /// epochs view change handler
    #[instrument(skip_all, fields(id = self.id, view_number = *self.cur_view))]
    pub async fn handle_view_change_epochs(
        &mut self,
        event_stream: &Sender<Arc<HotShotEvent<TYPES>>>,
        block_view: TYPES::View,
        block_epoch: TYPES::Epoch,
    ) -> Option<HotShotTaskCompleted> {
        if self.consensus.read().await.is_high_qc_forming_eqc() {
            tracing::info!("Reached end of epoch. Not getting a new block until we form an eQC.");
            None
        } else {
            self.handle_view_change_marketplace(event_stream, block_view, block_epoch)
                .await
        }
    }

    /// main task event handler
    #[instrument(skip_all, fields(id = self.id, view = *self.cur_view, epoch = *self.cur_epoch), name = "Transaction task", level = "error", target = "TransactionTaskState")]
    pub async fn handle(
        &mut self,
        event: Arc<HotShotEvent<TYPES>>,
        event_stream: Sender<Arc<HotShotEvent<TYPES>>>,
    ) -> Result<()> {
        match event.as_ref() {
            HotShotEvent::TransactionsRecv(transactions) => {
                broadcast_event(
                    Event {
                        view_number: self.cur_view,
                        event: EventType::Transactions {
                            transactions: transactions.clone(),
                        },
                    },
                    &self.output_event_stream,
                )
                .await;
            }
            HotShotEvent::ViewChange(view, epoch) => {
                let view = TYPES::View::new(std::cmp::max(1, **view));
<<<<<<< HEAD
                let epoch = if self.epoch_height != 0 {
                    TYPES::Epoch::new(std::cmp::max(1, **epoch))
                } else {
                    *epoch
                };
=======

>>>>>>> a5b3797f
                ensure!(
                    *view > *self.cur_view && *epoch >= *self.cur_epoch,
                    debug!(
                      "Received a view change to an older view and epoch: tried to change view to {:?}\
                      and epoch {:?} though we are at view {:?} and epoch {:?}",
                        view, epoch, self.cur_view, self.cur_epoch
                    )
                );
                self.cur_view = view;
<<<<<<< HEAD
                self.cur_epoch = epoch;
                if self.membership.leader(view, epoch)? == self.public_key {
                    self.handle_view_change(&event_stream, view).await;
=======
                self.cur_epoch = *epoch;

                if self.membership.leader(view, *epoch)? == self.public_key {
                    self.handle_view_change(&event_stream, view, *epoch).await;
>>>>>>> a5b3797f
                    return Ok(());
                }
            }
            _ => {}
        }
        Ok(())
    }

    /// Get VID commitment for the last successful view before `block_view`.
    /// Returns None if we don't have said commitment recorded.
    #[instrument(skip_all, target = "TransactionTaskState", fields(id = self.id, cur_view = *self.cur_view, block_view = *block_view))]
    async fn last_vid_commitment_retry(
        &self,
        block_view: TYPES::View,
        task_start_time: Instant,
    ) -> Result<(TYPES::View, VidCommitment)> {
        loop {
            match self.last_vid_commitment(block_view).await {
                Ok((view, comm)) => break Ok((view, comm)),
                Err(e) if task_start_time.elapsed() >= self.builder_timeout => break Err(e),
                _ => {
                    // We still have time, will re-try in a bit
                    sleep(RETRY_DELAY).await;
                    continue;
                }
            }
        }
    }

    /// Get VID commitment for the last successful view before `block_view`.
    /// Returns None if we don't have said commitment recorded.
    #[instrument(skip_all, target = "TransactionTaskState", fields(id = self.id, cur_view = *self.cur_view, block_view = *block_view))]
    async fn last_vid_commitment(
        &self,
        block_view: TYPES::View,
    ) -> Result<(TYPES::View, VidCommitment)> {
        let consensus_reader = self.consensus.read().await;
        let mut target_view = TYPES::View::new(block_view.saturating_sub(1));

        loop {
            let view_data = consensus_reader
                .validated_state_map()
                .get(&target_view)
                .context(info!(
                    "Missing record for view {?target_view} in validated state"
                ))?;

            match &view_data.view_inner {
                ViewInner::Da {
                    payload_commitment, ..
                } => return Ok((target_view, *payload_commitment)),
                ViewInner::Leaf {
                    leaf: leaf_commitment,
                    ..
                } => {
                    let leaf = consensus_reader.saved_leaves().get(leaf_commitment).context
                        (info!("Missing leaf with commitment {leaf_commitment} for view {target_view} in saved_leaves"))?;
                    return Ok((target_view, leaf.payload_commitment()));
                }
                ViewInner::Failed => {
                    // For failed views, backtrack
                    target_view =
                        TYPES::View::new(target_view.checked_sub(1).context(warn!("Reached genesis. Something is wrong -- have we not decided any blocks since genesis?"))?);
                    continue;
                }
            }
        }
    }

    #[instrument(skip_all, fields(id = self.id, cur_view = *self.cur_view, block_view = *block_view), name = "wait_for_block", level = "error")]
    async fn wait_for_block(&self, block_view: TYPES::View) -> Option<BuilderResponse<TYPES>> {
        let task_start_time = Instant::now();

        // Find commitment to the block we want to build upon
        let (parent_view, parent_comm) = match self
            .last_vid_commitment_retry(block_view, task_start_time)
            .await
        {
            Ok((v, c)) => (v, c),
            Err(e) => {
                tracing::warn!("Failed to find last vid commitment in time: {e}");
                return None;
            }
        };

        let parent_comm_sig = match <<TYPES as NodeType>::SignatureKey as SignatureKey>::sign(
            &self.private_key,
            parent_comm.as_ref(),
        ) {
            Ok(sig) => sig,
            Err(err) => {
                tracing::error!(%err, "Failed to sign block hash");
                return None;
            }
        };

        while task_start_time.elapsed() < self.builder_timeout {
            match timeout(
                self.builder_timeout
                    .saturating_sub(task_start_time.elapsed()),
                self.block_from_builder(parent_comm, parent_view, &parent_comm_sig),
            )
            .await
            {
                // We got a block
                Ok(Ok(block)) => {
                    return Some(block);
                }

                // We failed to get a block
                Ok(Err(err)) => {
                    tracing::info!("Couldn't get a block: {err:#}");
                    // pause a bit
                    sleep(RETRY_DELAY).await;
                    continue;
                }

                // We timed out while getting available blocks
                Err(err) => {
                    tracing::info!(%err, "Timeout while getting available blocks");
                    return None;
                }
            }
        }

        tracing::warn!("could not get a block from the builder in time");
        None
    }

    /// Query the builders for available blocks. Queries only fraction of the builders
    /// based on the response time.
    async fn get_available_blocks(
        &self,
        parent_comm: VidCommitment,
        view_number: TYPES::View,
        parent_comm_sig: &<<TYPES as NodeType>::SignatureKey as SignatureKey>::PureAssembledSignatureType,
    ) -> Vec<(AvailableBlockInfo<TYPES>, usize)> {
        let tasks = self
            .builder_clients
            .iter()
            .enumerate()
            .map(|(builder_idx, client)| async move {
                client
                    .available_blocks(
                        parent_comm,
                        view_number.u64(),
                        self.public_key.clone(),
                        parent_comm_sig,
                    )
                    .await
                    .map(move |blocks| {
                        blocks
                            .into_iter()
                            .map(move |block_info| (block_info, builder_idx))
                    })
            })
            .collect::<FuturesUnordered<_>>();
        let mut results = Vec::with_capacity(self.builder_clients.len());
        let query_start = Instant::now();
        let threshold = (self.builder_clients.len() * BUILDER_MAIN_BATCH_THRESHOLD_DIVIDEND)
            .div_ceil(BUILDER_MAIN_BATCH_THRESHOLD_DIVISOR);
        let mut tasks = tasks.take(threshold);
        while let Some(result) = tasks.next().await {
            results.push(result);
            if query_start.elapsed() > BUILDER_MAIN_BATCH_CUTOFF {
                break;
            }
        }
        let timeout = sleep(std::cmp::max(
            query_start
                .elapsed()
                .mul_f32(BUILDER_ADDITIONAL_TIME_MULTIPLIER),
            BUILDER_MINIMUM_QUERY_TIME.saturating_sub(query_start.elapsed()),
        ));
        futures::pin_mut!(timeout);
        let mut tasks = tasks.into_inner().take_until(timeout);
        while let Some(result) = tasks.next().await {
            results.push(result);
        }
        results
            .into_iter()
            .filter_map(|result| match result {
                Ok(value) => Some(value),
                Err(err) => {
                    tracing::warn!(%err,"Error getting available blocks");
                    None
                }
            })
            .flatten()
            .collect::<Vec<_>>()
    }

    /// Get a block from builder.
    /// Queries the sufficiently fast builders for available blocks and chooses the one with the
    /// best fee/byte ratio, re-trying with the next best one in case of failure.
    ///
    /// # Errors
    /// If none of the builder reports any available blocks or claiming block fails for all of the
    /// builders.
    #[instrument(skip_all, fields(id = self.id, view = *self.cur_view), name = "block_from_builder", level = "error")]
    async fn block_from_builder(
        &self,
        parent_comm: VidCommitment,
        view_number: TYPES::View,
        parent_comm_sig: &<<TYPES as NodeType>::SignatureKey as SignatureKey>::PureAssembledSignatureType,
    ) -> Result<BuilderResponse<TYPES>> {
        let mut available_blocks = self
            .get_available_blocks(parent_comm, view_number, parent_comm_sig)
            .await;

        available_blocks.sort_by(|(l, _), (r, _)| {
            // We want the block with the highest fee per byte of data we're going to have to
            // process, thus our comparison function is:
            //      (l.offered_fee / l.block_size) < (r.offered_fee / r.block_size)
            // To avoid floating point math (which doesn't even have an `Ord` impl) we multiply
            // through by the denominators to get
            //      l.offered_fee * r.block_size < r.offered_fee * l.block_size
            // We cast up to u128 to avoid overflow.
            (u128::from(l.offered_fee) * u128::from(r.block_size))
                .cmp(&(u128::from(r.offered_fee) * u128::from(l.block_size)))
        });

        if available_blocks.is_empty() {
            bail!("No available blocks");
        }

        let version = match self.upgrade_lock.version(view_number).await {
            Ok(v) => v,
            Err(err) => {
                bail!("Upgrade certificate requires unsupported version, refusing to request blocks: {}", err);
            }
        };

        for (block_info, builder_idx) in available_blocks {
            // Verify signature over chosen block.
            if !block_info.sender.validate_block_info_signature(
                &block_info.signature,
                block_info.block_size,
                block_info.offered_fee,
                &block_info.block_hash,
            ) {
                tracing::warn!("Failed to verify available block info response message signature");
                continue;
            }

            let request_signature = match <<TYPES as NodeType>::SignatureKey as SignatureKey>::sign(
                &self.private_key,
                block_info.block_hash.as_ref(),
            ) {
                Ok(request_signature) => request_signature,
                Err(err) => {
                    tracing::error!(%err, "Failed to sign block hash");
                    continue;
                }
            };

            let response = {
                let client = &self.builder_clients[builder_idx];

                // If epochs are supported, provide the latest `num_nodes` information to the
                // builder for VID computation.
                let (block, header_input) = if version >= V::Epochs::VERSION {
                    futures::join! {
                        client.claim_block_with_num_nodes(block_info.block_hash.clone(), view_number.u64(), self.public_key.clone(), &request_signature, self.membership.total_nodes(self.cur_epoch)) ,
                        client.claim_block_header_input(block_info.block_hash.clone(), view_number.u64(), self.public_key.clone(), &request_signature)
                    }
                } else {
                    futures::join! {
                        client.claim_block(block_info.block_hash.clone(), view_number.u64(), self.public_key.clone(), &request_signature),
                        client.claim_block_header_input(block_info.block_hash.clone(), view_number.u64(), self.public_key.clone(), &request_signature)
                    }
                };

                let block_data = match block {
                    Ok(block_data) => block_data,
                    Err(err) => {
                        tracing::warn!(%err, "Error claiming block data");
                        continue;
                    }
                };

                let header_input = match header_input {
                    Ok(block_data) => block_data,
                    Err(err) => {
                        tracing::warn!(%err, "Error claiming header input");
                        continue;
                    }
                };

                // verify the signature over the message
                if !block_data.validate_signature() {
                    tracing::warn!(
                        "Failed to verify available block data response message signature"
                    );
                    continue;
                }

                // verify the message signature and the fee_signature
                if !header_input.validate_signature(block_info.offered_fee, &block_data.metadata) {
                    tracing::warn!(
                    "Failed to verify available block header input data response message signature"
                );
                    continue;
                }

                let fee = BuilderFee {
                    fee_amount: block_info.offered_fee,
                    fee_account: header_input.sender,
                    fee_signature: header_input.fee_signature,
                };

                BuilderResponse {
                    fee,
                    block_payload: block_data.block_payload,
                    metadata: block_data.metadata,
                    precompute_data: Some(header_input.vid_precompute_data),
                }
            };

            return Ok(response);
        }

        bail!("Couldn't claim a block from any of the builders");
    }
}

#[async_trait]
/// task state implementation for Transactions Task
impl<TYPES: NodeType, I: NodeImplementation<TYPES>, V: Versions> TaskState
    for TransactionTaskState<TYPES, I, V>
{
    type Event = HotShotEvent<TYPES>;

    async fn handle_event(
        &mut self,
        event: Arc<Self::Event>,
        sender: &Sender<Arc<Self::Event>>,
        _receiver: &Receiver<Arc<Self::Event>>,
    ) -> Result<()> {
        self.handle(event, sender.clone()).await
    }

    fn cancel_subtasks(&mut self) {}
}<|MERGE_RESOLUTION|>--- conflicted
+++ resolved
@@ -483,15 +483,11 @@
             }
             HotShotEvent::ViewChange(view, epoch) => {
                 let view = TYPES::View::new(std::cmp::max(1, **view));
-<<<<<<< HEAD
                 let epoch = if self.epoch_height != 0 {
                     TYPES::Epoch::new(std::cmp::max(1, **epoch))
                 } else {
                     *epoch
                 };
-=======
-
->>>>>>> a5b3797f
                 ensure!(
                     *view > *self.cur_view && *epoch >= *self.cur_epoch,
                     debug!(
@@ -501,16 +497,10 @@
                     )
                 );
                 self.cur_view = view;
-<<<<<<< HEAD
-                self.cur_epoch = epoch;
+                self.cur_epoch = *epoch;
+
                 if self.membership.leader(view, epoch)? == self.public_key {
-                    self.handle_view_change(&event_stream, view).await;
-=======
-                self.cur_epoch = *epoch;
-
-                if self.membership.leader(view, *epoch)? == self.public_key {
-                    self.handle_view_change(&event_stream, view, *epoch).await;
->>>>>>> a5b3797f
+                    self.handle_view_change(&event_stream, view, epoch).await;
                     return Ok(());
                 }
             }
