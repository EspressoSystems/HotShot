--- conflicted
+++ resolved
@@ -491,15 +491,9 @@
                 );
                 self.cur_view = view;
                 self.cur_epoch = *epoch;
-<<<<<<< HEAD
-                let epoch = self.cur_epoch;
-                if self.membership.leader(view, epoch)? == self.public_key {
-                    self.handle_view_change(&event_stream, view).await;
-=======
 
                 if self.membership.leader(view, *epoch)? == self.public_key {
                     self.handle_view_change(&event_stream, view, *epoch).await;
->>>>>>> 43263a55
                     return Ok(());
                 }
             }
