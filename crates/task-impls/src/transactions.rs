--- conflicted
+++ resolved
@@ -30,13 +30,10 @@
 use vbs::version::Version;
 
 use crate::{
-    builder::{v0_1::BuilderClient as BuilderClientV0_1, v0_3::BuilderClient as BuilderClientV0_3},
-    events::{HotShotEvent, HotShotTaskCompleted},
-    helpers::broadcast_event,
-};
-
-use crate::{
-    builder::BuilderClient,
+    builder::{
+        v0_1::BuilderClient as BuilderClientV0_1, v0_3::BuilderClient as BuilderClientV0_3,
+        BuilderClient,
+    },
     events::{HotShotEvent, HotShotTaskCompleted},
     helpers::broadcast_event,
 };
@@ -294,13 +291,8 @@
         (prev_view, consensus.decided_leaf().payload_commitment())
     }
 
-<<<<<<< HEAD
-    #[instrument(skip_all, fields(id = self.id, view = *self.cur_view), name = "wait_for_block", level = "error")]
-    async fn wait_for_block(&self) -> Option<BuilderResponse<TYPES>> {
-=======
     #[instrument(skip_all, fields(id = self.id, cur_view = *self.cur_view, block_view = *block_view), name = "wait_for_block", level = "error")]
-    async fn wait_for_block(&self, block_view: TYPES::Time) -> Option<BuilderResponses<TYPES>> {
->>>>>>> 9e31fc71
+    async fn wait_for_block(&self, block_view: TYPES::Time) -> Option<BuilderResponse<TYPES>> {
         let task_start_time = Instant::now();
 
         // Find commitment to the block we want to build upon
