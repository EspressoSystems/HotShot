use std::{
    sync::Arc,
    time::{Duration, Instant},
};

use anyhow::{bail, Context, Result};
use async_broadcast::{Receiver, Sender};
use async_compatibility_layer::art::async_sleep;
use async_lock::RwLock;
use async_trait::async_trait;
use hotshot_builder_api::block_info::{
    AvailableBlockData, AvailableBlockHeaderInput, AvailableBlockInfo,
};
use hotshot_task::task::TaskState;
use hotshot_types::{
    consensus::Consensus,
    data::{null_block, Leaf},
    event::{Event, EventType},
    traits::{
<<<<<<< HEAD
        block_contents::BuilderFee,
=======
        block_contents::{precompute_vid_commitment, BuilderFee, EncodeBytes},
        consensus_api::ConsensusApi,
>>>>>>> ef3ced04
        election::Membership,
        node_implementation::{ConsensusTime, NodeImplementation, NodeType},
        signature_key::{BuilderSignatureKey, SignatureKey},
        BlockPayload,
    },
    utils::ViewInner,
    vid::VidCommitment,
};
use tracing::{debug, error, instrument, warn};
use vbs::version::StaticVersionType;

use crate::{
    builder::BuilderClient,
    events::{HotShotEvent, HotShotTaskCompleted},
    helpers::broadcast_event,
};

/// Builder Provided Responses
pub struct BuilderResponses<TYPES: NodeType> {
    /// Initial API response
    /// It contains information about the available blocks
    pub blocks_initial_info: AvailableBlockInfo<TYPES>,
    /// Second API response
    /// It contains information about the chosen blocks
    pub block_data: AvailableBlockData<TYPES>,
    /// Third API response
    /// It contains the final block information
    pub block_header: AvailableBlockHeaderInput<TYPES>,
}

/// Tracks state of a Transaction task
pub struct TransactionTaskState<
    TYPES: NodeType,
    I: NodeImplementation<TYPES>,
    Ver: StaticVersionType,
> {
    /// The state's api
    pub builder_timeout: Duration,

    /// Output events to application
    pub output_event_stream: async_broadcast::Sender<Event<TYPES>>,

    /// View number this view is executing in.
    pub cur_view: TYPES::Time,

    /// Reference to consensus. Leader will require a read lock on this.
    pub consensus: Arc<RwLock<Consensus<TYPES>>>,

    /// Network for all nodes
    pub network: Arc<I::QuorumNetwork>,

    /// Membership for the quorum
    pub membership: Arc<TYPES::Membership>,

    /// Builder API client
    pub builder_client: BuilderClient<TYPES, Ver>,

    /// This Nodes Public Key
    pub public_key: TYPES::SignatureKey,
    /// Our Private Key
    pub private_key: <TYPES::SignatureKey as SignatureKey>::PrivateKey,
    /// InstanceState
    pub instance_state: Arc<TYPES::InstanceState>,
    /// This state's ID
    pub id: u64,
}

impl<TYPES: NodeType, I: NodeImplementation<TYPES>, Ver: StaticVersionType>
    TransactionTaskState<TYPES, I, Ver>
{
    /// main task event handler
    #[instrument(skip_all, fields(id = self.id, view = *self.cur_view), name = "Transaction task", level = "error")]
    pub async fn handle(
        &mut self,
        event: Arc<HotShotEvent<TYPES>>,
        event_stream: Sender<Arc<HotShotEvent<TYPES>>>,
    ) -> Option<HotShotTaskCompleted> {
        match event.as_ref() {
            HotShotEvent::TransactionsRecv(transactions) => {
                broadcast_event(
                    Event {
                        view_number: self.cur_view,
                        event: EventType::Transactions {
                            transactions: transactions.clone(),
                        },
                    },
                    &self.output_event_stream,
                )
                .await;

                return None;
            }
            HotShotEvent::ViewChange(view) => {
                let view = *view;
                debug!("view change in transactions to view {:?}", view);
                if (*view != 0 || *self.cur_view > 0) && *self.cur_view >= *view {
                    return None;
                }

                let mut make_block = false;
                if *view - *self.cur_view > 1 {
                    error!("View changed by more than 1 going to view {:?}", view);
                    make_block = self.membership.leader(view) == self.public_key;
                }
                self.cur_view = view;

                // return if we aren't the next leader or we skipped last view and aren't the current leader.
                if !make_block && self.membership.leader(self.cur_view + 1) != self.public_key {
                    debug!("Not next leader for view {:?}", self.cur_view);
                    return None;
                }
                let block_view = if make_block { view } else { view + 1 };

                if let Some(BuilderResponses {
                    block_data,
                    blocks_initial_info,
                    block_header,
                }) = self.wait_for_block().await
                {
                    broadcast_event(
                        Arc::new(HotShotEvent::BlockRecv(
                            block_data.block_payload.encode(),
                            block_data.metadata,
                            block_view,
                            BuilderFee {
                                fee_amount: blocks_initial_info.offered_fee,
                                fee_account: block_data.sender,
                                fee_signature: block_header.fee_signature,
                            },
                            block_header.vid_precompute_data,
                        )),
                        &event_stream,
                    )
                    .await;
                } else {
                    // If we couldn't get a block, send an empty block
                    warn!(
                        "Failed to get a block for view {:?}, proposing empty block",
                        view
                    );

                    // Increment the metric for number of empty blocks proposed
                    self.consensus
                        .write()
                        .await
                        .metrics
                        .number_of_empty_blocks_proposed
                        .add(1);

                    // Calculate the builder fee for the empty block
                    let Some(builder_fee) = null_block::builder_fee(
                        self.membership.total_nodes(),
                        self.instance_state.as_ref(),
                    ) else {
                        error!("Failed to get builder fee");
                        return None;
                    };

                    // Create an empty block payload and metadata
                    let Ok((_, metadata)) = <TYPES as NodeType>::BlockPayload::from_transactions(
                        vec![],
                        &self.instance_state,
                    ) else {
                        error!("Failed to create empty block payload");
                        return None;
                    };

                    let (_, precompute_data) =
                        precompute_vid_commitment(&[], self.membership.total_nodes());

                    // Broadcast the empty block
                    broadcast_event(
                        Arc::new(HotShotEvent::BlockRecv(
                            vec![].into(),
                            metadata,
                            block_view,
                            builder_fee,
                            precompute_data,
                        )),
                        &event_stream,
                    )
                    .await;
                };

                return None;
            }
            HotShotEvent::Shutdown => {
                return Some(HotShotTaskCompleted);
            }
            _ => {}
        }
        None
    }

    /// Get last known builder commitment from consensus.
    async fn latest_known_vid_commitment(&self) -> (TYPES::Time, VidCommitment) {
        let consensus = self.consensus.read().await;

        let mut prev_view = TYPES::Time::new(self.cur_view.saturating_sub(1));

        // Search through all previous views...
        while prev_view != TYPES::Time::genesis() {
            if let Some(commitment) =
                consensus
                    .validated_state_map()
                    .get(&prev_view)
                    .and_then(|view| match view.view_inner {
                        // For a view for which we have a Leaf stored
                        ViewInner::Da { payload_commitment } => Some(payload_commitment),
                        ViewInner::Leaf { leaf, .. } => consensus
                            .saved_leaves()
                            .get(&leaf)
                            .map(Leaf::payload_commitment),
                        ViewInner::Failed => None,
                    })
            {
                return (prev_view, commitment);
            }
            prev_view = prev_view - 1;
        }

        // If not found, return commitment for last decided block
        (prev_view, consensus.decided_leaf().payload_commitment())
    }

    #[instrument(skip_all, fields(id = self.id, view = *self.cur_view), name = "wait_for_block", level = "error")]
    async fn wait_for_block(&self) -> Option<BuilderResponses<TYPES>> {
        let task_start_time = Instant::now();

        // Find commitment to the block we want to build upon
        let (view_num, parent_comm) = self.latest_known_vid_commitment().await;
        let parent_comm_sig = match <<TYPES as NodeType>::SignatureKey as SignatureKey>::sign(
            &self.private_key,
            parent_comm.as_ref(),
        ) {
            Ok(sig) => sig,
            Err(err) => {
                error!(%err, "Failed to sign block hash");
                return None;
            }
        };

        while task_start_time.elapsed() < self.builder_timeout {
            match async_compatibility_layer::art::async_timeout(
                self.builder_timeout
                    .saturating_sub(task_start_time.elapsed()),
                self.block_from_builder(parent_comm, view_num, &parent_comm_sig),
            )
            .await
            {
                // We got a block
                Ok(Ok(block)) => {
                    return Some(block);
                }

                // We failed to get a block
                Ok(Err(err)) => {
                    tracing::warn!(%err, "Couldn't get a block");
                    // pause a bit
                    async_sleep(Duration::from_millis(100)).await;
                    continue;
                }

                // We timed out while getting available blocks
                Err(err) => {
                    error!(%err, "Timeout while getting available blocks");
                    return None;
                }
            }
        }

        tracing::warn!("could not get a block from the builder in time");
        None
    }

    #[instrument(skip_all, fields(id = self.id, view = *self.cur_view), name = "block_from_builder", level = "error")]
    async fn block_from_builder(
        &self,
        parent_comm: VidCommitment,
        view_number: TYPES::Time,
        parent_comm_sig: &<<TYPES as NodeType>::SignatureKey as SignatureKey>::PureAssembledSignatureType,
    ) -> anyhow::Result<BuilderResponses<TYPES>> {
        let available_blocks = self
            .builder_client
            .available_blocks(
                parent_comm,
                view_number.u64(),
                self.public_key.clone(),
                parent_comm_sig,
            )
            .await
            .context("getting available blocks")?;
        tracing::debug!("Got available blocks: {available_blocks:?}");

        let block_info = available_blocks
            .into_iter()
            .max_by(|l, r| {
                // We want the block with the highest fee per byte of data we're going to have to
                // process, thus our comparision function is:
                //      (l.offered_fee / l.block_size) < (r.offered_fee / r.block_size)
                // To avoid floating point math (which doesn't even have an `Ord` impl) we multiply
                // through by the denominators to get
                //      l.offered_fee * r.block_size < r.offered_fee * l.block_size
                // We cast up to u128 to avoid overflow.
                (u128::from(l.offered_fee) * u128::from(r.block_size))
                    .cmp(&(u128::from(r.offered_fee) * u128::from(l.block_size)))
            })
            .context("no available blocks")?;
        tracing::debug!("Selected block: {block_info:?}");

        // Verify signature over chosen block.
        if !block_info.sender.validate_block_info_signature(
            &block_info.signature,
            block_info.block_size,
            block_info.offered_fee,
            &block_info.block_hash,
        ) {
            bail!("Failed to verify available block info response message signature");
        }

        let request_signature = <<TYPES as NodeType>::SignatureKey as SignatureKey>::sign(
            &self.private_key,
            block_info.block_hash.as_ref(),
        )
        .context("signing block hash")?;

        let (block, header_input) = futures::join! {
            self.builder_client.claim_block(block_info.block_hash.clone(), view_number.u64(), self.public_key.clone(), &request_signature),
            self.builder_client.claim_block_header_input(block_info.block_hash.clone(), view_number.u64(), self.public_key.clone(), &request_signature)
        };

        let block_data = block.context("claiming block data")?;

        // verify the signature over the message, construct the builder commitment
        let builder_commitment = block_data
            .block_payload
            .builder_commitment(&block_data.metadata);
        if !block_data
            .sender
            .validate_builder_signature(&block_data.signature, builder_commitment.as_ref())
        {
            bail!("Failed to verify available block data response message signature");
        }

        let header_input = header_input.context("claiming header input")?;

        // first verify the message signature and later verify the fee_signature
        if !header_input.sender.validate_builder_signature(
            &header_input.message_signature,
            header_input.vid_commitment.as_ref(),
        ) {
            bail!("Failed to verify available block header input data response message signature");
        }

        // verify the signature over the message
        if !header_input.sender.validate_fee_signature(
            &header_input.fee_signature,
            block_info.offered_fee,
            &block_data.metadata,
            &header_input.vid_commitment,
        ) {
            bail!("Failed to verify fee signature");
        }

        Ok(BuilderResponses {
            blocks_initial_info: block_info,
            block_data,
            block_header: header_input,
        })
    }
}

#[async_trait]
/// task state implementation for Transactions Task
impl<TYPES: NodeType, I: NodeImplementation<TYPES>, Ver: StaticVersionType + 'static> TaskState
    for TransactionTaskState<TYPES, I, Ver>
{
    type Event = HotShotEvent<TYPES>;

    async fn handle_event(
        &mut self,
        event: Arc<Self::Event>,
        sender: &Sender<Arc<Self::Event>>,
        _receiver: &Receiver<Arc<Self::Event>>,
    ) -> Result<()> {
        self.handle(event, sender.clone()).await;

        Ok(())
    }

    async fn cancel_subtasks(&mut self) {}
}<|MERGE_RESOLUTION|>--- conflicted
+++ resolved
@@ -17,12 +17,8 @@
     data::{null_block, Leaf},
     event::{Event, EventType},
     traits::{
-<<<<<<< HEAD
-        block_contents::BuilderFee,
-=======
         block_contents::{precompute_vid_commitment, BuilderFee, EncodeBytes},
         consensus_api::ConsensusApi,
->>>>>>> ef3ced04
         election::Membership,
         node_implementation::{ConsensusTime, NodeImplementation, NodeType},
         signature_key::{BuilderSignatureKey, SignatureKey},
