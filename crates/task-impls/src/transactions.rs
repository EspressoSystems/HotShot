--- conflicted
+++ resolved
@@ -5,14 +5,8 @@
 };
 use async_lock::RwLock;
 use bincode::config::Options;
-<<<<<<< HEAD
-use commit::Commitment;
-use commit::Committable;
+use commit::{Commitment, Committable};
 use either::{Left, Right};
-=======
-use commit::{Commitment, Committable};
-use either::{Either, Left, Right};
->>>>>>> f6cac67c
 use hotshot_task::{
     event_stream::{ChannelStream, EventStream},
     global_registry::GlobalRegistry,
