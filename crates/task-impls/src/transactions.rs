--- conflicted
+++ resolved
@@ -16,11 +16,7 @@
     data::{null_block, Leaf},
     event::{Event, EventType},
     traits::{
-<<<<<<< HEAD
-        block_contents::{BuilderFee, EncodeBytes},
-=======
-        block_contents::{precompute_vid_commitment, BuilderFee},
->>>>>>> 891c5baa
+        block_contents::{precompute_vid_commitment, BuilderFee, EncodeBytes},
         consensus_api::ConsensusApi,
         election::Membership,
         node_implementation::{ConsensusTime, NodeImplementation, NodeType},
