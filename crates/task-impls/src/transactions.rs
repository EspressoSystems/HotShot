use std::{
    sync::Arc,
    time::{Duration, Instant},
};

use crate::{
    builder::BuilderClient,
    events::{HotShotEvent, HotShotTaskCompleted},
    helpers::broadcast_event,
};
use anyhow::{bail, Result};
use async_broadcast::{Receiver, Sender};
use async_compatibility_layer::art::async_sleep;
use async_trait::async_trait;
use futures::{stream::FuturesUnordered, StreamExt};
use hotshot_builder_api::v0_1::block_info::AvailableBlockInfo;
use hotshot_task::task::TaskState;
use hotshot_types::{
    consensus::OuterConsensus,
    data::{null_block, Leaf, PackedBundle},
    event::{Event, EventType},
    message::version,
    simple_certificate::UpgradeCertificate,
    traits::{
        block_contents::{precompute_vid_commitment, BuilderFee, EncodeBytes},
        election::Membership,
        node_implementation::{ConsensusTime, NodeImplementation, NodeType},
        signature_key::{BuilderSignatureKey, SignatureKey},
        BlockPayload,
    },
    utils::ViewInner,
    vid::{VidCommitment, VidPrecomputeData},
};
use tracing::{debug, error, instrument, warn};
use vbs::version::Version;

<<<<<<< HEAD
use crate::{
    builder::{v0_1::BuilderClient as BuilderClientV0_1, v0_3::BuilderClient as BuilderClientV0_3},
    events::{HotShotEvent, HotShotTaskCompleted},
    helpers::broadcast_event,
};

=======
>>>>>>> 885a0ac2
// Parameters for builder querying algorithm

/// Proportion of builders queried in first batch, dividend
const BUILDER_MAIN_BATCH_THRESHOLD_DIVIDEND: usize = 2;
/// Proportion of builders queried in the first batch, divisor
const BUILDER_MAIN_BATCH_THRESHOLD_DIVISOR: usize = 3;
/// Time the first batch of builders has to respond
const BUILDER_MAIN_BATCH_CUTOFF: Duration = Duration::from_millis(700);
/// Multiplier for extra time to give to the second batch of builders
const BUILDER_ADDITIONAL_TIME_MULTIPLIER: f32 = 0.2;
/// Minimum amount of time allotted to both batches, cannot be cut shorter if the first batch
/// responds extremely fast.
const BUILDER_MINIMUM_QUERY_TIME: Duration = Duration::from_millis(300);

/// Builder Provided Responses
pub struct BuilderResponse<TYPES: NodeType> {
    /// Fee information
    pub fee: BuilderFee<TYPES>,
    /// Block payload
    pub block_payload: TYPES::BlockPayload,
    /// Block metadata
    pub metadata: <TYPES::BlockPayload as BlockPayload<TYPES>>::Metadata,
    /// Optional precomputed commitment
    pub precompute_data: Option<VidPrecomputeData>,
}

/// The Bundle for a portion of a block, provided by a downstream builder that exists in a bundle
/// auction.
pub struct Bundle<TYPES: NodeType> {
    /// The bundle transactions sent by the builder.
    pub transactions: Vec<<TYPES::BlockPayload as BlockPayload<TYPES>>::Transaction>,

    /// The signature over the bundle.
    pub signature: TYPES::SignatureKey,

    /// The fee for submitting a bid.
    pub bid_fee: BuilderFee<TYPES>,

    /// The fee for sequencing
    pub sequencing_fee: BuilderFee<TYPES>,
}

/// Tracks state of a Transaction task
pub struct TransactionTaskState<TYPES: NodeType, I: NodeImplementation<TYPES>> {
    /// The state's api
    pub builder_timeout: Duration,

    /// Output events to application
    pub output_event_stream: async_broadcast::Sender<Event<TYPES>>,

    /// View number this view is executing in.
    pub cur_view: TYPES::Time,

    /// Reference to consensus. Leader will require a read lock on this.
    pub consensus: OuterConsensus<TYPES>,

    /// The underlying network
    pub network: Arc<I::Network>,

    /// Membership for the quorum
    pub membership: Arc<TYPES::Membership>,

    /// Builder 0.1 API clients
    pub builder_clients_v0_1: Vec<BuilderClientV0_1<TYPES>>,

    /// Builder 0.3 API clients
    pub builder_clients_v0_3: Vec<BuilderClientV0_3<TYPES>>,

    /// This Nodes Public Key
    pub public_key: TYPES::SignatureKey,
    /// Our Private Key
    pub private_key: <TYPES::SignatureKey as SignatureKey>::PrivateKey,
    /// InstanceState
    pub instance_state: Arc<TYPES::InstanceState>,
    /// This state's ID
    pub id: u64,
    /// Decided upgrade certificate
    pub decided_upgrade_certificate: Option<UpgradeCertificate<TYPES>>,
}

impl<TYPES: NodeType, I: NodeImplementation<TYPES>> TransactionTaskState<TYPES, I> {
    /// main task event handler
    #[instrument(skip_all, fields(id = self.id, view = *self.cur_view), name = "Transaction task", level = "error", target = "TransactionTaskState")]
    pub async fn handle(
        &mut self,
        event: Arc<HotShotEvent<TYPES>>,
        event_stream: Sender<Arc<HotShotEvent<TYPES>>>,
    ) -> Option<HotShotTaskCompleted> {
        match event.as_ref() {
            HotShotEvent::TransactionsRecv(transactions) => {
                broadcast_event(
                    Event {
                        view_number: self.cur_view,
                        event: EventType::Transactions {
                            transactions: transactions.clone(),
                        },
                    },
                    &self.output_event_stream,
                )
                .await;

                return None;
            }
            HotShotEvent::UpgradeDecided(cert) => {
                self.decided_upgrade_certificate = Some(cert.clone());
            }
            HotShotEvent::ViewChange(view) => {
                let view = *view;
                debug!("view change in transactions to view {:?}", view);
                if (*view != 0 || *self.cur_view > 0) && *self.cur_view >= *view {
                    return None;
                }

                let mut make_block = false;
                if *view - *self.cur_view > 1 {
                    error!("View changed by more than 1 going to view {:?}", view);
                    make_block = self.membership.leader(view) == self.public_key;
                }
                self.cur_view = view;

                // return if we aren't the next leader or we skipped last view and aren't the current leader.
                if !make_block && self.membership.leader(self.cur_view + 1) != self.public_key {
                    debug!("Not next leader for view {:?}", self.cur_view);
                    return None;
                }
                let block_view = if make_block { view } else { view + 1 };

                // Request a block from the builder unless we are between versions.
                let block = {
                    if self
                        .decided_upgrade_certificate
                        .as_ref()
                        .is_some_and(|cert| cert.upgrading_in(block_view))
                    {
                        None
                    } else {
                        self.wait_for_block().await
                    }
                };

                if let Some(BuilderResponse {
                    block_payload,
                    metadata,
                    fee,
                    precompute_data,
                }) = block
                {
                    let Some(sequencing_fee) =
                        null_block::builder_fee(self.membership.total_nodes())
                    else {
                        error!("Failed to get sequencing fee");
                        return None;
                    };

                    broadcast_event(
<<<<<<< HEAD
                        Arc::new(HotShotEvent::BlockRecv(
                            block_payload.encode(),
                            metadata,
                            block_view,
                            fee,
                            precompute_data,
                        )),
=======
                        Arc::new(HotShotEvent::BlockRecv(PackedBundle::new(
                            block_data.block_payload.encode(),
                            block_data.metadata,
                            block_view,
                            vec1::vec1![BuilderFee {
                                fee_amount: blocks_initial_info.offered_fee,
                                fee_account: block_data.sender,
                                fee_signature: block_header.fee_signature,
                            },],
                            vec1::vec1![sequencing_fee],
                            block_header.vid_precompute_data,
                        ))),
>>>>>>> 885a0ac2
                        &event_stream,
                    )
                    .await;
                } else {
                    // If we couldn't get a block, send an empty block
                    warn!(
                        "Failed to get a block for view {:?}, proposing empty block",
                        view
                    );

                    // Increment the metric for number of empty blocks proposed
                    self.consensus
                        .write()
                        .await
                        .metrics
                        .number_of_empty_blocks_proposed
                        .add(1);

                    let membership_total_nodes = self.membership.total_nodes();
                    let Some(null_fee) = null_block::builder_fee(self.membership.total_nodes())
                    else {
                        error!("Failed to get null fee");
                        return None;
                    };

                    // Create an empty block payload and metadata
                    let (_, metadata) = <TYPES as NodeType>::BlockPayload::empty();

                    let (_, precompute_data) =
                        precompute_vid_commitment(&[], membership_total_nodes);

                    // Broadcast the empty block
                    broadcast_event(
                        Arc::new(HotShotEvent::BlockRecv(PackedBundle::new(
                            vec![].into(),
                            metadata,
                            block_view,
<<<<<<< HEAD
                            builder_fee,
                            Some(precompute_data),
                        )),
=======
                            vec1::vec1![null_fee.clone()],
                            vec1::vec1![null_fee],
                            precompute_data,
                        ))),
>>>>>>> 885a0ac2
                        &event_stream,
                    )
                    .await;
                };

                return None;
            }
            HotShotEvent::Shutdown => {
                return Some(HotShotTaskCompleted);
            }
            _ => {}
        }
        None
    }

    /// Get last known builder commitment from consensus.
    #[instrument(skip_all, target = "TransactionTaskState", fields(id = self.id, view = *self.cur_view))]
    async fn latest_known_vid_commitment(&self) -> (TYPES::Time, VidCommitment) {
        let consensus = self.consensus.read().await;
        let mut prev_view = TYPES::Time::new(self.cur_view.saturating_sub(1));

        // Search through all previous views...
        while prev_view != TYPES::Time::genesis() {
            if let Some(commitment) =
                consensus
                    .validated_state_map()
                    .get(&prev_view)
                    .and_then(|view| match view.view_inner {
                        // For a view for which we have a Leaf stored
                        ViewInner::Da { payload_commitment } => Some(payload_commitment),
                        ViewInner::Leaf { leaf, .. } => consensus
                            .saved_leaves()
                            .get(&leaf)
                            .map(Leaf::payload_commitment),
                        ViewInner::Failed => None,
                    })
            {
                return (prev_view, commitment);
            }
            prev_view = prev_view - 1;
        }

        // If not found, return commitment for last decided block
        (prev_view, consensus.decided_leaf().payload_commitment())
    }

    #[instrument(skip_all, fields(id = self.id, view = *self.cur_view), name = "wait_for_block", level = "error")]
    async fn wait_for_block(&self) -> Option<BuilderResponse<TYPES>> {
        let task_start_time = Instant::now();

        // Find commitment to the block we want to build upon
        let (view_num, parent_comm) = self.latest_known_vid_commitment().await;
        let parent_comm_sig = match <<TYPES as NodeType>::SignatureKey as SignatureKey>::sign(
            &self.private_key,
            parent_comm.as_ref(),
        ) {
            Ok(sig) => sig,
            Err(err) => {
                error!(%err, "Failed to sign block hash");
                return None;
            }
        };

        while task_start_time.elapsed() < self.builder_timeout {
            match async_compatibility_layer::art::async_timeout(
                self.builder_timeout
                    .saturating_sub(task_start_time.elapsed()),
                self.block_from_builder(parent_comm, view_num, &parent_comm_sig),
            )
            .await
            {
                // We got a block
                Ok(Ok(block)) => {
                    return Some(block);
                }

                // We failed to get a block
                Ok(Err(err)) => {
                    tracing::warn!("Couldn't get a block: {err:#}");
                    // pause a bit
                    async_sleep(Duration::from_millis(100)).await;
                    continue;
                }

                // We timed out while getting available blocks
                Err(err) => {
                    error!(%err, "Timeout while getting available blocks");
                    return None;
                }
            }
        }

        tracing::warn!("could not get a block from the builder in time");
        None
    }

    /// Query the builders for available blocks. Queries only fraction of the builders
    /// based on the response time.
    async fn get_available_blocks(
        &self,
        parent_comm: VidCommitment,
        view_number: TYPES::Time,
        parent_comm_sig: &<<TYPES as NodeType>::SignatureKey as SignatureKey>::PureAssembledSignatureType,
        version: Version,
    ) -> Vec<(AvailableBlockInfo<TYPES>, usize)> {
        macro_rules! inner_impl {
            ($ver:ident) => {{
                // Create a collection of futures that call available_blocks endpoint for every builder
                let tasks = self
                    .$ver
                    .iter()
                    .enumerate()
                    .map(|(builder_idx, client)| async move {
                        client
                            .available_blocks(
                                parent_comm,
                                view_number.u64(),
                                self.public_key.clone(),
                                parent_comm_sig,
                            )
                            .await
                            .map(move |blocks| {
                                // Add index into `self.builder_clients` for each block so that we know
                                // where to claim it from later
                                blocks
                                    .into_iter()
                                    .map(move |block_info| (block_info, builder_idx))
                            })
                    })
                    .collect::<FuturesUnordered<_>>();

                // A vector of resolved builder responses
                let mut results = Vec::with_capacity(self.builder_clients_v0_1.len());

                // Instant we start querying builders for available blocks
                let query_start = Instant::now();

                // First we complete the query to the fastest fraction of the builders
                let threshold = (self.builder_clients_v0_1.len() * BUILDER_MAIN_BATCH_THRESHOLD_DIVIDEND)
                    .div_ceil(BUILDER_MAIN_BATCH_THRESHOLD_DIVISOR);
                let mut tasks = tasks.take(threshold);
                while let Some(result) = tasks.next().await {
                    results.push(result);
                    if query_start.elapsed() > BUILDER_MAIN_BATCH_CUTOFF {
                        break;
                    }
                }

                // Then we query the rest, alotting additional `elapsed * BUILDER_ADDITIONAL_TIME_MULTIPLIER`
                // for them to respond. There's a fixed floor of `BUILDER_MINIMUM_QUERY_TIME` for both
                // phases
                let timeout = async_sleep(std::cmp::max(
                    query_start
                        .elapsed()
                        .mul_f32(BUILDER_ADDITIONAL_TIME_MULTIPLIER),
                    BUILDER_MINIMUM_QUERY_TIME.saturating_sub(query_start.elapsed()),
                ));
                futures::pin_mut!(timeout); // Stream::next requires Self::Unpin
                let mut tasks = tasks.into_inner().take_until(timeout);
                while let Some(result) = tasks.next().await {
                    results.push(result);
                }

                results
                    .into_iter()
                    .filter_map(|result| match result {
                        Ok(value) => Some(value),
                        Err(err) => {
                            tracing::warn!(%err, "Error getting available blocks");
                            None
                        }
                    })
                    .flatten()
                    .collect::<Vec<_>>()
            }}
        }

        if version.minor == 3 {
            inner_impl!(builder_clients_v0_3)
        } else {
            inner_impl!(builder_clients_v0_1)
        }
    }

    /// Get a block from builder.
    /// Queries the sufficiently fast builders for available blocks and chooses the one with the
    /// best fee/byte ratio, re-trying with the next best one in case of failure.
    ///
    /// # Errors
    /// If none of the builder reports any available blocks or claiming block fails for all of the
    /// builders.
    #[instrument(skip_all, fields(id = self.id, view = *self.cur_view), name = "block_from_builder", level = "error")]
    async fn block_from_builder(
        &self,
        parent_comm: VidCommitment,
        view_number: TYPES::Time,
        parent_comm_sig: &<<TYPES as NodeType>::SignatureKey as SignatureKey>::PureAssembledSignatureType,
    ) -> anyhow::Result<BuilderResponse<TYPES>> {
        let version = match version(view_number, &self.decided_upgrade_certificate) {
            Ok(v) if v.major == 0 && v.minor >= 1 && v.minor <= 3 => v,
            Ok(v) => {
                bail!("Upgrade certificate requires unsupported version {v}, refusing to request blocks");
            }
            Err(err) => {
                bail!("Upgrade certificate requires unsupported version, refusing to request blocks: {}", err);
            }
        };

        let mut available_blocks = self
            .get_available_blocks(parent_comm, view_number, parent_comm_sig, version)
            .await;

        available_blocks.sort_by(|(l, _), (r, _)| {
            // We want the block with the highest fee per byte of data we're going to have to
            // process, thus our comparision function is:
            //      (l.offered_fee / l.block_size) < (r.offered_fee / r.block_size)
            // To avoid floating point math (which doesn't even have an `Ord` impl) we multiply
            // through by the denominators to get
            //      l.offered_fee * r.block_size < r.offered_fee * l.block_size
            // We cast up to u128 to avoid overflow.
            (u128::from(l.offered_fee) * u128::from(r.block_size))
                .cmp(&(u128::from(r.offered_fee) * u128::from(l.block_size)))
        });

        if available_blocks.is_empty() {
            bail!("No available blocks");
        }

        for (block_info, builder_idx) in available_blocks {
            // Verify signature over chosen block.
            if !block_info.sender.validate_block_info_signature(
                &block_info.signature,
                block_info.block_size,
                block_info.offered_fee,
                &block_info.block_hash,
            ) {
                tracing::warn!("Failed to verify available block info response message signature");
                continue;
            }

            let request_signature = match <<TYPES as NodeType>::SignatureKey as SignatureKey>::sign(
                &self.private_key,
                block_info.block_hash.as_ref(),
            ) {
                Ok(request_signature) => request_signature,
                Err(err) => {
                    tracing::warn!(%err, "Failed to sign block hash");
                    continue;
                }
            };

            if version.minor == 1 || version.minor == 2 {
                let client = &self.builder_clients_v0_1[builder_idx];

                let (block, header_input) = futures::join! {
                    client.claim_block(block_info.block_hash.clone(), view_number.u64(), self.public_key.clone(), &request_signature),
                    client.claim_block_header_input(block_info.block_hash.clone(), view_number.u64(), self.public_key.clone(), &request_signature)
                };

                let block_data = match block {
                    Ok(block_data) => block_data,
                    Err(err) => {
                        tracing::warn!(%err, "Error claiming block data");
                        continue;
                    }
                };

                let header_input = match header_input {
                    Ok(block_data) => block_data,
                    Err(err) => {
                        tracing::warn!(%err, "Error claiming header input");
                        continue;
                    }
                };

                // verify the signature over the message
                if !block_data.validate_signature() {
                    tracing::warn!(
                        "Failed to verify available block data response message signature"
                    );
                    continue;
                }

                // verify the message signature and the fee_signature
                if !header_input.validate_signature(block_info.offered_fee, &block_data.metadata) {
                    tracing::warn!(
                    "Failed to verify available block header input data response message signature"
                );
                    continue;
                }

                let fee = BuilderFee {
                    fee_amount: block_info.offered_fee,
                    fee_account: header_input.sender,
                    fee_signature: header_input.fee_signature,
                };

                return Ok(BuilderResponse {
                    fee,
                    block_payload: block_data.block_payload,
                    metadata: block_data.metadata,
                    precompute_data: Some(header_input.vid_precompute_data),
                });
            } else {
                let client = &self.builder_clients_v0_3[builder_idx];

                let block = client
                    .claim_block(
                        block_info.block_hash.clone(),
                        view_number.u64(),
                        self.public_key.clone(),
                        &request_signature,
                    )
                    .await;

                let block_data = match block {
                    Ok(block_data) => block_data,
                    Err(err) => {
                        tracing::warn!(%err, "Error claiming block data");
                        continue;
                    }
                };

                // verify the signature over the message, construct the builder commitment
                let builder_commitment = block_data
                    .block_payload
                    .builder_commitment(&block_data.metadata);
                if !block_data
                    .sender
                    .validate_builder_signature(&block_data.signature, builder_commitment.as_ref())
                {
                    tracing::warn!(
                        "Failed to verify available block data response message signature"
                    );
                    continue;
                }

                let fee = BuilderFee {
                    fee_amount: block_info.offered_fee,
                    fee_account: block_data.sender,
                    fee_signature: block_data.signature,
                };

                return Ok(BuilderResponse {
                    fee,
                    block_payload: block_data.block_payload,
                    metadata: block_data.metadata,
                    precompute_data: None,
                });
            };
        }

        bail!("Couldn't claim a block from any of the builders");
    }
}

#[async_trait]
/// task state implementation for Transactions Task
impl<TYPES: NodeType, I: NodeImplementation<TYPES>> TaskState for TransactionTaskState<TYPES, I> {
    type Event = HotShotEvent<TYPES>;

    async fn handle_event(
        &mut self,
        event: Arc<Self::Event>,
        sender: &Sender<Arc<Self::Event>>,
        _receiver: &Receiver<Arc<Self::Event>>,
    ) -> Result<()> {
        self.handle(event, sender.clone()).await;

        Ok(())
    }

    async fn cancel_subtasks(&mut self) {}
}<|MERGE_RESOLUTION|>--- conflicted
+++ resolved
@@ -3,11 +3,6 @@
     time::{Duration, Instant},
 };
 
-use crate::{
-    builder::BuilderClient,
-    events::{HotShotEvent, HotShotTaskCompleted},
-    helpers::broadcast_event,
-};
 use anyhow::{bail, Result};
 use async_broadcast::{Receiver, Sender};
 use async_compatibility_layer::art::async_sleep;
@@ -34,15 +29,12 @@
 use tracing::{debug, error, instrument, warn};
 use vbs::version::Version;
 
-<<<<<<< HEAD
 use crate::{
     builder::{v0_1::BuilderClient as BuilderClientV0_1, v0_3::BuilderClient as BuilderClientV0_3},
     events::{HotShotEvent, HotShotTaskCompleted},
     helpers::broadcast_event,
 };
 
-=======
->>>>>>> 885a0ac2
 // Parameters for builder querying algorithm
 
 /// Proportion of builders queried in first batch, dividend
@@ -198,28 +190,14 @@
                     };
 
                     broadcast_event(
-<<<<<<< HEAD
-                        Arc::new(HotShotEvent::BlockRecv(
+                        Arc::new(HotShotEvent::BlockRecv(PackedBundle::new(
                             block_payload.encode(),
                             metadata,
                             block_view,
-                            fee,
+                            vec1::vec1![fee],
+                            vec1::vec1![sequencing_fee],
                             precompute_data,
-                        )),
-=======
-                        Arc::new(HotShotEvent::BlockRecv(PackedBundle::new(
-                            block_data.block_payload.encode(),
-                            block_data.metadata,
-                            block_view,
-                            vec1::vec1![BuilderFee {
-                                fee_amount: blocks_initial_info.offered_fee,
-                                fee_account: block_data.sender,
-                                fee_signature: block_header.fee_signature,
-                            },],
-                            vec1::vec1![sequencing_fee],
-                            block_header.vid_precompute_data,
                         ))),
->>>>>>> 885a0ac2
                         &event_stream,
                     )
                     .await;
@@ -257,16 +235,10 @@
                             vec![].into(),
                             metadata,
                             block_view,
-<<<<<<< HEAD
-                            builder_fee,
-                            Some(precompute_data),
-                        )),
-=======
                             vec1::vec1![null_fee.clone()],
                             vec1::vec1![null_fee],
-                            precompute_data,
+                            Some(precompute_data),
                         ))),
->>>>>>> 885a0ac2
                         &event_stream,
                     )
                     .await;
