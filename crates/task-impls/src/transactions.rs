--- conflicted
+++ resolved
@@ -496,14 +496,9 @@
                 self.cur_view = view;
                 self.cur_epoch = epoch;
 
-<<<<<<< HEAD
-                if self.membership.leader(view, epoch)? == self.public_key {
+                let leader = self.membership.read().await.leader(view, epoch)?;
+                if leader == self.public_key {
                     self.handle_view_change(&event_stream, view, epoch).await;
-=======
-                let leader = self.membership.read().await.leader(view, *epoch)?;
-                if leader == self.public_key {
-                    self.handle_view_change(&event_stream, view, *epoch).await;
->>>>>>> 71cf05d4
                     return Ok(());
                 }
             }
