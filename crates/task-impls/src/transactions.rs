--- conflicted
+++ resolved
@@ -480,8 +480,9 @@
             }
             HotShotEvent::ViewChange(view, epoch) => {
                 let view = TYPES::View::new(std::cmp::max(1, **view));
+
                 ensure!(
-                    *view > *self.cur_view || *epoch > self.cur_epoch,
+                    *view > *self.cur_view && *epoch >= self.cur_epoch,
                     debug!(
                       "Received a view change to an older view and epoch: tried to change view to {:?}\
                       and epoch {:?} though we are at view {:?} and epoch {:?}",
@@ -489,15 +490,10 @@
                     )
                 );
                 self.cur_view = view;
-<<<<<<< HEAD
                 self.cur_epoch = *epoch;
-                let epoch = self.cur_epoch;
+
                 if self.membership.leader(view, epoch)? == self.public_key {
-                    self.handle_view_change(&event_stream, view).await;
-=======
-                if self.membership.leader(view, self.cur_epoch)? == self.public_key {
                     self.handle_view_change(&event_stream, view, *epoch).await;
->>>>>>> 6e30053d
                     return Ok(());
                 }
             }
