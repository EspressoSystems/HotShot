use std::{
    sync::Arc,
    time::{Duration, Instant},
};

use anyhow::{bail, Context, Result};
use async_broadcast::{Receiver, Sender};
use async_compatibility_layer::art::async_sleep;
use async_lock::RwLock;
use async_trait::async_trait;
use hotshot_builder_api::block_info::{
    AvailableBlockData, AvailableBlockHeaderInput, AvailableBlockInfo,
};
use hotshot_task::task::TaskState;
use hotshot_types::{
    consensus::Consensus,
    data::{null_block, Leaf},
    event::{Event, EventType},
    simple_certificate::UpgradeCertificate,
    traits::{
        block_contents::{precompute_vid_commitment, BuilderFee, EncodeBytes},
        election::Membership,
        node_implementation::{ConsensusTime, NodeImplementation, NodeType},
        signature_key::{BuilderSignatureKey, SignatureKey},
        BlockPayload,
    },
    utils::ViewInner,
    vid::VidCommitment,
};
use tracing::{debug, error, instrument, warn};
use vbs::version::StaticVersionType;

use crate::{
    builder::BuilderClient,
    events::{HotShotEvent, HotShotTaskCompleted},
    helpers::broadcast_event,
};

/// Builder Provided Responses
pub struct BuilderResponses<TYPES: NodeType> {
    /// Initial API response
    /// It contains information about the available blocks
    pub blocks_initial_info: AvailableBlockInfo<TYPES>,
    /// Second API response
    /// It contains information about the chosen blocks
    pub block_data: AvailableBlockData<TYPES>,
    /// Third API response
    /// It contains the final block information
    pub block_header: AvailableBlockHeaderInput<TYPES>,
}

/// Tracks state of a Transaction task
pub struct TransactionTaskState<
    TYPES: NodeType,
    I: NodeImplementation<TYPES>,
    Ver: StaticVersionType,
> {
    /// The state's api
    pub builder_timeout: Duration,

    /// Output events to application
    pub output_event_stream: async_broadcast::Sender<Event<TYPES>>,

    /// View number this view is executing in.
    pub cur_view: TYPES::Time,

    /// Reference to consensus. Leader will require a read lock on this.
    pub consensus: Arc<RwLock<Consensus<TYPES>>>,

    /// Network for all nodes
    pub network: Arc<I::QuorumNetwork>,

    /// Membership for the quorum
    pub membership: Arc<TYPES::Membership>,

    /// Builder API client
    pub builder_client: BuilderClient<TYPES, Ver>,

    /// This Nodes Public Key
    pub public_key: TYPES::SignatureKey,
    /// Our Private Key
    pub private_key: <TYPES::SignatureKey as SignatureKey>::PrivateKey,
    /// InstanceState
    pub instance_state: Arc<TYPES::InstanceState>,
    /// This state's ID
    pub id: u64,
    /// Decided upgrade certificate
    pub decided_upgrade_certificate: Option<UpgradeCertificate<TYPES>>,
}

impl<TYPES: NodeType, I: NodeImplementation<TYPES>, Ver: StaticVersionType>
    TransactionTaskState<TYPES, I, Ver>
{
    /// main task event handler
    #[instrument(skip_all, fields(id = self.id, view = *self.cur_view), name = "Transaction task", level = "error")]
    pub async fn handle(
        &mut self,
        event: Arc<HotShotEvent<TYPES>>,
        event_stream: Sender<Arc<HotShotEvent<TYPES>>>,
    ) -> Option<HotShotTaskCompleted> {
        match event.as_ref() {
            HotShotEvent::TransactionsRecv(transactions) => {
                broadcast_event(
                    Event {
                        view_number: self.cur_view,
                        event: EventType::Transactions {
                            transactions: transactions.clone(),
                        },
                    },
                    &self.output_event_stream,
                )
                .await;

                return None;
            }
            HotShotEvent::UpgradeDecided(cert) => {
                self.decided_upgrade_certificate = Some(cert.clone());
            }
            HotShotEvent::ViewChange(view) => {
                let view = *view;
                debug!("view change in transactions to view {:?}", view);
                if (*view != 0 || *self.cur_view > 0) && *self.cur_view >= *view {
                    return None;
                }

                let mut make_block = false;
                if *view - *self.cur_view > 1 {
                    error!("View changed by more than 1 going to view {:?}", view);
                    make_block = self.membership.leader(view) == self.public_key;
                }
                self.cur_view = view;

                // return if we aren't the next leader or we skipped last view and aren't the current leader.
                if !make_block && self.membership.leader(self.cur_view + 1) != self.public_key {
                    debug!("Not next leader for view {:?}", self.cur_view);
                    return None;
                }
                let block_view = if make_block { view } else { view + 1 };

                // Request a block from the builder unless we are between versions.
                let block = {
                    if self
                        .decided_upgrade_certificate
                        .as_ref()
                        .is_some_and(|cert| cert.upgrading_in(block_view))
                    {
                        None
                    } else {
                        self.wait_for_block().await
                    }
                };

                if let Some(BuilderResponses {
                    block_data,
                    blocks_initial_info,
                    block_header,
                }) = block
                {
                    broadcast_event(
                        Arc::new(HotShotEvent::BlockRecv(
                            block_data.block_payload.encode(),
                            block_data.metadata,
                            block_view,
                            BuilderFee {
                                fee_amount: blocks_initial_info.offered_fee,
                                fee_account: block_data.sender,
                                fee_signature: block_header.fee_signature,
                            },
                            block_header.vid_precompute_data,
                        )),
                        &event_stream,
                    )
                    .await;
                } else {
                    // If we couldn't get a block, send an empty block
                    warn!(
                        "Failed to get a block for view {:?}, proposing empty block",
                        view
                    );

                    // Increment the metric for number of empty blocks proposed
                    self.consensus
                        .write()
                        .await
                        .metrics
                        .number_of_empty_blocks_proposed
                        .add(1);

                    let membership_total_nodes = self.membership.total_nodes();

                    // Calculate the builder fee for the empty block
                    let Some(builder_fee) = null_block::builder_fee(membership_total_nodes) else {
                        error!("Failed to get builder fee");
                        return None;
                    };

                    // Create an empty block payload and metadata
                    let (_, metadata) = <TYPES as NodeType>::BlockPayload::empty();

                    let (_, precompute_data) =
                        precompute_vid_commitment(&[], membership_total_nodes);

                    // Broadcast the empty block
                    broadcast_event(
                        Arc::new(HotShotEvent::BlockRecv(
                            vec![].into(),
                            metadata,
                            block_view,
                            builder_fee,
                            precompute_data,
                        )),
                        &event_stream,
                    )
                    .await;
                };

                return None;
            }
            HotShotEvent::Shutdown => {
                return Some(HotShotTaskCompleted);
            }
            _ => {}
        }
        None
    }

    /// Get last known builder commitment from consensus.
    async fn latest_known_vid_commitment(&self) -> (TYPES::Time, VidCommitment) {
        let consensus = self.consensus.read().await;

        let mut prev_view = TYPES::Time::new(self.cur_view.saturating_sub(1));

        // Search through all previous views...
        while prev_view != TYPES::Time::genesis() {
            if let Some(commitment) =
                consensus
                    .validated_state_map()
                    .get(&prev_view)
                    .and_then(|view| match view.view_inner {
                        // For a view for which we have a Leaf stored
                        ViewInner::Da { payload_commitment } => Some(payload_commitment),
                        ViewInner::Leaf { leaf, .. } => consensus
                            .saved_leaves()
                            .get(&leaf)
                            .map(Leaf::payload_commitment),
                        ViewInner::Failed => None,
                    })
            {
                return (prev_view, commitment);
            }
            prev_view = prev_view - 1;
        }

        // If not found, return commitment for last decided block
        (prev_view, consensus.decided_leaf().payload_commitment())
    }

    #[instrument(skip_all, fields(id = self.id, view = *self.cur_view), name = "wait_for_block", level = "error")]
    async fn wait_for_block(&self) -> Option<BuilderResponses<TYPES>> {
        let task_start_time = Instant::now();

        // Find commitment to the block we want to build upon
        let (view_num, parent_comm) = self.latest_known_vid_commitment().await;
        let parent_comm_sig = match <<TYPES as NodeType>::SignatureKey as SignatureKey>::sign(
            &self.private_key,
            parent_comm.as_ref(),
        ) {
            Ok(sig) => sig,
            Err(err) => {
                error!(%err, "Failed to sign block hash");
                return None;
            }
        };

        while task_start_time.elapsed() < self.builder_timeout {
            match async_compatibility_layer::art::async_timeout(
                self.builder_timeout
                    .saturating_sub(task_start_time.elapsed()),
                self.block_from_builder(parent_comm, view_num, &parent_comm_sig),
            )
            .await
            {
                // We got a block
                Ok(Ok(block)) => {
                    return Some(block);
                }

                // We failed to get a block
                Ok(Err(err)) => {
                    tracing::warn!("Couldn't get a block: {err:#}");
                    // pause a bit
                    async_sleep(Duration::from_millis(100)).await;
                    continue;
                }

                // We timed out while getting available blocks
                Err(err) => {
                    error!(%err, "Timeout while getting available blocks");
                    return None;
                }
            }
        }

        tracing::warn!("could not get a block from the builder in time");
        None
    }

    #[instrument(skip_all, fields(id = self.id, view = *self.cur_view), name = "block_from_builder", level = "error")]
    async fn block_from_builder(
        &self,
        parent_comm: VidCommitment,
        view_number: TYPES::Time,
        parent_comm_sig: &<<TYPES as NodeType>::SignatureKey as SignatureKey>::PureAssembledSignatureType,
    ) -> anyhow::Result<BuilderResponses<TYPES>> {
        let available_blocks = self
            .builder_client
            .available_blocks(
                parent_comm,
                view_number.u64(),
                self.public_key.clone(),
                parent_comm_sig,
            )
            .await
            .context("getting available blocks")?;
        tracing::debug!("Got available blocks: {available_blocks:?}");

        let block_info = available_blocks
            .into_iter()
            .max_by(|l, r| {
                // We want the block with the highest fee per byte of data we're going to have to
                // process, thus our comparision function is:
                //      (l.offered_fee / l.block_size) < (r.offered_fee / r.block_size)
                // To avoid floating point math (which doesn't even have an `Ord` impl) we multiply
                // through by the denominators to get
                //      l.offered_fee * r.block_size < r.offered_fee * l.block_size
                // We cast up to u128 to avoid overflow.
                (u128::from(l.offered_fee) * u128::from(r.block_size))
                    .cmp(&(u128::from(r.offered_fee) * u128::from(l.block_size)))
            })
            .context("no available blocks")?;
        tracing::debug!("Selected block: {block_info:?}");

        // Verify signature over chosen block.
        if !block_info.sender.validate_block_info_signature(
            &block_info.signature,
            block_info.block_size,
            block_info.offered_fee,
            &block_info.block_hash,
        ) {
            bail!("Failed to verify available block info response message signature");
        }

        let request_signature = <<TYPES as NodeType>::SignatureKey as SignatureKey>::sign(
            &self.private_key,
            block_info.block_hash.as_ref(),
        )
        .context("signing block hash")?;

        let (block, header_input) = futures::join! {
            self.builder_client.claim_block(block_info.block_hash.clone(), view_number.u64(), self.public_key.clone(), &request_signature),
            self.builder_client.claim_block_header_input(block_info.block_hash.clone(), view_number.u64(), self.public_key.clone(), &request_signature)
        };

        let block_data = block.context("claiming block data")?;

        // verify the signature over the message, construct the builder commitment
        let builder_commitment = block_data
            .block_payload
            .builder_commitment(&block_data.metadata);
        if !block_data
            .sender
            .validate_builder_signature(&block_data.signature, builder_commitment.as_ref())
        {
            bail!("Failed to verify available block data response message signature");
        }

        let header_input = header_input.context("claiming header input")?;

        // first verify the message signature and later verify the fee_signature
        if !header_input.sender.validate_builder_signature(
            &header_input.message_signature,
            header_input.vid_commitment.as_ref(),
        ) {
            bail!("Failed to verify available block header input data response message signature");
        }

        // verify the signature over the message
        if !header_input.sender.validate_fee_signature(
            &header_input.fee_signature,
            block_info.offered_fee,
            &block_data.metadata,
            &header_input.vid_commitment,
        ) {
            bail!("Failed to verify fee signature");
        }

        Ok(BuilderResponses {
            blocks_initial_info: block_info,
            block_data,
            block_header: header_input,
        })
    }
}

#[async_trait]
/// task state implementation for Transactions Task
impl<TYPES: NodeType, I: NodeImplementation<TYPES>, Ver: StaticVersionType + 'static> TaskState
    for TransactionTaskState<TYPES, I, Ver>
{
<<<<<<< HEAD
    type Event = HotShotEvent<TYPES>;
=======
    type Event = Arc<HotShotEvent<TYPES>>;

    type Output = HotShotTaskCompleted;

    fn filter(&self, event: &Arc<HotShotEvent<TYPES>>) -> bool {
        !matches!(
            event.as_ref(),
            HotShotEvent::TransactionsRecv(_)
                | HotShotEvent::Shutdown
                | HotShotEvent::ViewChange(_)
                | HotShotEvent::UpgradeDecided(_)
        )
    }
>>>>>>> d56a69a7

    async fn handle_event(
        &mut self,
        event: Arc<Self::Event>,
        sender: &Sender<Arc<Self::Event>>,
        _receiver: &Receiver<Arc<Self::Event>>,
    ) -> Result<()> {
        self.handle(event, sender.clone()).await;

        Ok(())
    }

    async fn cancel_subtasks(&mut self) {}
}<|MERGE_RESOLUTION|>--- conflicted
+++ resolved
@@ -407,23 +407,7 @@
 impl<TYPES: NodeType, I: NodeImplementation<TYPES>, Ver: StaticVersionType + 'static> TaskState
     for TransactionTaskState<TYPES, I, Ver>
 {
-<<<<<<< HEAD
     type Event = HotShotEvent<TYPES>;
-=======
-    type Event = Arc<HotShotEvent<TYPES>>;
-
-    type Output = HotShotTaskCompleted;
-
-    fn filter(&self, event: &Arc<HotShotEvent<TYPES>>) -> bool {
-        !matches!(
-            event.as_ref(),
-            HotShotEvent::TransactionsRecv(_)
-                | HotShotEvent::Shutdown
-                | HotShotEvent::ViewChange(_)
-                | HotShotEvent::UpgradeDecided(_)
-        )
-    }
->>>>>>> d56a69a7
 
     async fn handle_event(
         &mut self,
