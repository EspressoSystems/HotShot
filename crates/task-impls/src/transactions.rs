--- conflicted
+++ resolved
@@ -521,12 +521,7 @@
         let mut target_view = TYPES::View::new(block_view.saturating_sub(1));
 
         loop {
-<<<<<<< HEAD
-            tracing::error!("looping looking for vid for view {:?}", block_view);
-            let view_data = consensus
-=======
             let view_data = consensus_reader
->>>>>>> f942200b
                 .validated_state_map()
                 .get(&target_view)
                 .context(info!(
