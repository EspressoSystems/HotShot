--- conflicted
+++ resolved
@@ -73,91 +73,12 @@
     ) -> Option<HotShotTaskCompleted> {
         match event.as_ref() {
             HotShotEvent::TransactionsRecv(transactions) => {
-<<<<<<< HEAD
                 self.api
                     .send_event(Event {
                         view_number: self.cur_view,
                         event: EventType::Transactions {
                             transactions: transactions.clone(),
                         },
-=======
-                futures::join! {
-                    self.api
-                        .send_event(Event {
-                            view_number: self.cur_view,
-                            event: EventType::Transactions {
-                                transactions: transactions.clone(),
-                            },
-                        }),
-                    async {
-                        let consensus = self.consensus.read().await;
-                        self.transactions
-                            .modify(|txns| {
-                                for transaction in transactions {
-                                    let size =
-                                        bincode_opts().serialized_size(&transaction).unwrap_or(0);
-
-                                    // If we didn't already know about this transaction, update our mempool metrics.
-                                    if !self.seen_transactions.remove(&transaction.commit())
-                                        && txns.insert(transaction.commit(), transaction.clone()).is_none()
-                                    {
-                                        consensus.metrics.outstanding_transactions.update(1);
-                                        consensus
-                                            .metrics
-                                            .outstanding_transactions_memory_size
-                                            .update(i64::try_from(size).unwrap_or_else(|e| {
-                                                warn!(
-                                                    "Conversion failed: {e}. Using the max value."
-                                                );
-                                                i64::MAX
-                                            }));
-                                    }
-                                }
-                            })
-                            .await;
-                    }
-                };
-
-                return None;
-            }
-            HotShotEvent::LeafDecided(leaf_chain) => {
-                let mut included_txns = HashSet::new();
-                let mut included_txn_size = 0;
-                let mut included_txn_count = 0;
-                for leaf in leaf_chain {
-                    if let Some(ref payload) = leaf.get_block_payload() {
-                        for txn in
-                            payload.transaction_commitments(leaf.get_block_header().metadata())
-                        {
-                            included_txns.insert(txn);
-                        }
-                    }
-                }
-                let consensus = self.consensus.read().await;
-                let txns = self.transactions.cloned().await;
-
-                let _ = included_txns.iter().map(|hash| {
-                    if !txns.contains_key(hash) {
-                        self.seen_transactions.insert(*hash);
-                    }
-                });
-                drop(txns);
-                self.transactions
-                    .modify(|txns| {
-                        *txns = txns
-                            .drain()
-                            .filter(|(txn_hash, txn)| {
-                                if included_txns.contains(txn_hash) {
-                                    included_txn_count += 1;
-                                    included_txn_size +=
-                                        bincode_opts().serialized_size(txn).unwrap_or_default();
-                                    false
-                                } else {
-                                    true
-                                }
-                            })
-                            .collect();
->>>>>>> 9298e103
                     })
                     .await;
                 return None;
@@ -232,7 +153,7 @@
         {
             let mut available_blocks = match self
                 .builder_client
-                .get_available_blocks(last_leaf.block_header.payload_commitment())
+                .get_available_blocks(last_leaf.get_block_header().payload_commitment())
                 .await
             {
                 Ok(blocks) => blocks,
