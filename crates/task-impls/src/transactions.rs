use crate::events::HotShotEvent;
use async_compatibility_layer::{
    art::async_timeout,
    async_primitives::subscribable_rwlock::{ReadView, SubscribableRwLock},
};
use async_lock::RwLock;
use bincode::config::Options;
use commit::{Commitment, Committable};
use hotshot_task::{
    event_stream::{ChannelStream, EventStream},
    global_registry::GlobalRegistry,
    task::{HotShotTaskCompleted, TS},
    task_impls::HSTWithEvent,
};
use hotshot_types::{
    consensus::Consensus,
<<<<<<< HEAD
    data::Leaf,
    message::{Message, SequencingMessage},
=======
    data::{test_srs, Leaf, VidDisperse, VidScheme, VidSchemeTrait},
    message::{Message, Proposal},
>>>>>>> 9c4dc2f4
    traits::{
        consensus_api::ConsensusApi,
        election::ConsensusExchange,
        node_implementation::{NodeImplementation, NodeType, QuorumEx},
        BlockPayload,
    },
};
use hotshot_utils::bincode::bincode_opts;
use snafu::Snafu;
use std::{
    collections::{HashMap, HashSet},
    sync::Arc,
    time::Instant,
};
use tracing::{debug, error, instrument, warn};

/// A type alias for `HashMap<Commitment<T>, T>`
type CommitmentMap<T> = HashMap<Commitment<T>, T>;

#[derive(Snafu, Debug)]
/// Error type for consensus tasks
pub struct ConsensusTaskError {}

/// Tracks state of a Transaction task
pub struct TransactionTaskState<
    TYPES: NodeType,
    I: NodeImplementation<TYPES>,
    A: ConsensusApi<TYPES, I> + 'static,
> where
    QuorumEx<TYPES, I>: ConsensusExchange<TYPES, Message<TYPES, I>>,
{
    /// The state's api
    pub api: A,
    /// Global registry task for the state
    pub registry: GlobalRegistry,

    /// View number this view is executing in.
    pub cur_view: TYPES::Time,

    /// Reference to consensus. Leader will require a read lock on this.
    pub consensus: Arc<RwLock<Consensus<TYPES>>>,

    /// A list of undecided transactions
    pub transactions: Arc<SubscribableRwLock<CommitmentMap<TYPES::Transaction>>>,

    /// A list of transactions we've seen decided, but didn't receive
    pub seen_transactions: HashSet<Commitment<TYPES::Transaction>>,

    /// the committee exchange
    pub quorum_exchange: Arc<QuorumEx<TYPES, I>>,

    /// Global events stream to publish events
    pub event_stream: ChannelStream<HotShotEvent<TYPES, I>>,

    /// This state's ID
    pub id: u64,
}

impl<TYPES: NodeType, I: NodeImplementation<TYPES>, A: ConsensusApi<TYPES, I> + 'static>
    TransactionTaskState<TYPES, I, A>
where
    QuorumEx<TYPES, I>: ConsensusExchange<TYPES, Message<TYPES, I>>,
{
    /// main task event handler
    #[instrument(skip_all, fields(id = self.id, view = *self.cur_view), name = "Transaction Handling Task", level = "error")]

    pub async fn handle_event(
        &mut self,
        event: HotShotEvent<TYPES, I>,
    ) -> Option<HotShotTaskCompleted> {
        match event {
            HotShotEvent::TransactionsRecv(transactions) => {
                let consensus = self.consensus.read().await;
                self.transactions
                    .modify(|txns| {
                        for transaction in transactions {
                            let size = bincode_opts().serialized_size(&transaction).unwrap_or(0);

                            // If we didn't already know about this transaction, update our mempool metrics.
                            if !self.seen_transactions.remove(&transaction.commit())
                                && txns.insert(transaction.commit(), transaction).is_none()
                            {
                                consensus.metrics.outstanding_transactions.update(1);
                                consensus
                                    .metrics
                                    .outstanding_transactions_memory_size
                                    .update(i64::try_from(size).unwrap_or_else(|e| {
                                        warn!("Conversion failed: {e}. Using the max value.");
                                        i64::MAX
                                    }));
                            }
                        }
                    })
                    .await;

                return None;
            }
            HotShotEvent::LeafDecided(leaf_chain) => {
                let mut included_txns = HashSet::new();
                let mut included_txn_size = 0;
                let mut included_txn_count = 0;
                for leaf in leaf_chain {
                    if let Some(payload) = leaf.block_payload {
                        for txn in payload.transaction_commitments() {
                            included_txns.insert(txn);
                        }
                    }
                }
                let consensus = self.consensus.read().await;
                let txns = self.transactions.cloned().await;

                let _ = included_txns.iter().map(|hash| {
                    if !txns.contains_key(hash) {
                        self.seen_transactions.insert(*hash);
                    }
                });
                drop(txns);
                self.transactions
                    .modify(|txns| {
                        *txns = txns
                            .drain()
                            .filter(|(txn_hash, txn)| {
                                if included_txns.contains(txn_hash) {
                                    included_txn_count += 1;
                                    included_txn_size +=
                                        bincode_opts().serialized_size(txn).unwrap_or_default();
                                    false
                                } else {
                                    true
                                }
                            })
                            .collect();
                    })
                    .await;

                consensus
                    .metrics
                    .outstanding_transactions
                    .update(-included_txn_count);
                consensus
                    .metrics
                    .outstanding_transactions_memory_size
                    .update(-(i64::try_from(included_txn_size).unwrap_or(i64::MAX)));
                return None;
            }
            HotShotEvent::ViewChange(view) => {
                if *self.cur_view >= *view {
                    return None;
                }

                if *view - *self.cur_view > 1 {
                    error!("View changed by more than 1 going to view {:?}", view);
                }
                self.cur_view = view;

                // If we are not the next leader (DA leader for this view) immediately exit
                if !self.quorum_exchange.is_leader(self.cur_view + 1) {
                    // panic!("We are not the DA leader for view {}", *self.cur_view + 1);
                    return None;
                }

                // ED Copy of parent_leaf() function from sequencing leader

                let consensus = self.consensus.read().await;
                let parent_view_number = &consensus.high_qc.view_number;

                let Some(parent_view) = consensus.state_map.get(parent_view_number) else {
                    error!(
                        "Couldn't find high QC parent in state map. Parent view {:?}",
                        parent_view_number
                    );
                    return None;
                };
                let Some(leaf) = parent_view.get_leaf_commitment() else {
                    error!(
                        ?parent_view_number,
                        ?parent_view,
                        "Parent of high QC points to a view without a proposal"
                    );
                    return None;
                };
                let Some(leaf) = consensus.saved_leaves.get(&leaf) else {
                    error!("Failed to find high QC parent.");
                    return None;
                };
                let parent_leaf = leaf.clone();

                drop(consensus);

                // TODO (Keyao) Determine whether to allow empty blocks.
                // <https://github.com/EspressoSystems/HotShot/issues/1822>
                let txns = self.wait_for_transactions(parent_leaf).await?;

                let (payload, metadata) =
                    match <TYPES::BlockPayload as BlockPayload>::from_transactions(txns) {
                        Ok((payload, metadata)) => (payload, metadata),
                        Err(e) => {
                            error!("Failed to build the block payload: {:?}.", e);
                            return None;
                        }
                    };

                // publish the completed payload
                self.event_stream
                    .publish(HotShotEvent::TransactionsSequenced(
                        payload,
                        metadata,
                        view + 1,
                    ))
                    .await;

                return None;
            }
            HotShotEvent::Shutdown => {
                return Some(HotShotTaskCompleted::ShutDown);
            }
            _ => {}
        }
        None
    }

    #[instrument(skip_all, fields(id = self.id, view = *self.cur_view), name = "Transaction Handling Task", level = "error")]
    async fn wait_for_transactions(
        &self,
        _parent_leaf: Leaf<TYPES>,
    ) -> Option<Vec<TYPES::Transaction>> {
        let task_start_time = Instant::now();

        // TODO (Keyao) Investigate the use of transaction hash
        // <https://github.com/EspressoSystems/HotShot/issues/1811>
        // let parent_leaf = self.parent_leaf().await?;
        // let previous_used_txns = match parent_leaf.tarnsaction_commitments {
        //     Some(txns) => txns,
        //     None => HashSet::new(),
        // };

        let receiver = self.transactions.subscribe().await;

        loop {
            let all_txns = self.transactions.cloned().await;
            debug!("Size of transactions: {}", all_txns.len());
            // TODO (Keyao) Investigate the use of transaction hash
            // <https://github.com/EspressoSystems/HotShot/issues/1811>
            // let unclaimed_txns: Vec<_> = all_txns
            //     .iter()
            //     .filter(|(txn_hash, _txn)| !previous_used_txns.contains(txn_hash))
            //     .collect();
            let unclaimed_txns = all_txns;

            let time_past = task_start_time.elapsed();
            if unclaimed_txns.len() < self.api.min_transactions()
                && (time_past < self.api.propose_max_round_time())
            {
                let duration = self.api.propose_max_round_time() - time_past;
                let result = async_timeout(duration, receiver.recv()).await;
                match result {
                    Err(_) => {
                        // Fall through below to updating new block
                        error!(
                            "propose_max_round_time passed, sending transactions we have so far"
                        );
                    }
                    Ok(Err(e)) => {
                        // Something unprecedented is wrong, and `transactions` has been dropped
                        error!("Channel receiver error for SubscribableRwLock {:?}", e);
                        return None;
                    }
                    Ok(Ok(_)) => continue,
                }
            }
            break;
        }
        let all_txns = self.transactions.cloned().await;
        // TODO (Keyao) Investigate the use of transaction hash
        // <https://github.com/EspressoSystems/HotShot/issues/1811>
        let txns: Vec<TYPES::Transaction> = all_txns.values().cloned().collect();
        // let txns: Vec<TYPES::Transaction> = all_txns
        //     .iter()
        //     .filter_map(|(txn_hash, txn)| {
        //         if previous_used_txns.contains(txn_hash) {
        //             None
        //         } else {
        //             Some(txn.clone())
        //         }
        //     })
        //     .collect();
        Some(txns)
    }

    /// Event filter for the transaction task
    pub fn filter(event: &HotShotEvent<TYPES, I>) -> bool {
        matches!(
            event,
            HotShotEvent::TransactionsRecv(_)
                | HotShotEvent::LeafDecided(_)
                | HotShotEvent::Shutdown
                | HotShotEvent::ViewChange(_)
        )
    }
}

/// task state implementation for Transactions Task
impl<TYPES: NodeType, I: NodeImplementation<TYPES>, A: ConsensusApi<TYPES, I> + 'static> TS
    for TransactionTaskState<TYPES, I, A>
where
    QuorumEx<TYPES, I>: ConsensusExchange<TYPES, Message<TYPES, I>>,
{
}

/// Type alias for DA Task Types
pub type TransactionsTaskTypes<TYPES, I, A> = HSTWithEvent<
    ConsensusTaskError,
    HotShotEvent<TYPES, I>,
    ChannelStream<HotShotEvent<TYPES, I>>,
    TransactionTaskState<TYPES, I, A>,
>;<|MERGE_RESOLUTION|>--- conflicted
+++ resolved
@@ -14,13 +14,8 @@
 };
 use hotshot_types::{
     consensus::Consensus,
-<<<<<<< HEAD
     data::Leaf,
-    message::{Message, SequencingMessage},
-=======
-    data::{test_srs, Leaf, VidDisperse, VidScheme, VidSchemeTrait},
-    message::{Message, Proposal},
->>>>>>> 9c4dc2f4
+    message::Message,
     traits::{
         consensus_api::ConsensusApi,
         election::ConsensusExchange,
