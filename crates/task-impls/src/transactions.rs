--- conflicted
+++ resolved
@@ -18,13 +18,8 @@
 };
 use hotshot_task::task::TaskState;
 use hotshot_types::{
-<<<<<<< HEAD
-    consensus::Consensus,
+    consensus::OuterConsensus,
     data::{null_block, Leaf, PackedBundle},
-=======
-    consensus::OuterConsensus,
-    data::{null_block, Leaf},
->>>>>>> 25ed55df
     event::{Event, EventType},
     simple_certificate::UpgradeCertificate,
     traits::{
