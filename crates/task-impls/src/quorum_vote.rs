--- conflicted
+++ resolved
@@ -540,7 +540,6 @@
 
 #[async_trait]
 impl<TYPES: NodeType, I: NodeImplementation<TYPES>> TaskState for QuorumVoteTaskState<TYPES, I> {
-<<<<<<< HEAD
     type Event = HotShotEvent<TYPES>;
 
     async fn handle_event(
@@ -552,31 +551,6 @@
         self.handle(event, receiver.clone(), sender.clone()).await;
 
         Ok(())
-=======
-    type Event = Arc<HotShotEvent<TYPES>>;
-    type Output = ();
-    fn filter(&self, event: &Arc<HotShotEvent<TYPES>>) -> bool {
-        !matches!(
-            event.as_ref(),
-            HotShotEvent::DaCertificateRecv(_)
-                | HotShotEvent::VidShareRecv(..)
-                | HotShotEvent::QuorumVoteDependenciesValidated(_)
-                | HotShotEvent::VoteNow(..)
-                | HotShotEvent::QuorumProposalValidated(..)
-                | HotShotEvent::ValidatedStateUpdated(..)
-                | HotShotEvent::Shutdown,
-        )
-    }
-    async fn handle_event(event: Self::Event, task: &mut Task<Self>) -> Option<()>
-    where
-        Self: Sized,
-    {
-        let receiver = task.subscribe();
-        let sender = task.clone_sender();
-        tracing::trace!("sender queue len {}", sender.len());
-        task.state_mut().handle(event, receiver, sender).await;
-        None
->>>>>>> 4bdfda53
     }
 
     async fn cancel_subtasks(&mut self) {
