use std::{collections::HashMap, sync::Arc};

use async_broadcast::{Receiver, Sender};
use async_lock::RwLock;
#[cfg(async_executor_impl = "async-std")]
use async_std::task::JoinHandle;
use committable::Committable;
use hotshot_task::{
    dependency::{AndDependency, EventDependency, OrDependency},
    dependency_task::{DependencyTask, HandleDepOutput},
    task::{Task, TaskState},
};
use hotshot_types::{
    consensus::Consensus,
    data::Leaf,
    event::Event,
    message::GeneralConsensusMessage,
    simple_vote::{QuorumData, QuorumVote},
    traits::{
        block_contents::BlockHeader,
        election::Membership,
        network::{ConnectedNetwork, ConsensusIntentEvent},
        node_implementation::{ConsensusTime, NodeImplementation, NodeType},
        signature_key::SignatureKey,
        storage::Storage,
    },
    vote::{Certificate, HasViewNumber},
};
#[cfg(async_executor_impl = "tokio")]
use tokio::task::JoinHandle;
use tracing::{debug, error, instrument, trace, warn};

use crate::{
    events::HotShotEvent,
    helpers::{broadcast_event, cancel_task},
};

/// Vote dependency types.
#[derive(Debug, PartialEq)]
enum VoteDependency {
    /// For the `QuroumProposalValidated` event after validating `QuorumProposalRecv`.
    QuorumProposal,
    /// For the `DACertificateRecv` event.
    Dac,
    /// For the `VIDShareRecv` event.
    Vid,
    /// For the `VoteNow` event.
    VoteNow,
}

/// Handler for the vote dependency.
struct VoteDependencyHandle<TYPES: NodeType, S: Storage<TYPES>> {
    /// Public key.
    pub public_key: TYPES::SignatureKey,
    /// Private Key.
    pub private_key: <TYPES::SignatureKey as SignatureKey>::PrivateKey,
    /// Reference to the storage.
    pub storage: Arc<RwLock<S>>,
    /// View number to vote on.
    view_number: TYPES::Time,
    /// Event sender.
    sender: Sender<Arc<HotShotEvent<TYPES>>>,
}
impl<TYPES: NodeType, S: Storage<TYPES> + 'static> HandleDepOutput
    for VoteDependencyHandle<TYPES, S>
{
    type Output = Vec<Arc<HotShotEvent<TYPES>>>;
    async fn handle_dep_result(self, res: Self::Output) {
        let mut payload_commitment = None;
        let mut leaf = None;
        let mut disperse_share = None;
        for event in res {
            match event.as_ref() {
                HotShotEvent::QuorumProposalValidated(proposal, parent_leaf) => {
                    let proposal_payload_comm = proposal.block_header.payload_commitment();
                    if let Some(comm) = payload_commitment {
                        if proposal_payload_comm != comm {
                            error!("Quorum proposal has inconsistent payload commitment with DAC or VID.");
                            return;
                        }
                    } else {
                        payload_commitment = Some(proposal_payload_comm);
                    }
                    let parent_commitment = parent_leaf.commit();
                    let proposed_leaf = Leaf::from_quorum_proposal(proposal);
                    if proposed_leaf.get_parent_commitment() != parent_commitment {
<<<<<<< HEAD
                        error!("Proposal has inconsistent leaf commitment with the given parent leaf.");
=======
                        warn!("Proposed leaf parent commitment does not match parent leaf payload commitment. Aborting vote.");
>>>>>>> ca38c61f
                        return;
                    }
                    leaf = Some(proposed_leaf);
                }
                HotShotEvent::DACertificateValidated(cert) => {
                    let cert_payload_comm = cert.get_data().payload_commit;
                    if let Some(comm) = payload_commitment {
                        if cert_payload_comm != comm {
                            error!("DAC has inconsistent payload commitment with quorum proposal or VID.");
                            return;
                        }
                    } else {
                        payload_commitment = Some(cert_payload_comm);
                    }
                }
                HotShotEvent::VIDShareValidated(share) => {
                    let vid_payload_commitment = share.data.payload_commitment;
                    disperse_share = Some(share.clone());
                    if let Some(comm) = payload_commitment {
                        if vid_payload_commitment != comm {
                            error!("VID has inconsistent payload commitment with quorum proposal or DAC.");
                            return;
                        }
                    } else {
                        payload_commitment = Some(vid_payload_commitment);
                    }
                }
                HotShotEvent::VoteNow(_, vote_dependency_data) => {
                    leaf = Some(vote_dependency_data.parent_leaf.clone());
                    disperse_share = Some(vote_dependency_data.disperse_share.clone());
                }
                _ => {}
            }
        }
        broadcast_event(
            Arc::new(HotShotEvent::QuorumVoteDependenciesValidated(
                self.view_number,
            )),
            &self.sender,
        )
        .await;

        // Create and send the vote.
        let Some(leaf) = leaf else {
            error!("Quorum proposal isn't validated, but it should be.");
            return;
        };
        let message = if let Ok(vote) = QuorumVote::<TYPES>::create_signed_vote(
            QuorumData {
                leaf_commit: leaf.commit(),
            },
            self.view_number,
            &self.public_key,
            &self.private_key,
        ) {
            GeneralConsensusMessage::<TYPES>::Vote(vote)
        } else {
            error!("Unable to sign quorum vote!");
            return;
        };
        if let GeneralConsensusMessage::Vote(vote) = message {
            debug!(
                "Sending vote to next quorum leader {:?}",
                vote.get_view_number() + 1
            );
            // Add to the storage.
            let Some(disperse) = disperse_share else {
                return;
            };
            if let Err(e) = self.storage.write().await.append_vid(&disperse).await {
                error!("Failed to store VID share with error {:?}", e);
                return;
            }
            broadcast_event(Arc::new(HotShotEvent::QuorumVoteSend(vote)), &self.sender).await;
        }
    }
}

/// The state for the quorum vote task.
///
/// Contains all of the information for the quorum vote.
pub struct QuorumVoteTaskState<TYPES: NodeType, I: NodeImplementation<TYPES>> {
    /// Public key.
    pub public_key: TYPES::SignatureKey,

    /// Private Key.
    pub private_key: <TYPES::SignatureKey as SignatureKey>::PrivateKey,

    /// Reference to consensus. The replica will require a write lock on this.
    pub consensus: Arc<RwLock<Consensus<TYPES>>>,

    /// Immutable instance state
    pub instance_state: Arc<TYPES::InstanceState>,

    /// Latest view number that has been voted for.
    pub latest_voted_view: TYPES::Time,

    /// Table for the in-progress dependency tasks.
    pub vote_dependencies: HashMap<TYPES::Time, JoinHandle<()>>,

    /// Network for all nodes
    pub quorum_network: Arc<I::QuorumNetwork>,

    /// Network for DA committee
    pub committee_network: Arc<I::CommitteeNetwork>,

    /// Membership for Quorum certs/votes.
    pub quorum_membership: Arc<TYPES::Membership>,

    /// Membership for DA committee certs/votes.
    pub da_membership: Arc<TYPES::Membership>,

    /// Output events to application
    pub output_event_stream: async_broadcast::Sender<Event<TYPES>>,

    /// The node's id
    pub id: u64,

    /// Reference to the storage.
    pub storage: Arc<RwLock<I::Storage>>,
}

impl<TYPES: NodeType, I: NodeImplementation<TYPES>> QuorumVoteTaskState<TYPES, I> {
    /// Create an event dependency.
    #[instrument(skip_all, fields(id = self.id, latest_voted_view = *self.latest_voted_view), name = "Quorum vote create event dependency", level = "error")]
    fn create_event_dependency(
        &self,
        dependency_type: VoteDependency,
        view_number: TYPES::Time,
        event_receiver: Receiver<Arc<HotShotEvent<TYPES>>>,
    ) -> EventDependency<Arc<HotShotEvent<TYPES>>> {
        EventDependency::new(
            event_receiver.clone(),
            Box::new(move |event| {
                let event = event.as_ref();
                let event_view = match dependency_type {
                    VoteDependency::QuorumProposal => {
                        if let HotShotEvent::QuorumProposalValidated(proposal, _) = event {
                            proposal.view_number
                        } else {
                            return false;
                        }
                    }
                    VoteDependency::Dac => {
                        if let HotShotEvent::DACertificateValidated(cert) = event {
                            cert.view_number
                        } else {
                            return false;
                        }
                    }
                    VoteDependency::Vid => {
                        if let HotShotEvent::VIDShareValidated(disperse) = event {
                            disperse.data.view_number
                        } else {
                            return false;
                        }
                    }
                    VoteDependency::VoteNow => {
                        if let HotShotEvent::VoteNow(view, _) = event {
                            *view
                        } else {
                            return false;
                        }
                    }
                };
                if event_view == view_number {
                    trace!("Vote dependency {:?} completed", dependency_type);
                    return true;
                }
                false
            }),
        )
    }

    /// Create and store an [`AndDependency`] combining [`EventDependency`]s associated with the
    /// given view number if it doesn't exist.
    #[instrument(skip_all, fields(id = self.id, latest_voted_view = *self.latest_voted_view), name = "Quorum vote crete dependency task if new", level = "error")]
    fn create_dependency_task_if_new(
        &mut self,
        view_number: TYPES::Time,
        event_receiver: Receiver<Arc<HotShotEvent<TYPES>>>,
        event_sender: &Sender<Arc<HotShotEvent<TYPES>>>,
        event: Option<Arc<HotShotEvent<TYPES>>>,
    ) {
        if self.vote_dependencies.get(&view_number).is_some() {
            return;
        }

        let mut quorum_proposal_dependency = self.create_event_dependency(
            VoteDependency::QuorumProposal,
            view_number,
            event_receiver.clone(),
        );
        let dac_dependency =
            self.create_event_dependency(VoteDependency::Dac, view_number, event_receiver.clone());
        let vid_dependency =
            self.create_event_dependency(VoteDependency::Vid, view_number, event_receiver.clone());
        let mut vote_now_dependency = self.create_event_dependency(
            VoteDependency::VoteNow,
            view_number,
            event_receiver.clone(),
        );

        // If we have an event provided to us
        if let Some(event) = event {
<<<<<<< HEAD
            // Match on the type of event
            match event.as_ref() {
                HotShotEvent::QuorumProposalValidated(..) => {
                    tracing::info!("Completing the proposal dependency");
                    quorum_proposal_dependency.mark_as_completed(event);
                }
                HotShotEvent::VoteNow(..) => {
                    tracing::info!("Completing all events");
                    vote_now_dependency.mark_as_completed(event);
                }
=======
            match event.as_ref() {
                HotShotEvent::VoteNow(..) => {
                    vote_now_dependency.mark_as_completed(event);
                }
                HotShotEvent::QuorumProposalValidated(..) => {
                    quorum_proposal_dependency.mark_as_completed(event);
                }
>>>>>>> ca38c61f
                _ => {}
            }
        }

        let deps = vec![quorum_proposal_dependency, dac_dependency, vid_dependency];
        let dependency_chain = OrDependency::from_deps(vec![
            // Either we fulfull the dependencies individiaully.
            AndDependency::from_deps(deps),
            // Or we fulfill the single dependency that contains all the info that we need.
            AndDependency::from_deps(vec![vote_now_dependency]),
        ]);

        let dependency_task = DependencyTask::new(
            dependency_chain,
            VoteDependencyHandle {
                public_key: self.public_key.clone(),
                private_key: self.private_key.clone(),
                storage: Arc::clone(&self.storage),
                view_number,
                sender: event_sender.clone(),
            },
        );
        self.vote_dependencies
            .insert(view_number, dependency_task.run());
    }

    /// Update the latest voted view number.
    #[instrument(skip_all, fields(id = self.id, latest_voted_view = *self.latest_voted_view), name = "Quorum vote update latest voted view", level = "error")]
    async fn update_latest_voted_view(&mut self, new_view: TYPES::Time) -> bool {
        if *self.latest_voted_view < *new_view {
            debug!(
                "Updating next vote view from {} to {} in the quorum vote task",
                *self.latest_voted_view, *new_view
            );

            // Cancel the old dependency tasks.
            for view in (*self.latest_voted_view + 1)..=(*new_view) {
                if let Some(dependency) = self.vote_dependencies.remove(&TYPES::Time::new(view)) {
                    cancel_task(dependency).await;
                    debug!("Vote dependency removed for view {:?}", view);
                }
            }

            self.latest_voted_view = new_view;

            return true;
        }
        false
    }

    /// Handle a vote dependent event received on the event stream
    #[instrument(skip_all, fields(id = self.id, latest_voted_view = *self.latest_voted_view), name = "Quorum vote handle", level = "error")]
    pub async fn handle(
        &mut self,
        event: Arc<HotShotEvent<TYPES>>,
        event_receiver: Receiver<Arc<HotShotEvent<TYPES>>>,
        event_sender: Sender<Arc<HotShotEvent<TYPES>>>,
    ) {
        match event.as_ref() {
            HotShotEvent::VoteNow(view, ..) => {
                self.create_dependency_task_if_new(
                    *view,
                    event_receiver,
                    &event_sender,
                    Some(event),
                );
            }
<<<<<<< HEAD
            HotShotEvent::QuorumProposalValidated(proposal, _) => {
                let view = proposal.view_number;
                debug!("Received QuorumProposalValidated for view {}", *view);

                self.create_dependency_task_if_new(
                    view,
                    event_receiver,
                    &event_sender,
                    Some(event),
=======
            HotShotEvent::QuorumProposalValidated(proposal, _leaf) => {
                // This task simultaneously does not rely on the state updates of the `handle_quorum_proposal_validated`
                // function and that function does not return an `Error` unless the propose or vote fails, in which case
                // the other would still have been attempted regardless. Therefore, we pass this through as a task and
                // eschew validation in lieu of the `QuorumProposal` task doing it for us and updating the internal state.
                self.create_dependency_task_if_new(
                    proposal.view_number,
                    event_receiver,
                    &event_sender,
                    Some(Arc::clone(&event)),
>>>>>>> ca38c61f
                );
            }
            HotShotEvent::DACertificateRecv(cert) => {
                let view = cert.view_number;
                trace!("Received DAC for view {}", *view);
                if view <= self.latest_voted_view {
                    return;
                }

                // Validate the DAC.
                if !cert.is_valid_cert(self.da_membership.as_ref()) {
                    return;
                }

                self.quorum_network
                    .inject_consensus_info(ConsensusIntentEvent::CancelPollForDAC(*view))
                    .await;

                self.committee_network
                    .inject_consensus_info(ConsensusIntentEvent::CancelPollForVotes(*view))
                    .await;

                // Add to the storage.
                self.consensus
                    .write()
                    .await
                    .saved_da_certs
                    .insert(view, cert.clone());

                broadcast_event(
                    Arc::new(HotShotEvent::DACertificateValidated(cert.clone())),
                    &event_sender.clone(),
                )
                .await;
                self.create_dependency_task_if_new(view, event_receiver, &event_sender, None);
            }
            HotShotEvent::VIDShareRecv(disperse) => {
                let view = disperse.data.get_view_number();
                trace!("Received VID share for view {}", *view);
                if view <= self.latest_voted_view {
                    return;
                }

                // Validate the VID share.
                let payload_commitment = disperse.data.payload_commitment;
                // Check whether the data satisfies one of the following.
                // * From the right leader for this view.
                // * Calculated and signed by the current node.
                // * Signed by one of the staked DA committee members.
                if !self
                    .quorum_membership
                    .get_leader(view)
                    .validate(&disperse.signature, payload_commitment.as_ref())
                    && !self
                        .public_key
                        .validate(&disperse.signature, payload_commitment.as_ref())
                {
                    let mut validated = false;
                    for da_member in self.da_membership.get_staked_committee(view) {
                        if da_member.validate(&disperse.signature, payload_commitment.as_ref()) {
                            validated = true;
                            break;
                        }
                    }
                    if !validated {
                        return;
                    }
                }

                self.consensus
                    .write()
                    .await
                    .vid_shares
                    .entry(view)
                    .or_default()
                    .insert(disperse.data.recipient_key.clone(), disperse.clone());
                if disperse.data.recipient_key != self.public_key {
                    debug!("Got a Valid VID share but it's not for our key");
                    return;
                }
                // stop polling for the received disperse after verifying it's valid
                self.quorum_network
                    .inject_consensus_info(ConsensusIntentEvent::CancelPollForVIDDisperse(
                        *disperse.data.view_number,
                    ))
                    .await;
                broadcast_event(
                    Arc::new(HotShotEvent::VIDShareValidated(disperse.clone())),
                    &event_sender.clone(),
                )
                .await;
                self.create_dependency_task_if_new(view, event_receiver, &event_sender, None);
            }
            HotShotEvent::QuorumVoteDependenciesValidated(view) => {
                debug!("All vote dependencies verified for view {:?}", view);
                if !self.update_latest_voted_view(*view).await {
                    debug!("view not updated");
                    return;
                }
            }
            HotShotEvent::ViewChange(new_view) => {
                let new_view = *new_view;
                trace!(
                    "View Change event for view {} in quorum vote task",
                    *new_view
                );

                let old_voted_view = self.latest_voted_view;

                // Start polling for VID disperse for the new view
                self.quorum_network
                    .inject_consensus_info(ConsensusIntentEvent::PollForVIDDisperse(
                        *old_voted_view + 1,
                    ))
                    .await;
            }
            _ => {}
        }
    }
}

impl<TYPES: NodeType, I: NodeImplementation<TYPES>> TaskState for QuorumVoteTaskState<TYPES, I> {
    type Event = Arc<HotShotEvent<TYPES>>;
    type Output = ();
    fn filter(&self, event: &Arc<HotShotEvent<TYPES>>) -> bool {
        !matches!(
            event.as_ref(),
<<<<<<< HEAD
            HotShotEvent::QuorumProposalValidated(..)
                | HotShotEvent::DACertificateRecv(_)
=======
            HotShotEvent::DACertificateRecv(_)
>>>>>>> ca38c61f
                | HotShotEvent::ViewChange(_)
                | HotShotEvent::VIDShareRecv(..)
                | HotShotEvent::QuorumVoteDependenciesValidated(_)
                | HotShotEvent::VoteNow(..)
                | HotShotEvent::QuorumProposalValidated(..)
                | HotShotEvent::Shutdown,
        )
    }
    async fn handle_event(event: Self::Event, task: &mut Task<Self>) -> Option<()>
    where
        Self: Sized,
    {
        let receiver = task.subscribe();
        let sender = task.clone_sender();
        tracing::trace!("sender queue len {}", sender.len());
        task.state_mut().handle(event, receiver, sender).await;
        None
    }
    fn should_shutdown(event: &Self::Event) -> bool {
        matches!(event.as_ref(), HotShotEvent::Shutdown)
    }
}<|MERGE_RESOLUTION|>--- conflicted
+++ resolved
@@ -84,11 +84,7 @@
                     let parent_commitment = parent_leaf.commit();
                     let proposed_leaf = Leaf::from_quorum_proposal(proposal);
                     if proposed_leaf.get_parent_commitment() != parent_commitment {
-<<<<<<< HEAD
-                        error!("Proposal has inconsistent leaf commitment with the given parent leaf.");
-=======
                         warn!("Proposed leaf parent commitment does not match parent leaf payload commitment. Aborting vote.");
->>>>>>> ca38c61f
                         return;
                     }
                     leaf = Some(proposed_leaf);
@@ -294,7 +290,6 @@
 
         // If we have an event provided to us
         if let Some(event) = event {
-<<<<<<< HEAD
             // Match on the type of event
             match event.as_ref() {
                 HotShotEvent::QuorumProposalValidated(..) => {
@@ -305,15 +300,6 @@
                     tracing::info!("Completing all events");
                     vote_now_dependency.mark_as_completed(event);
                 }
-=======
-            match event.as_ref() {
-                HotShotEvent::VoteNow(..) => {
-                    vote_now_dependency.mark_as_completed(event);
-                }
-                HotShotEvent::QuorumProposalValidated(..) => {
-                    quorum_proposal_dependency.mark_as_completed(event);
-                }
->>>>>>> ca38c61f
                 _ => {}
             }
         }
@@ -381,7 +367,6 @@
                     Some(event),
                 );
             }
-<<<<<<< HEAD
             HotShotEvent::QuorumProposalValidated(proposal, _) => {
                 let view = proposal.view_number;
                 debug!("Received QuorumProposalValidated for view {}", *view);
@@ -391,18 +376,6 @@
                     event_receiver,
                     &event_sender,
                     Some(event),
-=======
-            HotShotEvent::QuorumProposalValidated(proposal, _leaf) => {
-                // This task simultaneously does not rely on the state updates of the `handle_quorum_proposal_validated`
-                // function and that function does not return an `Error` unless the propose or vote fails, in which case
-                // the other would still have been attempted regardless. Therefore, we pass this through as a task and
-                // eschew validation in lieu of the `QuorumProposal` task doing it for us and updating the internal state.
-                self.create_dependency_task_if_new(
-                    proposal.view_number,
-                    event_receiver,
-                    &event_sender,
-                    Some(Arc::clone(&event)),
->>>>>>> ca38c61f
                 );
             }
             HotShotEvent::DACertificateRecv(cert) => {
@@ -530,12 +503,7 @@
     fn filter(&self, event: &Arc<HotShotEvent<TYPES>>) -> bool {
         !matches!(
             event.as_ref(),
-<<<<<<< HEAD
-            HotShotEvent::QuorumProposalValidated(..)
-                | HotShotEvent::DACertificateRecv(_)
-=======
             HotShotEvent::DACertificateRecv(_)
->>>>>>> ca38c61f
                 | HotShotEvent::ViewChange(_)
                 | HotShotEvent::VIDShareRecv(..)
                 | HotShotEvent::QuorumVoteDependenciesValidated(_)
