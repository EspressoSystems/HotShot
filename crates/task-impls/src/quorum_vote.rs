use std::{collections::HashMap, sync::Arc};

use async_broadcast::{Receiver, Sender};
use async_lock::RwLock;
#[cfg(async_executor_impl = "async-std")]
use async_std::task::JoinHandle;
use committable::Committable;
use hotshot_task::{
    dependency::{AndDependency, EventDependency, OrDependency},
    dependency_task::{DependencyTask, HandleDepOutput},
    task::{Task, TaskState},
};
use hotshot_types::{
    consensus::Consensus,
    data::Leaf,
    event::Event,
    message::GeneralConsensusMessage,
    simple_vote::{QuorumData, QuorumVote},
    traits::{
        block_contents::BlockHeader,
        election::Membership,
        network::{ConnectedNetwork, ConsensusIntentEvent},
        node_implementation::{ConsensusTime, NodeImplementation, NodeType},
        signature_key::SignatureKey,
        storage::Storage,
    },
    vote::{Certificate, HasViewNumber},
};
#[cfg(async_executor_impl = "tokio")]
use tokio::task::JoinHandle;
use tracing::{debug, error, instrument, warn};

use crate::{
    events::HotShotEvent,
    helpers::{broadcast_event, cancel_task},
};

/// Vote dependency types.
#[derive(Debug, PartialEq)]
enum VoteDependency {
    /// For the `QuroumProposalValidated` event after validating `QuorumProposalRecv`.
    QuorumProposal,
    /// For the `DACertificateRecv` event.
    Dac,
    /// For the `VIDShareRecv` event.
    Vid,
    /// For the `VoteNow` event.
    VoteNow,
}

/// Handler for the vote dependency.
struct VoteDependencyHandle<TYPES: NodeType, S: Storage<TYPES>> {
    /// Public key.
    pub public_key: TYPES::SignatureKey,
    /// Private Key.
    pub private_key: <TYPES::SignatureKey as SignatureKey>::PrivateKey,
    /// Reference to the storage.
    pub storage: Arc<RwLock<S>>,
    /// View number to vote on.
    view_number: TYPES::Time,
    /// Event sender.
    sender: Sender<Arc<HotShotEvent<TYPES>>>,
}
impl<TYPES: NodeType, S: Storage<TYPES> + 'static> HandleDepOutput
    for VoteDependencyHandle<TYPES, S>
{
    type Output = Vec<Arc<HotShotEvent<TYPES>>>;
    async fn handle_dep_result(self, res: Self::Output) {
        let mut payload_commitment = None;
        let mut leaf = None;
        let mut disperse_share = None;
        for event in res {
            match event.as_ref() {
                HotShotEvent::QuorumProposalValidated(proposal, parent_leaf) => {
                    let proposal_payload_comm = proposal.block_header.payload_commitment();
                    if let Some(comm) = payload_commitment {
                        if proposal_payload_comm != comm {
                            error!("Quorum proposal has inconsistent payload commitment with DAC or VID.");
                            return;
                        }
                    } else {
                        payload_commitment = Some(proposal_payload_comm);
                    }
                    let parent_commitment = parent_leaf.commit();
                    let proposed_leaf = Leaf::from_quorum_proposal(proposal);
                    if proposed_leaf.get_parent_commitment() != parent_commitment {
                        return;
                    }
                    leaf = Some(proposed_leaf);
                }
                HotShotEvent::DACertificateValidated(cert) => {
                    let cert_payload_comm = cert.get_data().payload_commit;
                    if let Some(comm) = payload_commitment {
                        if cert_payload_comm != comm {
                            error!("DAC has inconsistent payload commitment with quorum proposal or VID.");
                            return;
                        }
                    } else {
                        payload_commitment = Some(cert_payload_comm);
                    }
                }
                HotShotEvent::VIDShareValidated(share) => {
                    let vid_payload_commitment = share.data.payload_commitment;
                    disperse_share = Some(share.clone());
                    if let Some(comm) = payload_commitment {
                        if vid_payload_commitment != comm {
                            error!("VID has inconsistent payload commitment with quorum proposal or DAC.");
                            return;
                        }
                    } else {
                        payload_commitment = Some(vid_payload_commitment);
                    }
                }
                HotShotEvent::VoteNow(_, vote_dependency_data) => {
                    leaf = Some(vote_dependency_data.leaf.clone());
                    disperse_share = Some(vote_dependency_data.disperse_share.clone());
                }
                _ => {}
            }
        }
        broadcast_event(
            Arc::new(HotShotEvent::QuorumVoteDependenciesValidated(
                self.view_number,
            )),
            &self.sender,
        )
        .await;

        // Create and send the vote.
        let Some(leaf) = leaf else {
            error!("Quorum proposal isn't validated, but it should be.");
            return;
        };
        let message = if let Ok(vote) = QuorumVote::<TYPES>::create_signed_vote(
            QuorumData {
                leaf_commit: leaf.commit(),
            },
            self.view_number,
            &self.public_key,
            &self.private_key,
        ) {
            GeneralConsensusMessage::<TYPES>::Vote(vote)
        } else {
            error!("Unable to sign quorum vote!");
            return;
        };
        if let GeneralConsensusMessage::Vote(vote) = message {
            debug!(
                "Sending vote to next quorum leader {:?}",
                vote.get_view_number() + 1
            );
            // Add to the storage.
            let Some(disperse) = disperse_share else {
                return;
            };
            if let Err(e) = self.storage.write().await.append_vid(&disperse).await {
                error!("Failed to store VID share with error {:?}", e);
                return;
            }
            broadcast_event(Arc::new(HotShotEvent::QuorumVoteSend(vote)), &self.sender).await;
        }
    }
}

/// The state for the quorum vote task.
///
/// Contains all of the information for the quorum vote.
pub struct QuorumVoteTaskState<TYPES: NodeType, I: NodeImplementation<TYPES>> {
    /// Public key.
    pub public_key: TYPES::SignatureKey,

    /// Private Key.
    pub private_key: <TYPES::SignatureKey as SignatureKey>::PrivateKey,

    /// Reference to consensus. The replica will require a write lock on this.
    pub consensus: Arc<RwLock<Consensus<TYPES>>>,

    /// Immutable instance state
    pub instance_state: Arc<TYPES::InstanceState>,

    /// Latest view number that has been voted for.
    pub latest_voted_view: TYPES::Time,

    /// Table for the in-progress dependency tasks.
    pub vote_dependencies: HashMap<TYPES::Time, JoinHandle<()>>,

    /// Network for all nodes
    pub quorum_network: Arc<I::QuorumNetwork>,

    /// Network for DA committee
    pub committee_network: Arc<I::CommitteeNetwork>,

    /// Membership for Quorum certs/votes.
    pub quorum_membership: Arc<TYPES::Membership>,

    /// Membership for DA committee certs/votes.
    pub da_membership: Arc<TYPES::Membership>,

    /// Output events to application
    pub output_event_stream: async_broadcast::Sender<Event<TYPES>>,

    /// The node's id
    pub id: u64,

    /// Reference to the storage.
    pub storage: Arc<RwLock<I::Storage>>,
}

impl<TYPES: NodeType, I: NodeImplementation<TYPES>> QuorumVoteTaskState<TYPES, I> {
    /// Create an event dependency.
    #[instrument(skip_all, fields(id = self.id, latest_voted_view = *self.latest_voted_view), name = "Quorum vote create event dependency", level = "error")]
    fn create_event_dependency(
        &self,
        dependency_type: VoteDependency,
        view_number: TYPES::Time,
        event_receiver: Receiver<Arc<HotShotEvent<TYPES>>>,
    ) -> EventDependency<Arc<HotShotEvent<TYPES>>> {
        EventDependency::new(
            event_receiver.clone(),
            Box::new(move |event| {
                let event = event.as_ref();
                let event_view = match dependency_type {
                    VoteDependency::QuorumProposal => {
                        if let HotShotEvent::QuorumProposalValidated(proposal, _) = event {
                            proposal.view_number
                        } else {
                            return false;
                        }
                    }
                    VoteDependency::Dac => {
                        if let HotShotEvent::DACertificateValidated(cert) = event {
                            cert.view_number
                        } else {
                            return false;
                        }
                    }
                    VoteDependency::Vid => {
                        if let HotShotEvent::VIDShareValidated(disperse) = event {
                            disperse.data.view_number
                        } else {
                            return false;
                        }
                    }
                    VoteDependency::VoteNow => {
                        if let HotShotEvent::VoteNow(view, _) = event {
                            *view
                        } else {
                            return false;
                        }
                    }
                };
                if event_view == view_number {
                    debug!("Vote dependency {:?} completed", dependency_type);
                    return true;
                }
                false
            }),
        )
    }

    /// Create and store an [`AndDependency`] combining [`EventDependency`]s associated with the
    /// given view number if it doesn't exist.
    #[instrument(skip_all, fields(id = self.id, latest_voted_view = *self.latest_voted_view), name = "Quorum vote crete dependency task if new", level = "error")]
    fn create_dependency_task_if_new(
        &mut self,
        view_number: TYPES::Time,
        event_receiver: Receiver<Arc<HotShotEvent<TYPES>>>,
        event_sender: &Sender<Arc<HotShotEvent<TYPES>>>,
        event: Option<Arc<HotShotEvent<TYPES>>>,
    ) {
        if self.vote_dependencies.get(&view_number).is_some() {
            return;
        }

        let quorum_proposal_dependency = self.create_event_dependency(
            VoteDependency::QuorumProposal,
            view_number,
            event_receiver.clone(),
        );
        let dac_dependency =
            self.create_event_dependency(VoteDependency::Dac, view_number, event_receiver.clone());
        let vid_dependency =
            self.create_event_dependency(VoteDependency::Vid, view_number, event_receiver.clone());
        let mut vote_now_dependency = self.create_event_dependency(
            VoteDependency::VoteNow,
            view_number,
            event_receiver.clone(),
        );

        // If we have an event provided to us
        if let Some(event) = event {
            // Match on the type of event
            if let HotShotEvent::VoteNow(..) = event.as_ref() {
                tracing::info!("Completing all events");
                vote_now_dependency.mark_as_completed(event);
            };
        }

        let deps = vec![quorum_proposal_dependency, dac_dependency, vid_dependency];
        let dependency_chain = OrDependency::from_deps(vec![
            // Either we fulfull the dependencies individiaully.
            AndDependency::from_deps(deps),
            // Or we fulfill the single dependency that contains all the info that we need.
            AndDependency::from_deps(vec![vote_now_dependency]),
        ]);

        let dependency_task = DependencyTask::new(
            dependency_chain,
            VoteDependencyHandle {
                public_key: self.public_key.clone(),
                private_key: self.private_key.clone(),
                storage: self.storage.clone(),
                view_number,
                sender: event_sender.clone(),
            },
        );
        self.vote_dependencies
            .insert(view_number, dependency_task.run());
    }

    /// Update the latest voted view number.
    #[instrument(skip_all, fields(id = self.id, latest_voted_view = *self.latest_voted_view), name = "Quorum vote update latest voted view", level = "error")]
    async fn update_latest_voted_view(&mut self, new_view: TYPES::Time) -> bool {
        if *self.latest_voted_view < *new_view {
            debug!(
                "Updating next vote view from {} to {} in the quorum vote task",
                *self.latest_voted_view, *new_view
            );

            // Cancel the old dependency tasks.
            for view in (*self.latest_voted_view + 1)..=(*new_view) {
                if let Some(dependency) = self.vote_dependencies.remove(&TYPES::Time::new(view)) {
                    cancel_task(dependency).await;
                    debug!("Vote dependency removed for view {:?}", view);
                }
            }

            self.latest_voted_view = new_view;

            return true;
        }
        false
    }

    /// Handle a vote dependent event received on the event stream
    #[instrument(skip_all, fields(id = self.id, latest_voted_view = *self.latest_voted_view), name = "Quorum vote handle", level = "error")]
    pub async fn handle(
        &mut self,
        event: Arc<HotShotEvent<TYPES>>,
        event_receiver: Receiver<Arc<HotShotEvent<TYPES>>>,
        event_sender: Sender<Arc<HotShotEvent<TYPES>>>,
    ) {
        match event.as_ref() {
            HotShotEvent::VoteNow(view, ..) => {
                self.create_dependency_task_if_new(
                    *view,
                    event_receiver,
                    &event_sender,
                    Some(event),
                );
            }
<<<<<<< HEAD
=======
            HotShotEvent::QuorumProposalRecv(proposal, sender) => {
                let view = proposal.data.view_number;
                debug!("Received Quorum Proposal for view {}", *view);
                if view <= self.latest_voted_view {
                    return;
                }

                // TODO (Keyao) Add validations for view change evidence and upgrade cert.

                // Vaildate the justify QC.
                let justify_qc = proposal.data.justify_qc.clone();
                if !justify_qc.is_valid_cert(self.quorum_membership.as_ref()) {
                    error!("Invalid justify_qc in proposal for view {}", *view);
                    let consensus = self.consensus.write().await;
                    consensus.metrics.invalid_qc.update(1);
                    return;
                }
                broadcast_event(Arc::new(HotShotEvent::ViewChange(view + 1)), &event_sender).await;

                let consensus = self.consensus.upgradable_read().await;
                // Get the parent leaf and state.
                let parent = {
                    match consensus
                        .saved_leaves
                        .get(&justify_qc.get_data().leaf_commit)
                        .cloned()
                    {
                        Some(leaf) => {
                            if let (Some(state), _) =
                                consensus.get_state_and_delta(leaf.get_view_number())
                            {
                                Some((leaf, state.clone()))
                            } else {
                                error!("Parent state not found! Consensus internally inconsistent");
                                return;
                            }
                        }
                        None => None,
                    }
                };
                let mut consensus = RwLockUpgradableReadGuard::upgrade(consensus).await;
                if justify_qc.get_view_number() > consensus.high_qc.view_number {
                    debug!("Updating high QC");

                    if let Err(e) = self
                        .storage
                        .write()
                        .await
                        .update_high_qc(justify_qc.clone())
                        .await
                    {
                        warn!("Failed to store High QC not voting. Error: {:?}", e);
                        return;
                    }

                    consensus.high_qc = justify_qc.clone();
                }
                // Justify qc's leaf commitment is not the same as the parent's leaf commitment, but it should be (in this case)
                let Some((parent_leaf, parent_state)) = parent else {
                    warn!(
                        "Proposal's parent missing from storage with commitment: {:?}, proposal view {:?}",
                        justify_qc.get_data().leaf_commit,
                        *view,
                    );

                    let leaf = Leaf::from_quorum_proposal(&proposal.data);

                    let state = Arc::new(
                        <TYPES::ValidatedState as ValidatedState<TYPES>>::from_header(
                            &proposal.data.block_header,
                        ),
                    );

                    consensus.validated_state_map.insert(
                        view,
                        View {
                            view_inner: ViewInner::Leaf {
                                leaf: leaf.commit(),
                                state,
                                delta: None,
                            },
                        },
                    );
                    consensus.saved_leaves.insert(leaf.commit(), leaf.clone());

                    if let Err(e) = self
                        .storage
                        .write()
                        .await
                        .update_undecided_state(
                            consensus.saved_leaves.clone(),
                            consensus.validated_state_map.clone(),
                        )
                        .await
                    {
                        warn!("Couldn't store undecided state.  Error: {:?}", e);
                    }
                    drop(consensus);

                    return;
                };

                drop(consensus);

                // Validate the state.
                let Ok((validated_state, state_delta)) = parent_state
                    .validate_and_apply_header(
                        self.instance_state.as_ref(),
                        &parent_leaf,
                        &proposal.data.block_header.clone(),
                    )
                    .await
                else {
                    error!("Block header doesn't extend the proposal",);
                    return;
                };
                let state = Arc::new(validated_state);
                let delta = Arc::new(state_delta);
                let parent_commitment = parent_leaf.commit();
                let view = proposal.data.get_view_number();
                let proposed_leaf = Leaf::from_quorum_proposal(&proposal.data);
                if proposed_leaf.get_parent_commitment() != parent_commitment {
                    return;
                }

                // Validate the signature. This should also catch if `leaf_commitment`` does not
                // equal our calculated parent commitment.
                let view_leader_key = self.quorum_membership.get_leader(view);
                if view_leader_key != *sender {
                    warn!("Leader key does not match key in proposal");
                    return;
                }
                if !view_leader_key.validate(&proposal.signature, proposed_leaf.commit().as_ref()) {
                    error!(?proposal.signature, "Could not verify proposal.");
                    return;
                }

                // Liveness and safety checks.
                let consensus = self.consensus.upgradable_read().await;
                let liveness_check = justify_qc.get_view_number() > consensus.locked_view;
                // Check if proposal extends from the locked leaf.
                let outcome = consensus.visit_leaf_ancestors(
                    justify_qc.get_view_number(),
                    Terminator::Inclusive(consensus.locked_view),
                    false,
                    |leaf, _, _| {
                        // if leaf view no == locked view no then we're done, report success by
                        // returning true
                        leaf.get_view_number() != consensus.locked_view
                    },
                );
                let safety_check = outcome.is_ok();
                // Skip if both saftey and liveness checks fail.
                if !safety_check && !liveness_check {
                    error!("Failed safety and liveness check \n High QC is {:?}  Proposal QC is {:?}  Locked view is {:?}", consensus.high_qc, proposal.data.clone(), consensus.locked_view);
                    if let Err(e) = outcome {
                        broadcast_event(
                            Event {
                                view_number: view,
                                event: EventType::Error { error: Arc::new(e) },
                            },
                            &self.output_event_stream,
                        )
                        .await;
                    }
                    return;
                }

                // Stop polling for the received proposal.
                self.quorum_network
                    .inject_consensus_info(ConsensusIntentEvent::CancelPollForProposal(*view))
                    .await;

                // Notify the application layer and other tasks.
                broadcast_event(
                    Event {
                        view_number: view,
                        event: EventType::QuorumProposal {
                            proposal: proposal.clone(),
                            sender: sender.clone(),
                        },
                    },
                    &self.output_event_stream,
                )
                .await;
                broadcast_event(
                    Arc::new(HotShotEvent::QuorumProposalValidated(
                        proposal.data.clone(),
                        parent_leaf,
                    )),
                    &event_sender,
                )
                .await;

                // Add to the storage.
                let mut consensus = RwLockUpgradableReadGuard::upgrade(consensus).await;
                consensus.validated_state_map.insert(
                    view,
                    View {
                        view_inner: ViewInner::Leaf {
                            leaf: proposed_leaf.commit(),
                            state: state.clone(),
                            delta: Some(delta.clone()),
                        },
                    },
                );
                consensus
                    .saved_leaves
                    .insert(proposed_leaf.commit(), proposed_leaf.clone());
                if let Err(e) = self
                    .storage
                    .write()
                    .await
                    .update_undecided_state(
                        consensus.saved_leaves.clone(),
                        consensus.validated_state_map.clone(),
                    )
                    .await
                {
                    warn!("Couldn't store undecided state.  Error: {:?}", e);
                }
                drop(consensus);

                self.create_dependency_task_if_new(view, event_receiver, &event_sender, None);
            }
>>>>>>> cbd363a9
            HotShotEvent::DACertificateRecv(cert) => {
                let view = cert.view_number;
                debug!("Received DAC for view {}", *view);
                if view <= self.latest_voted_view {
                    return;
                }

                // Validate the DAC.
                if !cert.is_valid_cert(self.da_membership.as_ref()) {
                    return;
                }

                self.quorum_network
                    .inject_consensus_info(ConsensusIntentEvent::CancelPollForDAC(*view))
                    .await;

                self.committee_network
                    .inject_consensus_info(ConsensusIntentEvent::CancelPollForVotes(*view))
                    .await;

                // Add to the storage.
                self.consensus
                    .write()
                    .await
                    .saved_da_certs
                    .insert(view, cert.clone());

                broadcast_event(
                    Arc::new(HotShotEvent::DACertificateValidated(cert.clone())),
                    &event_sender.clone(),
                )
                .await;
                self.create_dependency_task_if_new(view, event_receiver, &event_sender, None);
            }
            HotShotEvent::VIDShareRecv(disperse) => {
                let view = disperse.data.get_view_number();
                debug!("Received VID share for view {}", *view);
                if view <= self.latest_voted_view {
                    return;
                }

                // Validate the VID share.
                let payload_commitment = disperse.data.payload_commitment;
                // Check whether the data satisfies one of the following.
                // * From the right leader for this view.
                // * Calculated and signed by the current node.
                // * Signed by one of the staked DA committee members.
                if !self
                    .quorum_membership
                    .get_leader(view)
                    .validate(&disperse.signature, payload_commitment.as_ref())
                    && !self
                        .public_key
                        .validate(&disperse.signature, payload_commitment.as_ref())
                {
                    let mut validated = false;
                    for da_member in self.da_membership.get_staked_committee(view) {
                        if da_member.validate(&disperse.signature, payload_commitment.as_ref()) {
                            validated = true;
                            break;
                        }
                    }
                    if !validated {
                        return;
                    }
                }

                self.consensus
                    .write()
                    .await
                    .vid_shares
                    .entry(view)
                    .or_default()
                    .insert(disperse.data.recipient_key.clone(), disperse.clone());
                if disperse.data.recipient_key != self.public_key {
                    debug!("Got a Valid VID share but it's not for our key");
                    return;
                }
                // stop polling for the received disperse after verifying it's valid
                self.quorum_network
                    .inject_consensus_info(ConsensusIntentEvent::CancelPollForVIDDisperse(
                        *disperse.data.view_number,
                    ))
                    .await;
                broadcast_event(
                    Arc::new(HotShotEvent::VIDShareValidated(disperse.clone())),
                    &event_sender.clone(),
                )
                .await;
                self.create_dependency_task_if_new(view, event_receiver, &event_sender, None);
            }
            HotShotEvent::QuorumVoteDependenciesValidated(view) => {
                debug!("All vote dependencies verified for view {:?}", view);
                if !self.update_latest_voted_view(*view).await {
                    debug!("view not updated");
                    return;
                }
            }
            HotShotEvent::ViewChange(new_view) => {
                let new_view = *new_view;
                debug!(
                    "View Change event for view {} in quorum vote task",
                    *new_view
                );

                let old_voted_view = self.latest_voted_view;

                // Start polling for VID disperse for the new view
                self.quorum_network
                    .inject_consensus_info(ConsensusIntentEvent::PollForVIDDisperse(
                        *old_voted_view + 1,
                    ))
                    .await;
            }
            _ => {}
        }
    }
}

impl<TYPES: NodeType, I: NodeImplementation<TYPES>> TaskState for QuorumVoteTaskState<TYPES, I> {
    type Event = Arc<HotShotEvent<TYPES>>;
    type Output = ();
    fn filter(&self, event: &Arc<HotShotEvent<TYPES>>) -> bool {
        !matches!(
            event.as_ref(),
            HotShotEvent::DACertificateRecv(_)
                | HotShotEvent::ViewChange(_)
                | HotShotEvent::VIDShareRecv(..)
                | HotShotEvent::QuorumVoteDependenciesValidated(_)
                | HotShotEvent::VoteNow(..)
                | HotShotEvent::Shutdown,
        )
    }
    async fn handle_event(event: Self::Event, task: &mut Task<Self>) -> Option<()>
    where
        Self: Sized,
    {
        let receiver = task.subscribe();
        let sender = task.clone_sender();
        tracing::trace!("sender queue len {}", sender.len());
        task.state_mut().handle(event, receiver, sender).await;
        None
    }
    fn should_shutdown(event: &Self::Event) -> bool {
        matches!(event.as_ref(), HotShotEvent::Shutdown)
    }
}<|MERGE_RESOLUTION|>--- conflicted
+++ resolved
@@ -359,234 +359,6 @@
                     Some(event),
                 );
             }
-<<<<<<< HEAD
-=======
-            HotShotEvent::QuorumProposalRecv(proposal, sender) => {
-                let view = proposal.data.view_number;
-                debug!("Received Quorum Proposal for view {}", *view);
-                if view <= self.latest_voted_view {
-                    return;
-                }
-
-                // TODO (Keyao) Add validations for view change evidence and upgrade cert.
-
-                // Vaildate the justify QC.
-                let justify_qc = proposal.data.justify_qc.clone();
-                if !justify_qc.is_valid_cert(self.quorum_membership.as_ref()) {
-                    error!("Invalid justify_qc in proposal for view {}", *view);
-                    let consensus = self.consensus.write().await;
-                    consensus.metrics.invalid_qc.update(1);
-                    return;
-                }
-                broadcast_event(Arc::new(HotShotEvent::ViewChange(view + 1)), &event_sender).await;
-
-                let consensus = self.consensus.upgradable_read().await;
-                // Get the parent leaf and state.
-                let parent = {
-                    match consensus
-                        .saved_leaves
-                        .get(&justify_qc.get_data().leaf_commit)
-                        .cloned()
-                    {
-                        Some(leaf) => {
-                            if let (Some(state), _) =
-                                consensus.get_state_and_delta(leaf.get_view_number())
-                            {
-                                Some((leaf, state.clone()))
-                            } else {
-                                error!("Parent state not found! Consensus internally inconsistent");
-                                return;
-                            }
-                        }
-                        None => None,
-                    }
-                };
-                let mut consensus = RwLockUpgradableReadGuard::upgrade(consensus).await;
-                if justify_qc.get_view_number() > consensus.high_qc.view_number {
-                    debug!("Updating high QC");
-
-                    if let Err(e) = self
-                        .storage
-                        .write()
-                        .await
-                        .update_high_qc(justify_qc.clone())
-                        .await
-                    {
-                        warn!("Failed to store High QC not voting. Error: {:?}", e);
-                        return;
-                    }
-
-                    consensus.high_qc = justify_qc.clone();
-                }
-                // Justify qc's leaf commitment is not the same as the parent's leaf commitment, but it should be (in this case)
-                let Some((parent_leaf, parent_state)) = parent else {
-                    warn!(
-                        "Proposal's parent missing from storage with commitment: {:?}, proposal view {:?}",
-                        justify_qc.get_data().leaf_commit,
-                        *view,
-                    );
-
-                    let leaf = Leaf::from_quorum_proposal(&proposal.data);
-
-                    let state = Arc::new(
-                        <TYPES::ValidatedState as ValidatedState<TYPES>>::from_header(
-                            &proposal.data.block_header,
-                        ),
-                    );
-
-                    consensus.validated_state_map.insert(
-                        view,
-                        View {
-                            view_inner: ViewInner::Leaf {
-                                leaf: leaf.commit(),
-                                state,
-                                delta: None,
-                            },
-                        },
-                    );
-                    consensus.saved_leaves.insert(leaf.commit(), leaf.clone());
-
-                    if let Err(e) = self
-                        .storage
-                        .write()
-                        .await
-                        .update_undecided_state(
-                            consensus.saved_leaves.clone(),
-                            consensus.validated_state_map.clone(),
-                        )
-                        .await
-                    {
-                        warn!("Couldn't store undecided state.  Error: {:?}", e);
-                    }
-                    drop(consensus);
-
-                    return;
-                };
-
-                drop(consensus);
-
-                // Validate the state.
-                let Ok((validated_state, state_delta)) = parent_state
-                    .validate_and_apply_header(
-                        self.instance_state.as_ref(),
-                        &parent_leaf,
-                        &proposal.data.block_header.clone(),
-                    )
-                    .await
-                else {
-                    error!("Block header doesn't extend the proposal",);
-                    return;
-                };
-                let state = Arc::new(validated_state);
-                let delta = Arc::new(state_delta);
-                let parent_commitment = parent_leaf.commit();
-                let view = proposal.data.get_view_number();
-                let proposed_leaf = Leaf::from_quorum_proposal(&proposal.data);
-                if proposed_leaf.get_parent_commitment() != parent_commitment {
-                    return;
-                }
-
-                // Validate the signature. This should also catch if `leaf_commitment`` does not
-                // equal our calculated parent commitment.
-                let view_leader_key = self.quorum_membership.get_leader(view);
-                if view_leader_key != *sender {
-                    warn!("Leader key does not match key in proposal");
-                    return;
-                }
-                if !view_leader_key.validate(&proposal.signature, proposed_leaf.commit().as_ref()) {
-                    error!(?proposal.signature, "Could not verify proposal.");
-                    return;
-                }
-
-                // Liveness and safety checks.
-                let consensus = self.consensus.upgradable_read().await;
-                let liveness_check = justify_qc.get_view_number() > consensus.locked_view;
-                // Check if proposal extends from the locked leaf.
-                let outcome = consensus.visit_leaf_ancestors(
-                    justify_qc.get_view_number(),
-                    Terminator::Inclusive(consensus.locked_view),
-                    false,
-                    |leaf, _, _| {
-                        // if leaf view no == locked view no then we're done, report success by
-                        // returning true
-                        leaf.get_view_number() != consensus.locked_view
-                    },
-                );
-                let safety_check = outcome.is_ok();
-                // Skip if both saftey and liveness checks fail.
-                if !safety_check && !liveness_check {
-                    error!("Failed safety and liveness check \n High QC is {:?}  Proposal QC is {:?}  Locked view is {:?}", consensus.high_qc, proposal.data.clone(), consensus.locked_view);
-                    if let Err(e) = outcome {
-                        broadcast_event(
-                            Event {
-                                view_number: view,
-                                event: EventType::Error { error: Arc::new(e) },
-                            },
-                            &self.output_event_stream,
-                        )
-                        .await;
-                    }
-                    return;
-                }
-
-                // Stop polling for the received proposal.
-                self.quorum_network
-                    .inject_consensus_info(ConsensusIntentEvent::CancelPollForProposal(*view))
-                    .await;
-
-                // Notify the application layer and other tasks.
-                broadcast_event(
-                    Event {
-                        view_number: view,
-                        event: EventType::QuorumProposal {
-                            proposal: proposal.clone(),
-                            sender: sender.clone(),
-                        },
-                    },
-                    &self.output_event_stream,
-                )
-                .await;
-                broadcast_event(
-                    Arc::new(HotShotEvent::QuorumProposalValidated(
-                        proposal.data.clone(),
-                        parent_leaf,
-                    )),
-                    &event_sender,
-                )
-                .await;
-
-                // Add to the storage.
-                let mut consensus = RwLockUpgradableReadGuard::upgrade(consensus).await;
-                consensus.validated_state_map.insert(
-                    view,
-                    View {
-                        view_inner: ViewInner::Leaf {
-                            leaf: proposed_leaf.commit(),
-                            state: state.clone(),
-                            delta: Some(delta.clone()),
-                        },
-                    },
-                );
-                consensus
-                    .saved_leaves
-                    .insert(proposed_leaf.commit(), proposed_leaf.clone());
-                if let Err(e) = self
-                    .storage
-                    .write()
-                    .await
-                    .update_undecided_state(
-                        consensus.saved_leaves.clone(),
-                        consensus.validated_state_map.clone(),
-                    )
-                    .await
-                {
-                    warn!("Couldn't store undecided state.  Error: {:?}", e);
-                }
-                drop(consensus);
-
-                self.create_dependency_task_if_new(view, event_receiver, &event_sender, None);
-            }
->>>>>>> cbd363a9
             HotShotEvent::DACertificateRecv(cert) => {
                 let view = cert.view_number;
                 debug!("Received DAC for view {}", *view);
