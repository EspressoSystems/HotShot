use std::{collections::HashMap, sync::Arc};

use async_broadcast::{Receiver, Sender};
use async_lock::RwLock;
#[cfg(async_executor_impl = "async-std")]
use async_std::task::JoinHandle;
use committable::Committable;
use hotshot_task::{
    dependency::{AndDependency, EventDependency, OrDependency},
    dependency_task::{DependencyTask, HandleDepOutput},
    task::{Task, TaskState},
};
use hotshot_types::{
    consensus::Consensus,
    data::Leaf,
    event::Event,
    message::GeneralConsensusMessage,
    simple_vote::{QuorumData, QuorumVote},
    traits::{
        block_contents::BlockHeader,
        election::Membership,
        node_implementation::{ConsensusTime, NodeImplementation, NodeType},
        signature_key::SignatureKey,
        storage::Storage,
    },
    vid::vid_scheme,
    vote::{Certificate, HasViewNumber},
};
use jf_primitives::vid::VidScheme;
#[cfg(async_executor_impl = "tokio")]
use tokio::task::JoinHandle;
use tracing::{debug, error, instrument, trace, warn};

use crate::{
    events::HotShotEvent,
    helpers::{broadcast_event, cancel_task},
};

/// Vote dependency types.
#[derive(Debug, PartialEq)]
enum VoteDependency {
    /// For the `QuroumProposalValidated` event after validating `QuorumProposalRecv`.
    QuorumProposal,
    /// For the `DACertificateRecv` event.
    Dac,
    /// For the `VIDShareRecv` event.
    Vid,
    /// For the `VoteNow` event.
    VoteNow,
}

/// Handler for the vote dependency.
struct VoteDependencyHandle<TYPES: NodeType, S: Storage<TYPES>> {
    /// Public key.
    pub public_key: TYPES::SignatureKey,
    /// Private Key.
    pub private_key: <TYPES::SignatureKey as SignatureKey>::PrivateKey,
    /// Reference to the storage.
    pub storage: Arc<RwLock<S>>,
    /// View number to vote on.
    view_number: TYPES::Time,
    /// Event sender.
    sender: Sender<Arc<HotShotEvent<TYPES>>>,
}
impl<TYPES: NodeType, S: Storage<TYPES> + 'static> HandleDepOutput
    for VoteDependencyHandle<TYPES, S>
{
    type Output = Vec<Arc<HotShotEvent<TYPES>>>;
    async fn handle_dep_result(self, res: Self::Output) {
        let mut payload_commitment = None;
        let mut leaf = None;
        let mut disperse_share = None;
        for event in res {
            match event.as_ref() {
                HotShotEvent::QuorumProposalValidated(proposal, parent_leaf) => {
                    let proposal_payload_comm = proposal.block_header.payload_commitment();
                    if let Some(comm) = payload_commitment {
                        if proposal_payload_comm != comm {
                            error!("Quorum proposal has inconsistent payload commitment with DAC or VID.");
                            return;
                        }
                    } else {
                        payload_commitment = Some(proposal_payload_comm);
                    }
                    let parent_commitment = parent_leaf.commit();
                    let proposed_leaf = Leaf::from_quorum_proposal(proposal);
                    if proposed_leaf.get_parent_commitment() != parent_commitment {
                        warn!("Proposed leaf parent commitment does not match parent leaf payload commitment. Aborting vote.");
                        return;
                    }
                    leaf = Some(proposed_leaf);
                }
                HotShotEvent::DACertificateValidated(cert) => {
                    let cert_payload_comm = cert.get_data().payload_commit;
                    if let Some(comm) = payload_commitment {
                        if cert_payload_comm != comm {
                            error!("DAC has inconsistent payload commitment with quorum proposal or VID.");
                            return;
                        }
                    } else {
                        payload_commitment = Some(cert_payload_comm);
                    }
                }
                HotShotEvent::VIDShareValidated(share) => {
                    let vid_payload_commitment = share.data.payload_commitment;
                    disperse_share = Some(share.clone());
                    if let Some(comm) = payload_commitment {
                        if vid_payload_commitment != comm {
                            error!("VID has inconsistent payload commitment with quorum proposal or DAC.");
                            return;
                        }
                    } else {
                        payload_commitment = Some(vid_payload_commitment);
                    }
                }
                HotShotEvent::VoteNow(_, vote_dependency_data) => {
                    leaf = Some(vote_dependency_data.parent_leaf.clone());
                    disperse_share = Some(vote_dependency_data.disperse_share.clone());
                }
                _ => {}
            }
        }
        broadcast_event(
            Arc::new(HotShotEvent::QuorumVoteDependenciesValidated(
                self.view_number,
            )),
            &self.sender,
        )
        .await;

        // Create and send the vote.
        let Some(leaf) = leaf else {
            error!("Quorum proposal isn't validated, but it should be.");
            return;
        };
        let message = if let Ok(vote) = QuorumVote::<TYPES>::create_signed_vote(
            QuorumData {
                leaf_commit: leaf.commit(),
            },
            self.view_number,
            &self.public_key,
            &self.private_key,
        ) {
            GeneralConsensusMessage::<TYPES>::Vote(vote)
        } else {
            error!("Unable to sign quorum vote!");
            return;
        };
        if let GeneralConsensusMessage::Vote(vote) = message {
            debug!(
                "Sending vote to next quorum leader {:?}",
                vote.get_view_number() + 1
            );
            // Add to the storage.
            let Some(disperse) = disperse_share else {
                return;
            };
            if let Err(e) = self.storage.write().await.append_vid(&disperse).await {
                error!("Failed to store VID share with error {:?}", e);
                return;
            }
            broadcast_event(Arc::new(HotShotEvent::QuorumVoteSend(vote)), &self.sender).await;
        }
    }
}

/// The state for the quorum vote task.
///
/// Contains all of the information for the quorum vote.
pub struct QuorumVoteTaskState<TYPES: NodeType, I: NodeImplementation<TYPES>> {
    /// Public key.
    pub public_key: TYPES::SignatureKey,

    /// Private Key.
    pub private_key: <TYPES::SignatureKey as SignatureKey>::PrivateKey,

    /// Reference to consensus. The replica will require a write lock on this.
    pub consensus: Arc<RwLock<Consensus<TYPES>>>,

    /// Immutable instance state
    pub instance_state: Arc<TYPES::InstanceState>,

    /// Latest view number that has been voted for.
    pub latest_voted_view: TYPES::Time,

    /// Table for the in-progress dependency tasks.
    pub vote_dependencies: HashMap<TYPES::Time, JoinHandle<()>>,

    /// Network for all nodes
    pub quorum_network: Arc<I::QuorumNetwork>,

    /// Network for DA committee
    pub committee_network: Arc<I::CommitteeNetwork>,

    /// Membership for Quorum certs/votes.
    pub quorum_membership: Arc<TYPES::Membership>,

    /// Membership for DA committee certs/votes.
    pub da_membership: Arc<TYPES::Membership>,

    /// Output events to application
    pub output_event_stream: async_broadcast::Sender<Event<TYPES>>,

    /// The node's id
    pub id: u64,

    /// Reference to the storage.
    pub storage: Arc<RwLock<I::Storage>>,
}

impl<TYPES: NodeType, I: NodeImplementation<TYPES>> QuorumVoteTaskState<TYPES, I> {
    /// Create an event dependency.
    #[instrument(skip_all, fields(id = self.id, latest_voted_view = *self.latest_voted_view), name = "Quorum vote create event dependency", level = "error")]
    fn create_event_dependency(
        &self,
        dependency_type: VoteDependency,
        view_number: TYPES::Time,
        event_receiver: Receiver<Arc<HotShotEvent<TYPES>>>,
    ) -> EventDependency<Arc<HotShotEvent<TYPES>>> {
        EventDependency::new(
            event_receiver.clone(),
            Box::new(move |event| {
                let event = event.as_ref();
                let event_view = match dependency_type {
                    VoteDependency::QuorumProposal => {
                        if let HotShotEvent::QuorumProposalValidated(proposal, _) = event {
                            proposal.view_number
                        } else {
                            return false;
                        }
                    }
                    VoteDependency::Dac => {
                        if let HotShotEvent::DACertificateValidated(cert) = event {
                            cert.view_number
                        } else {
                            return false;
                        }
                    }
                    VoteDependency::Vid => {
                        if let HotShotEvent::VIDShareValidated(disperse) = event {
                            disperse.data.view_number
                        } else {
                            return false;
                        }
                    }
                    VoteDependency::VoteNow => {
                        if let HotShotEvent::VoteNow(view, _) = event {
                            *view
                        } else {
                            return false;
                        }
                    }
                };
                if event_view == view_number {
                    trace!("Vote dependency {:?} completed", dependency_type);
                    return true;
                }
                false
            }),
        )
    }

    /// Create and store an [`AndDependency`] combining [`EventDependency`]s associated with the
    /// given view number if it doesn't exist.
    #[instrument(skip_all, fields(id = self.id, latest_voted_view = *self.latest_voted_view), name = "Quorum vote crete dependency task if new", level = "error")]
    fn create_dependency_task_if_new(
        &mut self,
        view_number: TYPES::Time,
        event_receiver: Receiver<Arc<HotShotEvent<TYPES>>>,
        event_sender: &Sender<Arc<HotShotEvent<TYPES>>>,
        event: Option<Arc<HotShotEvent<TYPES>>>,
    ) {
        if self.vote_dependencies.get(&view_number).is_some() {
            return;
        }

        let mut quorum_proposal_dependency = self.create_event_dependency(
            VoteDependency::QuorumProposal,
            view_number,
            event_receiver.clone(),
        );
        let dac_dependency =
            self.create_event_dependency(VoteDependency::Dac, view_number, event_receiver.clone());
        let vid_dependency =
            self.create_event_dependency(VoteDependency::Vid, view_number, event_receiver.clone());
        let mut vote_now_dependency = self.create_event_dependency(
            VoteDependency::VoteNow,
            view_number,
            event_receiver.clone(),
        );

        // If we have an event provided to us
        if let Some(event) = event {
            match event.as_ref() {
                HotShotEvent::VoteNow(..) => {
                    vote_now_dependency.mark_as_completed(event);
                }
                HotShotEvent::QuorumProposalValidated(..) => {
                    quorum_proposal_dependency.mark_as_completed(event);
                }
                _ => {}
            }
        }

        let deps = vec![quorum_proposal_dependency, dac_dependency, vid_dependency];
        let dependency_chain = OrDependency::from_deps(vec![
            // Either we fulfull the dependencies individiaully.
            AndDependency::from_deps(deps),
            // Or we fulfill the single dependency that contains all the info that we need.
            AndDependency::from_deps(vec![vote_now_dependency]),
        ]);

        let dependency_task = DependencyTask::new(
            dependency_chain,
            VoteDependencyHandle {
                public_key: self.public_key.clone(),
                private_key: self.private_key.clone(),
                storage: Arc::clone(&self.storage),
                view_number,
                sender: event_sender.clone(),
            },
        );
        self.vote_dependencies
            .insert(view_number, dependency_task.run());
    }

    /// Update the latest voted view number.
    #[instrument(skip_all, fields(id = self.id, latest_voted_view = *self.latest_voted_view), name = "Quorum vote update latest voted view", level = "error")]
    async fn update_latest_voted_view(&mut self, new_view: TYPES::Time) -> bool {
        if *self.latest_voted_view < *new_view {
            debug!(
                "Updating next vote view from {} to {} in the quorum vote task",
                *self.latest_voted_view, *new_view
            );

            // Cancel the old dependency tasks.
            for view in (*self.latest_voted_view + 1)..=(*new_view) {
                if let Some(dependency) = self.vote_dependencies.remove(&TYPES::Time::new(view)) {
                    cancel_task(dependency).await;
                    debug!("Vote dependency removed for view {:?}", view);
                }
            }

            self.latest_voted_view = new_view;

            return true;
        }
        false
    }

    /// Handle a vote dependent event received on the event stream
    #[instrument(skip_all, fields(id = self.id, latest_voted_view = *self.latest_voted_view), name = "Quorum vote handle", level = "error")]
    pub async fn handle(
        &mut self,
        event: Arc<HotShotEvent<TYPES>>,
        event_receiver: Receiver<Arc<HotShotEvent<TYPES>>>,
        event_sender: Sender<Arc<HotShotEvent<TYPES>>>,
    ) {
        match event.as_ref() {
            HotShotEvent::VoteNow(view, ..) => {
                self.create_dependency_task_if_new(
                    *view,
                    event_receiver,
                    &event_sender,
                    Some(event),
                );
            }
            HotShotEvent::QuorumProposalValidated(proposal, _leaf) => {
                // This task simultaneously does not rely on the state updates of the `handle_quorum_proposal_validated`
                // function and that function does not return an `Error` unless the propose or vote fails, in which case
                // the other would still have been attempted regardless. Therefore, we pass this through as a task and
                // eschew validation in lieu of the `QuorumProposal` task doing it for us and updating the internal state.
                self.create_dependency_task_if_new(
                    proposal.view_number,
                    event_receiver,
                    &event_sender,
                    Some(Arc::clone(&event)),
                );
            }
            HotShotEvent::DACertificateRecv(cert) => {
                let view = cert.view_number;
                trace!("Received DAC for view {}", *view);
                if view <= self.latest_voted_view {
                    return;
                }

                // Validate the DAC.
                if !cert.is_valid_cert(self.da_membership.as_ref()) {
                    return;
                }

                // Add to the storage.
                self.consensus
                    .write()
                    .await
                    .saved_da_certs
                    .insert(view, cert.clone());

                broadcast_event(
                    Arc::new(HotShotEvent::DACertificateValidated(cert.clone())),
                    &event_sender.clone(),
                )
                .await;
                self.create_dependency_task_if_new(view, event_receiver, &event_sender, None);
            }
            HotShotEvent::VIDShareRecv(disperse) => {
                let view = disperse.data.get_view_number();
                trace!("Received VID share for view {}", *view);
                if view <= self.latest_voted_view {
                    return;
                }

                // Validate the VID share.
                let payload_commitment = disperse.data.payload_commitment;
                // Check whether the data satisfies one of the following.
                // * From the right leader for this view.
                // * Calculated and signed by the current node.
                // * Signed by one of the staked DA committee members.
                if !self
                    .quorum_membership
                    .get_leader(view)
                    .validate(&disperse.signature, payload_commitment.as_ref())
                    && !self
                        .public_key
                        .validate(&disperse.signature, payload_commitment.as_ref())
                {
                    let mut validated = false;
                    for da_member in self.da_membership.get_staked_committee(view) {
                        if da_member.validate(&disperse.signature, payload_commitment.as_ref()) {
                            validated = true;
                            break;
                        }
                    }
                    if !validated {
                        return;
                    }
                }
                if vid_scheme(self.quorum_membership.total_nodes())
                    .verify_share(
                        &disperse.data.share,
                        &disperse.data.common,
                        &payload_commitment,
                    )
                    .is_err()
                {
                    debug!("Invalid VID share.");
                    return;
                }

                self.consensus
                    .write()
                    .await
                    .vid_shares
                    .entry(view)
                    .or_default()
                    .insert(disperse.data.recipient_key.clone(), disperse.clone());

                if disperse.data.recipient_key != self.public_key {
                    debug!("Got a Valid VID share but it's not for our key");
                    return;
                }

                broadcast_event(
                    Arc::new(HotShotEvent::VIDShareValidated(disperse.clone())),
                    &event_sender.clone(),
                )
                .await;
                self.create_dependency_task_if_new(view, event_receiver, &event_sender, None);
            }
            HotShotEvent::QuorumVoteDependenciesValidated(view) => {
                debug!("All vote dependencies verified for view {:?}", view);
                if !self.update_latest_voted_view(*view).await {
                    debug!("view not updated");
                    return;
                }
            }
<<<<<<< HEAD
            HotShotEvent::ViewChange(new_view) => {
                debug!(
                    "View Change event for view {} in quorum vote task",
                    **new_view
                );
            }
=======
>>>>>>> 17b2b012
            _ => {}
        }
    }
}

impl<TYPES: NodeType, I: NodeImplementation<TYPES>> TaskState for QuorumVoteTaskState<TYPES, I> {
    type Event = Arc<HotShotEvent<TYPES>>;
    type Output = ();
    fn filter(&self, event: &Arc<HotShotEvent<TYPES>>) -> bool {
        !matches!(
            event.as_ref(),
            HotShotEvent::DACertificateRecv(_)
                | HotShotEvent::VIDShareRecv(..)
                | HotShotEvent::QuorumVoteDependenciesValidated(_)
                | HotShotEvent::VoteNow(..)
                | HotShotEvent::QuorumProposalValidated(..)
                | HotShotEvent::Shutdown,
        )
    }
    async fn handle_event(event: Self::Event, task: &mut Task<Self>) -> Option<()>
    where
        Self: Sized,
    {
        let receiver = task.subscribe();
        let sender = task.clone_sender();
        tracing::trace!("sender queue len {}", sender.len());
        task.state_mut().handle(event, receiver, sender).await;
        None
    }
    fn should_shutdown(event: &Self::Event) -> bool {
        matches!(event.as_ref(), HotShotEvent::Shutdown)
    }
}<|MERGE_RESOLUTION|>--- conflicted
+++ resolved
@@ -474,15 +474,6 @@
                     return;
                 }
             }
-<<<<<<< HEAD
-            HotShotEvent::ViewChange(new_view) => {
-                debug!(
-                    "View Change event for view {} in quorum vote task",
-                    **new_view
-                );
-            }
-=======
->>>>>>> 17b2b012
             _ => {}
         }
     }
