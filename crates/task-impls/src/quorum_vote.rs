use std::{collections::HashMap, sync::Arc};

use async_broadcast::{Receiver, Sender};
use async_lock::{RwLock, RwLockUpgradableReadGuard};
#[cfg(async_executor_impl = "async-std")]
use async_std::task::JoinHandle;
use committable::Committable;
use hotshot_task::{
    dependency::{AndDependency, EventDependency, OrDependency},
    dependency_task::{DependencyTask, HandleDepOutput},
    task::{Task, TaskState},
};
use hotshot_types::{
    consensus::Consensus,
    data::Leaf,
    event::{Event, EventType},
    message::GeneralConsensusMessage,
    simple_vote::{QuorumData, QuorumVote},
    traits::{
        block_contents::BlockHeader,
        election::Membership,
        network::{ConnectedNetwork, ConsensusIntentEvent},
        node_implementation::{ConsensusTime, NodeImplementation, NodeType},
        signature_key::SignatureKey,
        storage::Storage,
        ValidatedState,
    },
    utils::{Terminator, View, ViewInner},
    vote::{Certificate, HasViewNumber},
};
#[cfg(async_executor_impl = "tokio")]
use tokio::task::JoinHandle;
use tracing::{debug, error, instrument, warn};

use crate::{
    events::HotShotEvent,
    helpers::{broadcast_event, cancel_task},
};

/// Vote dependency types.
#[derive(Debug, PartialEq)]
enum VoteDependency {
    /// For the `QuorumProposalRecv` event.
    QuorumProposal,
    /// For the `DACertificateRecv` event.
    Dac,
    /// For the `VIDShareRecv` event.
    Vid,
    /// For the `VoteNow` event.
    VoteNow,
}

/// Handler for the vote dependency.
struct VoteDependencyHandle<TYPES: NodeType, S: Storage<TYPES>> {
    /// Public key.
    pub public_key: TYPES::SignatureKey,
    /// Private Key.
    pub private_key: <TYPES::SignatureKey as SignatureKey>::PrivateKey,
    /// Reference to the storage.
    pub storage: Arc<RwLock<S>>,
    /// View number to vote on.
    view_number: TYPES::Time,
    /// Event sender.
    sender: Sender<Arc<HotShotEvent<TYPES>>>,
}
impl<TYPES: NodeType, S: Storage<TYPES> + 'static> HandleDepOutput
    for VoteDependencyHandle<TYPES, S>
{
    type Output = Vec<Arc<HotShotEvent<TYPES>>>;
    async fn handle_dep_result(self, res: Self::Output) {
        let mut payload_commitment = None;
        let mut leaf = None;
        let mut disperse_share = None;
        for event in res {
            match event.as_ref() {
                HotShotEvent::QuorumProposalValidated(proposal, parent_leaf) => {
                    let proposal_payload_comm = proposal.block_header.payload_commitment();
                    if let Some(comm) = payload_commitment {
                        if proposal_payload_comm != comm {
                            error!("Quorum proposal has inconsistent payload commitment with DAC or VID.");
                            return;
                        }
                    } else {
                        payload_commitment = Some(proposal_payload_comm);
                    }
<<<<<<< HEAD
                    leaf = Some(Leaf::from_quorum_proposal_and_parent_leaf(
                        proposal,
                        parent_leaf,
                    ));
=======
                    let parent_commitment = parent_leaf.commit();
                    let proposed_leaf = Leaf::from_quorum_proposal(proposal);
                    if proposed_leaf.get_parent_commitment() != parent_commitment {
                        return;
                    }
                    leaf = Some(proposed_leaf);
>>>>>>> 6e490c73
                }
                HotShotEvent::DACertificateValidated(cert) => {
                    let cert_payload_comm = cert.get_data().payload_commit;
                    if let Some(comm) = payload_commitment {
                        if cert_payload_comm != comm {
                            error!("DAC has inconsistent payload commitment with quorum proposal or VID.");
                            return;
                        }
                    } else {
                        payload_commitment = Some(cert_payload_comm);
                    }
                }
                HotShotEvent::VIDShareValidated(share) => {
                    let vid_payload_commitment = share.data.payload_commitment;
                    disperse_share = Some(share.clone());
                    if let Some(comm) = payload_commitment {
                        if vid_payload_commitment != comm {
                            error!("VID has inconsistent payload commitment with quorum proposal or DAC.");
                            return;
                        }
                    } else {
                        payload_commitment = Some(vid_payload_commitment);
                    }
                }
                HotShotEvent::VoteNow(_, vote_dependency_data) => {
                    leaf = Some(vote_dependency_data.leaf.clone());
                    disperse_share = Some(vote_dependency_data.disperse_share.clone());
                }
                _ => {}
            }
        }
        broadcast_event(
            Arc::new(HotShotEvent::QuorumVoteDependenciesValidated(
                self.view_number,
            )),
            &self.sender,
        )
        .await;

        // Create and send the vote.
        let Some(leaf) = leaf else {
            error!("Quorum proposal isn't validated, but it should be.");
            return;
        };
        let message = if let Ok(vote) = QuorumVote::<TYPES>::create_signed_vote(
            QuorumData {
                leaf_commit: leaf.commit(),
            },
            self.view_number,
            &self.public_key,
            &self.private_key,
        ) {
            GeneralConsensusMessage::<TYPES>::Vote(vote)
        } else {
            error!("Unable to sign quorum vote!");
            return;
        };
        if let GeneralConsensusMessage::Vote(vote) = message {
            debug!(
                "Sending vote to next quorum leader {:?}",
                vote.get_view_number() + 1
            );
            // Add to the storage.
            let Some(disperse) = disperse_share else {
                return;
            };
            if let Err(e) = self.storage.write().await.append_vid(&disperse).await {
                error!("Failed to store VID share with error {:?}", e);
                return;
            }
            broadcast_event(Arc::new(HotShotEvent::QuorumVoteSend(vote)), &self.sender).await;
        }
    }
}

/// The state for the quorum vote task.
///
/// Contains all of the information for the quorum vote.
pub struct QuorumVoteTaskState<TYPES: NodeType, I: NodeImplementation<TYPES>> {
    /// Public key.
    pub public_key: TYPES::SignatureKey,

    /// Private Key.
    pub private_key: <TYPES::SignatureKey as SignatureKey>::PrivateKey,

    /// Reference to consensus. The replica will require a write lock on this.
    pub consensus: Arc<RwLock<Consensus<TYPES>>>,

    /// Latest view number that has been voted for.
    pub latest_voted_view: TYPES::Time,

    /// Table for the in-progress dependency tasks.
    pub vote_dependencies: HashMap<TYPES::Time, JoinHandle<()>>,

    /// Network for all nodes
    pub quorum_network: Arc<I::QuorumNetwork>,

    /// Network for DA committee
    pub committee_network: Arc<I::CommitteeNetwork>,

    /// Membership for Quorum certs/votes.
    pub quorum_membership: Arc<TYPES::Membership>,

    /// Membership for DA committee certs/votes.
    pub da_membership: Arc<TYPES::Membership>,

    /// Output events to application
    pub output_event_stream: async_broadcast::Sender<Event<TYPES>>,

    /// The node's id
    pub id: u64,

    /// Reference to the storage.
    pub storage: Arc<RwLock<I::Storage>>,
}

impl<TYPES: NodeType, I: NodeImplementation<TYPES>> QuorumVoteTaskState<TYPES, I> {
    /// Create an event dependency.
    #[instrument(skip_all, fields(id = self.id, latest_voted_view = *self.latest_voted_view), name = "Quorum vote create event dependency", level = "error")]
    fn create_event_dependency(
        &self,
        dependency_type: VoteDependency,
        view_number: TYPES::Time,
        event_receiver: Receiver<Arc<HotShotEvent<TYPES>>>,
    ) -> EventDependency<Arc<HotShotEvent<TYPES>>> {
        EventDependency::new(
            event_receiver.clone(),
            Box::new(move |event| {
                let event = event.as_ref();
                let event_view = match dependency_type {
                    VoteDependency::QuorumProposal => {
                        if let HotShotEvent::QuorumProposalValidated(proposal, _) = event {
                            proposal.view_number
                        } else {
                            return false;
                        }
                    }
                    VoteDependency::Dac => {
                        if let HotShotEvent::DACertificateValidated(cert) = event {
                            cert.view_number
                        } else {
                            return false;
                        }
                    }
                    VoteDependency::Vid => {
                        if let HotShotEvent::VIDShareValidated(disperse) = event {
                            disperse.data.view_number
                        } else {
                            return false;
                        }
                    }
                    VoteDependency::VoteNow => {
                        if let HotShotEvent::VoteNow(view, _) = event {
                            *view
                        } else {
                            return false;
                        }
                    }
                };
                if event_view == view_number {
                    debug!("Vote dependency {:?} completed", dependency_type);
                    return true;
                }
                false
            }),
        )
    }

    /// Create and store an [`AndDependency`] combining [`EventDependency`]s associated with the
    /// given view number if it doesn't exist.
    #[instrument(skip_all, fields(id = self.id, latest_voted_view = *self.latest_voted_view), name = "Quorum vote crete dependency task if new", level = "error")]
    fn create_dependency_task_if_new(
        &mut self,
        view_number: TYPES::Time,
        event_receiver: Receiver<Arc<HotShotEvent<TYPES>>>,
        event_sender: &Sender<Arc<HotShotEvent<TYPES>>>,
        event: Option<Arc<HotShotEvent<TYPES>>>,
    ) {
        if self.vote_dependencies.get(&view_number).is_some() {
            return;
        }

        let quorum_proposal_dependency = self.create_event_dependency(
            VoteDependency::QuorumProposal,
            view_number,
            event_receiver.clone(),
        );
        let dac_dependency =
            self.create_event_dependency(VoteDependency::Dac, view_number, event_receiver.clone());
        let vid_dependency =
            self.create_event_dependency(VoteDependency::Vid, view_number, event_receiver.clone());
        let mut vote_now_dependency = self.create_event_dependency(
            VoteDependency::VoteNow,
            view_number,
            event_receiver.clone(),
        );

        // If we have an event provided to us
        if let Some(event) = event {
            // Match on the type of event
            if let HotShotEvent::VoteNow(..) = event.as_ref() {
                tracing::info!("Completing all events");
                vote_now_dependency.mark_as_completed(event);
            };
        }

        let deps = vec![quorum_proposal_dependency, dac_dependency, vid_dependency];
        let dependency_chain = OrDependency::from_deps(vec![
            // Either we fulfull the dependencies individiaully.
            AndDependency::from_deps(deps),
            // Or we fulfill the single dependency that contains all the info that we need.
            AndDependency::from_deps(vec![vote_now_dependency]),
        ]);

        let dependency_task = DependencyTask::new(
            dependency_chain,
            VoteDependencyHandle {
                public_key: self.public_key.clone(),
                private_key: self.private_key.clone(),
                storage: self.storage.clone(),
                view_number,
                sender: event_sender.clone(),
            },
        );
        self.vote_dependencies
            .insert(view_number, dependency_task.run());
    }

    /// Update the latest voted view number.
    #[instrument(skip_all, fields(id = self.id, latest_voted_view = *self.latest_voted_view), name = "Quorum vote update latest voted view", level = "error")]
    async fn update_latest_voted_view(&mut self, new_view: TYPES::Time) -> bool {
        if *self.latest_voted_view < *new_view {
            debug!(
                "Updating next vote view from {} to {} in the quorum vote task",
                *self.latest_voted_view, *new_view
            );

            // Cancel the old dependency tasks.
            for view in (*self.latest_voted_view + 1)..=(*new_view) {
                if let Some(dependency) = self.vote_dependencies.remove(&TYPES::Time::new(view)) {
                    cancel_task(dependency).await;
                    debug!("Vote dependency removed for view {:?}", view);
                }
            }

            self.latest_voted_view = new_view;

            return true;
        }
        false
    }

    /// Handle a vote dependent event received on the event stream
    #[instrument(skip_all, fields(id = self.id, latest_voted_view = *self.latest_voted_view), name = "Quorum vote handle", level = "error")]
    pub async fn handle(
        &mut self,
        event: Arc<HotShotEvent<TYPES>>,
        event_receiver: Receiver<Arc<HotShotEvent<TYPES>>>,
        event_sender: Sender<Arc<HotShotEvent<TYPES>>>,
    ) {
        match event.as_ref() {
            HotShotEvent::VoteNow(view, ..) => {
                self.create_dependency_task_if_new(
                    *view,
                    event_receiver,
                    &event_sender,
                    Some(event),
                );
            }
            HotShotEvent::QuorumProposalRecv(proposal, sender) => {
                let view = proposal.data.view_number;
                debug!("Received Quorum Proposal for view {}", *view);
                if view <= self.latest_voted_view {
                    return;
                }

                // TODO (Keyao) Add validations for view change evidence and upgrade cert.

                // Vaildate the justify QC.
                let justify_qc = proposal.data.justify_qc.clone();
                if !justify_qc.is_valid_cert(self.quorum_membership.as_ref()) {
                    error!("Invalid justify_qc in proposal for view {}", *view);
                    let consensus = self.consensus.write().await;
                    consensus.metrics.invalid_qc.update(1);
                    return;
                }
                broadcast_event(Arc::new(HotShotEvent::ViewChange(view + 1)), &event_sender).await;

                let consensus = self.consensus.upgradable_read().await;
                // Get the parent leaf and state.
                let parent = {
                    match consensus
                        .saved_leaves
                        .get(&justify_qc.get_data().leaf_commit)
                        .cloned()
                    {
                        Some(leaf) => {
                            if let (Some(state), _) =
                                consensus.get_state_and_delta(leaf.get_view_number())
                            {
                                Some((leaf, state.clone()))
                            } else {
                                error!("Parent state not found! Consensus internally inconsistent");
                                return;
                            }
                        }
                        None => None,
                    }
                };
                let mut consensus = RwLockUpgradableReadGuard::upgrade(consensus).await;
                if justify_qc.get_view_number() > consensus.high_qc.view_number {
                    debug!("Updating high QC");

                    if let Err(e) = self
                        .storage
                        .write()
                        .await
                        .update_high_qc(justify_qc.clone())
                        .await
                    {
                        warn!("Failed to store High QC not voting. Error: {:?}", e);
                        return;
                    }

                    consensus.high_qc = justify_qc.clone();
                }
                // Justify qc's leaf commitment is not the same as the parent's leaf commitment, but it should be (in this case)
                let Some((parent_leaf, parent_state)) = parent else {
                    warn!(
                        "Proposal's parent missing from storage with commitment: {:?}, proposal view {:?}",
                        justify_qc.get_data().leaf_commit,
                        *view,
                    );

                    let leaf = Leaf::from_quorum_proposal(&proposal.data);

                    let state = Arc::new(
                        <TYPES::ValidatedState as ValidatedState<TYPES>>::from_header(
                            &proposal.data.block_header,
                        ),
                    );

                    consensus.validated_state_map.insert(
                        view,
                        View {
                            view_inner: ViewInner::Leaf {
                                leaf: leaf.commit(),
                                state,
                                delta: None,
                            },
                        },
                    );
                    consensus.saved_leaves.insert(leaf.commit(), leaf.clone());

                    if let Err(e) = self
                        .storage
                        .write()
                        .await
                        .update_undecided_state(
                            consensus.saved_leaves.clone(),
                            consensus.validated_state_map.clone(),
                        )
                        .await
                    {
                        warn!("Couldn't store undecided state.  Error: {:?}", e);
                    }
                    drop(consensus);

                    return;
                };

                drop(consensus);

                // Validate the state.
                let Ok((validated_state, state_delta)) = parent_state
                    .validate_and_apply_header(
                        &self.consensus.read().await.instance_state,
                        &parent_leaf,
                        &proposal.data.block_header.clone(),
                    )
                    .await
                else {
                    error!("Block header doesn't extend the proposal",);
                    return;
                };
                let state = Arc::new(validated_state);
                let delta = Arc::new(state_delta);
                let parent_commitment = parent_leaf.commit();
                let view = proposal.data.get_view_number();
                let proposed_leaf = Leaf::from_quorum_proposal(&proposal.data);
                if proposed_leaf.get_parent_commitment() != parent_commitment {
                    return;
                }

                // Validate the signature. This should also catch if `leaf_commitment`` does not
                // equal our calculated parent commitment.
                let view_leader_key = self.quorum_membership.get_leader(view);
                if view_leader_key != *sender {
                    warn!("Leader key does not match key in proposal");
                    return;
                }
                if !view_leader_key.validate(&proposal.signature, proposed_leaf.commit().as_ref()) {
                    error!(?proposal.signature, "Could not verify proposal.");
                    return;
                }

                // Liveness and safety checks.
                let consensus = self.consensus.upgradable_read().await;
                let liveness_check = justify_qc.get_view_number() > consensus.locked_view;
                // Check if proposal extends from the locked leaf.
                let outcome = consensus.visit_leaf_ancestors(
                    justify_qc.get_view_number(),
                    Terminator::Inclusive(consensus.locked_view),
                    false,
                    |leaf, _, _| {
                        // if leaf view no == locked view no then we're done, report success by
                        // returning true
                        leaf.get_view_number() != consensus.locked_view
                    },
                );
                let safety_check = outcome.is_ok();
                // Skip if both saftey and liveness checks fail.
                if !safety_check && !liveness_check {
                    error!("Failed safety and liveness check \n High QC is {:?}  Proposal QC is {:?}  Locked view is {:?}", consensus.high_qc, proposal.data.clone(), consensus.locked_view);
                    if let Err(e) = outcome {
                        broadcast_event(
                            Event {
                                view_number: view,
                                event: EventType::Error { error: Arc::new(e) },
                            },
                            &self.output_event_stream,
                        )
                        .await;
                    }
                    return;
                }

                // Stop polling for the received proposal.
                self.quorum_network
                    .inject_consensus_info(ConsensusIntentEvent::CancelPollForProposal(*view))
                    .await;

                // Notify the application layer and other tasks.
                broadcast_event(
                    Event {
                        view_number: view,
                        event: EventType::QuorumProposal {
                            proposal: proposal.clone(),
                            sender: sender.clone(),
                        },
                    },
                    &self.output_event_stream,
                )
                .await;
                broadcast_event(
                    Arc::new(HotShotEvent::QuorumProposalValidated(
                        proposal.data.clone(),
                        parent_leaf,
                    )),
                    &event_sender,
                )
                .await;

                // Add to the storage.
                let mut consensus = RwLockUpgradableReadGuard::upgrade(consensus).await;
                consensus.validated_state_map.insert(
                    view,
                    View {
                        view_inner: ViewInner::Leaf {
                            leaf: proposed_leaf.commit(),
                            state: state.clone(),
                            delta: Some(delta.clone()),
                        },
                    },
                );
                consensus
                    .saved_leaves
                    .insert(proposed_leaf.commit(), proposed_leaf.clone());
                if let Err(e) = self
                    .storage
                    .write()
                    .await
                    .update_undecided_state(
                        consensus.saved_leaves.clone(),
                        consensus.validated_state_map.clone(),
                    )
                    .await
                {
                    warn!("Couldn't store undecided state.  Error: {:?}", e);
                }
                drop(consensus);

                self.create_dependency_task_if_new(view, event_receiver, &event_sender, None);
            }
            HotShotEvent::DACertificateRecv(cert) => {
                let view = cert.view_number;
                debug!("Received DAC for view {}", *view);
                if view <= self.latest_voted_view {
                    return;
                }

                // Validate the DAC.
                if !cert.is_valid_cert(self.da_membership.as_ref()) {
                    return;
                }

                self.quorum_network
                    .inject_consensus_info(ConsensusIntentEvent::CancelPollForDAC(*view))
                    .await;

                self.committee_network
                    .inject_consensus_info(ConsensusIntentEvent::CancelPollForVotes(*view))
                    .await;

                // Add to the storage.
                self.consensus
                    .write()
                    .await
                    .saved_da_certs
                    .insert(view, cert.clone());

                broadcast_event(
                    Arc::new(HotShotEvent::DACertificateValidated(cert.clone())),
                    &event_sender.clone(),
                )
                .await;
                self.create_dependency_task_if_new(view, event_receiver, &event_sender, None);
            }
            HotShotEvent::VIDShareRecv(disperse) => {
                let view = disperse.data.get_view_number();
                debug!("Received VID share for view {}", *view);
                if view <= self.latest_voted_view {
                    return;
                }

                // Validate the VID share.
                let payload_commitment = disperse.data.payload_commitment;
                // Check whether the data satisfies one of the following.
                // * From the right leader for this view.
                // * Calculated and signed by the current node.
                // * Signed by one of the staked DA committee members.
                if !self
                    .quorum_membership
                    .get_leader(view)
                    .validate(&disperse.signature, payload_commitment.as_ref())
                    && !self
                        .public_key
                        .validate(&disperse.signature, payload_commitment.as_ref())
                {
                    let mut validated = false;
                    for da_member in self.da_membership.get_staked_committee(view) {
                        if da_member.validate(&disperse.signature, payload_commitment.as_ref()) {
                            validated = true;
                            break;
                        }
                    }
                    if !validated {
                        return;
                    }
                }

                self.consensus
                    .write()
                    .await
                    .vid_shares
                    .entry(view)
                    .or_default()
                    .insert(disperse.data.recipient_key.clone(), disperse.clone());
                if disperse.data.recipient_key != self.public_key {
                    debug!("Got a Valid VID share but it's not for our key");
                    return;
                }
                // stop polling for the received disperse after verifying it's valid
                self.quorum_network
                    .inject_consensus_info(ConsensusIntentEvent::CancelPollForVIDDisperse(
                        *disperse.data.view_number,
                    ))
                    .await;
                broadcast_event(
                    Arc::new(HotShotEvent::VIDShareValidated(disperse.clone())),
                    &event_sender.clone(),
                )
                .await;
                self.create_dependency_task_if_new(view, event_receiver, &event_sender, None);
            }
            HotShotEvent::QuorumVoteDependenciesValidated(view) => {
                debug!("All vote dependencies verified for view {:?}", view);
                if !self.update_latest_voted_view(*view).await {
                    debug!("view not updated");
                    return;
                }
            }
            HotShotEvent::ViewChange(new_view) => {
                let new_view = *new_view;
                debug!(
                    "View Change event for view {} in quorum vote task",
                    *new_view
                );

                let old_voted_view = self.latest_voted_view;

                // Start polling for VID disperse for the new view
                self.quorum_network
                    .inject_consensus_info(ConsensusIntentEvent::PollForVIDDisperse(
                        *old_voted_view + 1,
                    ))
                    .await;
            }
            _ => {}
        }
    }
}

impl<TYPES: NodeType, I: NodeImplementation<TYPES>> TaskState for QuorumVoteTaskState<TYPES, I> {
    type Event = Arc<HotShotEvent<TYPES>>;
    type Output = ();
    fn filter(&self, event: &Arc<HotShotEvent<TYPES>>) -> bool {
        !matches!(
            event.as_ref(),
            HotShotEvent::QuorumProposalRecv(_, _)
                | HotShotEvent::DACertificateRecv(_)
                | HotShotEvent::ViewChange(_)
                | HotShotEvent::VIDShareRecv(..)
                | HotShotEvent::QuorumVoteDependenciesValidated(_)
                | HotShotEvent::VoteNow(..)
                | HotShotEvent::Shutdown,
        )
    }
    async fn handle_event(event: Self::Event, task: &mut Task<Self>) -> Option<()>
    where
        Self: Sized,
    {
        let receiver = task.subscribe();
        let sender = task.clone_sender();
        tracing::trace!("sender queue len {}", sender.len());
        task.state_mut().handle(event, receiver, sender).await;
        None
    }
    fn should_shutdown(event: &Self::Event) -> bool {
        matches!(event.as_ref(), HotShotEvent::Shutdown)
    }
}<|MERGE_RESOLUTION|>--- conflicted
+++ resolved
@@ -83,19 +83,12 @@
                     } else {
                         payload_commitment = Some(proposal_payload_comm);
                     }
-<<<<<<< HEAD
-                    leaf = Some(Leaf::from_quorum_proposal_and_parent_leaf(
-                        proposal,
-                        parent_leaf,
-                    ));
-=======
                     let parent_commitment = parent_leaf.commit();
                     let proposed_leaf = Leaf::from_quorum_proposal(proposal);
                     if proposed_leaf.get_parent_commitment() != parent_commitment {
                         return;
                     }
                     leaf = Some(proposed_leaf);
->>>>>>> 6e490c73
                 }
                 HotShotEvent::DACertificateValidated(cert) => {
                     let cert_payload_comm = cert.get_data().payload_commit;
