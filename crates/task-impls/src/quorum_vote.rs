#[cfg(feature = "dependency-tasks")]
use std::marker::PhantomData;
use std::{collections::HashMap, sync::Arc};

<<<<<<< HEAD
use anyhow::Result;
=======
>>>>>>> ef3ced04
use async_broadcast::{Receiver, Sender};
use async_lock::RwLock;
#[cfg(async_executor_impl = "async-std")]
use async_std::task::JoinHandle;
use async_trait::async_trait;
use committable::Committable;
use hotshot_task::{
    dependency::{AndDependency, EventDependency, OrDependency},
    dependency_task::{DependencyTask, HandleDepOutput},
    task::TaskState,
};
use hotshot_types::{
    consensus::Consensus,
    data::Leaf,
    event::Event,
    message::GeneralConsensusMessage,
    simple_vote::{QuorumData, QuorumVote},
    traits::{
        block_contents::BlockHeader,
        election::Membership,
        node_implementation::{ConsensusTime, NodeImplementation, NodeType},
        signature_key::SignatureKey,
        storage::Storage,
    },
    vid::vid_scheme,
    vote::{Certificate, HasViewNumber},
};
<<<<<<< HEAD
use jf_primitives::vid::VidScheme;
=======
use jf_vid::VidScheme;
>>>>>>> ef3ced04
#[cfg(async_executor_impl = "tokio")]
use tokio::task::JoinHandle;
use tracing::{debug, error, instrument, trace, warn};

#[cfg(feature = "dependency-tasks")]
use crate::consensus::helpers::update_state_and_vote_if_able;
use crate::{
    events::HotShotEvent,
    helpers::{broadcast_event, cancel_task},
};

/// Vote dependency types.
#[derive(Debug, PartialEq)]
enum VoteDependency {
    /// For the `QuroumProposalValidated` event after validating `QuorumProposalRecv`.
    QuorumProposal,
    /// For the `DaCertificateRecv` event.
    Dac,
    /// For the `VidShareRecv` event.
    Vid,
    /// For the `VoteNow` event.
    VoteNow,
}

/// Handler for the vote dependency.
#[allow(dead_code)]
struct VoteDependencyHandle<TYPES: NodeType, I: NodeImplementation<TYPES>> {
    /// Public key.
    pub public_key: TYPES::SignatureKey,
    /// Private Key.
    pub private_key: <TYPES::SignatureKey as SignatureKey>::PrivateKey,
    /// Reference to consensus. The replica will require a write lock on this.
    consensus: Arc<RwLock<Consensus<TYPES>>>,
    /// Immutable instance state
    instance_state: Arc<TYPES::InstanceState>,
    /// Membership for Quorum certs/votes.
    quorum_membership: Arc<TYPES::Membership>,
    /// Reference to the storage.
    pub storage: Arc<RwLock<I::Storage>>,
    /// View number to vote on.
    view_number: TYPES::Time,
    /// Event sender.
    sender: Sender<Arc<HotShotEvent<TYPES>>>,
}

impl<TYPES: NodeType, I: NodeImplementation<TYPES> + 'static> HandleDepOutput
    for VoteDependencyHandle<TYPES, I>
{
    type Output = Vec<Arc<HotShotEvent<TYPES>>>;
    #[allow(clippy::too_many_lines)]
    async fn handle_dep_result(self, res: Self::Output) {
        #[allow(unused_variables)]
        let mut cur_proposal = None;
        let mut payload_commitment = None;
        let mut leaf = None;
        let mut disperse_share = None;
        for event in res {
            match event.as_ref() {
                #[allow(unused_assignments)]
                HotShotEvent::QuorumProposalValidated(proposal, parent_leaf) => {
                    cur_proposal = Some(proposal.clone());
                    let proposal_payload_comm = proposal.block_header.payload_commitment();
                    if let Some(comm) = payload_commitment {
                        if proposal_payload_comm != comm {
                            error!("Quorum proposal has inconsistent payload commitment with DAC or VID.");
                            return;
                        }
                    } else {
                        payload_commitment = Some(proposal_payload_comm);
                    }
                    let parent_commitment = parent_leaf.commit();
                    let proposed_leaf = Leaf::from_quorum_proposal(proposal);
                    if proposed_leaf.parent_commitment() != parent_commitment {
                        warn!("Proposed leaf parent commitment does not match parent leaf payload commitment. Aborting vote.");
                        return;
                    }
                    leaf = Some(proposed_leaf);
                }
                HotShotEvent::DaCertificateValidated(cert) => {
                    let cert_payload_comm = cert.date().payload_commit;
                    if let Some(comm) = payload_commitment {
                        if cert_payload_comm != comm {
                            error!("DAC has inconsistent payload commitment with quorum proposal or VID.");
                            return;
                        }
                    } else {
                        payload_commitment = Some(cert_payload_comm);
                    }
                }
                HotShotEvent::VidShareValidated(share) => {
                    let vid_payload_commitment = share.data.payload_commitment;
                    disperse_share = Some(share.clone());
                    if let Some(comm) = payload_commitment {
                        if vid_payload_commitment != comm {
                            error!("VID has inconsistent payload commitment with quorum proposal or DAC.");
                            return;
                        }
                    } else {
                        payload_commitment = Some(vid_payload_commitment);
                    }
                }
                HotShotEvent::VoteNow(_, vote_dependency_data) => {
                    leaf = Some(vote_dependency_data.parent_leaf.clone());
                    disperse_share = Some(vote_dependency_data.disperse_share.clone());
                }
                _ => {}
            }
        }
        broadcast_event(
            Arc::new(HotShotEvent::QuorumVoteDependenciesValidated(
                self.view_number,
            )),
            &self.sender,
        )
        .await;

        #[cfg(feature = "dependency-tasks")]
        {
            let Some(proposal) = cur_proposal else {
                error!("No proposal received, but it should be.");
                return;
            };
            // For this vote task, we'll update the state in storage without voting in this function,
            // then vote later.
            update_state_and_vote_if_able::<TYPES, I>(
                self.view_number,
                proposal,
                self.public_key.clone(),
                self.consensus,
                Arc::clone(&self.storage),
                self.quorum_membership,
                self.instance_state,
                PhantomData,
            )
            .await;
        }

        // Create and send the vote.
        let Some(leaf) = leaf else {
            error!("Quorum proposal isn't validated, but it should be.");
            return;
        };
        let message = if let Ok(vote) = QuorumVote::<TYPES>::create_signed_vote(
            QuorumData {
                leaf_commit: leaf.commit(),
            },
            self.view_number,
            &self.public_key,
            &self.private_key,
        ) {
            GeneralConsensusMessage::<TYPES>::Vote(vote)
        } else {
            error!("Unable to sign quorum vote!");
            return;
        };
        if let GeneralConsensusMessage::Vote(vote) = message {
            debug!(
                "Sending vote to next quorum leader {:?}",
                vote.view_number() + 1
            );
            // Add to the storage.
            let Some(disperse) = disperse_share else {
                return;
            };
            if let Err(e) = self.storage.write().await.append_vid(&disperse).await {
                error!("Failed to store VID share with error {:?}", e);
                return;
            }
            broadcast_event(Arc::new(HotShotEvent::QuorumVoteSend(vote)), &self.sender).await;
        }
    }
}

/// The state for the quorum vote task.
///
/// Contains all of the information for the quorum vote.
pub struct QuorumVoteTaskState<TYPES: NodeType, I: NodeImplementation<TYPES>> {
    /// Public key.
    pub public_key: TYPES::SignatureKey,

    /// Private Key.
    pub private_key: <TYPES::SignatureKey as SignatureKey>::PrivateKey,

    /// Reference to consensus. The replica will require a write lock on this.
    pub consensus: Arc<RwLock<Consensus<TYPES>>>,

    /// Immutable instance state
    pub instance_state: Arc<TYPES::InstanceState>,

    /// Latest view number that has been voted for.
    pub latest_voted_view: TYPES::Time,

    /// Table for the in-progress dependency tasks.
    pub vote_dependencies: HashMap<TYPES::Time, JoinHandle<()>>,

    /// Network for all nodes
    pub quorum_network: Arc<I::QuorumNetwork>,

    /// Network for DA committee
    pub da_network: Arc<I::DaNetwork>,

    /// Membership for Quorum certs/votes.
    pub quorum_membership: Arc<TYPES::Membership>,

    /// Membership for DA committee certs/votes.
    pub da_membership: Arc<TYPES::Membership>,

    /// Output events to application
    pub output_event_stream: async_broadcast::Sender<Event<TYPES>>,

    /// The node's id
    pub id: u64,

    /// Reference to the storage.
    pub storage: Arc<RwLock<I::Storage>>,
}

impl<TYPES: NodeType, I: NodeImplementation<TYPES>> QuorumVoteTaskState<TYPES, I> {
    /// Create an event dependency.
    #[instrument(skip_all, fields(id = self.id, latest_voted_view = *self.latest_voted_view), name = "Quorum vote create event dependency", level = "error")]
    fn create_event_dependency(
        &self,
        dependency_type: VoteDependency,
        view_number: TYPES::Time,
        event_receiver: Receiver<Arc<HotShotEvent<TYPES>>>,
    ) -> EventDependency<Arc<HotShotEvent<TYPES>>> {
        EventDependency::new(
            event_receiver.clone(),
            Box::new(move |event| {
                let event = event.as_ref();
                let event_view = match dependency_type {
                    VoteDependency::QuorumProposal => {
                        if let HotShotEvent::QuorumProposalValidated(proposal, _) = event {
                            proposal.view_number
                        } else {
                            return false;
                        }
                    }
                    VoteDependency::Dac => {
                        if let HotShotEvent::DaCertificateValidated(cert) = event {
                            cert.view_number
                        } else {
                            return false;
                        }
                    }
                    VoteDependency::Vid => {
                        if let HotShotEvent::VidShareValidated(disperse) = event {
                            disperse.data.view_number
                        } else {
                            return false;
                        }
                    }
                    VoteDependency::VoteNow => {
                        if let HotShotEvent::VoteNow(view, _) = event {
                            *view
                        } else {
                            return false;
                        }
                    }
                };
                if event_view == view_number {
                    trace!("Vote dependency {:?} completed", dependency_type);
                    return true;
                }
                false
            }),
        )
    }

    /// Create and store an [`AndDependency`] combining [`EventDependency`]s associated with the
    /// given view number if it doesn't exist.
    #[instrument(skip_all, fields(id = self.id, latest_voted_view = *self.latest_voted_view), name = "Quorum vote crete dependency task if new", level = "error")]
    fn create_dependency_task_if_new(
        &mut self,
        view_number: TYPES::Time,
        event_receiver: Receiver<Arc<HotShotEvent<TYPES>>>,
        event_sender: &Sender<Arc<HotShotEvent<TYPES>>>,
        event: Option<Arc<HotShotEvent<TYPES>>>,
    ) {
        if self.vote_dependencies.contains_key(&view_number) {
            return;
        }

        let mut quorum_proposal_dependency = self.create_event_dependency(
            VoteDependency::QuorumProposal,
            view_number,
            event_receiver.clone(),
        );
        let dac_dependency =
            self.create_event_dependency(VoteDependency::Dac, view_number, event_receiver.clone());
        let vid_dependency =
            self.create_event_dependency(VoteDependency::Vid, view_number, event_receiver.clone());
        let mut vote_now_dependency = self.create_event_dependency(
            VoteDependency::VoteNow,
            view_number,
            event_receiver.clone(),
        );

        // If we have an event provided to us
        if let Some(event) = event {
            match event.as_ref() {
                HotShotEvent::VoteNow(..) => {
                    vote_now_dependency.mark_as_completed(event);
                }
                HotShotEvent::QuorumProposalValidated(..) => {
                    quorum_proposal_dependency.mark_as_completed(event);
                }
                _ => {}
            }
        }

        let deps = vec![quorum_proposal_dependency, dac_dependency, vid_dependency];
        let dependency_chain = OrDependency::from_deps(vec![
            // Either we fulfull the dependencies individiaully.
            AndDependency::from_deps(deps),
            // Or we fulfill the single dependency that contains all the info that we need.
            AndDependency::from_deps(vec![vote_now_dependency]),
        ]);

        let dependency_task = DependencyTask::new(
            dependency_chain,
            VoteDependencyHandle::<TYPES, I> {
                public_key: self.public_key.clone(),
                private_key: self.private_key.clone(),
                consensus: Arc::clone(&self.consensus),
                instance_state: Arc::clone(&self.instance_state),
                quorum_membership: Arc::clone(&self.quorum_membership),
                storage: Arc::clone(&self.storage),
                view_number,
                sender: event_sender.clone(),
            },
        );
        self.vote_dependencies
            .insert(view_number, dependency_task.run());
    }

    /// Update the latest voted view number.
    #[instrument(skip_all, fields(id = self.id, latest_voted_view = *self.latest_voted_view), name = "Quorum vote update latest voted view", level = "error")]
    async fn update_latest_voted_view(&mut self, new_view: TYPES::Time) -> bool {
        if *self.latest_voted_view < *new_view {
            debug!(
                "Updating next vote view from {} to {} in the quorum vote task",
                *self.latest_voted_view, *new_view
            );

            // Cancel the old dependency tasks.
            for view in (*self.latest_voted_view + 1)..=(*new_view) {
                if let Some(dependency) = self.vote_dependencies.remove(&TYPES::Time::new(view)) {
                    cancel_task(dependency).await;
                    debug!("Vote dependency removed for view {:?}", view);
                }
            }

            self.latest_voted_view = new_view;

            return true;
        }
        false
    }

    /// Handle a vote dependent event received on the event stream
    #[instrument(skip_all, fields(id = self.id, latest_voted_view = *self.latest_voted_view), name = "Quorum vote handle", level = "error")]
    pub async fn handle(
        &mut self,
        event: Arc<HotShotEvent<TYPES>>,
        event_receiver: Receiver<Arc<HotShotEvent<TYPES>>>,
        event_sender: Sender<Arc<HotShotEvent<TYPES>>>,
    ) {
        match event.as_ref() {
            HotShotEvent::VoteNow(view, ..) => {
                self.create_dependency_task_if_new(
                    *view,
                    event_receiver,
                    &event_sender,
                    Some(event),
                );
            }
            HotShotEvent::QuorumProposalValidated(proposal, _leaf) => {
                // This task simultaneously does not rely on the state updates of the `handle_quorum_proposal_validated`
                // function and that function does not return an `Error` unless the propose or vote fails, in which case
                // the other would still have been attempted regardless. Therefore, we pass this through as a task and
                // eschew validation in lieu of the `QuorumProposal` task doing it for us and updating the internal state.
                self.create_dependency_task_if_new(
                    proposal.view_number,
                    event_receiver,
                    &event_sender,
                    Some(Arc::clone(&event)),
                );
            }
            HotShotEvent::DaCertificateRecv(cert) => {
                let view = cert.view_number;
                trace!("Received DAC for view {}", *view);
                if view <= self.latest_voted_view {
                    return;
                }

                // Validate the DAC.
                if !cert.is_valid_cert(self.da_membership.as_ref()) {
                    return;
                }

                // Add to the storage.
                self.consensus
                    .write()
                    .await
                    .update_saved_da_certs(view, cert.clone());

                broadcast_event(
                    Arc::new(HotShotEvent::DaCertificateValidated(cert.clone())),
                    &event_sender.clone(),
                )
                .await;
                self.create_dependency_task_if_new(view, event_receiver, &event_sender, None);
            }
            HotShotEvent::VidShareRecv(disperse) => {
                let view = disperse.data.view_number();
                trace!("Received VID share for view {}", *view);
                if view <= self.latest_voted_view {
                    return;
                }

                // Validate the VID share.
                let payload_commitment = disperse.data.payload_commitment;
                // Check whether the data satisfies one of the following.
                // * From the right leader for this view.
                // * Calculated and signed by the current node.
                // * Signed by one of the staked DA committee members.
                if !self
                    .quorum_membership
                    .leader(view)
                    .validate(&disperse.signature, payload_commitment.as_ref())
                    && !self
                        .public_key
                        .validate(&disperse.signature, payload_commitment.as_ref())
                {
                    let mut validated = false;
                    for da_member in self.da_membership.staked_committee(view) {
                        if da_member.validate(&disperse.signature, payload_commitment.as_ref()) {
                            validated = true;
                            break;
                        }
                    }
                    if !validated {
                        return;
                    }
                }
                if vid_scheme(self.quorum_membership.total_nodes())
                    .verify_share(
                        &disperse.data.share,
                        &disperse.data.common,
                        &payload_commitment,
                    )
                    .is_err()
                {
                    debug!("Invalid VID share.");
                    return;
                }

                self.consensus
                    .write()
                    .await
                    .update_vid_shares(view, disperse.clone());

                if disperse.data.recipient_key != self.public_key {
                    debug!("Got a Valid VID share but it's not for our key");
                    return;
                }

                broadcast_event(
                    Arc::new(HotShotEvent::VidShareValidated(disperse.clone())),
                    &event_sender.clone(),
                )
                .await;
                self.create_dependency_task_if_new(view, event_receiver, &event_sender, None);
            }
            HotShotEvent::QuorumVoteDependenciesValidated(view) => {
                debug!("All vote dependencies verified for view {:?}", view);
                if !self.update_latest_voted_view(*view).await {
                    debug!("view not updated");
                    return;
                }
            }
            _ => {}
        }
    }
}

#[async_trait]
impl<TYPES: NodeType, I: NodeImplementation<TYPES>> TaskState for QuorumVoteTaskState<TYPES, I> {
<<<<<<< HEAD
    type Event = HotShotEvent<TYPES>;

    async fn handle_event(
        &mut self,
        event: Arc<Self::Event>,
        sender: &Sender<Arc<Self::Event>>,
        receiver: &Receiver<Arc<Self::Event>>,
    ) -> Result<()> {
        self.handle(event, receiver.clone(), sender.clone()).await;

        Ok(())
=======
    type Event = Arc<HotShotEvent<TYPES>>;
    type Output = ();
    fn filter(&self, event: &Arc<HotShotEvent<TYPES>>) -> bool {
        !matches!(
            event.as_ref(),
            HotShotEvent::DaCertificateRecv(_)
                | HotShotEvent::VidShareRecv(..)
                | HotShotEvent::QuorumVoteDependenciesValidated(_)
                | HotShotEvent::VoteNow(..)
                | HotShotEvent::QuorumProposalValidated(..)
                | HotShotEvent::Shutdown,
        )
    }
    async fn handle_event(event: Self::Event, task: &mut Task<Self>) -> Option<()>
    where
        Self: Sized,
    {
        let receiver = task.subscribe();
        let sender = task.clone_sender();
        tracing::trace!("sender queue len {}", sender.len());
        task.state_mut().handle(event, receiver, sender).await;
        None
>>>>>>> ef3ced04
    }

    async fn cancel_subtasks(&mut self) {
        for handle in self.vote_dependencies.drain().map(|(_view, handle)| handle) {
            let _ = handle.cancel().await;
        }
    }
}<|MERGE_RESOLUTION|>--- conflicted
+++ resolved
@@ -2,10 +2,7 @@
 use std::marker::PhantomData;
 use std::{collections::HashMap, sync::Arc};
 
-<<<<<<< HEAD
 use anyhow::Result;
-=======
->>>>>>> ef3ced04
 use async_broadcast::{Receiver, Sender};
 use async_lock::RwLock;
 #[cfg(async_executor_impl = "async-std")]
@@ -33,11 +30,7 @@
     vid::vid_scheme,
     vote::{Certificate, HasViewNumber},
 };
-<<<<<<< HEAD
-use jf_primitives::vid::VidScheme;
-=======
 use jf_vid::VidScheme;
->>>>>>> ef3ced04
 #[cfg(async_executor_impl = "tokio")]
 use tokio::task::JoinHandle;
 use tracing::{debug, error, instrument, trace, warn};
@@ -527,7 +520,6 @@
 
 #[async_trait]
 impl<TYPES: NodeType, I: NodeImplementation<TYPES>> TaskState for QuorumVoteTaskState<TYPES, I> {
-<<<<<<< HEAD
     type Event = HotShotEvent<TYPES>;
 
     async fn handle_event(
@@ -539,30 +531,6 @@
         self.handle(event, receiver.clone(), sender.clone()).await;
 
         Ok(())
-=======
-    type Event = Arc<HotShotEvent<TYPES>>;
-    type Output = ();
-    fn filter(&self, event: &Arc<HotShotEvent<TYPES>>) -> bool {
-        !matches!(
-            event.as_ref(),
-            HotShotEvent::DaCertificateRecv(_)
-                | HotShotEvent::VidShareRecv(..)
-                | HotShotEvent::QuorumVoteDependenciesValidated(_)
-                | HotShotEvent::VoteNow(..)
-                | HotShotEvent::QuorumProposalValidated(..)
-                | HotShotEvent::Shutdown,
-        )
-    }
-    async fn handle_event(event: Self::Event, task: &mut Task<Self>) -> Option<()>
-    where
-        Self: Sized,
-    {
-        let receiver = task.subscribe();
-        let sender = task.clone_sender();
-        tracing::trace!("sender queue len {}", sender.len());
-        task.state_mut().handle(event, receiver, sender).await;
-        None
->>>>>>> ef3ced04
     }
 
     async fn cancel_subtasks(&mut self) {
