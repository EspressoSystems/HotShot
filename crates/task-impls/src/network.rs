use crate::{
    events::{HotShotEvent, HotShotTaskCompleted},
    helpers::broadcast_event,
};
use async_broadcast::Sender;
use async_compatibility_layer::art::async_spawn;
use either::Either::{self, Left, Right};
use std::sync::Arc;

use hotshot_constants::STATIC_V_0_1;
use hotshot_task::task::{Task, TaskState};
use hotshot_types::{
    message::{
        CommitteeConsensusMessage, GeneralConsensusMessage, Message, MessageKind, SequencingMessage,
    },
    traits::{
        election::Membership,
        network::{ConnectedNetwork, TransmitType, ViewMessage},
        node_implementation::NodeType,
    },
    vote::{HasViewNumber, Vote},
};
use tracing::error;
use tracing::instrument;

/// quorum filter
pub fn quorum_filter<TYPES: NodeType>(event: &HotShotEvent<TYPES>) -> bool {
    !matches!(
        event,
        HotShotEvent::QuorumProposalSend(_, _)
            | HotShotEvent::QuorumVoteSend(_)
            | HotShotEvent::Shutdown
            | HotShotEvent::DACSend(_, _)
            | HotShotEvent::ViewChange(_)
            | HotShotEvent::TimeoutVoteSend(_)
    )
}

/// committee filter
pub fn committee_filter<TYPES: NodeType>(event: &HotShotEvent<TYPES>) -> bool {
    !matches!(
        event,
        HotShotEvent::DAProposalSend(_, _)
            | HotShotEvent::DAVoteSend(_)
            | HotShotEvent::Shutdown
            | HotShotEvent::ViewChange(_)
    )
}

/// vid filter
pub fn vid_filter<TYPES: NodeType>(event: &HotShotEvent<TYPES>) -> bool {
    !matches!(
        event,
        HotShotEvent::Shutdown | HotShotEvent::VidDisperseSend(_, _) | HotShotEvent::ViewChange(_)
    )
}

/// view sync filter
pub fn view_sync_filter<TYPES: NodeType>(event: &HotShotEvent<TYPES>) -> bool {
    !matches!(
        event,
        HotShotEvent::ViewSyncPreCommitCertificate2Send(_, _)
            | HotShotEvent::ViewSyncCommitCertificate2Send(_, _)
            | HotShotEvent::ViewSyncFinalizeCertificate2Send(_, _)
            | HotShotEvent::ViewSyncPreCommitVoteSend(_)
            | HotShotEvent::ViewSyncCommitVoteSend(_)
            | HotShotEvent::ViewSyncFinalizeVoteSend(_)
            | HotShotEvent::Shutdown
            | HotShotEvent::ViewChange(_)
    )
}
/// the network message task state
#[derive(Clone)]
pub struct NetworkMessageTaskState<TYPES: NodeType> {
    /// Sender to send internal events this task generates to other tasks
    pub event_stream: Sender<HotShotEvent<TYPES>>,
}

impl<TYPES: NodeType> TaskState for NetworkMessageTaskState<TYPES> {
    type Event = Vec<Message<TYPES>>;
    type Output = ();

    async fn handle_event(event: Self::Event, task: &mut Task<Self>) -> Option<()>
    where
        Self: Sized,
    {
        task.state_mut().handle_messages(event).await;
        None
    }

    fn filter(&self, _event: &Self::Event) -> bool {
        false
    }

    fn should_shutdown(_event: &Self::Event) -> bool {
        false
    }
}

impl<TYPES: NodeType> NetworkMessageTaskState<TYPES> {
    /// Handle the message.
    pub async fn handle_messages(&mut self, messages: Vec<Message<TYPES>>) {
        // We will send only one event for a vector of transactions.
        let mut transactions = Vec::new();
        for message in messages {
            let sender = message.sender;
            match message.kind {
                MessageKind::Consensus(consensus_message) => {
                    let event = match consensus_message.0 {
                        Either::Left(general_message) => match general_message {
                            GeneralConsensusMessage::Proposal(proposal) => {
                                HotShotEvent::QuorumProposalRecv(proposal, sender)
                            }
                            GeneralConsensusMessage::Vote(vote) => {
                                HotShotEvent::QuorumVoteRecv(vote.clone())
                            }
                            GeneralConsensusMessage::ViewSyncPreCommitVote(view_sync_message) => {
                                HotShotEvent::ViewSyncPreCommitVoteRecv(view_sync_message)
                            }
                            GeneralConsensusMessage::ViewSyncPreCommitCertificate(
                                view_sync_message,
                            ) => HotShotEvent::ViewSyncPreCommitCertificate2Recv(view_sync_message),

                            GeneralConsensusMessage::ViewSyncCommitVote(view_sync_message) => {
                                HotShotEvent::ViewSyncCommitVoteRecv(view_sync_message)
                            }
                            GeneralConsensusMessage::ViewSyncCommitCertificate(
                                view_sync_message,
                            ) => HotShotEvent::ViewSyncCommitCertificate2Recv(view_sync_message),

                            GeneralConsensusMessage::ViewSyncFinalizeVote(view_sync_message) => {
                                HotShotEvent::ViewSyncFinalizeVoteRecv(view_sync_message)
                            }
                            GeneralConsensusMessage::ViewSyncFinalizeCertificate(
                                view_sync_message,
                            ) => HotShotEvent::ViewSyncFinalizeCertificate2Recv(view_sync_message),

                            GeneralConsensusMessage::TimeoutVote(message) => {
                                HotShotEvent::TimeoutVoteRecv(message)
                            }
                            GeneralConsensusMessage::UpgradeProposal(message) => {
                                HotShotEvent::UpgradeProposalRecv(message, sender)
                            }
                            GeneralConsensusMessage::UpgradeVote(message) => {
                                HotShotEvent::UpgradeVoteRecv(message)
                            }
                        },
                        Either::Right(committee_message) => match committee_message {
                            CommitteeConsensusMessage::DAProposal(proposal) => {
                                HotShotEvent::DAProposalRecv(proposal, sender)
                            }
                            CommitteeConsensusMessage::DAVote(vote) => {
                                HotShotEvent::DAVoteRecv(vote.clone())
                            }
                            CommitteeConsensusMessage::DACertificate(cert) => {
                                HotShotEvent::DACRecv(cert)
                            }
                            CommitteeConsensusMessage::VidDisperseMsg(proposal) => {
                                HotShotEvent::VidDisperseRecv(proposal, sender)
                            }
                        },
                    };
                    // TODO (Keyao benchmarking) Update these event variants (similar to the
                    // `TransactionsRecv` event) so we can send one event for a vector of messages.
                    // <https://github.com/EspressoSystems/HotShot/issues/1428>
                    broadcast_event(event, &self.event_stream).await;
                }
                MessageKind::Data(message) => match message {
                    hotshot_types::message::DataMessage::SubmitTransaction(transaction, _) => {
                        transactions.push(transaction);
                    }
                },
            };
        }
        if !transactions.is_empty() {
            broadcast_event(
                HotShotEvent::TransactionsRecv(transactions),
                &self.event_stream,
            )
            .await;
        }
    }
}

/// network event task state
pub struct NetworkEventTaskState<
    TYPES: NodeType,
    COMMCHANNEL: ConnectedNetwork<Message<TYPES>, TYPES::SignatureKey>,
> {
    /// comm channel
    pub channel: Arc<COMMCHANNEL>,
    /// view number
    pub view: TYPES::Time,
    /// membership for the channel
    pub membership: TYPES::Membership,
    // TODO ED Need to add exchange so we can get the recipient key and our own key?
    /// Filter which returns false for the events that this specific network task cares about
    pub filter: fn(&HotShotEvent<TYPES>) -> bool,
}

impl<TYPES: NodeType, COMMCHANNEL: ConnectedNetwork<Message<TYPES>, TYPES::SignatureKey>> TaskState
    for NetworkEventTaskState<TYPES, COMMCHANNEL>
{
    type Event = HotShotEvent<TYPES>;

    type Output = HotShotTaskCompleted;

    async fn handle_event(
        event: Self::Event,
        task: &mut Task<Self>,
    ) -> Option<HotShotTaskCompleted> {
        let membership = task.state_mut().membership.clone();
        task.state_mut().handle_event(event, &membership).await
    }

    fn should_shutdown(event: &Self::Event) -> bool {
        if matches!(event, HotShotEvent::Shutdown) {
            error!("Network Task received Shutdown event");
            return true;
        }
        false
    }

    fn filter(&self, event: &Self::Event) -> bool {
        (self.filter)(event)
    }
}

impl<TYPES: NodeType, COMMCHANNEL: ConnectedNetwork<Message<TYPES>, TYPES::SignatureKey>>
    NetworkEventTaskState<TYPES, COMMCHANNEL>
{
    /// Handle the given event.
    ///
    /// Returns the completion status.
    /// # Panics
    /// Panic sif a direct message event is received with no recipient
    #[allow(clippy::too_many_lines)] // TODO https://github.com/EspressoSystems/HotShot/issues/1704
    #[instrument(skip_all, fields(view = *self.view), name = "Network Task", level = "error")]

    pub async fn handle_event(
        &mut self,
        event: HotShotEvent<TYPES>,
        membership: &TYPES::Membership,
    ) -> Option<HotShotTaskCompleted> {
        let (sender, message_kind, transmit_type, recipient) = match event.clone() {
            HotShotEvent::QuorumProposalSend(proposal, sender) => (
                sender,
                MessageKind::<TYPES>::from_consensus_message(SequencingMessage(Left(
                    GeneralConsensusMessage::Proposal(proposal),
                ))),
                TransmitType::Broadcast,
                None,
            ),

            // ED Each network task is subscribed to all these message types.  Need filters per network task
            HotShotEvent::QuorumVoteSend(vote) => (
                vote.get_signing_key(),
                MessageKind::<TYPES>::from_consensus_message(SequencingMessage(Left(
                    GeneralConsensusMessage::Vote(vote.clone()),
                ))),
                TransmitType::Direct,
                Some(membership.get_leader(vote.get_view_number() + 1)),
            ),
            HotShotEvent::VidDisperseSend(proposal, sender) => (
                sender,
                MessageKind::<TYPES>::from_consensus_message(SequencingMessage(Right(
                    CommitteeConsensusMessage::VidDisperseMsg(proposal),
                ))), // TODO not a CommitteeConsensusMessage https://github.com/EspressoSystems/HotShot/issues/1696
                TransmitType::Broadcast, // TODO not a broadcast https://github.com/EspressoSystems/HotShot/issues/1696
                None,
            ),
            HotShotEvent::DAProposalSend(proposal, sender) => (
                sender,
                MessageKind::<TYPES>::from_consensus_message(SequencingMessage(Right(
                    CommitteeConsensusMessage::DAProposal(proposal),
                ))),
                TransmitType::DACommitteeBroadcast,
                None,
            ),
            HotShotEvent::DAVoteSend(vote) => (
                vote.get_signing_key(),
                MessageKind::<TYPES>::from_consensus_message(SequencingMessage(Right(
                    CommitteeConsensusMessage::DAVote(vote.clone()),
                ))),
                TransmitType::Direct,
                Some(membership.get_leader(vote.get_view_number())),
            ),
            // ED NOTE: This needs to be broadcasted to all nodes, not just ones on the DA committee
            HotShotEvent::DACSend(certificate, sender) => (
                sender,
                MessageKind::<TYPES>::from_consensus_message(SequencingMessage(Right(
                    CommitteeConsensusMessage::DACertificate(certificate),
                ))),
                TransmitType::Broadcast,
                None,
            ),
            HotShotEvent::ViewSyncPreCommitVoteSend(vote) => (
                vote.get_signing_key(),
                MessageKind::<TYPES>::from_consensus_message(SequencingMessage(Left(
                    GeneralConsensusMessage::ViewSyncPreCommitVote(vote.clone()),
                ))),
                TransmitType::Direct,
                Some(membership.get_leader(vote.get_view_number() + vote.get_data().relay)),
            ),
            HotShotEvent::ViewSyncCommitVoteSend(vote) => (
                vote.get_signing_key(),
                MessageKind::<TYPES>::from_consensus_message(SequencingMessage(Left(
                    GeneralConsensusMessage::ViewSyncCommitVote(vote.clone()),
                ))),
                TransmitType::Direct,
                Some(membership.get_leader(vote.get_view_number() + vote.get_data().relay)),
            ),
            HotShotEvent::ViewSyncFinalizeVoteSend(vote) => (
                vote.get_signing_key(),
                MessageKind::<TYPES>::from_consensus_message(SequencingMessage(Left(
                    GeneralConsensusMessage::ViewSyncFinalizeVote(vote.clone()),
                ))),
                TransmitType::Direct,
                Some(membership.get_leader(vote.get_view_number() + vote.get_data().relay)),
            ),
            HotShotEvent::ViewSyncPreCommitCertificate2Send(certificate, sender) => (
                sender,
                MessageKind::<TYPES>::from_consensus_message(SequencingMessage(Left(
                    GeneralConsensusMessage::ViewSyncPreCommitCertificate(certificate),
                ))),
                TransmitType::Broadcast,
                None,
            ),
            HotShotEvent::ViewSyncCommitCertificate2Send(certificate, sender) => (
                sender,
                MessageKind::<TYPES>::from_consensus_message(SequencingMessage(Left(
                    GeneralConsensusMessage::ViewSyncCommitCertificate(certificate),
                ))),
                TransmitType::Broadcast,
                None,
            ),

            HotShotEvent::ViewSyncFinalizeCertificate2Send(certificate, sender) => (
                sender,
                MessageKind::<TYPES>::from_consensus_message(SequencingMessage(Left(
                    GeneralConsensusMessage::ViewSyncFinalizeCertificate(certificate),
                ))),
                TransmitType::Broadcast,
                None,
            ),
            HotShotEvent::TimeoutVoteSend(vote) => (
                vote.get_signing_key(),
                MessageKind::<TYPES>::from_consensus_message(SequencingMessage(Left(
                    GeneralConsensusMessage::TimeoutVote(vote.clone()),
                ))),
                TransmitType::Direct,
                Some(membership.get_leader(vote.get_view_number() + 1)),
            ),
            HotShotEvent::ViewChange(view) => {
                self.view = view;
                return None;
            }
            HotShotEvent::Shutdown => {
                error!("Networking task shutting down");
                return Some(HotShotTaskCompleted);
            }
            event => {
                error!("Receieved unexpected message in network task {:?}", event);
                return None;
            }
        };
        let message = Message {
            sender,
            kind: message_kind,
        };
        let view = message.kind.get_view_number();
        let committee = membership.get_committee(view);
        let net = self.channel.clone();
        async_spawn(async move {
            let transmit_result = match transmit_type {
<<<<<<< HEAD
                TransmitType::Direct => {
                    net.direct_message(message, recipient.unwrap(), STATIC_V_0_1)
                        .await
                }
                TransmitType::Broadcast => {
                    net.broadcast_message(message, committee, STATIC_V_0_1)
                        .await
=======
                TransmitType::Direct => net.direct_message(message, recipient.unwrap()).await,
                TransmitType::Broadcast => net.broadcast_message(message, committee).await,
                TransmitType::DACommitteeBroadcast => {
                    net.da_broadcast_message(message, committee).await
>>>>>>> d5d96bba
                }
            };

            match transmit_result {
                Ok(()) => {}
                Err(e) => error!("Failed to send message from network task: {:?}", e),
            }
        });

        None
    }
}<|MERGE_RESOLUTION|>--- conflicted
+++ resolved
@@ -373,7 +373,6 @@
         let net = self.channel.clone();
         async_spawn(async move {
             let transmit_result = match transmit_type {
-<<<<<<< HEAD
                 TransmitType::Direct => {
                     net.direct_message(message, recipient.unwrap(), STATIC_V_0_1)
                         .await
@@ -381,12 +380,10 @@
                 TransmitType::Broadcast => {
                     net.broadcast_message(message, committee, STATIC_V_0_1)
                         .await
-=======
-                TransmitType::Direct => net.direct_message(message, recipient.unwrap()).await,
-                TransmitType::Broadcast => net.broadcast_message(message, committee).await,
+                }
                 TransmitType::DACommitteeBroadcast => {
-                    net.da_broadcast_message(message, committee).await
->>>>>>> d5d96bba
+                    net.da_broadcast_message(message, committee, STATIC_V_0_1)
+                        .await
                 }
             };
 
