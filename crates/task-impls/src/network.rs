--- conflicted
+++ resolved
@@ -211,16 +211,7 @@
         let membership = self.membership.clone();
         self.handle_event(event, &membership).await;
 
-<<<<<<< HEAD
         Ok(())
-=======
-    fn should_shutdown(event: &Self::Event) -> bool {
-        if matches!(event.as_ref(), HotShotEvent::Shutdown) {
-            info!("Network Task received Shutdown event");
-            return true;
-        }
-        false
->>>>>>> ef3ced04
     }
 
     async fn cancel_subtasks(&mut self) {}
