--- conflicted
+++ resolved
@@ -292,7 +292,6 @@
         };
     }
 
-<<<<<<< HEAD
     /// handle `VidDisperseSend`
     async fn handle_vid_disperse_proposal(
         &self,
@@ -316,56 +315,6 @@
                 Err(e) => {
                     error!("Failed to serialize message: {}", e);
                     continue;
-=======
-                // ED Each network task is subscribed to all these message types.  Need filters per network task
-                HotShotEvent::QuorumVoteSend(vote) => {
-                    maybe_action = Some(HotShotAction::Vote);
-                    (
-                        vote.signing_key(),
-                        MessageKind::<TYPES>::from_consensus_message(SequencingMessage::General(
-                            GeneralConsensusMessage::Vote(vote.clone()),
-                        )),
-                        TransmitType::Direct(membership.leader(vote.view_number() + 1)),
-                    )
-                }
-                HotShotEvent::QuorumProposalRequestSend(req, signature) => (
-                    req.key.clone(),
-                    MessageKind::<TYPES>::from_consensus_message(SequencingMessage::General(
-                        GeneralConsensusMessage::ProposalRequested(req.clone(), signature),
-                    )),
-                    TransmitType::DaCommitteeAndLeaderBroadcast(membership.leader(req.view_number)),
-                ),
-                HotShotEvent::QuorumProposalResponseSend(sender_key, proposal) => (
-                    sender_key.clone(),
-                    MessageKind::<TYPES>::from_consensus_message(SequencingMessage::General(
-                        GeneralConsensusMessage::LeaderProposalAvailable(proposal),
-                    )),
-                    TransmitType::Direct(sender_key),
-                ),
-                HotShotEvent::VidDisperseSend(proposal, sender) => {
-                    self.handle_vid_disperse_proposal(proposal, &sender).await;
-                    return;
-                }
-                HotShotEvent::DaProposalSend(proposal, sender) => {
-                    maybe_action = Some(HotShotAction::DaPropose);
-                    (
-                        sender,
-                        MessageKind::<TYPES>::from_consensus_message(SequencingMessage::Da(
-                            DaConsensusMessage::DaProposal(proposal),
-                        )),
-                        TransmitType::DaCommitteeBroadcast,
-                    )
-                }
-                HotShotEvent::DaVoteSend(vote) => {
-                    maybe_action = Some(HotShotAction::DaVote);
-                    (
-                        vote.signing_key(),
-                        MessageKind::<TYPES>::from_consensus_message(SequencingMessage::Da(
-                            DaConsensusMessage::DaVote(vote.clone()),
-                        )),
-                        TransmitType::Direct(membership.leader(vote.view_number())),
-                    )
->>>>>>> 7b6e874a
                 }
             };
 
@@ -461,7 +410,7 @@
                 MessageKind::<TYPES>::from_consensus_message(SequencingMessage::General(
                     GeneralConsensusMessage::ProposalRequested(req.clone(), signature),
                 )),
-                TransmitType::Direct(membership.leader(req.view_number)),
+                TransmitType::DaCommitteeAndLeaderBroadcast(membership.leader(req.view_number)),
             )),
             HotShotEvent::QuorumProposalResponseSend(sender_key, proposal) => Some((
                 sender_key.clone(),
@@ -619,7 +568,6 @@
             {
                 return;
             }
-
             if let MessageKind::Consensus(SequencingMessage::General(
                 GeneralConsensusMessage::Proposal(prop),
             )) = &message.kind
