--- conflicted
+++ resolved
@@ -191,11 +191,8 @@
     /// # Panics
     /// Panic sif a direct message event is received with no recipient
     #[allow(clippy::too_many_lines)] // TODO https://github.com/EspressoSystems/HotShot/issues/1704
-<<<<<<< HEAD
-=======
     #[instrument(skip_all, fields(view = *self.view), name = "Newtork Task", level = "error")]
 
->>>>>>> 3fc6194d
     pub async fn handle_event(
         &mut self,
         event: SequencingHotShotEvent<TYPES, I>,
