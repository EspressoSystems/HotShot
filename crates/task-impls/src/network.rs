--- conflicted
+++ resolved
@@ -365,13 +365,7 @@
                 MessageKind::<TYPES>::from_consensus_message(SequencingMessage::General(
                     GeneralConsensusMessage::ProposalRequested(req.clone(), signature),
                 )),
-<<<<<<< HEAD
-                TransmitType::DaCommitteeAndLeaderBroadcast(
-                    self.quorum_membership.leader(req.view_number, self.epoch),
-                ),
-=======
                 TransmitType::Broadcast,
->>>>>>> 92a51a21
             )),
             HotShotEvent::QuorumProposalResponseSend(sender_key, proposal) => Some((
                 sender_key.clone(),
