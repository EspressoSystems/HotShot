--- conflicted
+++ resolved
@@ -158,26 +158,13 @@
                                     HotShotEvent::DAVoteRecv(vote.clone())
                                 }
                                 CommitteeConsensusMessage::DACertificate(cert) => {
-                                    HotShotEvent::DACRecv(cert)
+                                    HotShotEvent::DACertificateRecv(cert)
                                 }
                                 CommitteeConsensusMessage::VidDisperseMsg(proposal) => {
                                     HotShotEvent::VidDisperseRecv(proposal)
                                 }
                             }
-<<<<<<< HEAD
-                            CommitteeConsensusMessage::DAVote(vote) => {
-                                HotShotEvent::DAVoteRecv(vote.clone())
-                            }
-                            CommitteeConsensusMessage::DACertificate(cert) => {
-                                HotShotEvent::DACertificateRecv(cert)
-                            }
-                            CommitteeConsensusMessage::VidDisperseMsg(proposal) => {
-                                HotShotEvent::VidDisperseRecv(proposal)
-                            }
-                        },
-=======
                         }
->>>>>>> 3fc2e0ec
                     };
                     // TODO (Keyao benchmarking) Update these event variants (similar to the
                     // `TransactionsRecv` event) so we can send one event for a vector of messages.
