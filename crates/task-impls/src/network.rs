--- conflicted
+++ resolved
@@ -309,13 +309,8 @@
         consensus: Arc<RwLock<Consensus<TYPES>>>,
         view: <TYPES as NodeType>::View,
     ) -> std::result::Result<(), ()> {
-<<<<<<< HEAD
         if let Some(mut action) = maybe_action {
-            if !state.write().await.update_action(action, view) {
-=======
-        if let Some(action) = maybe_action {
             if !consensus.write().await.update_action(action, view) {
->>>>>>> 0172de13
                 tracing::warn!("Already actioned {:?} in view {:?}", action, view);
                 return Err(());
             }
