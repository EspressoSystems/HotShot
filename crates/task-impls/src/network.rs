--- conflicted
+++ resolved
@@ -15,8 +15,6 @@
 };
 use async_broadcast::{Receiver, Sender};
 use async_lock::RwLock;
-#[cfg(async_executor_impl = "async-std")]
-use async_std::task::JoinHandle;
 use async_trait::async_trait;
 use futures::future::join_all;
 use hotshot_task::task::TaskState;
@@ -39,12 +37,8 @@
     },
     vote::{HasViewNumber, Vote},
 };
-<<<<<<< HEAD
 use tokio::spawn;
-=======
-#[cfg(async_executor_impl = "tokio")]
 use tokio::task::JoinHandle;
->>>>>>> a10e400e
 use tracing::instrument;
 use utils::anytrace::*;
 
@@ -352,7 +346,7 @@
             cancel.append(&mut to_cancel);
         }
         self.transmit_tasks = keep;
-        async_spawn(async move { join_all(cancel).await });
+        spawn(async move { join_all(cancel).await });
     }
 
     /// Parses a `HotShotEvent` and returns a tuple of: (sender's public key, `MessageKind`, `TransmitType`)
@@ -612,7 +606,7 @@
                 let net = Arc::clone(&self.network);
                 let epoch = self.epoch.u64();
                 let mem = self.quorum_membership.clone();
-                async_spawn(async move {
+                spawn(async move {
                     net.update_view::<TYPES>(view.saturating_sub(1), epoch, &mem)
                         .await;
                 });
@@ -665,11 +659,7 @@
         let storage = Arc::clone(&self.storage);
         let consensus = Arc::clone(&self.consensus);
         let upgrade_lock = self.upgrade_lock.clone();
-<<<<<<< HEAD
-        spawn(async move {
-=======
-        let handle = async_spawn(async move {
->>>>>>> a10e400e
+        let handle = spawn(async move {
             if NetworkEventTaskState::<TYPES, V, NET, S>::maybe_record_action(
                 maybe_action,
                 Arc::clone(&storage),
