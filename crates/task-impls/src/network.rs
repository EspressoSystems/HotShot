--- conflicted
+++ resolved
@@ -369,29 +369,14 @@
             sender,
             kind: message_kind,
         };
-<<<<<<< HEAD
-        let transmit_result = match transmit_type {
-            TransmitType::Direct => {
-                self.channel
-                    .direct_message(message, recipient.unwrap())
-                    .await
-            }
-            TransmitType::Broadcast => {
-                self.channel
-                    .broadcast_message(message, membership.get_committee_topic())
-                    .await
-            }
-        };
-=======
-        let view = message.kind.get_view_number();
-        let committee = membership.get_committee(view);
+
+        let committee = membership.get_committee_topic();
         let net = self.channel.clone();
         async_spawn(async move {
             let transmit_result = match transmit_type {
                 TransmitType::Direct => net.direct_message(message, recipient.unwrap()).await,
                 TransmitType::Broadcast => net.broadcast_message(message, committee).await,
             };
->>>>>>> 259f58e3
 
             match transmit_result {
                 Ok(()) => {}
