--- conflicted
+++ resolved
@@ -5,19 +5,12 @@
 use async_broadcast::Sender;
 use async_compatibility_layer::art::async_spawn;
 use either::Either::{self, Left, Right};
-<<<<<<< HEAD
-use hotshot_types::constants::VERSION_0_1;
 use std::collections::HashMap;
-use std::sync::Arc;
-
-use hotshot_task::task::{Task, TaskState};
-=======
 use std::sync::Arc;
 
 use hotshot_task::task::{Task, TaskState};
 use hotshot_types::constants::STATIC_VER_0_1;
 use hotshot_types::traits::node_implementation::ConsensusTime;
->>>>>>> b0adec35
 use hotshot_types::{
     data::{VidDisperse, VidDisperseShare},
     message::{
@@ -419,7 +412,6 @@
                 (
                     proposal.data.recipient_key.clone(),
                     Message {
-                        version: VERSION_0_1,
                         sender: sender.clone(),
                         kind: MessageKind::<TYPES>::from_consensus_message(SequencingMessage(
                             Right(CommitteeConsensusMessage::VidDisperseMsg(proposal)),
