--- conflicted
+++ resolved
@@ -547,14 +547,9 @@
         vid_proposal: Proposal<TYPES, VidDisperse<TYPES>>,
         sender: &<TYPES as NodeType>::SignatureKey,
     ) -> Option<HotShotTaskCompleted> {
-<<<<<<< HEAD
-        let view = vid_proposal.data.view_number;
-        let epoch = vid_proposal.data.epoch;
-        let vid_share_proposals = VidDisperseShare2::to_vid_share_proposals(vid_proposal);
-=======
         let view = vid_proposal.data.view_number();
+        let epoch = vid_proposal.data.epoch();
         let vid_share_proposals = VidDisperseShare::to_vid_share_proposals(vid_proposal);
->>>>>>> 627365e8
         let mut messages = HashMap::new();
 
         for proposal in vid_share_proposals {
