--- conflicted
+++ resolved
@@ -5,12 +5,8 @@
 // along with the HotShot repository. If not, see <https://mit-license.org/>.
 
 use std::{
-<<<<<<< HEAD
     collections::{BTreeMap, HashMap},
-=======
-    collections::HashMap,
     hash::{DefaultHasher, Hash, Hasher},
->>>>>>> 3c8fa62d
     sync::Arc,
 };
 
