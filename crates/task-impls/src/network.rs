--- conflicted
+++ resolved
@@ -287,13 +287,8 @@
 
         let net = Arc::clone(&self.network);
         let storage = Arc::clone(&self.storage);
-<<<<<<< HEAD
         let consensus = OuterConsensus::new(Arc::clone(&self.consensus.inner_consensus));
-        async_spawn(async move {
-=======
-        let consensus = Arc::clone(&self.consensus);
         spawn(async move {
->>>>>>> ab4293a5
             if NetworkEventTaskState::<TYPES, V, NET, S>::maybe_record_action(
                 Some(HotShotAction::VidDisperse),
                 storage,
