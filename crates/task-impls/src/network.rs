// Copyright (c) 2021-2024 Espresso Systems (espressosys.com)
// This file is part of the HotShot repository.

// You should have received a copy of the MIT License
// along with the HotShot repository. If not, see <https://mit-license.org/>.

use std::{
    collections::{BTreeMap, HashMap},
    sync::Arc,
};

use crate::{
    events::{HotShotEvent, HotShotTaskCompleted},
    helpers::{broadcast_event, cancel_task},
};
use async_broadcast::{Receiver, Sender};
use async_compatibility_layer::art::async_spawn;
use async_lock::RwLock;
#[cfg(async_executor_impl = "async-std")]
use async_std::task::JoinHandle;
use async_trait::async_trait;
use futures::future::join_all;
use hotshot_task::task::TaskState;
use hotshot_types::{
    consensus::Consensus,
    data::{VidDisperse, VidDisperseShare},
    event::{Event, EventType, HotShotAction},
    message::{
        DaConsensusMessage, DataMessage, GeneralConsensusMessage, Message, MessageKind, Proposal,
        SequencingMessage, UpgradeLock,
    },
    traits::{
        election::Membership,
        network::{
            BroadcastDelay, ConnectedNetwork, RequestKind, ResponseMessage, TransmitType,
            ViewMessage,
        },
        node_implementation::{ConsensusTime, NodeType, Versions},
        storage::Storage,
    },
    vote::{HasViewNumber, Vote},
};
#[cfg(async_executor_impl = "tokio")]
use tokio::task::JoinHandle;
use tracing::instrument;
use utils::anytrace::*;

/// the network message task state
#[derive(Clone)]
pub struct NetworkMessageTaskState<TYPES: NodeType> {
    /// Sender to send internal events this task generates to other tasks
    pub internal_event_stream: Sender<Arc<HotShotEvent<TYPES>>>,

    /// Sender to send external events this task generates to the event stream
    pub external_event_stream: Sender<Event<TYPES>>,

    /// This nodes public key
    pub public_key: TYPES::SignatureKey,
}

impl<TYPES: NodeType> NetworkMessageTaskState<TYPES> {
    #[instrument(skip_all, name = "Network message task", level = "trace")]
    /// Handles a (deserialized) message from the network
    pub async fn handle_message(&mut self, message: Message<TYPES>) {
        tracing::trace!("Received message from network:\n\n{message:?}");

        // Match the message kind and send the appropriate event to the internal event stream
        let sender = message.sender;
        match message.kind {
            // Handle consensus messages
            MessageKind::Consensus(consensus_message) => {
                let event = match consensus_message {
                    SequencingMessage::General(general_message) => match general_message {
                        GeneralConsensusMessage::Proposal(proposal) => {
                            HotShotEvent::QuorumProposalRecv(proposal, sender)
                        }
                        GeneralConsensusMessage::ProposalRequested(req, sig) => {
                            HotShotEvent::QuorumProposalRequestRecv(req, sig)
                        }
                        GeneralConsensusMessage::LeaderProposalAvailable(proposal) => {
                            HotShotEvent::QuorumProposalResponseRecv(proposal)
                        }
                        GeneralConsensusMessage::Vote(vote) => {
                            HotShotEvent::QuorumVoteRecv(vote.clone())
                        }
                        GeneralConsensusMessage::ViewSyncPreCommitVote(view_sync_message) => {
                            HotShotEvent::ViewSyncPreCommitVoteRecv(view_sync_message)
                        }
                        GeneralConsensusMessage::ViewSyncPreCommitCertificate(
                            view_sync_message,
                        ) => HotShotEvent::ViewSyncPreCommitCertificate2Recv(view_sync_message),

                        GeneralConsensusMessage::ViewSyncCommitVote(view_sync_message) => {
                            HotShotEvent::ViewSyncCommitVoteRecv(view_sync_message)
                        }
                        GeneralConsensusMessage::ViewSyncCommitCertificate(view_sync_message) => {
                            HotShotEvent::ViewSyncCommitCertificate2Recv(view_sync_message)
                        }

                        GeneralConsensusMessage::ViewSyncFinalizeVote(view_sync_message) => {
                            HotShotEvent::ViewSyncFinalizeVoteRecv(view_sync_message)
                        }
                        GeneralConsensusMessage::ViewSyncFinalizeCertificate(view_sync_message) => {
                            HotShotEvent::ViewSyncFinalizeCertificate2Recv(view_sync_message)
                        }

                        GeneralConsensusMessage::TimeoutVote(message) => {
                            HotShotEvent::TimeoutVoteRecv(message)
                        }
                        GeneralConsensusMessage::UpgradeProposal(message) => {
                            HotShotEvent::UpgradeProposalRecv(message, sender)
                        }
                        GeneralConsensusMessage::UpgradeVote(message) => {
                            tracing::error!("Received upgrade vote!");
                            HotShotEvent::UpgradeVoteRecv(message)
                        }
                    },
                    SequencingMessage::Da(da_message) => match da_message {
                        DaConsensusMessage::DaProposal(proposal) => {
                            HotShotEvent::DaProposalRecv(proposal, sender)
                        }
                        DaConsensusMessage::DaVote(vote) => HotShotEvent::DaVoteRecv(vote.clone()),
                        DaConsensusMessage::DaCertificate(cert) => {
                            HotShotEvent::DaCertificateRecv(cert)
                        }
                        DaConsensusMessage::VidDisperseMsg(proposal) => {
                            HotShotEvent::VidShareRecv(sender, proposal)
                        }
                    },
                };
                broadcast_event(Arc::new(event), &self.internal_event_stream).await;
            }

            // Handle data messages
            MessageKind::Data(message) => match message {
                DataMessage::SubmitTransaction(transaction, _) => {
                    broadcast_event(
                        Arc::new(HotShotEvent::TransactionsRecv(vec![transaction])),
                        &self.internal_event_stream,
                    )
                    .await;
                }
                DataMessage::DataResponse(response) => {
                    if let ResponseMessage::Found(message) = response {
                        match message {
                            SequencingMessage::Da(da_message) => {
                                if let DaConsensusMessage::VidDisperseMsg(proposal) = da_message {
                                    broadcast_event(
                                        Arc::new(HotShotEvent::VidResponseRecv(sender, proposal)),
                                        &self.internal_event_stream,
                                    )
                                    .await;
                                }
                            }
                            SequencingMessage::General(_) => {}
                        }
                    }
                }
                DataMessage::RequestData(data) => {
                    let req_data = data.clone();
                    if let RequestKind::Vid(_view_number, _key) = req_data.request {
                        broadcast_event(
                            Arc::new(HotShotEvent::VidRequestRecv(data, sender)),
                            &self.internal_event_stream,
                        )
                        .await;
                    }
                }
            },

            // Handle external messages
            MessageKind::External(data) => {
                if sender == self.public_key {
                    return;
                }
                // Send the external message to the external event stream so it can be processed
                broadcast_event(
                    Event {
                        view_number: TYPES::View::new(1),
                        event: EventType::ExternalMessageReceived { sender, data },
                    },
                    &self.external_event_stream,
                )
                .await;
            }
        }
    }
}

/// network event task state
pub struct NetworkEventTaskState<
    TYPES: NodeType,
    V: Versions,
    NET: ConnectedNetwork<TYPES::SignatureKey>,
    S: Storage<TYPES>,
> {
    /// comm network
    pub network: Arc<NET>,
    /// view number
    pub view: TYPES::View,
    /// epoch number
    pub epoch: TYPES::Epoch,
    /// quorum for the network
    pub quorum_membership: TYPES::Membership,
    /// da for the network
    pub da_membership: TYPES::Membership,
    /// Storage to store actionable events
    pub storage: Arc<RwLock<S>>,
    /// Shared consensus state
    pub consensus: Arc<RwLock<Consensus<TYPES>>>,
    /// Lock for a decided upgrade
    pub upgrade_lock: UpgradeLock<TYPES, V>,
    /// map view number to transmit tasks
    pub transmit_tasks: BTreeMap<TYPES::View, Vec<JoinHandle<()>>>,
}

#[async_trait]
impl<
        TYPES: NodeType,
        V: Versions,
        NET: ConnectedNetwork<TYPES::SignatureKey>,
        S: Storage<TYPES> + 'static,
    > TaskState for NetworkEventTaskState<TYPES, V, NET, S>
{
    type Event = HotShotEvent<TYPES>;

    async fn handle_event(
        &mut self,
        event: Arc<Self::Event>,
        _sender: &Sender<Arc<Self::Event>>,
        _receiver: &Receiver<Arc<Self::Event>>,
    ) -> Result<()> {
        self.handle(event).await;

        Ok(())
    }

    async fn cancel_subtasks(&mut self) {}
}

impl<
        TYPES: NodeType,
        V: Versions,
        NET: ConnectedNetwork<TYPES::SignatureKey>,
        S: Storage<TYPES> + 'static,
    > NetworkEventTaskState<TYPES, V, NET, S>
{
    /// Handle the given event.
    ///
    /// Returns the completion status.
    #[instrument(skip_all, fields(view = *self.view), name = "Network Task", level = "error")]
    pub async fn handle(&mut self, event: Arc<HotShotEvent<TYPES>>) {
        let mut maybe_action = None;
        if let Some((sender, message_kind, transmit)) =
            self.parse_event(event, &mut maybe_action).await
        {
            self.spawn_transmit_task(message_kind, maybe_action, transmit, sender);
        };
    }

    /// handle `VidDisperseSend`
    async fn handle_vid_disperse_proposal(
        &self,
        vid_proposal: Proposal<TYPES, VidDisperse<TYPES>>,
        sender: &<TYPES as NodeType>::SignatureKey,
    ) -> Option<HotShotTaskCompleted> {
        let view = vid_proposal.data.view_number;
        let vid_share_proposals = VidDisperseShare::to_vid_share_proposals(vid_proposal);
        let mut messages = HashMap::new();

        for proposal in vid_share_proposals {
            let recipient = proposal.data.recipient_key.clone();
            let message = Message {
                sender: sender.clone(),
                kind: MessageKind::<TYPES>::from_consensus_message(SequencingMessage::Da(
                    DaConsensusMessage::VidDisperseMsg(proposal),
                )),
            };
            let serialized_message = match self.upgrade_lock.serialize(&message).await {
                Ok(serialized) => serialized,
                Err(e) => {
                    tracing::error!("Failed to serialize message: {}", e);
                    continue;
                }
            };

            messages.insert(recipient, serialized_message);
        }

        let net = Arc::clone(&self.network);
        let storage = Arc::clone(&self.storage);
        let consensus = Arc::clone(&self.consensus);
        async_spawn(async move {
            if NetworkEventTaskState::<TYPES, V, NET, S>::maybe_record_action(
                Some(HotShotAction::VidDisperse),
                storage,
                consensus,
                view,
            )
            .await
            .is_err()
            {
                return;
            }
            match net.vid_broadcast_message(messages).await {
                Ok(()) => {}
                Err(e) => tracing::warn!("Failed to send message from network task: {:?}", e),
            }
        });

        None
    }

    /// Record `HotShotAction` if available
    async fn maybe_record_action(
        maybe_action: Option<HotShotAction>,
        storage: Arc<RwLock<S>>,
        consensus: Arc<RwLock<Consensus<TYPES>>>,
        view: <TYPES as NodeType>::View,
    ) -> std::result::Result<(), ()> {
        if let Some(mut action) = maybe_action {
            if !consensus.write().await.update_action(action, view) {
                tracing::warn!("Already actioned {:?} in view {:?}", action, view);
                return Err(());
            }
            // If the action was view sync record it as a vote, but we don't
            // want to limit to 1 View sycn vote above so change the action here.
            if matches!(action, HotShotAction::ViewSyncVote) {
                action = HotShotAction::Vote;
            }
            match storage.write().await.record_action(view, action).await {
                Ok(()) => Ok(()),
                Err(e) => {
                    tracing::warn!("Not Sending {:?} because of storage error: {:?}", action, e);
                    Err(())
                }
            }
        } else {
            Ok(())
        }
    }

    /// Cancel all tasks for previous views
    pub fn cancel_tasks(&mut self, view: TYPES::View) {
        let keep = self.transmit_tasks.split_off(&view);
        let mut cancel = Vec::new();
        while let Some((_, tasks)) = self.transmit_tasks.pop_first() {
            let mut to_cancel = tasks.into_iter().map(cancel_task).collect();
            cancel.append(&mut to_cancel);
        }
        self.transmit_tasks = keep;
        async_spawn(async move { join_all(cancel).await });
    }

    /// Parses a `HotShotEvent` and returns a tuple of: (sender's public key, `MessageKind`, `TransmitType`)
    /// which will be used to create a message and transmit on the wire.
    /// Returns `None` if the parsing result should not be sent on the wire.
    /// Handles the `VidDisperseSend` event separately using a helper method.
    #[allow(clippy::too_many_lines)]
    async fn parse_event(
        &mut self,
        event: Arc<HotShotEvent<TYPES>>,
        maybe_action: &mut Option<HotShotAction>,
    ) -> Option<(
        <TYPES as NodeType>::SignatureKey,
        MessageKind<TYPES>,
        TransmitType<TYPES>,
    )> {
        match event.as_ref().clone() {
            HotShotEvent::QuorumProposalSend(proposal, sender) => {
                *maybe_action = Some(HotShotAction::Propose);
                Some((
                    sender,
                    MessageKind::<TYPES>::from_consensus_message(SequencingMessage::General(
                        GeneralConsensusMessage::Proposal(proposal),
                    )),
                    TransmitType::Broadcast,
                ))
            }

            // ED Each network task is subscribed to all these message types.  Need filters per network task
            HotShotEvent::QuorumVoteSend(vote) => {
                *maybe_action = Some(HotShotAction::Vote);
                let view_number = vote.view_number() + 1;
                let leader = match self.quorum_membership.leader(view_number, self.epoch) {
                    Ok(l) => l,
                    Err(e) => {
                        tracing::warn!(
                            "Failed to calculate leader for view number {:?}. Error: {:?}",
                            view_number,
                            e
                        );
                        return None;
                    }
                };

                Some((
                    vote.signing_key(),
                    MessageKind::<TYPES>::from_consensus_message(SequencingMessage::General(
                        GeneralConsensusMessage::Vote(vote.clone()),
                    )),
                    TransmitType::Direct(leader),
                ))
            }
            HotShotEvent::QuorumProposalRequestSend(req, signature) => Some((
                req.key.clone(),
                MessageKind::<TYPES>::from_consensus_message(SequencingMessage::General(
                    GeneralConsensusMessage::ProposalRequested(req.clone(), signature),
                )),
                TransmitType::Broadcast,
            )),
            HotShotEvent::QuorumProposalResponseSend(sender_key, proposal) => Some((
                sender_key.clone(),
                MessageKind::<TYPES>::from_consensus_message(SequencingMessage::General(
                    GeneralConsensusMessage::LeaderProposalAvailable(proposal),
                )),
                TransmitType::Direct(sender_key),
            )),
            HotShotEvent::VidDisperseSend(proposal, sender) => {
                self.handle_vid_disperse_proposal(proposal, &sender).await;
                None
            }
            HotShotEvent::DaProposalSend(proposal, sender) => {
                *maybe_action = Some(HotShotAction::DaPropose);
                Some((
                    sender,
                    MessageKind::<TYPES>::from_consensus_message(SequencingMessage::Da(
                        DaConsensusMessage::DaProposal(proposal),
                    )),
                    TransmitType::DaCommitteeBroadcast,
                ))
            }
            HotShotEvent::DaVoteSend(vote) => {
                *maybe_action = Some(HotShotAction::DaVote);
                let view_number = vote.view_number();
                let leader = match self.quorum_membership.leader(view_number, self.epoch) {
                    Ok(l) => l,
                    Err(e) => {
                        tracing::warn!(
                            "Failed to calculate leader for view number {:?}. Error: {:?}",
                            view_number,
                            e
                        );
                        return None;
                    }
                };

                Some((
                    vote.signing_key(),
                    MessageKind::<TYPES>::from_consensus_message(SequencingMessage::Da(
                        DaConsensusMessage::DaVote(vote.clone()),
                    )),
                    TransmitType::Direct(leader),
                ))
            }
            HotShotEvent::DacSend(certificate, sender) => {
                *maybe_action = Some(HotShotAction::DaCert);
                Some((
                    sender,
                    MessageKind::<TYPES>::from_consensus_message(SequencingMessage::Da(
                        DaConsensusMessage::DaCertificate(certificate),
                    )),
                    TransmitType::Broadcast,
                ))
            }
            HotShotEvent::ViewSyncPreCommitVoteSend(vote) => {
                let view_number = vote.view_number() + vote.date().relay;
                let leader = match self.quorum_membership.leader(view_number, self.epoch) {
                    Ok(l) => l,
                    Err(e) => {
                        tracing::warn!(
                            "Failed to calculate leader for view number {:?}. Error: {:?}",
                            view_number,
                            e
                        );
                        return None;
                    }
                };

                Some((
                    vote.signing_key(),
                    MessageKind::<TYPES>::from_consensus_message(SequencingMessage::General(
                        GeneralConsensusMessage::ViewSyncPreCommitVote(vote.clone()),
                    )),
                    TransmitType::Direct(leader),
                ))
            }
            HotShotEvent::ViewSyncCommitVoteSend(vote) => {
                *maybe_action = Some(HotShotAction::ViewSyncVote);
                let view_number = vote.view_number() + vote.date().relay;
                let leader = match self.quorum_membership.leader(view_number, self.epoch) {
                    Ok(l) => l,
                    Err(e) => {
                        tracing::warn!(
                            "Failed to calculate leader for view number {:?}. Error: {:?}",
                            view_number,
                            e
                        );
                        return None;
                    }
                };

                Some((
                    vote.signing_key(),
                    MessageKind::<TYPES>::from_consensus_message(SequencingMessage::General(
                        GeneralConsensusMessage::ViewSyncCommitVote(vote.clone()),
                    )),
                    TransmitType::Direct(leader),
                ))
            }
            HotShotEvent::ViewSyncFinalizeVoteSend(vote) => {
                *maybe_action = Some(HotShotAction::ViewSyncVote);
                let view_number = vote.view_number() + vote.date().relay;
                let leader = match self.quorum_membership.leader(view_number, self.epoch) {
                    Ok(l) => l,
                    Err(e) => {
                        tracing::warn!(
                            "Failed to calculate leader for view number {:?}. Error: {:?}",
                            view_number,
                            e
                        );
                        return None;
                    }
                };

                Some((
                    vote.signing_key(),
                    MessageKind::<TYPES>::from_consensus_message(SequencingMessage::General(
                        GeneralConsensusMessage::ViewSyncFinalizeVote(vote.clone()),
                    )),
                    TransmitType::Direct(leader),
                ))
            }
            HotShotEvent::ViewSyncPreCommitCertificate2Send(certificate, sender) => Some((
                sender,
                MessageKind::<TYPES>::from_consensus_message(SequencingMessage::General(
                    GeneralConsensusMessage::ViewSyncPreCommitCertificate(certificate),
                )),
                TransmitType::Broadcast,
            )),
            HotShotEvent::ViewSyncCommitCertificate2Send(certificate, sender) => Some((
                sender,
                MessageKind::<TYPES>::from_consensus_message(SequencingMessage::General(
                    GeneralConsensusMessage::ViewSyncCommitCertificate(certificate),
                )),
                TransmitType::Broadcast,
            )),
            HotShotEvent::ViewSyncFinalizeCertificate2Send(certificate, sender) => Some((
                sender,
                MessageKind::<TYPES>::from_consensus_message(SequencingMessage::General(
                    GeneralConsensusMessage::ViewSyncFinalizeCertificate(certificate),
                )),
                TransmitType::Broadcast,
            )),
            HotShotEvent::TimeoutVoteSend(vote) => {
                *maybe_action = Some(HotShotAction::Vote);
                let view_number = vote.view_number() + 1;
                let leader = match self.quorum_membership.leader(view_number, self.epoch) {
                    Ok(l) => l,
                    Err(e) => {
                        tracing::warn!(
                            "Failed to calculate leader for view number {:?}. Error: {:?}",
                            view_number,
                            e
                        );
                        return None;
                    }
                };
                Some((
                    vote.signing_key(),
                    MessageKind::<TYPES>::from_consensus_message(SequencingMessage::General(
                        GeneralConsensusMessage::TimeoutVote(vote.clone()),
                    )),
                    TransmitType::Direct(leader),
                ))
            }
            HotShotEvent::UpgradeProposalSend(proposal, sender) => Some((
                sender,
                MessageKind::<TYPES>::from_consensus_message(SequencingMessage::General(
                    GeneralConsensusMessage::UpgradeProposal(proposal),
                )),
                TransmitType::Broadcast,
            )),
            HotShotEvent::UpgradeVoteSend(vote) => {
                tracing::error!("Sending upgrade vote!");
                let view_number = vote.view_number();
                let leader = match self.quorum_membership.leader(view_number, self.epoch) {
                    Ok(l) => l,
                    Err(e) => {
                        tracing::warn!(
                            "Failed to calculate leader for view number {:?}. Error: {:?}",
                            view_number,
                            e
                        );
                        return None;
                    }
                };
                Some((
                    vote.signing_key(),
                    MessageKind::<TYPES>::from_consensus_message(SequencingMessage::General(
                        GeneralConsensusMessage::UpgradeVote(vote.clone()),
                    )),
                    TransmitType::Direct(leader),
                ))
            }
            HotShotEvent::ViewChange(view, epoch) => {
                self.view = view;
<<<<<<< HEAD
                self.epoch = epoch;
                self.network
                    .update_view::<TYPES>(
                        self.view.u64(),
                        self.epoch.u64(),
                        &self.quorum_membership,
                    )
                    .await;
=======
                self.cancel_tasks(view);
                let net = Arc::clone(&self.network);
                let epoch = self.epoch.u64();
                let mem = self.quorum_membership.clone();
                async_spawn(async move {
                    net.update_view::<TYPES>(view.saturating_sub(1), epoch, &mem)
                        .await;
                });
>>>>>>> a75a93fb
                None
            }
            HotShotEvent::VidRequestSend(req, sender, to) => Some((
                sender,
                MessageKind::Data(DataMessage::RequestData(req)),
                TransmitType::Direct(to),
            )),
            HotShotEvent::VidResponseSend(sender, to, proposal) => {
                let da_message = DaConsensusMessage::VidDisperseMsg(proposal);
                let sequencing_msg = SequencingMessage::Da(da_message);
                let response_message = ResponseMessage::Found(sequencing_msg);
                Some((
                    sender,
                    MessageKind::Data(DataMessage::DataResponse(response_message)),
                    TransmitType::Direct(to),
                ))
            }
            _ => None,
        }
    }

    /// Creates a network message and spawns a task that transmits it on the wire.
    fn spawn_transmit_task(
        &mut self,
        message_kind: MessageKind<TYPES>,
        maybe_action: Option<HotShotAction>,
        transmit: TransmitType<TYPES>,
        sender: TYPES::SignatureKey,
    ) {
        let broadcast_delay = match &message_kind {
            MessageKind::Consensus(
                SequencingMessage::General(GeneralConsensusMessage::Vote(_))
                | SequencingMessage::Da(_),
            ) => BroadcastDelay::View(*message_kind.view_number()),
            _ => BroadcastDelay::None,
        };
        let message = Message {
            sender,
            kind: message_kind,
        };
        let view_number = message.kind.view_number();
        let committee_topic = self.quorum_membership.committee_topic();
        let da_committee = self
            .da_membership
            .committee_members(view_number, self.epoch);
        let network = Arc::clone(&self.network);
        let storage = Arc::clone(&self.storage);
        let consensus = Arc::clone(&self.consensus);
        let upgrade_lock = self.upgrade_lock.clone();
        let handle = async_spawn(async move {
            if NetworkEventTaskState::<TYPES, V, NET, S>::maybe_record_action(
                maybe_action,
                Arc::clone(&storage),
                consensus,
                view_number,
            )
            .await
            .is_err()
            {
                return;
            }
            if let MessageKind::Consensus(SequencingMessage::General(
                GeneralConsensusMessage::Proposal(prop),
            )) = &message.kind
            {
                if storage.write().await.append_proposal(prop).await.is_err() {
                    return;
                }
            }

            let serialized_message = match upgrade_lock.serialize(&message).await {
                Ok(serialized) => serialized,
                Err(e) => {
                    tracing::error!("Failed to serialize message: {}", e);
                    return;
                }
            };

            let transmit_result = match transmit {
                TransmitType::Direct(recipient) => {
                    network.direct_message(serialized_message, recipient).await
                }
                TransmitType::Broadcast => {
                    network
                        .broadcast_message(serialized_message, committee_topic, broadcast_delay)
                        .await
                }
                TransmitType::DaCommitteeBroadcast => {
                    network
                        .da_broadcast_message(
                            serialized_message,
                            da_committee.iter().cloned().collect(),
                            broadcast_delay,
                        )
                        .await
                }
            };

            match transmit_result {
                Ok(()) => {}
                Err(e) => tracing::warn!("Failed to send message task: {:?}", e),
            }
        });
        self.transmit_tasks
            .entry(view_number)
            .or_default()
            .push(handle);
    }
}

/// A module with test helpers
pub mod test {
    use std::ops::{Deref, DerefMut};

    use async_trait::async_trait;

    use super::{
        Arc, ConnectedNetwork, HotShotEvent, MessageKind, NetworkEventTaskState, NodeType,
        Receiver, Result, Sender, Storage, TaskState, TransmitType, Versions,
    };

    /// A dynamic type alias for a function that takes the result of `NetworkEventTaskState::parse_event`
    /// and changes it before transmitting on the network.
    pub type ModifierClosure<TYPES> = dyn Fn(
            &mut <TYPES as NodeType>::SignatureKey,
            &mut MessageKind<TYPES>,
            &mut TransmitType<TYPES>,
            &<TYPES as NodeType>::Membership,
        ) + Send
        + Sync;

    /// A helper wrapper around `NetworkEventTaskState` that can modify its behaviour for tests
    pub struct NetworkEventTaskStateModifier<
        TYPES: NodeType,
        V: Versions,
        NET: ConnectedNetwork<TYPES::SignatureKey>,
        S: Storage<TYPES>,
    > {
        /// The real `NetworkEventTaskState`
        pub network_event_task_state: NetworkEventTaskState<TYPES, V, NET, S>,
        /// A function that takes the result of `NetworkEventTaskState::parse_event` and
        /// changes it before transmitting on the network.
        pub modifier: Arc<ModifierClosure<TYPES>>,
    }

    impl<
            TYPES: NodeType,
            V: Versions,
            NET: ConnectedNetwork<TYPES::SignatureKey>,
            S: Storage<TYPES> + 'static,
        > NetworkEventTaskStateModifier<TYPES, V, NET, S>
    {
        /// Handles the received event modifying it before sending on the network.
        pub async fn handle(&mut self, event: Arc<HotShotEvent<TYPES>>) {
            let mut maybe_action = None;
            if let Some((mut sender, mut message_kind, mut transmit)) =
                self.parse_event(event, &mut maybe_action).await
            {
                // Modify the values acquired by parsing the event.
                (self.modifier)(
                    &mut sender,
                    &mut message_kind,
                    &mut transmit,
                    &self.quorum_membership,
                );
                self.spawn_transmit_task(message_kind, maybe_action, transmit, sender);
            }
        }
    }

    #[async_trait]
    impl<
            TYPES: NodeType,
            V: Versions,
            NET: ConnectedNetwork<TYPES::SignatureKey>,
            S: Storage<TYPES> + 'static,
        > TaskState for NetworkEventTaskStateModifier<TYPES, V, NET, S>
    {
        type Event = HotShotEvent<TYPES>;

        async fn handle_event(
            &mut self,
            event: Arc<Self::Event>,
            _sender: &Sender<Arc<Self::Event>>,
            _receiver: &Receiver<Arc<Self::Event>>,
        ) -> Result<()> {
            self.handle(event).await;

            Ok(())
        }

        async fn cancel_subtasks(&mut self) {}
    }

    impl<
            TYPES: NodeType,
            V: Versions,
            NET: ConnectedNetwork<TYPES::SignatureKey>,
            S: Storage<TYPES>,
        > Deref for NetworkEventTaskStateModifier<TYPES, V, NET, S>
    {
        type Target = NetworkEventTaskState<TYPES, V, NET, S>;

        fn deref(&self) -> &Self::Target {
            &self.network_event_task_state
        }
    }

    impl<
            TYPES: NodeType,
            V: Versions,
            NET: ConnectedNetwork<TYPES::SignatureKey>,
            S: Storage<TYPES>,
        > DerefMut for NetworkEventTaskStateModifier<TYPES, V, NET, S>
    {
        fn deref_mut(&mut self) -> &mut Self::Target {
            &mut self.network_event_task_state
        }
    }
}<|MERGE_RESOLUTION|>--- conflicted
+++ resolved
@@ -605,16 +605,9 @@
             }
             HotShotEvent::ViewChange(view, epoch) => {
                 self.view = view;
-<<<<<<< HEAD
-                self.epoch = epoch;
-                self.network
-                    .update_view::<TYPES>(
-                        self.view.u64(),
-                        self.epoch.u64(),
-                        &self.quorum_membership,
-                    )
-                    .await;
-=======
+                if epoch > self.epoch {
+                    self.epoch = epoch;
+                }
                 self.cancel_tasks(view);
                 let net = Arc::clone(&self.network);
                 let epoch = self.epoch.u64();
@@ -623,7 +616,6 @@
                     net.update_view::<TYPES>(view.saturating_sub(1), epoch, &mem)
                         .await;
                 });
->>>>>>> a75a93fb
                 None
             }
             HotShotEvent::VidRequestSend(req, sender, to) => Some((
