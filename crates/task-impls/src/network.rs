--- conflicted
+++ resolved
@@ -169,13 +169,8 @@
                 // Send the external message to the external event stream so it can be processed
                 broadcast_event(
                     Event {
-<<<<<<< HEAD
                         view_number: TYPES::View::new(1),
-                        event: EventType::ExternalMessageReceived(data),
-=======
-                        view_number: TYPES::Time::new(1),
                         event: EventType::ExternalMessageReceived { sender, data },
->>>>>>> 6e95ec69
                     },
                     &self.external_event_stream,
                 )
