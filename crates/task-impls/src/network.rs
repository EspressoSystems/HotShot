--- conflicted
+++ resolved
@@ -170,11 +170,7 @@
                 broadcast_event(
                     Event {
                         view_number: TYPES::View::new(1),
-<<<<<<< HEAD
-                        event: EventType::ExternalMessageReceived(data),
-=======
                         event: EventType::ExternalMessageReceived { sender, data },
->>>>>>> bd684322
                     },
                     &self.external_event_stream,
                 )
@@ -312,11 +308,7 @@
         storage: Arc<RwLock<S>>,
         state: Arc<RwLock<Consensus<TYPES>>>,
         view: <TYPES as NodeType>::View,
-<<<<<<< HEAD
     ) -> std::result::Result<(), ()> {
-=======
-    ) -> Result<(), ()> {
->>>>>>> bd684322
         if let Some(action) = maybe_action {
             if !state.write().await.update_action(action, view) {
                 tracing::warn!("Already actioned {:?} in view {:?}", action, view);
@@ -381,38 +373,16 @@
                     MessageKind::<TYPES>::from_consensus_message(SequencingMessage::General(
                         GeneralConsensusMessage::Vote(vote.clone()),
                     )),
-<<<<<<< HEAD
                     TransmitType::Direct(leader),
                 ))
             }
-            HotShotEvent::QuorumProposalRequestSend(req, signature) => {
-                let view_number = req.view_number;
-                let leader = match self.quorum_membership.leader(view_number, self.epoch) {
-                    Ok(l) => l,
-                    Err(e) => {
-                        tracing::warn!(
-                            "Failed to calculate leader for view number {:?}. Error: {:?}",
-                            view_number,
-                            e
-                        );
-                        return None;
-                    }
-                };
-
-                Some((
-                    req.key.clone(),
-                    MessageKind::<TYPES>::from_consensus_message(SequencingMessage::General(
-                        GeneralConsensusMessage::ProposalRequested(req.clone(), signature),
-                    )),
-                    TransmitType::DaCommitteeAndLeaderBroadcast(leader),
-=======
-                    TransmitType::Direct(
-                        self.quorum_membership
-                            .leader(vote.view_number() + 1, self.epoch),
-                    ),
->>>>>>> bd684322
-                ))
-            }
+            HotShotEvent::QuorumProposalRequestSend(req, signature) => Some((
+                req.key.clone(),
+                MessageKind::<TYPES>::from_consensus_message(SequencingMessage::General(
+                    GeneralConsensusMessage::ProposalRequested(req.clone(), signature),
+                )),
+                TransmitType::Broadcast,
+            )),
             HotShotEvent::QuorumProposalResponseSend(sender_key, proposal) => Some((
                 sender_key.clone(),
                 MessageKind::<TYPES>::from_consensus_message(SequencingMessage::General(
@@ -454,14 +424,7 @@
                     MessageKind::<TYPES>::from_consensus_message(SequencingMessage::Da(
                         DaConsensusMessage::DaVote(vote.clone()),
                     )),
-<<<<<<< HEAD
                     TransmitType::Direct(leader),
-=======
-                    TransmitType::Direct(
-                        self.quorum_membership
-                            .leader(vote.view_number(), self.epoch),
-                    ),
->>>>>>> bd684322
                 ))
             }
             HotShotEvent::DacSend(certificate, sender) => {
@@ -474,7 +437,6 @@
                     TransmitType::Broadcast,
                 ))
             }
-<<<<<<< HEAD
             HotShotEvent::ViewSyncPreCommitVoteSend(vote) => {
                 let view_number = vote.view_number() + vote.date().relay;
                 let leader = match self.quorum_membership.leader(view_number, self.epoch) {
@@ -541,38 +503,6 @@
                     TransmitType::Direct(leader),
                 ))
             }
-=======
-            HotShotEvent::ViewSyncPreCommitVoteSend(vote) => Some((
-                vote.signing_key(),
-                MessageKind::<TYPES>::from_consensus_message(SequencingMessage::General(
-                    GeneralConsensusMessage::ViewSyncPreCommitVote(vote.clone()),
-                )),
-                TransmitType::Direct(
-                    self.quorum_membership
-                        .leader(vote.view_number() + vote.date().relay, self.epoch),
-                ),
-            )),
-            HotShotEvent::ViewSyncCommitVoteSend(vote) => Some((
-                vote.signing_key(),
-                MessageKind::<TYPES>::from_consensus_message(SequencingMessage::General(
-                    GeneralConsensusMessage::ViewSyncCommitVote(vote.clone()),
-                )),
-                TransmitType::Direct(
-                    self.quorum_membership
-                        .leader(vote.view_number() + vote.date().relay, self.epoch),
-                ),
-            )),
-            HotShotEvent::ViewSyncFinalizeVoteSend(vote) => Some((
-                vote.signing_key(),
-                MessageKind::<TYPES>::from_consensus_message(SequencingMessage::General(
-                    GeneralConsensusMessage::ViewSyncFinalizeVote(vote.clone()),
-                )),
-                TransmitType::Direct(
-                    self.quorum_membership
-                        .leader(vote.view_number() + vote.date().relay, self.epoch),
-                ),
-            )),
->>>>>>> bd684322
             HotShotEvent::ViewSyncPreCommitCertificate2Send(certificate, sender) => Some((
                 sender,
                 MessageKind::<TYPES>::from_consensus_message(SequencingMessage::General(
@@ -613,14 +543,7 @@
                     MessageKind::<TYPES>::from_consensus_message(SequencingMessage::General(
                         GeneralConsensusMessage::TimeoutVote(vote.clone()),
                     )),
-<<<<<<< HEAD
                     TransmitType::Direct(leader),
-=======
-                    TransmitType::Direct(
-                        self.quorum_membership
-                            .leader(vote.view_number() + 1, self.epoch),
-                    ),
->>>>>>> bd684322
                 ))
             }
             HotShotEvent::UpgradeProposalSend(proposal, sender) => Some((
@@ -649,14 +572,7 @@
                     MessageKind::<TYPES>::from_consensus_message(SequencingMessage::General(
                         GeneralConsensusMessage::UpgradeVote(vote.clone()),
                     )),
-<<<<<<< HEAD
                     TransmitType::Direct(leader),
-=======
-                    TransmitType::Direct(
-                        self.quorum_membership
-                            .leader(vote.view_number(), self.epoch),
-                    ),
->>>>>>> bd684322
                 ))
             }
             HotShotEvent::ViewChange(view) => {
@@ -753,29 +669,12 @@
                         .await
                 }
                 TransmitType::DaCommitteeBroadcast => {
-<<<<<<< HEAD
-                    net.da_broadcast_message(serialized_message, da_committee, broadcast_delay)
-                        .await
-                }
-                TransmitType::DaCommitteeAndLeaderBroadcast(recipient) => {
-                    if let Err(e) = net
-                        .direct_message(serialized_message.clone(), recipient)
-                        .await
-                    {
-                        tracing::warn!("Failed to send message: {e:?}");
-                    }
-
-                    // Otherwise, send the next message.
-                    net.da_broadcast_message(serialized_message, da_committee, broadcast_delay)
-                        .await
-=======
                     net.da_broadcast_message(
                         serialized_message,
                         da_committee.iter().cloned().collect(),
                         broadcast_delay,
                     )
                     .await
->>>>>>> bd684322
                 }
             };
 
