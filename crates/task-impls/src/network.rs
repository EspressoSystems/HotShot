--- conflicted
+++ resolved
@@ -97,14 +97,12 @@
                         GeneralConsensusMessage::ViewSyncCommitCertificate(view_sync_message) => {
                             HotShotEvent::ViewSyncCommitCertificate2Recv(view_sync_message)
                         }
-
                         GeneralConsensusMessage::ViewSyncFinalizeVote(view_sync_message) => {
                             HotShotEvent::ViewSyncFinalizeVoteRecv(view_sync_message)
                         }
                         GeneralConsensusMessage::ViewSyncFinalizeCertificate(view_sync_message) => {
                             HotShotEvent::ViewSyncFinalizeCertificate2Recv(view_sync_message)
                         }
-
                         GeneralConsensusMessage::TimeoutVote(message) => {
                             HotShotEvent::TimeoutVoteRecv(message)
                         }
@@ -115,46 +113,14 @@
                             tracing::error!("Received upgrade vote!");
                             HotShotEvent::UpgradeVoteRecv(message)
                         }
-<<<<<<< HEAD
-                        GeneralConsensusMessage::HighQc(qc) => {
-                            HotShotEvent::HighQcRecv(qc.to_qc2(), sender)
-                        }
+                        GeneralConsensusMessage::HighQc(qc) => HotShotEvent::HighQcRecv(qc, sender),
                         GeneralConsensusMessage::Proposal2(proposal) => {
-                            HotShotEvent::QuorumProposalRecv(proposal, sender)
-                        }
+                            HotShotEvent::QuorumProposalRecv(convert_proposal(proposal), sender)
+                        }
+                        GeneralConsensusMessage::Vote2(vote) => HotShotEvent::QuorumVoteRecv(vote),
                         GeneralConsensusMessage::Proposal2Response(proposal) => {
                             HotShotEvent::QuorumProposalResponseRecv(proposal)
                         }
-                        GeneralConsensusMessage::Vote2(vote) => HotShotEvent::QuorumVoteRecv(vote), //                        GeneralConsensusMessage::ViewSyncPreCommitVote(view_sync_message) => {
-                                                                                                    //                            HotShotEvent::ViewSyncPreCommitVoteRecv(view_sync_message)
-                                                                                                    //                        }
-                                                                                                    //                        GeneralConsensusMessage::ViewSyncPreCommitCertificate(
-                                                                                                    //                            view_sync_message,
-                                                                                                    //                        ) => HotShotEvent::ViewSyncPreCommitCertificate2Recv(view_sync_message),
-                                                                                                    //
-                                                                                                    //                        GeneralConsensusMessage::ViewSyncCommitVote(view_sync_message) => {
-                                                                                                    //                            HotShotEvent::ViewSyncCommitVoteRecv(view_sync_message)
-                                                                                                    //                        }
-                                                                                                    //                        GeneralConsensusMessage::ViewSyncCommitCertificate(view_sync_message) => {
-                                                                                                    //                            HotShotEvent::ViewSyncCommitCertificate2Recv(view_sync_message)
-                                                                                                    //                        }
-                                                                                                    //
-                                                                                                    //                        GeneralConsensusMessage::ViewSyncFinalizeVote(view_sync_message) => {
-                                                                                                    //                            HotShotEvent::ViewSyncFinalizeVoteRecv(view_sync_message)
-                                                                                                    //                        }
-                                                                                                    //                        GeneralConsensusMessage::ViewSyncFinalizeCertificate(view_sync_message) => {
-                                                                                                    //                            HotShotEvent::ViewSyncFinalizeCertificate2Recv(view_sync_message)
-                                                                                                    //                        }
-                                                                                                    //
-                                                                                                    //                        GeneralConsensusMessage::TimeoutVote(message) => {
-                                                                                                    //                            HotShotEvent::TimeoutVoteRecv(message)
-                                                                                                    //                        }
-                                                                                                    //                        GeneralConsensusMessage::HighQc(qc) => {
-                                                                                                    //                            HotShotEvent::HighQcRecv(qc.to_qc2(), sender)
-                                                                                                    //                        }
-=======
-                        GeneralConsensusMessage::HighQc(qc) => HotShotEvent::HighQcRecv(qc, sender),
->>>>>>> 79f60c9f
                     },
                     SequencingMessage::Da(da_message) => match da_message {
                         DaConsensusMessage::DaProposal(proposal) => {
