--- conflicted
+++ resolved
@@ -184,13 +184,9 @@
             &consensus.instance_state,
             &parent_leaf,
             commit_and_metadata.commitment,
-<<<<<<< HEAD
             commit_and_metadata.builder_commitment,
-            commit_and_metadata.metadata.clone(),
-=======
             commit_and_metadata.metadata,
             commit_and_metadata.fee,
->>>>>>> e961b519
         )
         .await;
 
@@ -683,15 +679,10 @@
             }
             HotShotEvent::SendPayloadCommitmentAndMetadata(
                 payload_commitment,
-<<<<<<< HEAD
                 _builder_commitment,
                 _metadata,
                 view,
-=======
-                _metadata,
-                view,
                 _fee,
->>>>>>> e961b519
             ) => {
                 let view = *view;
                 debug!(
