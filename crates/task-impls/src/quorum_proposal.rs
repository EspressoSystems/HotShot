--- conflicted
+++ resolved
@@ -738,11 +738,6 @@
                     self.create_dependency_task_if_new(view, event_receiver, event_sender, event);
                 }
             }
-<<<<<<< HEAD
-            HotShotEvent::QuorumProposalValidated(proposal, _) => {
-                let current_proposal = Some(proposal.clone());
-                let new_view = current_proposal.clone().unwrap().view_number + 1;
-=======
             #[cfg(feature = "dependency-tasks")]
             HotShotEvent::QuorumProposalValidated(proposal, _) => {
                 let new_view = proposal.view_number + 1;
@@ -752,7 +747,6 @@
                 {
                     warn!(?e, "Failed to handle QuorumProposalValidated event");
                 }
->>>>>>> a72e5919
 
                 info!(
                     "Node {} creating dependency task for view {:?} from QuorumProposalValidated",
