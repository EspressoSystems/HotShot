--- conflicted
+++ resolved
@@ -385,15 +385,9 @@
                         }
                     }
 
-<<<<<<< HEAD
                     ProposalDependency::ProposalCertificate => {
                         if let HotShotEvent::QuorumProposalValidated(proposal) = event {
                             proposal.view_number
-=======
-                    ProposalDependency::Proposal => {
-                        if let HotShotEvent::QuorumProposalRecv(proposal, _) = event {
-                            proposal.data.view_number
->>>>>>> 5f476c04
                         } else {
                             return false;
                         }
@@ -472,13 +466,8 @@
             HotShotEvent::SendPayloadCommitmentAndMetadata(_, _, _) => {
                 payload_commitment_dependency.mark_as_completed(event.clone());
             }
-<<<<<<< HEAD
             HotShotEvent::QuorumProposalValidated(_) => {
                 proposal_cert_dependency.mark_as_completed(event);
-=======
-            HotShotEvent::QuorumProposalRecv(_, _) => {
-                proposal_dependency.mark_as_completed(event);
->>>>>>> 5f476c04
             }
             HotShotEvent::QCFormed(quorum_certificate) => match quorum_certificate {
                 Either::Right(_) => {
@@ -500,13 +489,8 @@
                 payload_commitment_dependency,
             ])]),
             OrDependency::from_deps(vec![
-<<<<<<< HEAD
                 // 1. A QCFormed event and QuorumProposalValidated event
                 AndDependency::from_deps(vec![qc_dependency, proposal_cert_dependency]),
-=======
-                // 1. A QCFormed event and QuorumProposalRecv event
-                AndDependency::from_deps(vec![qc_dependency, proposal_dependency]),
->>>>>>> 5f476c04
                 // 2. A timeout cert was received
                 AndDependency::from_deps(vec![timeout_dependency]),
                 // 3. A view sync cert was received.
