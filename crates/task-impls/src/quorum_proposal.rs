--- conflicted
+++ resolved
@@ -20,6 +20,7 @@
     traits::{
         block_contents::BlockHeader,
         election::Membership,
+        network::{ConnectedNetwork, ConsensusIntentEvent},
         node_implementation::{ConsensusTime, NodeImplementation, NodeType},
         signature_key::SignatureKey,
         storage::Storage,
@@ -643,6 +644,13 @@
             HotShotEvent::QCFormed(cert) => {
                 match cert.clone() {
                     either::Right(timeout_cert) => {
+                        // cancel poll for votes
+                        self.quorum_network
+                            .inject_consensus_info(ConsensusIntentEvent::CancelPollForVotes(
+                                *timeout_cert.view_number,
+                            ))
+                            .await;
+
                         let view = timeout_cert.view_number + 1;
                         info!("Making QC Timeout dependency for view {view:?}");
 
@@ -661,6 +669,13 @@
 
                         let mut consensus = self.consensus.write().await;
                         consensus.high_qc = qc.clone();
+
+                        // cancel poll for votes
+                        self.quorum_network
+                            .inject_consensus_info(ConsensusIntentEvent::CancelPollForVotes(
+                                *qc.view_number,
+                            ))
+                            .await;
 
                         // We need to drop our handle here to make the borrow checker happy.
                         drop(consensus);
@@ -706,6 +721,13 @@
                     return;
                 }
 
+                // cancel poll for votes
+                self.quorum_network
+                    .inject_consensus_info(ConsensusIntentEvent::CancelPollForVotes(
+                        *certificate.view_number - 1,
+                    ))
+                    .await;
+
                 let view = certificate.view_number;
 
                 if self.quorum_membership.get_leader(view) == self.public_key {
@@ -716,55 +738,9 @@
                     self.create_dependency_task_if_new(view, event_receiver, event_sender, event);
                 }
             }
-<<<<<<< HEAD
-            HotShotEvent::QuorumProposalRecv(proposal, sender) => {
-                let sender = sender.clone();
-                debug!(
-                    "Received Quorum Proposal for view {}",
-                    *proposal.data.view_number
-                );
-
-                let view = proposal.data.get_view_number();
-                if view < self.cur_view {
-                    debug!("Proposal is from an older view {:?}", proposal.data.clone());
-                    return;
-                }
-
-                let view_leader_key = self.quorum_membership.get_leader(view);
-                if view_leader_key != sender {
-                    warn!("Leader key does not match key in proposal");
-                    return;
-                }
-
-                let justify_qc = proposal.data.justify_qc.clone();
-
-                if !justify_qc.is_valid_cert(self.quorum_membership.as_ref()) {
-                    error!("Invalid justify_qc in proposal for view {}", *view);
-                    let consensus = self.consensus.write().await;
-                    consensus.metrics.invalid_qc.update(1);
-                    return;
-                }
-
-                // Validate the upgrade certificate -- this is just a signature validation.
-                // Note that we don't do anything with the certificate directly if this passes; it eventually gets stored as part of the leaf if nothing goes wrong.
-                if let Err(e) = UpgradeCertificate::validate(
-                    &proposal.data.upgrade_certificate,
-                    &self.quorum_membership,
-                ) {
-                    warn!("{:?}", e);
-
-                    return;
-                }
-
-                // NOTE: We could update our view with a valid TC but invalid QC, but that is not what we do here
-                self.update_view(view, &event_sender).await;
-
-                let consensus = self.consensus.upgradable_read().await;
-=======
             #[cfg(feature = "dependency-tasks")]
             HotShotEvent::QuorumProposalValidated(proposal, _) => {
                 let new_view = proposal.view_number + 1;
->>>>>>> 75488ebb
 
                 if let Err(e) =
                     handle_quorum_proposal_validated(proposal, event_sender.clone(), self).await
@@ -794,79 +770,6 @@
             _ => {}
         }
     }
-<<<<<<< HEAD
-
-    /// Must only update the view and GC if the view actually changes
-    #[instrument(skip_all, fields(
-        id = self.id,
-        view = *self.cur_view
-    ), name = "Consensus update view", level = "error")]
-    async fn update_view(
-        &mut self,
-        new_view: TYPES::Time,
-        event_stream: &Sender<Arc<HotShotEvent<TYPES>>>,
-    ) -> bool {
-        if *self.cur_view < *new_view {
-            debug!(
-                "Updating view from {} to {} in consensus task",
-                *self.cur_view, *new_view
-            );
-
-            if *self.cur_view / 100 != *new_view / 100 {
-                // TODO (https://github.com/EspressoSystems/HotShot/issues/2296):
-                // switch to info! when INFO logs become less cluttered
-                error!("Progress: entered view {:>6}", *new_view);
-            }
-
-            // cancel the old timeout task
-            if let Some(timeout_task) = self.timeout_task.take() {
-                cancel_task(timeout_task).await;
-            }
-            self.cur_view = new_view;
-
-            broadcast_event(Arc::new(HotShotEvent::ViewChange(new_view)), event_stream).await;
-
-            // Spawn a timeout task if we did actually update view
-            let timeout = self.timeout;
-            self.timeout_task = Some(async_spawn({
-                let stream = event_stream.clone();
-                // Nuance: We timeout on the view + 1 here because that means that we have
-                // not seen evidence to transition to this new view
-                let view_number = self.cur_view + 1;
-                async move {
-                    async_sleep(Duration::from_millis(timeout)).await;
-                    broadcast_event(
-                        Arc::new(HotShotEvent::Timeout(TYPES::Time::new(*view_number))),
-                        &stream,
-                    )
-                    .await;
-                }
-            }));
-            let consensus = self.consensus.upgradable_read().await;
-            consensus
-                .metrics
-                .current_view
-                .set(usize::try_from(self.cur_view.get_u64()).unwrap());
-            // Do the comparison before the subtraction to avoid potential overflow, since
-            // `last_decided_view` may be greater than `cur_view` if the node is catching up.
-            if usize::try_from(self.cur_view.get_u64()).unwrap()
-                > usize::try_from(consensus.last_decided_view.get_u64()).unwrap()
-            {
-                consensus.metrics.number_of_views_since_last_decide.set(
-                    usize::try_from(self.cur_view.get_u64()).unwrap()
-                        - usize::try_from(consensus.last_decided_view.get_u64()).unwrap(),
-                );
-            }
-            let mut consensus = RwLockUpgradableReadGuard::upgrade(consensus).await;
-            consensus.update_view(new_view);
-            drop(consensus);
-
-            return true;
-        }
-        false
-    }
-=======
->>>>>>> 75488ebb
 }
 
 impl<TYPES: NodeType, I: NodeImplementation<TYPES>> TaskState
