use std::{collections::HashMap, sync::Arc};

use async_broadcast::{Receiver, Sender};
use async_lock::RwLock;
#[cfg(async_executor_impl = "async-std")]
use async_std::task::JoinHandle;
use either::Either;
use hotshot_task::{
    dependency::{AndDependency, EventDependency, OrDependency},
    dependency_task::{DependencyTask, HandleDepOutput},
    task::{Task, TaskState},
};
use hotshot_types::{
    consensus::{CommitmentAndMetadata, Consensus},
    event::Event,
    traits::{
        block_contents::BlockHeader,
        election::Membership,
        node_implementation::{ConsensusTime, NodeImplementation, NodeType},
        signature_key::SignatureKey,
        storage::Storage,
    },
    vote::Certificate,
};
#[cfg(async_executor_impl = "tokio")]
use tokio::task::JoinHandle;
use tracing::{debug, error, instrument, warn};

#[cfg(feature = "dependency-tasks")]
use crate::consensus::proposal_helpers::handle_quorum_proposal_validated;
use crate::{
    consensus::proposal_helpers::publish_proposal_if_able, events::HotShotEvent,
    helpers::cancel_task,
};

/// Proposal dependency types. These types represent events that precipitate a proposal.
#[derive(PartialEq, Debug)]
enum ProposalDependency {
    /// For the `SendPayloadCommitmentAndMetadata` event.
    PayloadAndMetadata,

    /// For the `QCFormed` event.
    QC,

    /// For the `ViewSyncFinalizeCertificate2Recv` event.
    ViewSyncCert,

    /// For the `QCFormed` event timeout branch.
    TimeoutCert,

    /// For the `QuroumProposalValidated` event after validating `QuorumProposalRecv`.
    Proposal,

    /// For the `ProposeNow` event.
    ProposeNow,
}

/// Handler for the proposal dependency
struct ProposalDependencyHandle<TYPES: NodeType> {
    /// Latest view number that has been proposed for.
    latest_proposed_view: TYPES::Time,

    /// The view number to propose for.
    view_number: TYPES::Time,

    /// The event sender.
    sender: Sender<Arc<HotShotEvent<TYPES>>>,

    /// Reference to consensus. The replica will require a write lock on this.
    consensus: Arc<RwLock<Consensus<TYPES>>>,

    /// Immutable instance state
    instance_state: Arc<TYPES::InstanceState>,

    /// Output events to application
    #[allow(dead_code)]
    output_event_stream: async_broadcast::Sender<Event<TYPES>>,

    /// Membership for Timeout votes/certs
    #[allow(dead_code)]
    timeout_membership: Arc<TYPES::Membership>,

    /// Membership for Quorum Certs/votes
    quorum_membership: Arc<TYPES::Membership>,

    /// Our public key
    public_key: TYPES::SignatureKey,

    /// Our Private Key
    private_key: <TYPES::SignatureKey as SignatureKey>::PrivateKey,

    /// View timeout from config.
    #[allow(dead_code)]
    timeout: u64,

    /// Round start delay from config, in milliseconds.
    round_start_delay: u64,

    /// The node's id
    #[allow(dead_code)]
    id: u64,
}

impl<TYPES: NodeType> HandleDepOutput for ProposalDependencyHandle<TYPES> {
    type Output = Vec<Vec<Vec<Arc<HotShotEvent<TYPES>>>>>;

    #[allow(clippy::no_effect_underscore_binding)]
    async fn handle_dep_result(self, res: Self::Output) {
        let mut payload_commitment = None;
        let mut commit_and_metadata: Option<CommitmentAndMetadata<TYPES>> = None;
        let mut _quorum_certificate = None;
        let mut _timeout_certificate = None;
        let mut _view_sync_finalize_cert = None;
        for event in res.iter().flatten().flatten() {
            match event.as_ref() {
                HotShotEvent::QuorumProposalValidated(proposal, _) => {
                    let proposal_payload_comm = proposal.block_header.payload_commitment();
                    if let Some(comm) = payload_commitment {
                        if proposal_payload_comm != comm {
                            return;
                        }
                    } else {
                        payload_commitment = Some(proposal_payload_comm);
                    }
                }
                HotShotEvent::SendPayloadCommitmentAndMetadata(
                    payload_commitment,
                    builder_commitment,
                    metadata,
                    view,
                    fee,
                ) => {
                    commit_and_metadata = Some(CommitmentAndMetadata {
                        commitment: *payload_commitment,
                        builder_commitment: builder_commitment.clone(),
                        metadata: metadata.clone(),
                        fee: fee.clone(),
                        block_view: *view,
                    });
                }
                HotShotEvent::QCFormed(cert) => match cert {
                    either::Right(timeout) => {
                        _timeout_certificate = Some(timeout.clone());
                    }
                    either::Left(qc) => {
                        _quorum_certificate = Some(qc.clone());
                    }
                },
                HotShotEvent::ViewSyncFinalizeCertificate2Recv(cert) => {
                    _view_sync_finalize_cert = Some(cert.clone());
                }
                HotShotEvent::ProposeNow(_, pdd) => {
                    commit_and_metadata = Some(pdd.commitment_and_metadata.clone());
                    match &pdd.secondary_proposal_information {
                        hotshot_types::consensus::SecondaryProposalInformation::QuorumProposalAndCertificate(quorum_proposal, quorum_certificate) => {
                            _quorum_certificate = Some(quorum_certificate.clone());
                            payload_commitment = Some(quorum_proposal.block_header.payload_commitment());
                        },
                        hotshot_types::consensus::SecondaryProposalInformation::Timeout(tc) => {
                            _timeout_certificate = Some(tc.clone());
                        }
                        hotshot_types::consensus::SecondaryProposalInformation::ViewSync(vsc) => {
                            _view_sync_finalize_cert = Some(vsc.clone());
                        },
                    }
                }
                _ => {}
            }
        }

        if commit_and_metadata.is_none() {
            error!(
                "Somehow completed the proposal dependency task without a commitment and metadata"
            );
            return;
        }

        if let Err(e) = publish_proposal_if_able(
            self.latest_proposed_view,
            self.view_number,
            self.sender,
            self.quorum_membership,
            self.public_key,
            self.private_key,
            Arc::clone(&self.consensus),
            self.round_start_delay,
            None,
            None,
            &mut commit_and_metadata,
            &mut None,
            Arc::clone(&self.instance_state),
        )
        .await
        {
            error!(?e, "Failed to publish proposal");
        }
    }
}

/// The state for the quorum proposal task.
pub struct QuorumProposalTaskState<TYPES: NodeType, I: NodeImplementation<TYPES>> {
    /// Latest view number that has been proposed for.
    pub latest_proposed_view: TYPES::Time,

    /// Table for the in-progress proposal depdencey tasks.
    pub propose_dependencies: HashMap<TYPES::Time, JoinHandle<()>>,

    /// Network for all nodes
    pub quorum_network: Arc<I::QuorumNetwork>,

    /// Network for DA committee
    pub committee_network: Arc<I::CommitteeNetwork>,

    /// Output events to application
    pub output_event_stream: async_broadcast::Sender<Event<TYPES>>,

    /// Reference to consensus. The replica will require a write lock on this.
    pub consensus: Arc<RwLock<Consensus<TYPES>>>,

    /// Immutable instance state
    pub instance_state: Arc<TYPES::InstanceState>,

    /// Membership for Timeout votes/certs
    pub timeout_membership: Arc<TYPES::Membership>,

    /// Membership for Quorum Certs/votes
    pub quorum_membership: Arc<TYPES::Membership>,

    /// Our public key
    pub public_key: TYPES::SignatureKey,

    /// Our Private Key
    pub private_key: <TYPES::SignatureKey as SignatureKey>::PrivateKey,

    /// View timeout from config.
    pub timeout: u64,

    /// Round start delay from config, in milliseconds.
    pub round_start_delay: u64,

    /// timeout task handle
    pub timeout_task: Option<JoinHandle<()>>,

    /// This node's storage ref
    pub storage: Arc<RwLock<I::Storage>>,

    // /// most recent decided upgrade certificate
    // pub decided_upgrade_cert: Option<UpgradeCertificate<TYPES>>,
    /// The node's id
    pub id: u64,
}

impl<TYPES: NodeType, I: NodeImplementation<TYPES>> QuorumProposalTaskState<TYPES, I> {
    /// Create an event dependency
    #[instrument(skip_all, fields(id = self.id, latest_proposed_view = *self.latest_proposed_view), name = "Create event dependency", level = "info")]
    fn create_event_dependency(
        &self,
        dependency_type: ProposalDependency,
        view_number: TYPES::Time,
        event_receiver: Receiver<Arc<HotShotEvent<TYPES>>>,
    ) -> EventDependency<Arc<HotShotEvent<TYPES>>> {
        EventDependency::new(
            event_receiver,
            Box::new(move |event| {
                let event = event.as_ref();
                let event_view = match dependency_type {
                    ProposalDependency::QC => {
                        if let HotShotEvent::QCFormed(either::Left(qc)) = event {
                            qc.view_number + 1
                        } else {
                            return false;
                        }
                    }
                    ProposalDependency::TimeoutCert => {
                        if let HotShotEvent::QCFormed(either::Right(timeout)) = event {
                            timeout.view_number
                        } else {
                            return false;
                        }
                    }
                    ProposalDependency::ViewSyncCert => {
                        if let HotShotEvent::ViewSyncFinalizeCertificate2Recv(view_sync_cert) =
                            event
                        {
                            view_sync_cert.view_number
                        } else {
                            return false;
                        }
                    }

                    ProposalDependency::Proposal => {
                        if let HotShotEvent::QuorumProposalValidated(proposal, _) = event {
                            proposal.view_number
                        } else {
                            return false;
                        }
                    }
                    ProposalDependency::PayloadAndMetadata => {
                        if let HotShotEvent::SendPayloadCommitmentAndMetadata(
                            _payload_commitment,
                            _builder_commitment,
                            _metadata,
                            view,
                            _fee,
                        ) = event
                        {
                            *view
                        } else {
                            return false;
                        }
                    }
                    ProposalDependency::ProposeNow => {
                        if let HotShotEvent::ProposeNow(view, _) = event {
                            *view
                        } else {
                            return false;
                        }
                    }
                };
                let valid = event_view == view_number;
                if valid {
                    debug!("Dependency {dependency_type:?} is complete for view {event_view:?}!",);
                }
                valid
            }),
        )
    }

    /// Creates the requisite dependencies for the Quorum Proposal task. It also handles any event forwarding.
    fn create_and_complete_dependencies(
        &self,
        view_number: TYPES::Time,
        event_receiver: Receiver<Arc<HotShotEvent<TYPES>>>,
        event: Arc<HotShotEvent<TYPES>>,
    ) -> AndDependency<Vec<Vec<Arc<HotShotEvent<TYPES>>>>> {
        let mut proposal_dependency = self.create_event_dependency(
            ProposalDependency::Proposal,
            view_number,
            event_receiver.clone(),
        );

        let mut qc_dependency = self.create_event_dependency(
            ProposalDependency::QC,
            view_number,
            event_receiver.clone(),
        );

        let mut view_sync_dependency = self.create_event_dependency(
            ProposalDependency::ViewSyncCert,
            view_number,
            event_receiver.clone(),
        );

        let mut timeout_dependency = self.create_event_dependency(
            ProposalDependency::TimeoutCert,
            view_number,
            event_receiver.clone(),
        );

        let mut payload_commitment_dependency = self.create_event_dependency(
            ProposalDependency::PayloadAndMetadata,
            view_number,
            event_receiver.clone(),
        );

        let mut propose_now_dependency = self.create_event_dependency(
            ProposalDependency::ProposeNow,
            view_number,
            event_receiver,
        );

        match event.as_ref() {
            HotShotEvent::ProposeNow(..) => {
                propose_now_dependency.mark_as_completed(Arc::clone(&event));
            }
            HotShotEvent::SendPayloadCommitmentAndMetadata(..) => {
                payload_commitment_dependency.mark_as_completed(Arc::clone(&event));
            }
            HotShotEvent::QuorumProposalValidated(..) => {
                proposal_dependency.mark_as_completed(event);
            }
            HotShotEvent::QCFormed(quorum_certificate) => match quorum_certificate {
                Either::Right(_) => {
                    timeout_dependency.mark_as_completed(event);
                }
                Either::Left(_) => {
                    qc_dependency.mark_as_completed(event);
                }
            },
            HotShotEvent::ViewSyncFinalizeCertificate2Recv(_) => {
                view_sync_dependency.mark_as_completed(event);
            }
            _ => {}
        };

        // We have three cases to consider:
        let mut secondary_deps = vec![
            // 2. A timeout cert was received
            AndDependency::from_deps(vec![timeout_dependency]),
            // 3. A view sync cert was received.
            AndDependency::from_deps(vec![view_sync_dependency]),
        ];

        // 1. A QCFormed event and QuorumProposalValidated event
        if *view_number > 1 {
            secondary_deps.push(AndDependency::from_deps(vec![
                qc_dependency,
                proposal_dependency,
            ]));
        } else {
            secondary_deps.push(AndDependency::from_deps(vec![qc_dependency]));
        }

        AndDependency::from_deps(vec![OrDependency::from_deps(vec![
            AndDependency::from_deps(vec![AndDependency::from_deps(vec![propose_now_dependency])]),
            AndDependency::from_deps(vec![
                OrDependency::from_deps(vec![AndDependency::from_deps(vec![
                    payload_commitment_dependency,
                ])]),
                OrDependency::from_deps(secondary_deps),
            ]),
        ])])
    }

    /// Create and store an [`AndDependency`] combining [`EventDependency`]s associated with the
    /// given view number if it doesn't exist. Also takes in the received `event` to seed a
    /// dependency as already completed. This allows for the task to receive a proposable event
    /// without losing the data that it received, as the dependency task would otherwise have no
    /// ability to receive the event and, thus, would never propose.
    #[instrument(skip_all, fields(id = self.id, latest_proposed_view = *self.latest_proposed_view), name = "Create dependency task", level = "error")]
    fn create_dependency_task_if_new(
        &mut self,
        view_number: TYPES::Time,
        event_receiver: Receiver<Arc<HotShotEvent<TYPES>>>,
        event_sender: Sender<Arc<HotShotEvent<TYPES>>>,
        event: Arc<HotShotEvent<TYPES>>,
    ) {
        // Don't even bother making the task if we are not entitled to propose anyay.
        if self.quorum_membership.get_leader(view_number) != self.public_key {
            return;
        }

        // Don't try to propose twice for the same view.
        if view_number <= self.latest_proposed_view {
            return;
        }

        debug!("Attempting to make dependency task for view {view_number:?} and event {event:?}");
        if self.propose_dependencies.contains_key(&view_number) {
            debug!("Task already exists");
            return;
        }

        let dependency_chain =
            self.create_and_complete_dependencies(view_number, event_receiver, event);

        let dependency_task = DependencyTask::new(
            dependency_chain,
            ProposalDependencyHandle {
                latest_proposed_view: self.latest_proposed_view,
                view_number,
                sender: event_sender,
                consensus: Arc::clone(&self.consensus),
                output_event_stream: self.output_event_stream.clone(),
                timeout_membership: Arc::clone(&self.timeout_membership),
                quorum_membership: Arc::clone(&self.quorum_membership),
                public_key: self.public_key.clone(),
                private_key: self.private_key.clone(),
                timeout: self.timeout,
                round_start_delay: self.round_start_delay,
                id: self.id,
                instance_state: Arc::clone(&self.instance_state),
            },
        );
        self.propose_dependencies
            .insert(view_number, dependency_task.run());
    }

    /// Update the latest proposed view number.
    #[instrument(skip_all, fields(id = self.id, latest_proposed_view = *self.latest_proposed_view), name = "Update latest proposed view", level = "error")]
    async fn update_latest_proposed_view(&mut self, new_view: TYPES::Time) -> bool {
        if *self.latest_proposed_view < *new_view {
            debug!(
                "Updating latest proposed view from {} to {}",
                *self.latest_proposed_view, *new_view
            );

            // Cancel the old dependency tasks.
            for view in (*self.latest_proposed_view + 1)..=(*new_view) {
                if let Some(dependency) = self.propose_dependencies.remove(&TYPES::Time::new(view))
                {
                    cancel_task(dependency).await;
                }
            }

            self.latest_proposed_view = new_view;

            return true;
        }
        false
    }

    /// Handles a consensus event received on the event stream
    #[instrument(skip_all, fields(id = self.id, latest_proposed_view = *self.latest_proposed_view), name = "handle method", level = "error")]
    pub async fn handle(
        &mut self,
        event: Arc<HotShotEvent<TYPES>>,
        event_receiver: Receiver<Arc<HotShotEvent<TYPES>>>,
        event_sender: Sender<Arc<HotShotEvent<TYPES>>>,
    ) {
        match event.as_ref() {
            HotShotEvent::ProposeNow(view, _) => {
                self.create_dependency_task_if_new(
                    *view,
                    event_receiver,
                    event_sender,
                    Arc::clone(&event),
                );
            }
            HotShotEvent::QCFormed(cert) => {
                match cert.clone() {
                    either::Right(timeout_cert) => {
                        let view = timeout_cert.view_number + 1;

                        self.create_dependency_task_if_new(
                            view,
                            event_receiver,
                            event_sender,
                            Arc::clone(&event),
                        );
                    }
                    either::Left(qc) => {
                        if let Err(e) = self.storage.write().await.update_high_qc(qc.clone()).await
                        {
                            warn!("Failed to store High QC of QC we formed; error = {:?}", e);
                        }

                        let mut consensus = self.consensus.write().await;
<<<<<<< HEAD
                        consensus.update_high_qc_if_new(qc.clone());

                        // cancel poll for votes
                        self.quorum_network
                            .inject_consensus_info(ConsensusIntentEvent::CancelPollForVotes(
                                *qc.view_number,
                            ))
                            .await;

=======
                        consensus.high_qc = qc.clone();
>>>>>>> dd7f7f5c
                        // We need to drop our handle here to make the borrow checker happy.
                        drop(consensus);

                        let view = qc.view_number + 1;

                        self.create_dependency_task_if_new(
                            view,
                            event_receiver,
                            event_sender,
                            Arc::clone(&event),
                        );
                    }
                }
            }
            HotShotEvent::SendPayloadCommitmentAndMetadata(
                _payload_commitment,
                _builder_commitment,
                _metadata,
                view,
                _fee,
            ) => {
                let view = *view;

                self.create_dependency_task_if_new(
                    view,
                    event_receiver,
                    event_sender,
                    Arc::clone(&event),
                );
            }
            HotShotEvent::ViewSyncFinalizeCertificate2Recv(certificate) => {
                if !certificate.is_valid_cert(self.quorum_membership.as_ref()) {
                    warn!(
                        "View Sync Finalize certificate {:?} was invalid",
                        certificate.get_data()
                    );
                    return;
                }

                let view = certificate.view_number;

                self.create_dependency_task_if_new(view, event_receiver, event_sender, event);
            }
            #[cfg(feature = "dependency-tasks")]
            HotShotEvent::QuorumProposalValidated(proposal, _) => {
                let new_view = proposal.view_number;

                if !self.update_latest_proposed_view(new_view).await {
                    tracing::trace!("Failed to update latest proposed view");
                    return;
                }

                if let Err(e) =
                    handle_quorum_proposal_validated(proposal, event_sender.clone(), self).await
                {
                    debug!("Failed to handle QuorumProposalValidated event; error = {e:#}");
                }

                self.create_dependency_task_if_new(
                    new_view + 1,
                    event_receiver,
                    event_sender,
                    Arc::clone(&event),
                );
            }
            HotShotEvent::QuorumProposalSend(proposal, _) => {
                let view = proposal.data.view_number;
                if !self.update_latest_proposed_view(view).await {
                    tracing::trace!("Failed to update latest proposed view");
                    return;
                }
            }
            _ => {}
        }
    }
}

impl<TYPES: NodeType, I: NodeImplementation<TYPES>> TaskState
    for QuorumProposalTaskState<TYPES, I>
{
    type Event = Arc<HotShotEvent<TYPES>>;
    type Output = ();
    fn filter(&self, event: &Arc<HotShotEvent<TYPES>>) -> bool {
        !matches!(
            event.as_ref(),
            HotShotEvent::QuorumProposalValidated(..)
                | HotShotEvent::QCFormed(_)
                | HotShotEvent::SendPayloadCommitmentAndMetadata(..)
                | HotShotEvent::ViewSyncFinalizeCertificate2Recv(_)
                | HotShotEvent::ProposeNow(..)
                | HotShotEvent::QuorumProposalSend(..)
                | HotShotEvent::Shutdown,
        )
    }
    async fn handle_event(event: Self::Event, task: &mut Task<Self>) -> Option<()>
    where
        Self: Sized,
    {
        let receiver = task.subscribe();
        let sender = task.clone_sender();
        task.state_mut().handle(event, receiver, sender).await;
        None
    }
    fn should_shutdown(event: &Self::Event) -> bool {
        matches!(event.as_ref(), HotShotEvent::Shutdown)
    }
}<|MERGE_RESOLUTION|>--- conflicted
+++ resolved
@@ -536,19 +536,8 @@
                         }
 
                         let mut consensus = self.consensus.write().await;
-<<<<<<< HEAD
                         consensus.update_high_qc_if_new(qc.clone());
 
-                        // cancel poll for votes
-                        self.quorum_network
-                            .inject_consensus_info(ConsensusIntentEvent::CancelPollForVotes(
-                                *qc.view_number,
-                            ))
-                            .await;
-
-=======
-                        consensus.high_qc = qc.clone();
->>>>>>> dd7f7f5c
                         // We need to drop our handle here to make the borrow checker happy.
                         drop(consensus);
 
