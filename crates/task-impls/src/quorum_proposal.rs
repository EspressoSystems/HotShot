--- conflicted
+++ resolved
@@ -34,11 +34,9 @@
 use tracing::{debug, error, info, instrument, warn};
 
 use crate::{
-<<<<<<< HEAD
-    consensus::{proposal::validate_proposal_safety_and_liveness, view_change::update_view},
-=======
-    consensus::proposal_helpers::validate_proposal_safety_and_liveness,
->>>>>>> d8f62e65
+    consensus::{
+        proposal_helpers::validate_proposal_safety_and_liveness, view_change::update_view,
+    },
     events::HotShotEvent,
     helpers::{broadcast_event, cancel_task, AnyhowTracing},
 };
