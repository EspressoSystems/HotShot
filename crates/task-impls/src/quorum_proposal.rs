--- conflicted
+++ resolved
@@ -681,13 +681,8 @@
 
                 self.create_dependency_task_if_new(view, event_receiver, event_sender, event);
             }
-<<<<<<< HEAD
             HotShotEvent::QuorumProposalValidated(proposal) => {
-                let view = proposal.get_view_number() + 1;
-=======
-            HotShotEvent::QuorumProposalRecv(proposal, _sender) => {
-                let view = proposal.data.get_view_number();
->>>>>>> fa4a71f3
+                let view = proposal.get_view_number();
                 if view < self.latest_proposed_view {
                     debug!("Proposal is from an older view {:?}", proposal.clone());
                     return;
