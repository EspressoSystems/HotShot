--- conflicted
+++ resolved
@@ -30,15 +30,13 @@
     },
     vote::{Certificate, HasViewNumber},
 };
+
 #[cfg(async_executor_impl = "tokio")]
 use tokio::task::JoinHandle;
 use tracing::{debug, error, info, instrument, warn};
 
 use crate::{
-<<<<<<< HEAD
-=======
-    consensus::{validate_proposal, CommitmentAndMetadata},
->>>>>>> 6f7120a1
+    consensus::validate_proposal,
     events::HotShotEvent,
     helpers::{broadcast_event, cancel_task, AnyhowTracing},
 };
