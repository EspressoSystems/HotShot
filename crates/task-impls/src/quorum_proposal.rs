--- conflicted
+++ resolved
@@ -506,11 +506,9 @@
         );
 
         match event.as_ref() {
-            HotShotEvent::ProposeNow(..) => {
-                propose_now_dependency.mark_as_completed(Arc::clone(&event));
-            }
+            HotShotEvent::ProposeNow(..) => propose_now_dependency.mark_as_completed(event.clone()),
             HotShotEvent::SendPayloadCommitmentAndMetadata(..) => {
-                payload_commitment_dependency.mark_as_completed(Arc::clone(&event));
+                payload_commitment_dependency.mark_as_completed(event.clone());
             }
             HotShotEvent::QuorumProposalValidated(..) => {
                 proposal_dependency.mark_as_completed(event);
@@ -585,10 +583,10 @@
             ProposalDependencyHandle {
                 view_number,
                 sender: event_sender,
-                consensus: Arc::clone(&self.consensus),
+                consensus: self.consensus.clone(),
                 output_event_stream: self.output_event_stream.clone(),
-                timeout_membership: Arc::clone(&self.timeout_membership),
-                quorum_membership: Arc::clone(&self.quorum_membership),
+                timeout_membership: self.timeout_membership.clone(),
+                quorum_membership: self.quorum_membership.clone(),
                 public_key: self.public_key.clone(),
                 private_key: self.private_key.clone(),
                 timeout: self.timeout,
@@ -639,7 +637,7 @@
                     *view,
                     event_receiver,
                     event_sender,
-                    Arc::clone(&event),
+                    event.clone(),
                 );
             }
             HotShotEvent::QCFormed(cert) => {
@@ -659,7 +657,7 @@
                             view,
                             event_receiver,
                             event_sender,
-                            Arc::clone(&event),
+                            event.clone(),
                         );
                     }
                     either::Left(qc) => {
@@ -688,7 +686,7 @@
                             view,
                             event_receiver,
                             event_sender,
-                            Arc::clone(&event),
+                            event.clone(),
                         );
                     }
                 }
@@ -710,7 +708,7 @@
                     view,
                     event_receiver,
                     event_sender,
-                    Arc::clone(&event),
+                    event.clone(),
                 );
             }
             HotShotEvent::ViewSyncFinalizeCertificate2Recv(certificate) => {
@@ -800,7 +798,7 @@
                         if let (Some(state), _) =
                             consensus.get_state_and_delta(leaf.get_view_number())
                         {
-                            Some((leaf, Arc::clone(&state)))
+                            Some((leaf, state.clone()))
                         } else {
                             error!("Parent state not found! Consensus internally inconsistent");
                             return;
@@ -841,20 +839,16 @@
                     validate_proposal_safety_and_liveness(
                         proposal.clone(),
                         parent_leaf,
-                        Arc::clone(&self.consensus),
+                        self.consensus.clone(),
                         None,
-                        Arc::clone(&self.quorum_membership),
-                        Arc::clone(&parent_state),
+                        self.quorum_membership.clone(),
+                        parent_state.clone(),
                         view_leader_key,
                         event_sender.clone(),
                         sender,
                         self.output_event_stream.clone(),
-<<<<<<< HEAD
-                        Arc::clone(&self.storage),
-=======
                         self.storage.clone(),
                         self.instance_state.clone(),
->>>>>>> 38b36497
                     )
                     .map(AnyhowTracing::err_as_debug),
                 );
@@ -872,7 +866,7 @@
                     new_view,
                     event_receiver,
                     event_sender,
-                    Arc::clone(&event),
+                    event.clone(),
                 );
             }
             HotShotEvent::QuorumProposalSend(proposal, _) => {
