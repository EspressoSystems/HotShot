--- conflicted
+++ resolved
@@ -2,12 +2,8 @@
 use std::{collections::HashMap, sync::Arc, time::Duration};
 
 use async_broadcast::{Receiver, Sender};
-<<<<<<< HEAD
 use async_lock::{RwLock, RwLockUpgradableReadGuard};
-=======
-use async_lock::RwLock;
 use either::Either;
->>>>>>> 3e7e8cda
 use hotshot_task::{
     dependency::{AndDependency, EventDependency, OrDependency},
     dependency_task::{DependencyTask, HandleDepOutput},
@@ -683,13 +679,8 @@
 
                 self.create_dependency_task_if_new(view, event_receiver, event_sender, event);
             }
-<<<<<<< HEAD
             HotShotEvent::QuorumProposalRecv(proposal, sender) => {
-                let view = proposal.data.get_view_number();
-=======
-            HotShotEvent::QuorumProposalRecv(proposal, _sender) => {
                 let view = proposal.data.get_view_number() + 1;
->>>>>>> 3e7e8cda
                 if view < self.latest_proposed_view {
                     debug!("Proposal is from an older view {:?}", proposal.data.clone());
                     return;
