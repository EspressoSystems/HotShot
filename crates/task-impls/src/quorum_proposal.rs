use std::{collections::HashMap, marker::PhantomData, sync::Arc, time::Duration};

use async_broadcast::{Receiver, Sender};
use async_compatibility_layer::art::async_sleep;
use async_lock::RwLock;
#[cfg(async_executor_impl = "async-std")]
use async_std::task::JoinHandle;
use committable::Committable;
use either::Either;
use hotshot_task::{
    dependency::{AndDependency, EventDependency, OrDependency},
    dependency_task::{DependencyTask, HandleDepOutput},
    task::{Task, TaskState},
};
use hotshot_types::{
    consensus::{CommitmentAndMetadata, Consensus},
    data::{Leaf, QuorumProposal},
    event::Event,
    message::Proposal,
    traits::{
        block_contents::BlockHeader,
        election::Membership,
        network::{ConnectedNetwork, ConsensusIntentEvent},
        node_implementation::{ConsensusTime, NodeImplementation, NodeType},
        signature_key::SignatureKey,
        storage::Storage,
    },
    vote::{Certificate, HasViewNumber},
};
#[cfg(async_executor_impl = "tokio")]
use tokio::task::JoinHandle;
use tracing::{debug, error, info, instrument, warn};

#[cfg(feature = "dependency-tasks")]
use crate::consensus::proposal_helpers::handle_quorum_proposal_validated;

use crate::{
    events::HotShotEvent,
    helpers::{broadcast_event, cancel_task},
};

/// Proposal dependency types. These types represent events that precipitate a proposal.
#[derive(PartialEq, Debug)]
enum ProposalDependency {
    /// For the `SendPayloadCommitmentAndMetadata` event.
    PayloadAndMetadata,

    /// For the `QCFormed` event.
    QC,

    /// For the `ViewSyncFinalizeCertificate2Recv` event.
    ViewSyncCert,

    /// For the `QCFormed` event timeout branch.
    TimeoutCert,

    /// For the `QuroumProposalRecv` event.
    Proposal,

    /// For the `ProposeNow` event.
    ProposeNow,
}

/// Handler for the proposal dependency
struct ProposalDependencyHandle<TYPES: NodeType> {
    /// The view number to propose for.
    view_number: TYPES::Time,

    /// The event sender.
    sender: Sender<Arc<HotShotEvent<TYPES>>>,

    /// Reference to consensus. The replica will require a write lock on this.
    consensus: Arc<RwLock<Consensus<TYPES>>>,

    /// Immutable instance state
    instance_state: Arc<TYPES::InstanceState>,

    /// Output events to application
    #[allow(dead_code)]
    output_event_stream: async_broadcast::Sender<Event<TYPES>>,

    /// Membership for Timeout votes/certs
    #[allow(dead_code)]
    timeout_membership: Arc<TYPES::Membership>,

    /// Membership for Quorum Certs/votes
    quorum_membership: Arc<TYPES::Membership>,

    /// Our public key
    public_key: TYPES::SignatureKey,

    /// Our Private Key
    private_key: <TYPES::SignatureKey as SignatureKey>::PrivateKey,

    /// View timeout from config.
    #[allow(dead_code)]
    timeout: u64,

    /// Round start delay from config, in milliseconds.
    round_start_delay: u64,

    /// The node's id
    #[allow(dead_code)]
    id: u64,
}

impl<TYPES: NodeType> ProposalDependencyHandle<TYPES> {
    /// Sends a proposal if possible from the high qc we have
    #[allow(clippy::too_many_lines)]
    pub async fn publish_proposal_if_able(
        &self,
        view: TYPES::Time,
        event_stream: &Sender<Arc<HotShotEvent<TYPES>>>,
        commit_and_metadata: CommitmentAndMetadata<TYPES>,
        instance_state: Arc<TYPES::InstanceState>,
    ) -> bool {
        if self.quorum_membership.get_leader(view) != self.public_key {
            // This is expected for view 1, so skipping the logging.
            if view != TYPES::Time::new(1) {
                error!(
                    "Somehow we formed a QC but are not the leader for the next view {:?}",
                    view
                );
            }
            return false;
        }

        let consensus = self.consensus.read().await;
        let parent_view_number = &consensus.high_qc.get_view_number();
        let mut reached_decided = false;

        let Some(parent_view) = consensus.validated_state_map.get(parent_view_number) else {
            // This should have been added by the replica?
            error!("Couldn't find parent view in state map, waiting for replica to see proposal\n parent view number: {}", **parent_view_number);
            return false;
        };
        // Leaf hash in view inner does not match high qc hash - Why?
        let Some((leaf_commitment, state)) = parent_view.get_leaf_and_state() else {
            error!(
                ?parent_view_number,
                ?parent_view,
                "Parent of high QC points to a view without a proposal"
            );
            return false;
        };
        if leaf_commitment != consensus.high_qc.get_data().leaf_commit {
            // NOTE: This happens on the genesis block
            debug!(
                "They don't equal: {:?}   {:?}",
                leaf_commitment,
                consensus.high_qc.get_data().leaf_commit
            );
        }
        let Some(leaf) = consensus.saved_leaves.get(&leaf_commitment) else {
            error!("Failed to find high QC of parent.");
            return false;
        };
        if leaf.get_view_number() == consensus.last_decided_view {
            reached_decided = true;
        }

        let parent_leaf = leaf.clone();

        let original_parent_hash = parent_leaf.commit();

        let mut next_parent_hash = original_parent_hash;

        // Walk back until we find a decide
        if !reached_decided {
            debug!(
                "We have not reached decide from view {:?}",
                self.view_number
            );
            while let Some(next_parent_leaf) = consensus.saved_leaves.get(&next_parent_hash) {
                if next_parent_leaf.get_view_number() <= consensus.last_decided_view {
                    break;
                }
                next_parent_hash = next_parent_leaf.get_parent_commitment();
            }
            debug!("updated saved leaves");
            // TODO do some sort of sanity check on the view number that it matches decided
        }

        // Special case: if we have a decided upgrade certificate AND it does not apply a version to the current view, we MUST propose with a null block.
        let block_header = TYPES::BlockHeader::new(
            state,
            instance_state.as_ref(),
            &parent_leaf,
            commit_and_metadata.commitment,
            commit_and_metadata.builder_commitment,
            commit_and_metadata.metadata,
            commit_and_metadata.fee,
        )
        .await;

        // TODO: DA cert is sent as part of the proposal here, we should split this out so we don't have to wait for it.
        let proposal = QuorumProposal {
            block_header: block_header.clone(),
            view_number: view,
            justify_qc: consensus.high_qc.clone(),
            proposal_certificate: None,
            upgrade_certificate: None,
        };

        let proposed_leaf = Leaf::from_quorum_proposal(&proposal);

        let Ok(signature) =
            TYPES::SignatureKey::sign(&self.private_key, proposed_leaf.commit().as_ref())
        else {
            error!("Failed to sign new_leaf.commit()!");
            return false;
        };

        let message = Proposal {
            data: proposal,
            signature,
            _pd: PhantomData,
        };
        debug!(
            "Sending null proposal for view {:?} \n {:?}",
            proposed_leaf.get_view_number(),
            ""
        );

        async_sleep(Duration::from_millis(self.round_start_delay)).await;
        broadcast_event(
            Arc::new(HotShotEvent::QuorumProposalSend(
                message.clone(),
                self.public_key.clone(),
            )),
            event_stream,
        )
        .await;
        true
    }
}

impl<TYPES: NodeType> HandleDepOutput for ProposalDependencyHandle<TYPES> {
    type Output = Vec<Vec<Vec<Arc<HotShotEvent<TYPES>>>>>;

    #[allow(clippy::no_effect_underscore_binding)]
    async fn handle_dep_result(self, res: Self::Output) {
        let mut payload_commitment = None;
        let mut commit_and_metadata: Option<CommitmentAndMetadata<TYPES>> = None;
        let mut _quorum_certificate = None;
        let mut _timeout_certificate = None;
        let mut _view_sync_finalize_cert = None;
        for event in res.iter().flatten().flatten() {
            match event.as_ref() {
                HotShotEvent::QuorumProposalValidated(proposal, _) => {
                    let proposal_payload_comm = proposal.block_header.payload_commitment();
                    if let Some(comm) = payload_commitment {
                        if proposal_payload_comm != comm {
                            return;
                        }
                    } else {
                        payload_commitment = Some(proposal_payload_comm);
                    }
                }
                HotShotEvent::SendPayloadCommitmentAndMetadata(
                    payload_commitment,
                    builder_commitment,
                    metadata,
                    view,
                    fee,
                ) => {
                    debug!("Got commit and meta {:?}", payload_commitment);
                    commit_and_metadata = Some(CommitmentAndMetadata {
                        commitment: *payload_commitment,
                        builder_commitment: builder_commitment.clone(),
                        metadata: metadata.clone(),
                        fee: fee.clone(),
                        block_view: *view,
                    });
                }
                HotShotEvent::QCFormed(cert) => match cert {
                    either::Right(timeout) => {
                        _timeout_certificate = Some(timeout.clone());
                    }
                    either::Left(qc) => {
                        _quorum_certificate = Some(qc.clone());
                    }
                },
                HotShotEvent::ViewSyncFinalizeCertificate2Recv(cert) => {
                    _view_sync_finalize_cert = Some(cert.clone());
                }
                HotShotEvent::ProposeNow(_, pdd) => {
                    commit_and_metadata = Some(pdd.commitment_and_metadata.clone());
                    match &pdd.secondary_proposal_information {
                        hotshot_types::consensus::SecondaryProposalInformation::QuorumProposalAndCertificate(quorum_proposal, quorum_certificate) => {
                            _quorum_certificate = Some(quorum_certificate.clone());
                            payload_commitment = Some(quorum_proposal.block_header.payload_commitment());
                        },
                        hotshot_types::consensus::SecondaryProposalInformation::Timeout(tc) => {
                            _timeout_certificate = Some(tc.clone());
                        }
                        hotshot_types::consensus::SecondaryProposalInformation::ViewSync(vsc) => {
                            _view_sync_finalize_cert = Some(vsc.clone());
                        },
                    }
                }
                _ => {}
            }
        }

        if commit_and_metadata.is_none() {
            error!(
                "Somehow completed the proposal dependency task without a commitment and metadata"
            );
            return;
        }

        self.publish_proposal_if_able(
            self.view_number,
            &self.sender,
            commit_and_metadata.unwrap(),
            Arc::clone(&self.instance_state),
        )
        .await;
    }
}

/// The state for the quorum proposal task.
pub struct QuorumProposalTaskState<TYPES: NodeType, I: NodeImplementation<TYPES>> {
    /// Latest view number that has been proposed for.
    pub latest_proposed_view: TYPES::Time,

    /// Table for the in-progress proposal depdencey tasks.
    pub propose_dependencies: HashMap<TYPES::Time, JoinHandle<()>>,

    /// Network for all nodes
    pub quorum_network: Arc<I::QuorumNetwork>,

    /// Network for DA committee
    pub committee_network: Arc<I::CommitteeNetwork>,

    /// Output events to application
    pub output_event_stream: async_broadcast::Sender<Event<TYPES>>,

    /// Reference to consensus. The replica will require a write lock on this.
    pub consensus: Arc<RwLock<Consensus<TYPES>>>,

    /// Immutable instance state
    pub instance_state: Arc<TYPES::InstanceState>,

    /// Membership for Timeout votes/certs
    pub timeout_membership: Arc<TYPES::Membership>,

    /// Membership for Quorum Certs/votes
    pub quorum_membership: Arc<TYPES::Membership>,

    /// Our public key
    pub public_key: TYPES::SignatureKey,

    /// Our Private Key
    pub private_key: <TYPES::SignatureKey as SignatureKey>::PrivateKey,

    /// View timeout from config.
    pub timeout: u64,

    /// Round start delay from config, in milliseconds.
    pub round_start_delay: u64,

    /// The view number that this node is executing in.
    pub cur_view: TYPES::Time,

    /// timeout task handle
    pub timeout_task: Option<JoinHandle<()>>,

    /// This node's storage ref
    pub storage: Arc<RwLock<I::Storage>>,

    // /// most recent decided upgrade certificate
    // pub decided_upgrade_cert: Option<UpgradeCertificate<TYPES>>,
    /// The node's id
    pub id: u64,
}

impl<TYPES: NodeType, I: NodeImplementation<TYPES>> QuorumProposalTaskState<TYPES, I> {
    /// Create an event dependency
    #[instrument(skip_all, fields(id = self.id, latest_proposed_view = *self.latest_proposed_view, view = *self.cur_view), name = "Quorum proposal create event dependency", level = "error")]
    fn create_event_dependency(
        &self,
        dependency_type: ProposalDependency,
        view_number: TYPES::Time,
        event_receiver: Receiver<Arc<HotShotEvent<TYPES>>>,
    ) -> EventDependency<Arc<HotShotEvent<TYPES>>> {
        EventDependency::new(
            event_receiver,
            Box::new(move |event| {
                let event = event.as_ref();
                let event_view = match dependency_type {
                    ProposalDependency::QC => {
                        if let HotShotEvent::QCFormed(either::Left(qc)) = event {
                            warn!(
                                "QC View number {} View number {}",
                                *qc.view_number, *view_number
                            );
                            qc.view_number + 1
                        } else {
                            return false;
                        }
                    }
                    ProposalDependency::TimeoutCert => {
                        if let HotShotEvent::QCFormed(either::Right(timeout)) = event {
                            timeout.view_number
                        } else {
                            return false;
                        }
                    }
                    ProposalDependency::ViewSyncCert => {
                        if let HotShotEvent::ViewSyncFinalizeCertificate2Recv(view_sync_cert) =
                            event
                        {
                            view_sync_cert.view_number
                        } else {
                            return false;
                        }
                    }

                    ProposalDependency::Proposal => {
                        if let HotShotEvent::QuorumProposalValidated(proposal, _) = event {
                            proposal.view_number
                        } else {
                            return false;
                        }
                    }
                    ProposalDependency::PayloadAndMetadata => {
                        if let HotShotEvent::SendPayloadCommitmentAndMetadata(
                            _payload_commitment,
                            _builder_commitment,
                            _metadata,
                            view,
                            _fee,
                        ) = event
                        {
                            *view
                        } else {
                            return false;
                        }
                    }
                    ProposalDependency::ProposeNow => {
                        if let HotShotEvent::ProposeNow(view, _) = event {
                            *view
                        } else {
                            return false;
                        }
                    }
                };
                let valid = event_view == view_number;
                if valid {
                    info!("Dependency {:?} is complete!", dependency_type);
                }
                valid
            }),
        )
    }

    /// Creates the requisite dependencies for the Quorum Proposal task. It also handles any event forwarding.
    fn create_and_complete_dependencies(
        &self,
        view_number: TYPES::Time,
        event_receiver: Receiver<Arc<HotShotEvent<TYPES>>>,
        event: Arc<HotShotEvent<TYPES>>,
    ) -> AndDependency<Vec<Vec<Arc<HotShotEvent<TYPES>>>>> {
        let mut proposal_dependency = self.create_event_dependency(
            ProposalDependency::Proposal,
            view_number,
            event_receiver.clone(),
        );

        let mut qc_dependency = self.create_event_dependency(
            ProposalDependency::QC,
            view_number,
            event_receiver.clone(),
        );

        let mut view_sync_dependency = self.create_event_dependency(
            ProposalDependency::ViewSyncCert,
            view_number,
            event_receiver.clone(),
        );

        let mut timeout_dependency = self.create_event_dependency(
            ProposalDependency::TimeoutCert,
            view_number,
            event_receiver.clone(),
        );

        let mut payload_commitment_dependency = self.create_event_dependency(
            ProposalDependency::PayloadAndMetadata,
            view_number,
            event_receiver.clone(),
        );

        let mut propose_now_dependency = self.create_event_dependency(
            ProposalDependency::ProposeNow,
            view_number,
            event_receiver,
        );

        info!(
            "Node {} Dependency {:?} is complete for view {}!",
            self.id, event, *view_number
        );

        match event.as_ref() {
            HotShotEvent::ProposeNow(..) => {
                propose_now_dependency.mark_as_completed(Arc::clone(&event));
            }
            HotShotEvent::SendPayloadCommitmentAndMetadata(..) => {
                payload_commitment_dependency.mark_as_completed(Arc::clone(&event));
            }
            HotShotEvent::QuorumProposalValidated(..) => {
                proposal_dependency.mark_as_completed(event);
            }
            HotShotEvent::QCFormed(quorum_certificate) => match quorum_certificate {
                Either::Right(_) => {
                    timeout_dependency.mark_as_completed(event);
                }
                Either::Left(_) => {
                    qc_dependency.mark_as_completed(event);
                }
            },
            HotShotEvent::ViewSyncFinalizeCertificate2Recv(_) => {
                view_sync_dependency.mark_as_completed(event);
            }
            _ => {}
        };

        // We have three cases to consider:
        let mut secondary_deps = vec![
            // 2. A timeout cert was received
            AndDependency::from_deps(vec![timeout_dependency]),
            // 3. A view sync cert was received.
            AndDependency::from_deps(vec![view_sync_dependency]),
        ];

        // 1. A QCFormed event and QuorumProposalValidated event
        if *view_number > 1 {
            secondary_deps.push(AndDependency::from_deps(vec![
                qc_dependency,
                proposal_dependency,
            ]));
        } else {
            secondary_deps.push(AndDependency::from_deps(vec![qc_dependency]));
        }

        AndDependency::from_deps(vec![OrDependency::from_deps(vec![
            AndDependency::from_deps(vec![AndDependency::from_deps(vec![propose_now_dependency])]),
            AndDependency::from_deps(vec![
                OrDependency::from_deps(vec![AndDependency::from_deps(vec![
                    payload_commitment_dependency,
                ])]),
                OrDependency::from_deps(secondary_deps),
            ]),
        ])])
    }

    /// Create and store an [`AndDependency`] combining [`EventDependency`]s associated with the
    /// given view number if it doesn't exist. Also takes in the received `event` to seed a
    /// dependency as already completed. This allows for the task to receive a proposable event
    /// without losing the data that it received, as the dependency task would otherwise have no
    /// ability to receive the event and, thus, would never propose.
    #[instrument(skip_all, fields(id = self.id, latest_proposed_view = *self.latest_proposed_view, view = *self.cur_view), name = "Quorum proposal create dependency task", level = "error")]
    fn create_dependency_task_if_new(
        &mut self,
        view_number: TYPES::Time,
        event_receiver: Receiver<Arc<HotShotEvent<TYPES>>>,
        event_sender: Sender<Arc<HotShotEvent<TYPES>>>,
        event: Arc<HotShotEvent<TYPES>>,
    ) {
        info!("Attempting to make dependency task for event {:?}", event);
        if self.propose_dependencies.get(&view_number).is_some() {
            debug!("Task already exists");
            return;
        }

        let dependency_chain =
            self.create_and_complete_dependencies(view_number, event_receiver, event);

        let dependency_task = DependencyTask::new(
            dependency_chain,
            ProposalDependencyHandle {
                view_number,
                sender: event_sender,
                consensus: Arc::clone(&self.consensus),
                output_event_stream: self.output_event_stream.clone(),
                timeout_membership: Arc::clone(&self.timeout_membership),
                quorum_membership: Arc::clone(&self.quorum_membership),
                public_key: self.public_key.clone(),
                private_key: self.private_key.clone(),
                timeout: self.timeout,
                round_start_delay: self.round_start_delay,
                id: self.id,
                instance_state: Arc::clone(&self.instance_state),
            },
        );
        self.propose_dependencies
            .insert(view_number, dependency_task.run());
    }

    /// Update the latest proposed view number.
    #[instrument(skip_all, fields(id = self.id, latest_proposed_view = *self.latest_proposed_view), name = "Quorum proposal update latest proposed view", level = "error")]
    async fn update_latest_proposed_view(&mut self, new_view: TYPES::Time) -> bool {
        if *self.latest_proposed_view < *new_view {
            info!(
                "Updating next proposal view from {} to {} in the quorum proposal task",
                *self.latest_proposed_view, *new_view
            );

            // Cancel the old dependency tasks.
            for view in (*self.latest_proposed_view + 1)..=(*new_view) {
                if let Some(dependency) = self.propose_dependencies.remove(&TYPES::Time::new(view))
                {
                    cancel_task(dependency).await;
                }
            }

            self.latest_proposed_view = new_view;

            return true;
        }
        false
    }

    /// Handles a consensus event received on the event stream
    #[instrument(skip_all, fields(id = self.id, latest_proposed_view = *self.latest_proposed_view), name = "Quorum proposal handle", level = "error")]
    pub async fn handle(
        &mut self,
        event: Arc<HotShotEvent<TYPES>>,
        event_receiver: Receiver<Arc<HotShotEvent<TYPES>>>,
        event_sender: Sender<Arc<HotShotEvent<TYPES>>>,
    ) {
        match event.as_ref() {
            HotShotEvent::ProposeNow(view, _) => {
                self.create_dependency_task_if_new(
                    *view,
                    event_receiver,
                    event_sender,
                    Arc::clone(&event),
                );
            }
            HotShotEvent::QCFormed(cert) => {
                match cert.clone() {
                    either::Right(timeout_cert) => {
                        // cancel poll for votes
                        self.quorum_network
                            .inject_consensus_info(ConsensusIntentEvent::CancelPollForVotes(
                                *timeout_cert.view_number,
                            ))
                            .await;

                        let view = timeout_cert.view_number + 1;
                        info!("Making QC Timeout dependency for view {view:?}");

                        self.create_dependency_task_if_new(
                            view,
                            event_receiver,
                            event_sender,
                            Arc::clone(&event),
                        );
                    }
                    either::Left(qc) => {
                        if let Err(e) = self.storage.write().await.update_high_qc(qc.clone()).await
                        {
                            warn!("Failed to store High QC of QC we formed. Error: {:?}", e);
                        }

                        let mut consensus = self.consensus.write().await;
                        consensus.high_qc = qc.clone();

                        // cancel poll for votes
                        self.quorum_network
                            .inject_consensus_info(ConsensusIntentEvent::CancelPollForVotes(
                                *qc.view_number,
                            ))
                            .await;

                        // We need to drop our handle here to make the borrow checker happy.
                        drop(consensus);

                        let view = qc.view_number + 1;
                        info!("Making QC Dependency for view {view:?}");

                        self.create_dependency_task_if_new(
                            view,
                            event_receiver,
                            event_sender,
                            Arc::clone(&event),
                        );
                    }
                }
            }
            HotShotEvent::SendPayloadCommitmentAndMetadata(
                payload_commitment,
                _builder_commitment,
                _metadata,
                view,
                _fee,
            ) => {
                let view = *view;
                debug!(
                    "Got payload commitment {:?} for view {view:?}",
                    payload_commitment
                );

                self.create_dependency_task_if_new(
                    view,
                    event_receiver,
                    event_sender,
                    Arc::clone(&event),
                );
            }
            HotShotEvent::ViewSyncFinalizeCertificate2Recv(certificate) => {
                if !certificate.is_valid_cert(self.quorum_membership.as_ref()) {
                    warn!(
                        "View Sync Finalize certificate {:?} was invalid",
                        certificate.get_data()
                    );
                    return;
                }

                // cancel poll for votes
                self.quorum_network
                    .inject_consensus_info(ConsensusIntentEvent::CancelPollForVotes(
                        *certificate.view_number - 1,
                    ))
                    .await;

                let view = certificate.view_number;

                if self.quorum_membership.get_leader(view) == self.public_key {
                    debug!(
                        "Attempting to publish proposal after forming a View Sync Finalized Cert for view {}",
                        *certificate.view_number
                    );
                    self.create_dependency_task_if_new(view, event_receiver, event_sender, event);
                }
            }
            #[cfg(feature = "dependency-tasks")]
            HotShotEvent::QuorumProposalValidated(proposal, _) => {
                let new_view = proposal.view_number + 1;

                if let Err(e) =
                    handle_quorum_proposal_validated(proposal, event_sender.clone(), self).await
                {
                    debug!("Failed to handle QuorumProposalValidated event; error = {e:#}");
                }

<<<<<<< HEAD
                let mut consensus = RwLockUpgradableReadGuard::upgrade(consensus).await;

                if justify_qc.get_view_number() > consensus.high_qc.view_number {
                    debug!("Updating high QC");
                    consensus.high_qc = justify_qc.clone();
                }

                // Justify qc's leaf commitment is not the same as the parent's leaf commitment, but it should be (in this case)
                let Some((parent_leaf, _parent_state)) = parent else {
                    warn!(
                        "Proposal's parent missing from storage with commitment: {:?}",
                        justify_qc.get_data().leaf_commit
                    );
                    return;
                };
                async_spawn(
                    validate_proposal_safety_and_liveness(
                        proposal.clone(),
                        parent_leaf,
                        Arc::clone(&self.consensus),
                        None,
                        Arc::clone(&self.quorum_membership),
                        view_leader_key,
                        event_sender.clone(),
                        sender,
                        self.output_event_stream.clone(),
                    )
                    .map(AnyhowTracing::err_as_debug),
                );
            }
            HotShotEvent::QuorumProposalValidated(proposal, _) => {
                let current_proposal = Some(proposal.clone());
                let new_view = current_proposal.clone().unwrap().view_number + 1;

=======
>>>>>>> 75488ebb
                info!(
                    "Node {} creating dependency task for view {:?} from QuorumProposalRecv",
                    self.id, new_view
                );

                self.create_dependency_task_if_new(
                    new_view,
                    event_receiver,
                    event_sender,
                    Arc::clone(&event),
                );
            }
            HotShotEvent::QuorumProposalSend(proposal, _) => {
                let view = proposal.data.view_number;
                if !self.update_latest_proposed_view(view).await {
                    warn!("Failed to update latest proposed view");
                    return;
                }
            }
            _ => {}
        }
    }
}

impl<TYPES: NodeType, I: NodeImplementation<TYPES>> TaskState
    for QuorumProposalTaskState<TYPES, I>
{
    type Event = Arc<HotShotEvent<TYPES>>;
    type Output = ();
    fn filter(&self, event: &Arc<HotShotEvent<TYPES>>) -> bool {
        !matches!(
            event.as_ref(),
            HotShotEvent::QuorumProposalValidated(..)
                | HotShotEvent::QCFormed(_)
                | HotShotEvent::SendPayloadCommitmentAndMetadata(..)
                | HotShotEvent::ViewSyncFinalizeCertificate2Recv(_)
                | HotShotEvent::ProposeNow(..)
                | HotShotEvent::Shutdown,
        )
    }
    async fn handle_event(event: Self::Event, task: &mut Task<Self>) -> Option<()>
    where
        Self: Sized,
    {
        let receiver = task.subscribe();
        let sender = task.clone_sender();
        tracing::trace!("sender queue len {}", sender.len());
        task.state_mut().handle(event, receiver, sender).await;
        None
    }
    fn should_shutdown(event: &Self::Event) -> bool {
        matches!(event.as_ref(), HotShotEvent::Shutdown)
    }
}<|MERGE_RESOLUTION|>--- conflicted
+++ resolved
@@ -748,43 +748,6 @@
                     debug!("Failed to handle QuorumProposalValidated event; error = {e:#}");
                 }
 
-<<<<<<< HEAD
-                let mut consensus = RwLockUpgradableReadGuard::upgrade(consensus).await;
-
-                if justify_qc.get_view_number() > consensus.high_qc.view_number {
-                    debug!("Updating high QC");
-                    consensus.high_qc = justify_qc.clone();
-                }
-
-                // Justify qc's leaf commitment is not the same as the parent's leaf commitment, but it should be (in this case)
-                let Some((parent_leaf, _parent_state)) = parent else {
-                    warn!(
-                        "Proposal's parent missing from storage with commitment: {:?}",
-                        justify_qc.get_data().leaf_commit
-                    );
-                    return;
-                };
-                async_spawn(
-                    validate_proposal_safety_and_liveness(
-                        proposal.clone(),
-                        parent_leaf,
-                        Arc::clone(&self.consensus),
-                        None,
-                        Arc::clone(&self.quorum_membership),
-                        view_leader_key,
-                        event_sender.clone(),
-                        sender,
-                        self.output_event_stream.clone(),
-                    )
-                    .map(AnyhowTracing::err_as_debug),
-                );
-            }
-            HotShotEvent::QuorumProposalValidated(proposal, _) => {
-                let current_proposal = Some(proposal.clone());
-                let new_view = current_proposal.clone().unwrap().view_number + 1;
-
-=======
->>>>>>> 75488ebb
                 info!(
                     "Node {} creating dependency task for view {:?} from QuorumProposalRecv",
                     self.id, new_view
