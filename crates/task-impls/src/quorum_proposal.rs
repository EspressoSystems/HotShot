use commit::Committable;
use std::{collections::HashMap, marker::PhantomData, sync::Arc};

use anyhow::{bail, Result};
use async_broadcast::{Receiver, Sender};
use async_lock::RwLock;
use either::Either;
use hotshot_task::{
    dependency::{AndDependency, EventDependency, OrDependency},
    dependency_task::{DependencyTask, HandleDepOutput},
    task::{Task, TaskState},
};
use hotshot_types::{
    consensus::Consensus,
    data::{Leaf, QuorumProposal, ViewChangeEvidence},
    event::Event,
    message::Proposal,
    simple_certificate::{UpgradeCertificate, ViewSyncFinalizeCertificate2},
    traits::{
        block_contents::BlockHeader,
        election::Membership,
        network::{ConnectedNetwork, ConsensusIntentEvent},
        node_implementation::{ConsensusTime, NodeImplementation, NodeType},
        signature_key::SignatureKey,
    },
    vote::{Certificate, HasViewNumber},
};

#[cfg(async_executor_impl = "async-std")]
use async_std::task::JoinHandle;
#[cfg(async_executor_impl = "tokio")]
use tokio::task::JoinHandle;
use tracing::{debug, error, instrument};

use crate::{
    consensus::CommitmentAndMetadata,
    events::HotShotEvent,
    helpers::{broadcast_event, cancel_task},
};

/// Proposal dependency types. These types represent events that precipitate a proposal.
#[derive(PartialEq, Debug)]
enum ProposalDependency {
    /// For the `SendPayloadCommitmentAndMetadata` event.
    PayloadAndMetadata,

    /// For the `QCFormed` event.
    QC,

    /// For the `ViewSyncFinalizeCertificate2Recv` event.
    ViewSyncCert,

    /// For the `QCFormed` event timeout branch.
    TimeoutCert,

    /// For the `QuroumProposalRecv` event.
    Proposal,
}

/// Handler for the proposal dependency
struct ProposalDependencyHandle<TYPES: NodeType> {
    /// The view number to propose for.
    view_number: TYPES::Time,

    /// The event sender.
    sender: Sender<Arc<HotShotEvent<TYPES>>>,

    /// Reference to consensus. The replica will require a write lock on this.
    consensus: Arc<RwLock<Consensus<TYPES>>>,

    /// Membership for Quorum Certs/votes
    quorum_membership: Arc<TYPES::Membership>,

    /// Our public key
    public_key: TYPES::SignatureKey,

    /// Our Private Key
    private_key: <TYPES::SignatureKey as SignatureKey>::PrivateKey,

    /// last Upgrade Certificate this node formed
    upgrade_cert: Option<UpgradeCertificate<TYPES>>,
}

impl<TYPES: NodeType> ProposalDependencyHandle<TYPES> {
    /// Checks if we have somehow initiated a proposal while not being the leader of the next
    /// `view`.
    fn check_leader(&self, view: TYPES::Time) -> Result<()> {
        if self.quorum_membership.get_leader(view) != self.public_key {
            // This is expected for view 1, so skipping the logging.
            if view != TYPES::Time::new(1) {
                bail!(
                    "Somehow we formed a QC but are not the leader for the next view {:?}",
                    view
                );
            }
        }
        Ok(())
    }

    /// Find the leaf and state of the parent view to the view that we're currently proposing on.
    fn find_parent_leaf_and_state(
        consensus: &Consensus<TYPES>,
    ) -> Result<(Leaf<TYPES>, Arc<TYPES::ValidatedState>)> {
        let parent_view_number = &consensus.high_qc.get_view_number();

        let Some(parent_view) = consensus.validated_state_map.get(parent_view_number) else {
            // This should have been added by the replica?
            bail!("Couldn't find parent view in state map, waiting for replica to see proposal\n parent view number: {}", **parent_view_number);
        };

        // Leaf hash in view inner does not match high qc hash - Why?
        let Some((leaf_commitment, state)) = parent_view.get_leaf_and_state() else {
            bail!(
                "Parent of high QC points to a view without a proposal; parent_view_number: {}, parent_view: {:?}",
                **parent_view_number,
                parent_view,
            );
        };

        if leaf_commitment != consensus.high_qc.get_data().leaf_commit {
            // NOTE: This happens on the genesis block
            debug!(
                "Parent leaf commitment does not equal high qc leaf commitment: {:?} != {:?}",
                leaf_commitment,
                consensus.high_qc.get_data().leaf_commit
            );
        }
        let Some(leaf) = consensus.saved_leaves.get(&leaf_commitment) else {
            bail!("Failed to find high QC of parent.");
        };

        Ok((leaf.clone(), state.clone()))
    }

    /// Publishes a proposal from a completed payload commitment and metadata and one of several
    /// optional additional pieces of data which may be attached to the proposal.
    async fn publish_proposal(
        &self,
        view: TYPES::Time,
        event_stream: &Sender<Arc<HotShotEvent<TYPES>>>,
        commit_and_metadata: CommitmentAndMetadata<TYPES::BlockPayload>,
        proposal_cert: Option<ViewChangeEvidence<TYPES>>,
    ) -> Result<()> {
        self.check_leader(view)?;
        let consensus = self.consensus.read().await;
        let (leaf, state) = Self::find_parent_leaf_and_state(&consensus)?;
        let reached_decided = leaf.get_view_number() == consensus.last_decided_view;

        let parent_leaf = leaf.clone();
        let original_parent_hash = parent_leaf.commit();
        let mut next_parent_hash = original_parent_hash;

        // Walk back until we find a decide
        if !reached_decided {
            debug!(
                "We have not reached decide from view {:?}",
                self.view_number
            );
            while let Some(next_parent_leaf) = consensus.saved_leaves.get(&next_parent_hash) {
                if next_parent_leaf.get_view_number() <= consensus.last_decided_view {
                    break;
                }
                next_parent_hash = next_parent_leaf.get_parent_commitment();
            }
            debug!("updated saved leaves");
            // TODO do some sort of sanity check on the view number that it matches decided
        }

        let block_header = TYPES::BlockHeader::new(
            &state,
            &consensus.instance_state,
            &parent_leaf,
            commit_and_metadata.commitment,
            commit_and_metadata.metadata.clone(),
        )
        .await;

        let upgrade_cert = if self
            .upgrade_cert
            .as_ref()
            .is_some_and(|cert| cert.view_number == view)
        {
            // If the cert view number matches, set upgrade_cert to self.upgrade_cert
            // and set self.upgrade_cert to None.
            //
            // Note: the certificate is discarded, regardless of whether the vote on the proposal succeeds or not.
            self.upgrade_cert.clone()
        } else {
            // Otherwise, set upgrade_cert to None.
            None
        };

        // We only want the proposal to be attached if any of them are valid.
        let proposal_certificate = proposal_cert
            .as_ref()
            .filter(|cert| cert.is_valid_for_view(&view))
            .cloned();

        let proposal = QuorumProposal {
            block_header,
            view_number: view,
            justify_qc: consensus.high_qc.clone(),
            proposal_certificate,
            upgrade_certificate: upgrade_cert,
        };

        let mut new_leaf = Leaf::from_quorum_proposal(&proposal);
        new_leaf.set_parent_commitment(parent_leaf.commit());

        let Ok(signature) =
            TYPES::SignatureKey::sign(&self.private_key, new_leaf.commit().as_ref())
        else {
            bail!("Failed to sign leaf.commit()!");
        };

        let message = Proposal {
            data: proposal,
            signature,
            _pd: PhantomData,
        };
        debug!("Sending proposal for view {:?}", view);

        broadcast_event(
            Arc::new(HotShotEvent::DummyQuorumProposalSend(
                message.clone(),
                self.public_key.clone(),
            )),
            event_stream,
        )
        .await;

        Ok(())
    }
}

impl<TYPES: NodeType> HandleDepOutput for ProposalDependencyHandle<TYPES> {
    type Output = Vec<Vec<Arc<HotShotEvent<TYPES>>>>;

    #[allow(clippy::no_effect_underscore_binding)]
    async fn handle_dep_result(self, res: Self::Output) {
        let mut commit_and_metadata: Option<CommitmentAndMetadata<TYPES::BlockPayload>> = None;
        let mut timeout_certificate = None;
        let mut view_sync_finalize_cert = None;
        for event in res.iter().flatten() {
            match event.as_ref() {
                /* TODO Add QuorumProposalValidated */
                HotShotEvent::SendPayloadCommitmentAndMetadata(
                    payload_commitment,
                    metadata,
                    _view,
                ) => {
                    debug!("Got commit and meta {:?}", payload_commitment);
                    commit_and_metadata = Some(CommitmentAndMetadata {
                        commitment: *payload_commitment,
                        metadata: metadata.clone(),
                    });
                }
                HotShotEvent::QCFormed(cert) => match cert {
                    either::Right(timeout) => {
                        timeout_certificate = Some(timeout.clone());
                    }
                    either::Left(_) => { /* unhandled */ }
                },
                HotShotEvent::ViewSyncFinalizeCertificate2Recv(cert) => {
                    view_sync_finalize_cert = Some(cert.clone());
                }
                _ => {}
            }
        }

        if commit_and_metadata.is_none() {
            error!(
                "Somehow completed the proposal dependency task without a commitment and metadata"
            );
            return;
        }

        let view_change_evidence = {
            if let Some(timeout_certificate) = timeout_certificate {
                Some(ViewChangeEvidence::Timeout(timeout_certificate))
            } else {
                view_sync_finalize_cert.map(ViewChangeEvidence::ViewSync)
            }
        };

        broadcast_event(
            Arc::new(HotShotEvent::QuorumProposalDependenciesValidated(
                self.view_number,
            )),
            &self.sender,
        )
        .await;

        if let Err(e) = self
            .publish_proposal(
                self.view_number,
                &self.sender,
                commit_and_metadata.unwrap(),
                view_change_evidence,
            )
            .await
        {
            error!("Failed to propose; error = {:?}", e);
        }
    }
}

/// The state for the quorum proposal task.
pub struct QuorumProposalTaskState<TYPES: NodeType, I: NodeImplementation<TYPES>> {
    /// Latest view number that has been proposed for.
    pub latest_proposed_view: TYPES::Time,

    /// Table for the in-progress proposal depdencey tasks.
    pub propose_dependencies: HashMap<TYPES::Time, JoinHandle<()>>,

    /// Network for all nodes
    pub quorum_network: Arc<I::QuorumNetwork>,

    /// Network for DA committee
    pub committee_network: Arc<I::CommitteeNetwork>,

    /// Output events to application
    pub output_event_stream: async_broadcast::Sender<Event<TYPES>>,

    /// Reference to consensus. The replica will require a write lock on this.
    pub consensus: Arc<RwLock<Consensus<TYPES>>>,

    /// Membership for Timeout votes/certs
    pub timeout_membership: Arc<TYPES::Membership>,

    /// Membership for Quorum Certs/votes
    pub quorum_membership: Arc<TYPES::Membership>,

    /// Our public key
    pub public_key: TYPES::SignatureKey,

    /// Our Private Key
    pub private_key: <TYPES::SignatureKey as SignatureKey>::PrivateKey,

    /// last Upgrade Certificate this node formed
    pub upgrade_cert: Option<UpgradeCertificate<TYPES>>,

    /// The node's id
    pub id: u64,
}

impl<TYPES: NodeType, I: NodeImplementation<TYPES>> QuorumProposalTaskState<TYPES, I> {
    /// Create an event dependency
    #[instrument(skip_all, fields(id = self.id, latest_proposed_view = *self.latest_proposed_view), name = "Quorum proposal create event dependency", level = "error")]
    fn create_event_dependency(
        &self,
        dependency_type: ProposalDependency,
        view_number: TYPES::Time,
        event_receiver: Receiver<Arc<HotShotEvent<TYPES>>>,
    ) -> EventDependency<Arc<HotShotEvent<TYPES>>> {
        EventDependency::new(
            event_receiver,
            Box::new(move |event| {
                let event = event.as_ref();
                let event_view = match dependency_type {
                    ProposalDependency::QC => {
                        if let HotShotEvent::QCFormed(either::Left(qc)) = event {
                            qc.view_number
                        } else {
                            return false;
                        }
                    }
                    ProposalDependency::TimeoutCert => {
                        if let HotShotEvent::QCFormed(either::Right(timeout)) = event {
                            timeout.view_number
                        } else {
                            return false;
                        }
                    }
                    ProposalDependency::ViewSyncCert => {
                        if let HotShotEvent::ViewSyncFinalizeCertificate2Recv(view_sync_cert) =
                            event
                        {
                            view_sync_cert.view_number
                        } else {
                            return false;
                        }
                    }

                    ProposalDependency::Proposal => {
<<<<<<< HEAD
                        if let HotShotEvent::QuorumProposalValidated(proposal) = event {
                            proposal.view_number
=======
                        if let HotShotEvent::QuorumProposalRecv(proposal, _) = event {
                            proposal.data.view_number
>>>>>>> 3afd6c18
                        } else {
                            return false;
                        }
                    }
                    ProposalDependency::PayloadAndMetadata => {
                        if let HotShotEvent::SendPayloadCommitmentAndMetadata(
                            _payload_commitment,
                            _metadata,
                            view,
                        ) = event
                        {
                            *view
                        } else {
                            return false;
                        }
                    }
                };
<<<<<<< HEAD

                let valid = event_view == view_number;

                // NOTE: This will *not* emit when a dependency was short circuited on creation.
                // This is only for dependencies that were awaiting a result.
=======
                let valid = event_view == view_number;
>>>>>>> 3afd6c18
                if valid {
                    debug!("Depencency {:?} is complete!", dependency_type);
                }
                valid
            }),
        )
    }

    /// Create and store an [`AndDependency`] of [`OrDependency`]s combining
    /// [`EventDependency`]s associated with the given view number if it doesn't exist.
    /// Also takes in the received `event` to seed a
    /// dependency as already completed. This allows for the task to receive a proposable event
    /// without losing the data that it received, as the dependency task would otherwise have no
    /// ability to receive the event and, thus, would never propose.
    fn create_dependency_task_if_new(
        &mut self,
        view_number: TYPES::Time,
        event_receiver: Receiver<Arc<HotShotEvent<TYPES>>>,
        event_sender: Sender<Arc<HotShotEvent<TYPES>>>,
        event: Arc<HotShotEvent<TYPES>>,
    ) {
        debug!("Attempting to make dependency task for event {:?}", event);
        if self.propose_dependencies.get(&view_number).is_some() {
            debug!("Task already exists");
            return;
        }

        let mut proposal_dependency = self.create_event_dependency(
            ProposalDependency::Proposal,
            view_number,
            event_receiver.clone(),
        );

        let mut qc_dependency = self.create_event_dependency(
            ProposalDependency::QC,
            view_number,
            event_receiver.clone(),
        );

        let mut view_sync_dependency = self.create_event_dependency(
            ProposalDependency::ViewSyncCert,
            view_number,
            event_receiver.clone(),
        );

        let mut timeout_dependency = self.create_event_dependency(
            ProposalDependency::TimeoutCert,
            view_number,
            event_receiver.clone(),
        );

        let mut payload_commitment_dependency = self.create_event_dependency(
            ProposalDependency::PayloadAndMetadata,
            view_number,
            event_receiver,
        );

        match event.as_ref() {
            HotShotEvent::SendPayloadCommitmentAndMetadata(_, _, _) => {
                payload_commitment_dependency.mark_as_completed(event.clone());
            }
<<<<<<< HEAD
            HotShotEvent::QuorumProposalValidated(_) => {
=======
            HotShotEvent::QuorumProposalRecv(_, _) => {
>>>>>>> 3afd6c18
                proposal_dependency.mark_as_completed(event);
            }
            HotShotEvent::QCFormed(quorum_certificate) => match quorum_certificate {
                Either::Right(_) => {
                    timeout_dependency.mark_as_completed(event);
                }
                Either::Left(_) => {
                    qc_dependency.mark_as_completed(event);
                }
            },
            HotShotEvent::ViewSyncFinalizeCertificate2Recv(_) => {
                view_sync_dependency.mark_as_completed(event);
            }
            _ => {}
        };

        // We have three cases to consider:
        let combined = AndDependency::from_deps(vec![
            OrDependency::from_deps(vec![AndDependency::from_deps(vec![
                payload_commitment_dependency,
            ])]),
            OrDependency::from_deps(vec![
<<<<<<< HEAD
                // 1. A QCFormed event and QuorumProposalValidated event
=======
                // 1. A QCFormed event and QuorumProposalRecv event
>>>>>>> 3afd6c18
                AndDependency::from_deps(vec![qc_dependency, proposal_dependency]),
                // 2. A timeout cert was received
                AndDependency::from_deps(vec![timeout_dependency]),
                // 3. A view sync cert was received.
                AndDependency::from_deps(vec![view_sync_dependency]),
            ]),
        ]);

        // We only want to pass down the upgrade cert if we already have one *and* it is for this
        // view, otherwise we can just ignore it.
        let upgrade_cert = match &self.upgrade_cert {
            Some(cert) => {
                // Is this cert for the correct view?
                if cert.view_number == view_number {
                    Some(cert.clone())
                } else {
                    None
                }
            }
            None => None,
        };

        let dependency_task = DependencyTask::new(
            combined,
            ProposalDependencyHandle {
                view_number,
                sender: event_sender,
                consensus: self.consensus.clone(),
                quorum_membership: self.quorum_membership.clone(),
                public_key: self.public_key.clone(),
                private_key: self.private_key.clone(),
                upgrade_cert,
            },
        );
        self.propose_dependencies
            .insert(view_number, dependency_task.run());
    }

    /// Update the latest proposed view number. This function destructively removes all old
    /// dependency tasks (tasks whose view is < the latest view).
    #[instrument(skip_all, fields(id = self.id, latest_proposed_view = *self.latest_proposed_view), name = "Quorum proposal update latest proposed view", level = "error")]
    async fn update_latest_proposed_view(&mut self, new_view: TYPES::Time) -> bool {
        if *self.latest_proposed_view < *new_view {
            debug!(
                "Updating next proposal view from {} to {} in the quorum proposal task",
                *self.latest_proposed_view, *new_view
            );

            // Cancel the old dependency tasks.
            for view in (*self.latest_proposed_view + 1)..=(*new_view) {
                if let Some(dependency) = self.propose_dependencies.remove(&TYPES::Time::new(view))
                {
                    cancel_task(dependency).await;
                }
            }

            self.latest_proposed_view = new_view;
            self.upgrade_cert = None;

            return true;
        }
        false
    }

    /// Validate a view sync cert or a timeout cert.
    fn validate_view_sync_finalize_certificate(
        &self,
        certificate: &ViewSyncFinalizeCertificate2<TYPES>,
    ) -> bool {
        certificate.is_valid_cert(self.quorum_membership.as_ref())
    }

    /// Handles a consensus event received on the event stream. A notable deviation between the
    /// original implementation of this code in the `ConsensusTask` is the handling of inbound
    /// events which *initiate* a proposal. In this case, when an event arrives for a previously
    /// unseen view (> than the latest proposed view), we create a background dependency task for
    /// that view, which allows for the collection of events which, when satisfied, initiates a
    /// proposal. The code works according to the following flow:
    /// 1. Is the received event for a newer view than we've ever seen? Create a task.
    ///
    /// 2. Is the event received for an event we're currently collecting events for? Let the
    ///    dependency task handle it, as it will make sure that the data is valid and corresponds
    ///    to the correct view.
    /// Lastly, in option 1, we don't want to lose access to the available data, so we clone the
    /// `event` and initialize the dependency task with the data from it to ensure that the
    /// information is not lost when we start the dependency, this allows us to instantly mark one
    /// of the requirements as complete.
    #[instrument(skip_all, fields(id = self.id, latest_proposed_view = *self.latest_proposed_view), name = "Quorum proposal handle", level = "error")]
    pub async fn handle(
        &mut self,
        event: Arc<HotShotEvent<TYPES>>,
        event_receiver: Receiver<Arc<HotShotEvent<TYPES>>>,
        event_sender: Sender<Arc<HotShotEvent<TYPES>>>,
    ) {
        match event.as_ref() {
            HotShotEvent::UpgradeCertificateFormed(cert) => {
                debug!(
                    "Upgrade certificate received for view {}!",
                    *cert.view_number
                );

                // Update our current upgrade_cert as long as it's still relevant.
                if cert.view_number >= self.latest_proposed_view {
                    self.upgrade_cert = Some(cert.clone());
                }
            }
            HotShotEvent::QCFormed(cert) => {
                match cert.clone() {
                    either::Right(timeout_cert) => {
                        // cancel poll for votes
                        self.quorum_network
                            .inject_consensus_info(ConsensusIntentEvent::CancelPollForVotes(
                                *timeout_cert.view_number,
                            ))
                            .await;

                        let view = timeout_cert.view_number + 1;

                        self.create_dependency_task_if_new(
                            view,
                            event_receiver,
                            event_sender,
                            event.clone(),
                        );
                    }
                    either::Left(qc) => {
                        let mut consensus = self.consensus.write().await;
                        consensus.high_qc = qc.clone();

                        // cancel poll for votes
                        self.quorum_network
                            .inject_consensus_info(ConsensusIntentEvent::CancelPollForVotes(
                                *qc.view_number,
                            ))
                            .await;

                        // We need to drop our handle here to make the borrow checker happy.
                        drop(consensus);
                        debug!(
                            "Attempting to publish proposal after forming a QC for view {}",
                            *qc.view_number
                        );

                        let view = qc.view_number + 1;

                        self.create_dependency_task_if_new(
                            view,
                            event_receiver,
                            event_sender,
                            event.clone(),
                        );
                    }
                }
            }
            HotShotEvent::SendPayloadCommitmentAndMetadata(payload_commitment, _metadata, view) => {
                let view = *view;
                if view < self.latest_proposed_view {
                    debug!(
                        "Payload commitment is from an older view {:?}",
                        view.clone()
                    );
                    return;
                }

                debug!("Got payload commitment and meta {:?}", payload_commitment);

                self.create_dependency_task_if_new(
                    view,
                    event_receiver,
                    event_sender,
                    event.clone(),
                );
            }
            HotShotEvent::ViewSyncFinalizeCertificate2Recv(view_sync_finalize_cert) => {
                let view = view_sync_finalize_cert.view_number;
                if view < self.latest_proposed_view {
                    debug!(
                        "View sync certificate is from an old view {:?}",
                        view.clone()
                    );
                    return;
                }

                if !self.validate_view_sync_finalize_certificate(view_sync_finalize_cert) {
                    return;
                }

                self.create_dependency_task_if_new(view, event_receiver, event_sender, event);
            }
            HotShotEvent::QuorumProposalValidated(proposal) => {
                let view = proposal.get_view_number();
                if view < self.latest_proposed_view {
                    debug!("Proposal is from an older view {:?}", proposal.clone());
                    return;
                }

                debug!(
                    "Received Quorum Proposal for view {}",
                    *proposal.view_number
                );

                self.create_dependency_task_if_new(
                    view + 1,
                    event_receiver,
                    event_sender,
                    event.clone(),
                );
            }
            HotShotEvent::QuorumProposalDependenciesValidated(view) => {
                debug!("All proposal dependencies verified for view {:?}", view);
                if !self.update_latest_proposed_view(*view).await {
                    debug!("proposal not updated");
                    return;
                }
            }
            _ => {}
        }
    }
}

impl<TYPES: NodeType, I: NodeImplementation<TYPES>> TaskState
    for QuorumProposalTaskState<TYPES, I>
{
    type Event = Arc<HotShotEvent<TYPES>>;
    type Output = ();
    fn filter(&self, event: &Arc<HotShotEvent<TYPES>>) -> bool {
        !matches!(
            event.as_ref(),
            HotShotEvent::QuorumProposalValidated(_)
                | HotShotEvent::QCFormed(_)
                | HotShotEvent::SendPayloadCommitmentAndMetadata(..)
                | HotShotEvent::ViewSyncFinalizeCertificate2Recv(_)
                | HotShotEvent::Shutdown,
        )
    }
    async fn handle_event(event: Self::Event, task: &mut Task<Self>) -> Option<()>
    where
        Self: Sized,
    {
        let receiver = task.subscribe();
        let sender = task.clone_sender();
        tracing::trace!("sender queue len {}", sender.len());
        task.state_mut().handle(event, receiver, sender).await;
        None
    }
    fn should_shutdown(event: &Self::Event) -> bool {
        matches!(event.as_ref(), HotShotEvent::Shutdown)
    }
}<|MERGE_RESOLUTION|>--- conflicted
+++ resolved
@@ -383,13 +383,8 @@
                     }
 
                     ProposalDependency::Proposal => {
-<<<<<<< HEAD
                         if let HotShotEvent::QuorumProposalValidated(proposal) = event {
                             proposal.view_number
-=======
-                        if let HotShotEvent::QuorumProposalRecv(proposal, _) = event {
-                            proposal.data.view_number
->>>>>>> 3afd6c18
                         } else {
                             return false;
                         }
@@ -407,15 +402,10 @@
                         }
                     }
                 };
-<<<<<<< HEAD
 
                 let valid = event_view == view_number;
-
                 // NOTE: This will *not* emit when a dependency was short circuited on creation.
                 // This is only for dependencies that were awaiting a result.
-=======
-                let valid = event_view == view_number;
->>>>>>> 3afd6c18
                 if valid {
                     debug!("Depencency {:?} is complete!", dependency_type);
                 }
@@ -477,11 +467,7 @@
             HotShotEvent::SendPayloadCommitmentAndMetadata(_, _, _) => {
                 payload_commitment_dependency.mark_as_completed(event.clone());
             }
-<<<<<<< HEAD
             HotShotEvent::QuorumProposalValidated(_) => {
-=======
-            HotShotEvent::QuorumProposalRecv(_, _) => {
->>>>>>> 3afd6c18
                 proposal_dependency.mark_as_completed(event);
             }
             HotShotEvent::QCFormed(quorum_certificate) => match quorum_certificate {
@@ -504,11 +490,7 @@
                 payload_commitment_dependency,
             ])]),
             OrDependency::from_deps(vec![
-<<<<<<< HEAD
                 // 1. A QCFormed event and QuorumProposalValidated event
-=======
-                // 1. A QCFormed event and QuorumProposalRecv event
->>>>>>> 3afd6c18
                 AndDependency::from_deps(vec![qc_dependency, proposal_dependency]),
                 // 2. A timeout cert was received
                 AndDependency::from_deps(vec![timeout_dependency]),
