use std::{collections::HashMap, sync::Arc};

use anyhow::Result;
use async_broadcast::{Receiver, Sender};
use async_lock::RwLock;
#[cfg(async_executor_impl = "async-std")]
use async_std::task::JoinHandle;
use async_trait::async_trait;
use either::Either;
use hotshot_task::{
    dependency::{AndDependency, EventDependency, OrDependency},
    dependency_task::{DependencyTask, HandleDepOutput},
    task::TaskState,
};
use hotshot_types::{
    consensus::{CommitmentAndMetadata, Consensus},
    event::Event,
    traits::{
        block_contents::BlockHeader,
        election::Membership,
        node_implementation::{ConsensusTime, NodeImplementation, NodeType},
        signature_key::SignatureKey,
        storage::Storage,
    },
    vote::Certificate,
};
#[cfg(async_executor_impl = "tokio")]
use tokio::task::JoinHandle;
use tracing::{debug, error, instrument, warn};
use vbs::version::Version;

#[cfg(feature = "dependency-tasks")]
use crate::consensus::helpers::handle_quorum_proposal_validated;
use crate::{
    consensus::helpers::publish_proposal_if_able, events::HotShotEvent, helpers::cancel_task,
};

/// Proposal dependency types. These types represent events that precipitate a proposal.
#[derive(PartialEq, Debug)]
enum ProposalDependency {
    /// For the `SendPayloadCommitmentAndMetadata` event.
    PayloadAndMetadata,

    /// For the `QcFormed` event.
    QC,

    /// For the `ViewSyncFinalizeCertificate2Recv` event.
    ViewSyncCert,

    /// For the `QcFormed` event timeout branch.
    TimeoutCert,

    /// For the `QuroumProposalValidated` event after validating `QuorumProposalRecv`.
    Proposal,

    /// For the `ProposeNow` event.
    ProposeNow,
}

/// Handler for the proposal dependency
struct ProposalDependencyHandle<TYPES: NodeType> {
    /// Latest view number that has been proposed for.
    latest_proposed_view: TYPES::Time,

    /// The view number to propose for.
    view_number: TYPES::Time,

    /// The event sender.
    sender: Sender<Arc<HotShotEvent<TYPES>>>,

    /// Reference to consensus. The replica will require a write lock on this.
    consensus: Arc<RwLock<Consensus<TYPES>>>,

    /// Immutable instance state
    instance_state: Arc<TYPES::InstanceState>,

    /// Output events to application
    #[allow(dead_code)]
    output_event_stream: async_broadcast::Sender<Event<TYPES>>,

    /// Membership for Timeout votes/certs
    #[allow(dead_code)]
    timeout_membership: Arc<TYPES::Membership>,

    /// Membership for Quorum Certs/votes
    quorum_membership: Arc<TYPES::Membership>,

    /// Our public key
    public_key: TYPES::SignatureKey,

    /// Our Private Key
    private_key: <TYPES::SignatureKey as SignatureKey>::PrivateKey,

    /// View timeout from config.
    #[allow(dead_code)]
    timeout: u64,

    /// Round start delay from config, in milliseconds.
    round_start_delay: u64,

    /// The node's id
    #[allow(dead_code)]
    id: u64,

    /// Current version of consensus
    version: Version,
}

impl<TYPES: NodeType> HandleDepOutput for ProposalDependencyHandle<TYPES> {
    type Output = Vec<Vec<Vec<Arc<HotShotEvent<TYPES>>>>>;

    #[allow(clippy::no_effect_underscore_binding)]
    async fn handle_dep_result(self, res: Self::Output) {
        let mut payload_commitment = None;
        let mut commit_and_metadata: Option<CommitmentAndMetadata<TYPES>> = None;
        let mut _quorum_certificate = None;
        let mut _timeout_certificate = None;
        let mut _view_sync_finalize_cert = None;
        for event in res.iter().flatten().flatten() {
            match event.as_ref() {
                HotShotEvent::QuorumProposalValidated(proposal, _) => {
                    let proposal_payload_comm = proposal.block_header.payload_commitment();
                    if let Some(comm) = payload_commitment {
                        if proposal_payload_comm != comm {
                            return;
                        }
                    } else {
                        payload_commitment = Some(proposal_payload_comm);
                    }
                }
                HotShotEvent::SendPayloadCommitmentAndMetadata(
                    payload_commitment,
                    builder_commitment,
                    metadata,
                    view,
                    fee,
                ) => {
                    commit_and_metadata = Some(CommitmentAndMetadata {
                        commitment: *payload_commitment,
                        builder_commitment: builder_commitment.clone(),
                        metadata: metadata.clone(),
                        fee: fee.clone(),
                        block_view: *view,
                    });
                }
                HotShotEvent::QcFormed(cert) => match cert {
                    either::Right(timeout) => {
                        _timeout_certificate = Some(timeout.clone());
                    }
                    either::Left(qc) => {
                        _quorum_certificate = Some(qc.clone());
                    }
                },
                HotShotEvent::ViewSyncFinalizeCertificate2Recv(cert) => {
                    _view_sync_finalize_cert = Some(cert.clone());
                }
                HotShotEvent::ProposeNow(_, pdd) => {
                    commit_and_metadata = Some(pdd.commitment_and_metadata.clone());
                    match &pdd.secondary_proposal_information {
                        hotshot_types::consensus::SecondaryProposalInformation::QuorumProposalAndCertificate(quorum_proposal, quorum_certificate) => {
                            _quorum_certificate = Some(quorum_certificate.clone());
                            payload_commitment = Some(quorum_proposal.block_header.payload_commitment());
                        },
                        hotshot_types::consensus::SecondaryProposalInformation::Timeout(tc) => {
                            _timeout_certificate = Some(tc.clone());
                        }
                        hotshot_types::consensus::SecondaryProposalInformation::ViewSync(vsc) => {
                            _view_sync_finalize_cert = Some(vsc.clone());
                        },
                    }
                }
                _ => {}
            }
        }

        if commit_and_metadata.is_none() {
            error!(
                "Somehow completed the proposal dependency task without a commitment and metadata"
            );
            return;
        }

        if let Err(e) = publish_proposal_if_able(
            self.latest_proposed_view,
            self.view_number,
            self.sender,
            self.quorum_membership,
            self.public_key,
            self.private_key,
            Arc::clone(&self.consensus),
            self.round_start_delay,
            None,
            None,
            commit_and_metadata,
            None,
            Arc::clone(&self.instance_state),
            self.version,
        )
        .await
        {
            error!(?e, "Failed to publish proposal");
        }
    }
}

/// The state for the quorum proposal task.
pub struct QuorumProposalTaskState<TYPES: NodeType, I: NodeImplementation<TYPES>> {
    /// Latest view number that has been proposed for.
    pub latest_proposed_view: TYPES::Time,

    /// Table for the in-progress proposal depdencey tasks.
    pub propose_dependencies: HashMap<TYPES::Time, JoinHandle<()>>,

    /// Network for all nodes
    pub quorum_network: Arc<I::QuorumNetwork>,

    /// Network for DA committee
    pub da_network: Arc<I::DaNetwork>,

    /// Output events to application
    pub output_event_stream: async_broadcast::Sender<Event<TYPES>>,

    /// Reference to consensus. The replica will require a write lock on this.
    pub consensus: Arc<RwLock<Consensus<TYPES>>>,

    /// Immutable instance state
    pub instance_state: Arc<TYPES::InstanceState>,

    /// Membership for Timeout votes/certs
    pub timeout_membership: Arc<TYPES::Membership>,

    /// Membership for Quorum Certs/votes
    pub quorum_membership: Arc<TYPES::Membership>,

    /// Our public key
    pub public_key: TYPES::SignatureKey,

    /// Our Private Key
    pub private_key: <TYPES::SignatureKey as SignatureKey>::PrivateKey,

    /// View timeout from config.
    pub timeout: u64,

    /// Round start delay from config, in milliseconds.
    pub round_start_delay: u64,

    /// timeout task handle
    pub timeout_task: Option<JoinHandle<()>>,

    /// This node's storage ref
    pub storage: Arc<RwLock<I::Storage>>,

    // /// most recent decided upgrade certificate
    // pub decided_upgrade_cert: Option<UpgradeCertificate<TYPES>>,
    /// The node's id
    pub id: u64,

    /// Current version of consensus
    pub version: Version,
}

impl<TYPES: NodeType, I: NodeImplementation<TYPES>> QuorumProposalTaskState<TYPES, I> {
    /// Create an event dependency
    #[instrument(skip_all, fields(id = self.id, latest_proposed_view = *self.latest_proposed_view), name = "Create event dependency", level = "info")]
    fn create_event_dependency(
        &self,
        dependency_type: ProposalDependency,
        view_number: TYPES::Time,
        event_receiver: Receiver<Arc<HotShotEvent<TYPES>>>,
    ) -> EventDependency<Arc<HotShotEvent<TYPES>>> {
        EventDependency::new(
            event_receiver,
            Box::new(move |event| {
                let event = event.as_ref();
                let event_view = match dependency_type {
                    ProposalDependency::QC => {
                        if let HotShotEvent::QcFormed(either::Left(qc)) = event {
                            qc.view_number + 1
                        } else {
                            return false;
                        }
                    }
                    ProposalDependency::TimeoutCert => {
                        if let HotShotEvent::QcFormed(either::Right(timeout)) = event {
                            timeout.view_number
                        } else {
                            return false;
                        }
                    }
                    ProposalDependency::ViewSyncCert => {
                        if let HotShotEvent::ViewSyncFinalizeCertificate2Recv(view_sync_cert) =
                            event
                        {
                            view_sync_cert.view_number
                        } else {
                            return false;
                        }
                    }

                    ProposalDependency::Proposal => {
                        if let HotShotEvent::QuorumProposalValidated(proposal, _) = event {
                            proposal.view_number
                        } else {
                            return false;
                        }
                    }
                    ProposalDependency::PayloadAndMetadata => {
                        if let HotShotEvent::SendPayloadCommitmentAndMetadata(
                            _payload_commitment,
                            _builder_commitment,
                            _metadata,
                            view,
                            _fee,
                        ) = event
                        {
                            *view
                        } else {
                            return false;
                        }
                    }
                    ProposalDependency::ProposeNow => {
                        if let HotShotEvent::ProposeNow(view, _) = event {
                            *view
                        } else {
                            return false;
                        }
                    }
                };
                let valid = event_view == view_number;
                if valid {
                    debug!("Dependency {dependency_type:?} is complete for view {event_view:?}!",);
                }
                valid
            }),
        )
    }

    /// Creates the requisite dependencies for the Quorum Proposal task. It also handles any event forwarding.
    fn create_and_complete_dependencies(
        &self,
        view_number: TYPES::Time,
        event_receiver: Receiver<Arc<HotShotEvent<TYPES>>>,
        event: Arc<HotShotEvent<TYPES>>,
    ) -> AndDependency<Vec<Vec<Arc<HotShotEvent<TYPES>>>>> {
        let mut proposal_dependency = self.create_event_dependency(
            ProposalDependency::Proposal,
            view_number,
            event_receiver.clone(),
        );

        let mut qc_dependency = self.create_event_dependency(
            ProposalDependency::QC,
            view_number,
            event_receiver.clone(),
        );

        let mut view_sync_dependency = self.create_event_dependency(
            ProposalDependency::ViewSyncCert,
            view_number,
            event_receiver.clone(),
        );

        let mut timeout_dependency = self.create_event_dependency(
            ProposalDependency::TimeoutCert,
            view_number,
            event_receiver.clone(),
        );

        let mut payload_commitment_dependency = self.create_event_dependency(
            ProposalDependency::PayloadAndMetadata,
            view_number,
            event_receiver.clone(),
        );

        let mut propose_now_dependency = self.create_event_dependency(
            ProposalDependency::ProposeNow,
            view_number,
            event_receiver,
        );

        match event.as_ref() {
            HotShotEvent::ProposeNow(..) => {
                propose_now_dependency.mark_as_completed(Arc::clone(&event));
            }
            HotShotEvent::SendPayloadCommitmentAndMetadata(..) => {
                payload_commitment_dependency.mark_as_completed(Arc::clone(&event));
            }
            HotShotEvent::QuorumProposalValidated(..) => {
                proposal_dependency.mark_as_completed(event);
            }
            HotShotEvent::QcFormed(quorum_certificate) => match quorum_certificate {
                Either::Right(_) => {
                    timeout_dependency.mark_as_completed(event);
                }
                Either::Left(_) => {
                    qc_dependency.mark_as_completed(event);
                }
            },
            HotShotEvent::ViewSyncFinalizeCertificate2Recv(_) => {
                view_sync_dependency.mark_as_completed(event);
            }
            _ => {}
        };

        // We have three cases to consider:
        let mut secondary_deps = vec![
            // 2. A timeout cert was received
            AndDependency::from_deps(vec![timeout_dependency]),
            // 3. A view sync cert was received.
            AndDependency::from_deps(vec![view_sync_dependency]),
        ];

        // 1. A QcFormed event and QuorumProposalValidated event
        if *view_number > 1 {
            secondary_deps.push(AndDependency::from_deps(vec![
                qc_dependency,
                proposal_dependency,
            ]));
        } else {
            secondary_deps.push(AndDependency::from_deps(vec![qc_dependency]));
        }

        AndDependency::from_deps(vec![OrDependency::from_deps(vec![
            AndDependency::from_deps(vec![AndDependency::from_deps(vec![propose_now_dependency])]),
            AndDependency::from_deps(vec![
                OrDependency::from_deps(vec![AndDependency::from_deps(vec![
                    payload_commitment_dependency,
                ])]),
                OrDependency::from_deps(secondary_deps),
            ]),
        ])])
    }

    /// Create and store an [`AndDependency`] combining [`EventDependency`]s associated with the
    /// given view number if it doesn't exist. Also takes in the received `event` to seed a
    /// dependency as already completed. This allows for the task to receive a proposable event
    /// without losing the data that it received, as the dependency task would otherwise have no
    /// ability to receive the event and, thus, would never propose.
    #[instrument(skip_all, fields(id = self.id, latest_proposed_view = *self.latest_proposed_view), name = "Create dependency task", level = "error")]
    fn create_dependency_task_if_new(
        &mut self,
        view_number: TYPES::Time,
        event_receiver: Receiver<Arc<HotShotEvent<TYPES>>>,
        event_sender: Sender<Arc<HotShotEvent<TYPES>>>,
        event: Arc<HotShotEvent<TYPES>>,
    ) {
        // Don't even bother making the task if we are not entitled to propose anyay.
        if self.quorum_membership.leader(view_number) != self.public_key {
            return;
        }

        // Don't try to propose twice for the same view.
        if view_number <= self.latest_proposed_view {
            return;
        }

        debug!("Attempting to make dependency task for view {view_number:?} and event {event:?}");
        if self.propose_dependencies.contains_key(&view_number) {
            debug!("Task already exists");
            return;
        }

        let dependency_chain =
            self.create_and_complete_dependencies(view_number, event_receiver, event);

        let dependency_task = DependencyTask::new(
            dependency_chain,
            ProposalDependencyHandle {
                latest_proposed_view: self.latest_proposed_view,
                view_number,
                sender: event_sender,
                consensus: Arc::clone(&self.consensus),
                output_event_stream: self.output_event_stream.clone(),
                timeout_membership: Arc::clone(&self.timeout_membership),
                quorum_membership: Arc::clone(&self.quorum_membership),
                public_key: self.public_key.clone(),
                private_key: self.private_key.clone(),
                timeout: self.timeout,
                round_start_delay: self.round_start_delay,
                id: self.id,
                instance_state: Arc::clone(&self.instance_state),
                version: self.version,
            },
        );
        self.propose_dependencies
            .insert(view_number, dependency_task.run());
    }

    /// Update the latest proposed view number.
    #[instrument(skip_all, fields(id = self.id, latest_proposed_view = *self.latest_proposed_view), name = "Update latest proposed view", level = "error")]
    async fn update_latest_proposed_view(&mut self, new_view: TYPES::Time) -> bool {
        if *self.latest_proposed_view < *new_view {
            debug!(
                "Updating latest proposed view from {} to {}",
                *self.latest_proposed_view, *new_view
            );

            // Cancel the old dependency tasks.
            for view in (*self.latest_proposed_view + 1)..=(*new_view) {
                if let Some(dependency) = self.propose_dependencies.remove(&TYPES::Time::new(view))
                {
                    cancel_task(dependency).await;
                }
            }

            self.latest_proposed_view = new_view;

            return true;
        }
        false
    }

    /// Handles a consensus event received on the event stream
    #[instrument(skip_all, fields(id = self.id, latest_proposed_view = *self.latest_proposed_view), name = "handle method", level = "error")]
    pub async fn handle(
        &mut self,
        event: Arc<HotShotEvent<TYPES>>,
        event_receiver: Receiver<Arc<HotShotEvent<TYPES>>>,
        event_sender: Sender<Arc<HotShotEvent<TYPES>>>,
    ) {
        match event.as_ref() {
            HotShotEvent::VersionUpgrade(version) => {
                self.version = *version;
            }
            HotShotEvent::ProposeNow(view, _) => {
                self.create_dependency_task_if_new(
                    *view,
                    event_receiver,
                    event_sender,
                    Arc::clone(&event),
                );
            }
            HotShotEvent::QcFormed(cert) => {
                match cert.clone() {
                    either::Right(timeout_cert) => {
                        let view = timeout_cert.view_number + 1;

                        self.create_dependency_task_if_new(
                            view,
                            event_receiver,
                            event_sender,
                            Arc::clone(&event),
                        );
                    }
                    either::Left(qc) => {
                        if let Err(e) = self.storage.write().await.update_high_qc(qc.clone()).await
                        {
                            warn!("Failed to store High QC of QC we formed; error = {:?}", e);
                        }

                        let mut consensus = self.consensus.write().await;
                        if let Err(e) = consensus.update_high_qc(qc.clone()) {
                            tracing::trace!("{e:?}");
                        }

                        // We need to drop our handle here to make the borrow checker happy.
                        drop(consensus);

                        let view = qc.view_number + 1;

                        self.create_dependency_task_if_new(
                            view,
                            event_receiver,
                            event_sender,
                            Arc::clone(&event),
                        );
                    }
                }
            }
            HotShotEvent::SendPayloadCommitmentAndMetadata(
                _payload_commitment,
                _builder_commitment,
                _metadata,
                view,
                _fee,
            ) => {
                let view = *view;

                self.create_dependency_task_if_new(
                    view,
                    event_receiver,
                    event_sender,
                    Arc::clone(&event),
                );
            }
            HotShotEvent::ViewSyncFinalizeCertificate2Recv(certificate) => {
                if !certificate.is_valid_cert(self.quorum_membership.as_ref()) {
                    warn!(
                        "View Sync Finalize certificate {:?} was invalid",
                        certificate.date()
                    );
                    return;
                }

                let view = certificate.view_number;

                self.create_dependency_task_if_new(view, event_receiver, event_sender, event);
            }
            #[cfg(feature = "dependency-tasks")]
            HotShotEvent::QuorumProposalValidated(proposal, _) => {
                let new_view = proposal.view_number;

                if !self.update_latest_proposed_view(new_view).await {
                    tracing::trace!("Failed to update latest proposed view");
                    return;
                }

                if let Err(e) =
                    handle_quorum_proposal_validated(proposal, event_sender.clone(), self).await
                {
                    debug!("Failed to handle QuorumProposalValidated event; error = {e:#}");
                }

                self.create_dependency_task_if_new(
                    new_view + 1,
                    event_receiver,
                    event_sender,
                    Arc::clone(&event),
                );
            }
            HotShotEvent::QuorumProposalSend(proposal, _) => {
                let view = proposal.data.view_number;
                if !self.update_latest_proposed_view(view).await {
                    tracing::trace!("Failed to update latest proposed view");
                    return;
                }
            }
            _ => {}
        }
    }
}

#[async_trait]
impl<TYPES: NodeType, I: NodeImplementation<TYPES>> TaskState
    for QuorumProposalTaskState<TYPES, I>
{
<<<<<<< HEAD
    type Event = HotShotEvent<TYPES>;

    async fn handle_event(
        &mut self,
        event: Arc<Self::Event>,
        sender: &Sender<Arc<Self::Event>>,
        receiver: &Receiver<Arc<Self::Event>>,
    ) -> Result<()> {
        self.handle(event, receiver.clone(), sender.clone()).await;

        Ok(())
=======
    type Event = Arc<HotShotEvent<TYPES>>;
    type Output = ();
    fn filter(&self, event: &Arc<HotShotEvent<TYPES>>) -> bool {
        !matches!(
            event.as_ref(),
            HotShotEvent::QuorumProposalValidated(..)
                | HotShotEvent::QcFormed(_)
                | HotShotEvent::SendPayloadCommitmentAndMetadata(..)
                | HotShotEvent::ViewSyncFinalizeCertificate2Recv(_)
                | HotShotEvent::ProposeNow(..)
                | HotShotEvent::QuorumProposalSend(..)
                | HotShotEvent::Shutdown,
        )
    }
    async fn handle_event(event: Self::Event, task: &mut Task<Self>) -> Option<()>
    where
        Self: Sized,
    {
        let receiver = task.subscribe();
        let sender = task.clone_sender();
        task.state_mut().handle(event, receiver, sender).await;
        None
>>>>>>> ef3ced04
    }

    async fn cancel_subtasks(&mut self) {
        for handle in self
            .propose_dependencies
            .drain()
            .map(|(_view, handle)| handle)
        {
            let _ = handle.cancel().await;
        }

        if let Some(task) = self.timeout_task.take() {
            task.cancel().await;
        }
    }
}<|MERGE_RESOLUTION|>--- conflicted
+++ resolved
@@ -634,7 +634,6 @@
 impl<TYPES: NodeType, I: NodeImplementation<TYPES>> TaskState
     for QuorumProposalTaskState<TYPES, I>
 {
-<<<<<<< HEAD
     type Event = HotShotEvent<TYPES>;
 
     async fn handle_event(
@@ -646,30 +645,6 @@
         self.handle(event, receiver.clone(), sender.clone()).await;
 
         Ok(())
-=======
-    type Event = Arc<HotShotEvent<TYPES>>;
-    type Output = ();
-    fn filter(&self, event: &Arc<HotShotEvent<TYPES>>) -> bool {
-        !matches!(
-            event.as_ref(),
-            HotShotEvent::QuorumProposalValidated(..)
-                | HotShotEvent::QcFormed(_)
-                | HotShotEvent::SendPayloadCommitmentAndMetadata(..)
-                | HotShotEvent::ViewSyncFinalizeCertificate2Recv(_)
-                | HotShotEvent::ProposeNow(..)
-                | HotShotEvent::QuorumProposalSend(..)
-                | HotShotEvent::Shutdown,
-        )
-    }
-    async fn handle_event(event: Self::Event, task: &mut Task<Self>) -> Option<()>
-    where
-        Self: Sized,
-    {
-        let receiver = task.subscribe();
-        let sender = task.clone_sender();
-        task.state_mut().handle(event, receiver, sender).await;
-        None
->>>>>>> ef3ced04
     }
 
     async fn cancel_subtasks(&mut self) {
