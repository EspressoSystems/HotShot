--- conflicted
+++ resolved
@@ -4,11 +4,6 @@
 edition = "2021"
 name = "hotshot-types"
 version = "0.1.11"
-
-[features]
-gpu-vid = ["jf-primitives/gpu-vid"]
-
-# See more keys and their definitions at https://doc.rust-lang.org/cargo/reference/manifest.html
 
 [dependencies]
 anyhow = { workspace = true }
@@ -61,13 +56,10 @@
 [dev-dependencies]
 serde_json = { workspace = true }
 
-<<<<<<< HEAD
 [features]
 gpu-vid = ["jf-primitives/gpu-vid"]
 test-srs = ["jf-primitives/test-srs"]
 
-=======
->>>>>>> 1f397e74
 [target.'cfg(all(async_executor_impl = "async-std"))'.dependencies]
 async-std = { workspace = true }
 
