--- conflicted
+++ resolved
@@ -255,7 +255,6 @@
 /// A function for generating a cute little user mnemonic from a hash
 #[must_use]
 pub fn mnemonic<H: Hash>(bytes: H) -> String {
-<<<<<<< HEAD
     let hash = non_crypto_hash(bytes);
     mnemonic::to_string(hash.to_le_bytes())
 }
@@ -265,10 +264,6 @@
     let mut state = DefaultHasher::new();
     val.hash(&mut state);
     state.finish()
-=======
-    let mut state = std::collections::hash_map::DefaultHasher::new();
-    bytes.hash(&mut state);
-    mnemonic::to_string(state.finish().to_le_bytes())
 }
 
 /// A helper enum to indicate whether a node is in the epoch transition
@@ -278,5 +273,4 @@
     InTransition,
     /// A node is not in the epoch transition
     NotInTransition,
->>>>>>> 43263a55
 }