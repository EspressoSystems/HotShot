--- conflicted
+++ resolved
@@ -70,11 +70,7 @@
     }
 }
 /// The hash of a leaf.
-<<<<<<< HEAD
-type LeafCommitment<TYPES> = Commitment<Leaf2<TYPES>>;
-=======
-pub type LeafCommitment<TYPES> = Commitment<Leaf<TYPES>>;
->>>>>>> c04a16a6
+pub type LeafCommitment<TYPES> = Commitment<Leaf2<TYPES>>;
 
 /// Optional validated state and state delta.
 pub type StateAndDelta<TYPES> = (
