//! Composite trait for node behavior
//!
//! This module defines the [`NodeImplementation`] trait, which is a composite trait used for
//! describing the overall behavior of a node, as a composition of implementations of the node trait.

use super::{
    block_contents::Transaction,
    election::{
        CommitteeExchangeType, ConsensusExchange, ElectionConfig, QuorumExchangeType,
<<<<<<< HEAD
        VIDExchangeType, ViewSyncExchangeType, VoteToken,
=======
        TimeoutExchange, TimeoutExchangeType, ViewSyncExchangeType, VoteToken,
>>>>>>> 9c5c83c4
    },
    network::{CommunicationChannel, NetworkMsg, TestableNetworkingImplementation},
    state::{ConsensusTime, TestableBlock, TestableState},
    storage::{StorageError, StorageState, TestableStorage},
    State,
};
use crate::{
    data::{LeafType, SequencingLeaf, TestableLeaf},
    message::{ConsensusMessageType, Message, SequencingMessage},
    traits::{
        election::Membership, network::TestableChannelImplementation, signature_key::SignatureKey,
        storage::Storage, BlockPayload,
    },
};
use async_compatibility_layer::channel::{unbounded, UnboundedReceiver, UnboundedSender};
use async_lock::{Mutex, RwLock};
use async_trait::async_trait;
use serde::{Deserialize, Serialize};
use std::{
    collections::BTreeMap,
    fmt::Debug,
    hash::Hash,
    marker::PhantomData,
    sync::{atomic::AtomicBool, Arc},
};
/// Alias for the [`ProcessedConsensusMessage`] type of a [`NodeImplementation`].
type ProcessedConsensusMessageType<TYPES, I> = <<I as NodeImplementation<TYPES>>::ConsensusMessage as ConsensusMessageType<TYPES, I>>::ProcessedConsensusMessage;

/// struct containing messages for a view to send to a replica or DA committee member.
#[derive(Clone)]
pub struct ViewQueue<TYPES: NodeType, I: NodeImplementation<TYPES>> {
    /// to send networking events to a replica or DA committee member.
    pub sender_chan: UnboundedSender<ProcessedConsensusMessageType<TYPES, I>>,

    /// to recv networking events for a replica or DA committee member.
    pub receiver_chan: Arc<Mutex<UnboundedReceiver<ProcessedConsensusMessageType<TYPES, I>>>>,

    /// `true` if this queue has already received a proposal
    pub has_received_proposal: Arc<AtomicBool>,
}

impl<TYPES: NodeType, I: NodeImplementation<TYPES>> Default for ViewQueue<TYPES, I> {
    /// create new view queue
    fn default() -> Self {
        let (s, r) = unbounded();
        ViewQueue {
            sender_chan: s,
            receiver_chan: Arc::new(Mutex::new(r)),
            has_received_proposal: Arc::new(AtomicBool::new(false)),
        }
    }
}

/// metadata for sending information to the leader, replica, or DA committee member.
pub struct SendToTasks<TYPES: NodeType, I: NodeImplementation<TYPES>> {
    /// the current view number
    /// this should always be in sync with `Consensus`
    pub cur_view: TYPES::Time,

    /// a map from view number to ViewQueue
    /// one of (replica|next leader)'s' task for view i will be listening on the channel in here
    pub channel_map: BTreeMap<TYPES::Time, ViewQueue<TYPES, I>>,
}

impl<TYPES: NodeType, I: NodeImplementation<TYPES>> SendToTasks<TYPES, I> {
    /// create new sendtosasks
    #[must_use]
    pub fn new(view_num: TYPES::Time) -> Self {
        SendToTasks {
            cur_view: view_num,
            channel_map: BTreeMap::default(),
        }
    }
}

/// Channels for sending/recv-ing proposals and votes.
#[derive(Clone)]
pub struct ChannelMaps<TYPES: NodeType, I: NodeImplementation<TYPES>> {
    /// Channel for the next consensus leader or DA leader.
    pub proposal_channel: Arc<RwLock<SendToTasks<TYPES, I>>>,

    /// Channel for the replica or DA committee member.
    pub vote_channel: Arc<RwLock<SendToTasks<TYPES, I>>>,
}

impl<TYPES: NodeType, I: NodeImplementation<TYPES>> ChannelMaps<TYPES, I> {
    /// Create channels starting from a given view.
    pub fn new(start_view: TYPES::Time) -> Self {
        Self {
            proposal_channel: Arc::new(RwLock::new(SendToTasks::new(start_view))),
            vote_channel: Arc::new(RwLock::new(SendToTasks::new(start_view))),
        }
    }
}

/// Node implementation aggregate trait
///
/// This trait exists to collect multiple behavior implementations into one type, to allow
/// `HotShot` to avoid annoying numbers of type arguments and type patching.
///
/// It is recommended you implement this trait on a zero sized type, as `HotShot`does not actually
/// store or keep a reference to any value implementing this trait.

pub trait NodeImplementation<TYPES: NodeType>:
    Send + Sync + Debug + Clone + Eq + Hash + 'static + Serialize + for<'de> Deserialize<'de>
{
    /// Leaf type for this consensus implementation
    type Leaf: LeafType<NodeType = TYPES>;

    /// Storage type for this consensus implementation
    type Storage: Storage<TYPES, Self::Leaf> + Clone;

    /// Consensus message type.
    type ConsensusMessage: ConsensusMessageType<TYPES, Self>
        + Clone
        + Debug
        + Send
        + Sync
        + 'static
        + for<'a> Deserialize<'a>
        + Hash
        + Eq
        + Serialize;

    /// Consensus type selected exchanges.
    ///
    /// Implements either `ValidatingExchangesType` or `SequencingExchangesType`.
    type Exchanges: ExchangesType<TYPES, Self::Leaf, Message<TYPES, Self>>;

    /// Create channels for sending/recv-ing proposals and votes for quorum and committee
    /// exchanges, the latter of which is only applicable for sequencing consensus.
    fn new_channel_maps(
        start_view: TYPES::Time,
    ) -> (ChannelMaps<TYPES, Self>, Option<ChannelMaps<TYPES, Self>>);
}

/// Contains the protocols for exchanging proposals and votes.
#[allow(clippy::type_complexity)]
#[async_trait]
pub trait ExchangesType<TYPES: NodeType, LEAF: LeafType<NodeType = TYPES>, MESSAGE: NetworkMsg>:
    Send + Sync
{
    /// Protocol for exchanging data availability proposals and votes.
    type CommitteeExchange: CommitteeExchangeType<TYPES, MESSAGE> + Clone + Debug;

<<<<<<< HEAD
    /// Protocol for exchanging VID proposals and votes
    type VIDExchange: VIDExchangeType<TYPES, MESSAGE> + Clone + Debug;
=======
    /// Get the committee exchange
    fn committee_exchange(&self) -> &Self::CommitteeExchange;
>>>>>>> 9c5c83c4

    /// Get the timeout exchange
    fn timeout_exchange(&self) -> &Self::TimeoutExchange;

    /// Protocol for exchanging quorum proposals and votes.
    type QuorumExchange: QuorumExchangeType<TYPES, LEAF, MESSAGE> + Clone + Debug;

    /// Protocol for exchanging view sync proposals and votes.
    type ViewSyncExchange: ViewSyncExchangeType<TYPES, MESSAGE> + Clone + Debug;

    /// Protocol for receiving timeout votes
    type TimeoutExchange: TimeoutExchangeType<TYPES, MESSAGE> + Clone + Debug;

    /// Election configurations for exchanges
    type ElectionConfigs;

    /// Create all exchanges.
    fn create(
        entries: Vec<<TYPES::SignatureKey as SignatureKey>::StakeTableEntry>,
        configs: Self::ElectionConfigs,
        networks: (
            <Self::QuorumExchange as ConsensusExchange<TYPES, MESSAGE>>::Networking,
            <Self::CommitteeExchange as ConsensusExchange<TYPES, MESSAGE>>::Networking,
            <Self::ViewSyncExchange as ConsensusExchange<TYPES, MESSAGE>>::Networking,
            <Self::VIDExchange as ConsensusExchange<TYPES, MESSAGE>>::Networking,
        ),
        pk: TYPES::SignatureKey,
        entry: <TYPES::SignatureKey as SignatureKey>::StakeTableEntry,
        sk: <TYPES::SignatureKey as SignatureKey>::PrivateKey,
    ) -> Self;

    /// Get the committee exchange.
    fn committee_exchange(&self) -> &Self::CommitteeExchange;

    /// Get the quorum exchange.
    fn quorum_exchange(&self) -> &Self::QuorumExchange;

    /// Get the view sync exchange.
    fn view_sync_exchange(&self) -> &Self::ViewSyncExchange;

    /// Get the VID exchange
    fn vid_exchange(&self) -> &Self::VIDExchange;

    /// BlockPayload the underlying networking interfaces until node is successfully initialized into the
    /// networks.
    async fn wait_for_networks_ready(&self);

    /// Shut down the the underlying networking interfaces.
    async fn shut_down_networks(&self);
}

/// an exchange that is testable
pub trait TestableExchange<TYPES: NodeType, LEAF: LeafType<NodeType = TYPES>, MESSAGE: NetworkMsg>:
    ExchangesType<TYPES, LEAF, MESSAGE>
{
    /// generate communication channels
    #[allow(clippy::type_complexity)]
    fn gen_comm_channels(
        expected_node_count: usize,
        num_bootstrap: usize,
        da_committee_size: usize,
    ) -> Box<
        dyn Fn(
                u64,
            ) -> (
                <Self::QuorumExchange as ConsensusExchange<TYPES, MESSAGE>>::Networking,
                <Self::CommitteeExchange as ConsensusExchange<TYPES, MESSAGE>>::Networking,
                <Self::ViewSyncExchange as ConsensusExchange<TYPES, MESSAGE>>::Networking,
                <Self::VIDExchange as ConsensusExchange<TYPES, MESSAGE>>::Networking,
            ) + 'static,
    >;
}

/// Implementes [`SequencingExchangesType`].
#[derive(Clone, Debug)]
pub struct SequencingExchanges<
    TYPES: NodeType,
    MESSAGE: NetworkMsg,
<<<<<<< HEAD
    QUORUMEXCHANGE: QuorumExchangeType<TYPES, SequencingLeaf<TYPES>, MESSAGE>,
    COMMITTEEEXCHANGE: CommitteeExchangeType<TYPES, MESSAGE>,
    VIEWSYNCEXCHANGE: ViewSyncExchangeType<TYPES, MESSAGE>,
    VIDEXCHANGE: VIDExchangeType<TYPES, MESSAGE>,
=======
    QUORUMEXCHANGE: QuorumExchangeType<TYPES, SequencingLeaf<TYPES>, MESSAGE> + Clone + Debug,
    COMMITTEEEXCHANGE: CommitteeExchangeType<TYPES, MESSAGE> + Clone + Debug,
    VIEWSYNCEXCHANGE: ViewSyncExchangeType<TYPES, MESSAGE> + Clone + Debug,
>>>>>>> 9c5c83c4
> {
    /// Quorum exchange.
    quorum_exchange: QUORUMEXCHANGE,

    /// View sync exchange.
    view_sync_exchange: VIEWSYNCEXCHANGE,

    /// Committee exchange.
    committee_exchange: COMMITTEEEXCHANGE,

<<<<<<< HEAD
    /// VID exchange
    vid_exchange: VIDEXCHANGE,

    /// Phantom data.
=======
    /// Timeout exchange
    // This type can be simplified once we rework the exchanges trait
    // It is here to avoid needing to instantiate it where all the other exchanges are instantiated
    // https://github.com/EspressoSystems/HotShot/issues/1799
    #[allow(clippy::type_complexity)]

    pub timeout_exchange: TimeoutExchange<TYPES, <<SequencingExchanges<TYPES, MESSAGE, QUORUMEXCHANGE, COMMITTEEEXCHANGE, VIEWSYNCEXCHANGE> as ExchangesType<TYPES, SequencingLeaf<TYPES>, MESSAGE>>::QuorumExchange as ConsensusExchange<TYPES, MESSAGE>>::Proposal, <<SequencingExchanges<TYPES, MESSAGE, QUORUMEXCHANGE, COMMITTEEEXCHANGE, VIEWSYNCEXCHANGE> as ExchangesType<TYPES, SequencingLeaf<TYPES>, MESSAGE>>::QuorumExchange as ConsensusExchange<TYPES, MESSAGE>>::Membership, <QUORUMEXCHANGE as ConsensusExchange<TYPES, MESSAGE>>::Networking, MESSAGE>,

    /// Phantom data
>>>>>>> 9c5c83c4
    _phantom: PhantomData<(TYPES, MESSAGE)>,
}

#[async_trait]
impl<TYPES, MESSAGE, QUORUMEXCHANGE, COMMITTEEEXCHANGE, VIEWSYNCEXCHANGE, VIDEXCHANGE>
    ExchangesType<TYPES, SequencingLeaf<TYPES>, MESSAGE>
    for SequencingExchanges<
        TYPES,
        MESSAGE,
        QUORUMEXCHANGE,
        COMMITTEEEXCHANGE,
        VIEWSYNCEXCHANGE,
        VIDEXCHANGE,
    >
where
    TYPES: NodeType,
    MESSAGE: NetworkMsg,
    QUORUMEXCHANGE: QuorumExchangeType<TYPES, SequencingLeaf<TYPES>, MESSAGE> + Clone + Debug,
    COMMITTEEEXCHANGE: CommitteeExchangeType<TYPES, MESSAGE> + Clone + Debug,
    VIEWSYNCEXCHANGE: ViewSyncExchangeType<TYPES, MESSAGE> + Clone + Debug,
    VIDEXCHANGE: VIDExchangeType<TYPES, MESSAGE> + Clone + Debug,
{
    type CommitteeExchange = COMMITTEEEXCHANGE;
    type QuorumExchange = QUORUMEXCHANGE;
    type ViewSyncExchange = VIEWSYNCEXCHANGE;
<<<<<<< HEAD
    type VIDExchange = VIDEXCHANGE;
=======
    #[allow(clippy::type_complexity)]
    type TimeoutExchange = TimeoutExchange<TYPES, <<SequencingExchanges<TYPES, MESSAGE, QUORUMEXCHANGE, COMMITTEEEXCHANGE, VIEWSYNCEXCHANGE> as ExchangesType<TYPES, SequencingLeaf<TYPES>, MESSAGE>>::QuorumExchange as ConsensusExchange<TYPES, MESSAGE>>::Proposal, <<SequencingExchanges<TYPES, MESSAGE, QUORUMEXCHANGE, COMMITTEEEXCHANGE, VIEWSYNCEXCHANGE> as ExchangesType<TYPES, SequencingLeaf<TYPES>, MESSAGE>>::QuorumExchange as ConsensusExchange<TYPES, MESSAGE>>::Membership, <QUORUMEXCHANGE as ConsensusExchange<TYPES, MESSAGE>>::Networking, MESSAGE>;
>>>>>>> 9c5c83c4
    type ElectionConfigs = (TYPES::ElectionConfigType, TYPES::ElectionConfigType);

    fn committee_exchange(&self) -> &COMMITTEEEXCHANGE {
        &self.committee_exchange
    }

    fn timeout_exchange(&self) -> &Self::TimeoutExchange {
        &self.timeout_exchange
    }

    fn create(
        entries: Vec<<TYPES::SignatureKey as SignatureKey>::StakeTableEntry>,
        configs: Self::ElectionConfigs,
        networks: (
            <Self::QuorumExchange as ConsensusExchange<TYPES, MESSAGE>>::Networking,
            <Self::CommitteeExchange as ConsensusExchange<TYPES, MESSAGE>>::Networking,
            <Self::ViewSyncExchange as ConsensusExchange<TYPES, MESSAGE>>::Networking,
            <Self::VIDExchange as ConsensusExchange<TYPES, MESSAGE>>::Networking,
        ),
        pk: TYPES::SignatureKey,
        entry: <TYPES::SignatureKey as SignatureKey>::StakeTableEntry,
        sk: <TYPES::SignatureKey as SignatureKey>::PrivateKey,
    ) -> Self {
        let quorum_exchange = QUORUMEXCHANGE::create(
            entries.clone(),
            configs.0.clone(),
            networks.0.clone(),
            pk.clone(),
            entry.clone(),
            sk.clone(),
        );
        #[allow(clippy::type_complexity)]
        let timeout_exchange: TimeoutExchange<TYPES, <<SequencingExchanges<TYPES, MESSAGE, QUORUMEXCHANGE, COMMITTEEEXCHANGE, VIEWSYNCEXCHANGE> as ExchangesType<TYPES, SequencingLeaf<TYPES>, MESSAGE>>::QuorumExchange as ConsensusExchange<TYPES, MESSAGE>>::Proposal, <<SequencingExchanges<TYPES, MESSAGE, QUORUMEXCHANGE, COMMITTEEEXCHANGE, VIEWSYNCEXCHANGE> as ExchangesType<TYPES, SequencingLeaf<TYPES>, MESSAGE>>::QuorumExchange as ConsensusExchange<TYPES, MESSAGE>>::Membership, <QUORUMEXCHANGE as ConsensusExchange<TYPES, MESSAGE>>::Networking, MESSAGE> = TimeoutExchange::create(
            entries.clone(),
            configs.0.clone(),
            networks.0,
            pk.clone(),
            entry.clone(),
            sk.clone(),
        );

        let view_sync_exchange = VIEWSYNCEXCHANGE::create(
            entries.clone(),
            configs.0,
            networks.2,
            pk.clone(),
            entry.clone(),
            sk.clone(),
        );

        let committee_exchange = COMMITTEEEXCHANGE::create(
            entries.clone(),
            configs.1.clone(),
            networks.1,
            pk.clone(),
            entry.clone(),
            sk.clone(),
        );

        // RM TODO: figure out if this is the proper config
        let vid_exchange = VIDEXCHANGE::create(entries, configs.1, networks.3, pk, entry, sk);

        Self {
            quorum_exchange,
            committee_exchange,
            view_sync_exchange,
<<<<<<< HEAD
            vid_exchange,
=======
            timeout_exchange,
>>>>>>> 9c5c83c4
            _phantom: PhantomData,
        }
    }

    fn quorum_exchange(&self) -> &Self::QuorumExchange {
        &self.quorum_exchange
    }

    fn view_sync_exchange(&self) -> &Self::ViewSyncExchange {
        &self.view_sync_exchange
    }

    fn vid_exchange(&self) -> &Self::VIDExchange {
        &self.vid_exchange
    }

    async fn wait_for_networks_ready(&self) {
        self.quorum_exchange.network().wait_for_ready().await;
        self.committee_exchange.network().wait_for_ready().await;
    }

    async fn shut_down_networks(&self) {
        self.quorum_exchange.network().shut_down().await;
        self.committee_exchange.network().shut_down().await;
    }
}

/// Alias for the [`QuorumExchange`] type.
pub type QuorumEx<TYPES, I> = <<I as NodeImplementation<TYPES>>::Exchanges as ExchangesType<
    TYPES,
    <I as NodeImplementation<TYPES>>::Leaf,
    Message<TYPES, I>,
>>::QuorumExchange;

/// Alias for the [`CommitteeExchange`] type for sequencing consensus.
pub type SequencingQuorumEx<TYPES, I> =
    <<I as NodeImplementation<TYPES>>::Exchanges as ExchangesType<
        TYPES,
        <I as NodeImplementation<TYPES>>::Leaf,
        Message<TYPES, I>,
    >>::QuorumExchange;

/// Alias for `TimeoutExchange` type
pub type SequencingTimeoutEx<TYPES, I> =
    <<I as NodeImplementation<TYPES>>::Exchanges as ExchangesType<
        TYPES,
        <I as NodeImplementation<TYPES>>::Leaf,
        Message<TYPES, I>,
    >>::TimeoutExchange;

/// Alias for the [`CommitteeExchange`] type.
pub type CommitteeEx<TYPES, I> = <<I as NodeImplementation<TYPES>>::Exchanges as ExchangesType<
    TYPES,
    <I as NodeImplementation<TYPES>>::Leaf,
    Message<TYPES, I>,
>>::CommitteeExchange;

/// Alias for the [`VIDExchange`] type.
pub type VIDEx<TYPES, I> = <<I as NodeImplementation<TYPES>>::Exchanges as ExchangesType<
    TYPES,
    <I as NodeImplementation<TYPES>>::Leaf,
    Message<TYPES, I>,
>>::VIDExchange;

/// Alias for the [`ViewSyncExchange`] type.
pub type ViewSyncEx<TYPES, I> = <<I as NodeImplementation<TYPES>>::Exchanges as ExchangesType<
    TYPES,
    <I as NodeImplementation<TYPES>>::Leaf,
    Message<TYPES, I>,
>>::ViewSyncExchange;

/// extra functions required on a node implementation to be usable by hotshot-testing
#[allow(clippy::type_complexity)]
#[async_trait]
pub trait TestableNodeImplementation<TYPES: NodeType>: NodeImplementation<TYPES> {
    /// Election config for the DA committee
    type CommitteeElectionConfig;

    /// Generates a committee-specific election
    fn committee_election_config_generator(
    ) -> Box<dyn Fn(u64) -> Self::CommitteeElectionConfig + 'static>;

    /// Creates random transaction if possible
    /// otherwise panics
    /// `padding` is the bytes of padding to add to the transaction
    fn state_create_random_transaction(
        state: Option<&TYPES::StateType>,
        rng: &mut dyn rand::RngCore,
        padding: u64,
    ) -> <TYPES::BlockType as BlockPayload>::Transaction;

    /// Creates random transaction if possible
    /// otherwise panics
    /// `padding` is the bytes of padding to add to the transaction
    fn leaf_create_random_transaction(
        leaf: &Self::Leaf,
        rng: &mut dyn rand::RngCore,
        padding: u64,
    ) -> <TYPES::BlockType as BlockPayload>::Transaction;

    /// generate a genesis block
    fn block_genesis() -> TYPES::BlockType;

    /// the number of transactions in a block
    fn txn_count(block: &TYPES::BlockType) -> u64;

    /// Create ephemeral storage
    /// Will be deleted/lost immediately after storage is dropped
    /// # Errors
    /// Errors if it is not possible to construct temporary storage.
    fn construct_tmp_storage() -> Result<Self::Storage, StorageError>;

    /// Return the full internal state. This is useful for debugging.
    async fn get_full_state(storage: &Self::Storage) -> StorageState<TYPES, Self::Leaf>;
}

#[async_trait]
impl<
        TYPES: NodeType,
        I: NodeImplementation<TYPES, ConsensusMessage = SequencingMessage<TYPES, Self>>,
    > TestableNodeImplementation<TYPES> for I
where
    CommitteeNetwork<TYPES, I>: TestableNetworkingImplementation<TYPES, Message<TYPES, I>>,
    QuorumNetwork<TYPES, I>: TestableNetworkingImplementation<TYPES, Message<TYPES, I>>,
    QuorumCommChannel<TYPES, I>: TestableChannelImplementation<
        TYPES,
        Message<TYPES, I>,
        QuorumMembership<TYPES, I>,
        QuorumNetwork<TYPES, I>,
    >,
    CommitteeCommChannel<TYPES, I>: TestableChannelImplementation<
        TYPES,
        Message<TYPES, I>,
        CommitteeMembership<TYPES, I>,
        QuorumNetwork<TYPES, I>,
    >,
    ViewSyncCommChannel<TYPES, I>: TestableChannelImplementation<
        TYPES,
        Message<TYPES, I>,
        ViewSyncMembership<TYPES, I>,
        QuorumNetwork<TYPES, I>,
    >,
    TYPES::StateType: TestableState,
    TYPES::BlockType: TestableBlock,
    I::Storage: TestableStorage<TYPES, I::Leaf>,
    I::Leaf: TestableLeaf<NodeType = TYPES>,
{
    type CommitteeElectionConfig = TYPES::ElectionConfigType;

    fn committee_election_config_generator(
    ) -> Box<dyn Fn(u64) -> Self::CommitteeElectionConfig + 'static> {
        Box::new(|num_nodes| <CommitteeMembership<TYPES, I>>::default_election_config(num_nodes))
    }

    fn state_create_random_transaction(
        state: Option<&TYPES::StateType>,
        rng: &mut dyn rand::RngCore,
        padding: u64,
    ) -> <TYPES::BlockType as BlockPayload>::Transaction {
        <TYPES::StateType as TestableState>::create_random_transaction(state, rng, padding)
    }

    fn leaf_create_random_transaction(
        leaf: &Self::Leaf,
        rng: &mut dyn rand::RngCore,
        padding: u64,
    ) -> <TYPES::BlockType as BlockPayload>::Transaction {
        <Self::Leaf as TestableLeaf>::create_random_transaction(leaf, rng, padding)
    }

    fn block_genesis() -> TYPES::BlockType {
        <TYPES::BlockType as TestableBlock>::genesis()
    }

    fn txn_count(block: &TYPES::BlockType) -> u64 {
        <TYPES::BlockType as TestableBlock>::txn_count(block)
    }

    fn construct_tmp_storage() -> Result<Self::Storage, StorageError> {
        <I::Storage as TestableStorage<TYPES, I::Leaf>>::construct_tmp_storage()
    }

    async fn get_full_state(storage: &Self::Storage) -> StorageState<TYPES, Self::Leaf> {
        <I::Storage as TestableStorage<TYPES, I::Leaf>>::get_full_state(storage).await
    }
}

/// A proposal to append a new leaf to the log which is output by consensus.
pub type QuorumProposalType<TYPES, I> =
    <QuorumEx<TYPES, I> as ConsensusExchange<TYPES, Message<TYPES, I>>>::Proposal;

/// A proposal to provide data availability for a new leaf.
pub type CommitteeProposalType<TYPES, I> =
    <CommitteeEx<TYPES, I> as ConsensusExchange<TYPES, Message<TYPES, I>>>::Proposal;

/// A proposal to sync the view.
pub type ViewSyncProposalType<TYPES, I> =
    <ViewSyncEx<TYPES, I> as ConsensusExchange<TYPES, Message<TYPES, I>>>::Proposal;

/// A vote on a [`QuorumProposalType`].
pub type QuorumVoteType<TYPES, I> =
    <QuorumEx<TYPES, I> as ConsensusExchange<TYPES, Message<TYPES, I>>>::Vote;

/// A vote on a [`ComitteeProposal`].
pub type CommitteeVote<TYPES, I> =
    <CommitteeEx<TYPES, I> as ConsensusExchange<TYPES, Message<TYPES, I>>>::Vote;

/// A vote on a [`ViewSyncProposal`].
pub type ViewSyncVoteType<TYPES, I> =
    <ViewSyncEx<TYPES, I> as ConsensusExchange<TYPES, Message<TYPES, I>>>::Vote;

/// Communication channel for [`QuorumProposalType`] and [`QuorumVote`].
pub type QuorumCommChannel<TYPES, I> =
    <QuorumEx<TYPES, I> as ConsensusExchange<TYPES, Message<TYPES, I>>>::Networking;

/// Communication channel for [`ViewSyncProposalType`] and [`ViewSyncVote`].
pub type ViewSyncCommChannel<TYPES, I> =
    <ViewSyncEx<TYPES, I> as ConsensusExchange<TYPES, Message<TYPES, I>>>::Networking;

/// Communication channel for [`CommitteeProposalType`] and [`DAVote`].
pub type CommitteeCommChannel<TYPES, I> =
    <CommitteeEx<TYPES, I> as ConsensusExchange<TYPES, Message<TYPES, I>>>::Networking;

/// Protocol for determining membership in a consensus committee.
pub type QuorumMembership<TYPES, I> =
    <QuorumEx<TYPES, I> as ConsensusExchange<TYPES, Message<TYPES, I>>>::Membership;

/// Protocol for determining membership in a DA committee.
pub type CommitteeMembership<TYPES, I> =
    <CommitteeEx<TYPES, I> as ConsensusExchange<TYPES, Message<TYPES, I>>>::Membership;

/// Protocol for determining membership in a view sync committee.
pub type ViewSyncMembership<TYPES, I> = QuorumMembership<TYPES, I>;

/// Type for the underlying quorum `ConnectedNetwork` that will be shared (for now) b/t Communication Channels
pub type QuorumNetwork<TYPES, I> = <QuorumCommChannel<TYPES, I> as CommunicationChannel<
    TYPES,
    Message<TYPES, I>,
    QuorumMembership<TYPES, I>,
>>::NETWORK;

/// Type for the underlying committee `ConnectedNetwork` that will be shared (for now) b/t Communication Channels
pub type CommitteeNetwork<TYPES, I> = <CommitteeCommChannel<TYPES, I> as CommunicationChannel<
    TYPES,
    Message<TYPES, I>,
    CommitteeMembership<TYPES, I>,
>>::NETWORK;

/// Type for the underlying view sync `ConnectedNetwork` that will be shared (for now) b/t Communication Channels
pub type ViewSyncNetwork<TYPES, I> = <ViewSyncCommChannel<TYPES, I> as CommunicationChannel<
    TYPES,
    Message<TYPES, I>,
    ViewSyncMembership<TYPES, I>,
>>::NETWORK;

/// Trait with all the type definitions that are used in the current hotshot setup.
pub trait NodeType:
    Clone
    + Copy
    + Debug
    + Hash
    + PartialEq
    + Eq
    + PartialOrd
    + Ord
    + Default
    + serde::Serialize
    + for<'de> Deserialize<'de>
    + Send
    + Sync
    + 'static
{
    /// The time type that this hotshot setup is using.
    ///
    /// This should be the same `Time` that `StateType::Time` is using.
    type Time: ConsensusTime;
    /// The block type that this hotshot setup is using.
    ///
    /// This should be the same block that `StateType::BlockType` is using.
    type BlockType: BlockPayload<Transaction = Self::Transaction>;
    /// The signature key that this hotshot setup is using.
    type SignatureKey: SignatureKey;
    /// The vote token that this hotshot setup is using.
    type VoteTokenType: VoteToken;
    /// The transaction type that this hotshot setup is using.
    ///
    /// This should be equal to `BlockPayload::Transaction`
    type Transaction: Transaction;
    /// The election config type that this hotshot setup is using.
    type ElectionConfigType: ElectionConfig;

    /// The state type that this hotshot setup is using.
    type StateType: State<BlockType = Self::BlockType, Time = Self::Time>;
}<|MERGE_RESOLUTION|>--- conflicted
+++ resolved
@@ -7,11 +7,7 @@
     block_contents::Transaction,
     election::{
         CommitteeExchangeType, ConsensusExchange, ElectionConfig, QuorumExchangeType,
-<<<<<<< HEAD
-        VIDExchangeType, ViewSyncExchangeType, VoteToken,
-=======
-        TimeoutExchange, TimeoutExchangeType, ViewSyncExchangeType, VoteToken,
->>>>>>> 9c5c83c4
+        VIDExchangeType, ViewSyncExchangeType, VoteToken, TimeoutExchangeType, TimeoutExchange
     },
     network::{CommunicationChannel, NetworkMsg, TestableNetworkingImplementation},
     state::{ConsensusTime, TestableBlock, TestableState},
@@ -157,13 +153,11 @@
     /// Protocol for exchanging data availability proposals and votes.
     type CommitteeExchange: CommitteeExchangeType<TYPES, MESSAGE> + Clone + Debug;
 
-<<<<<<< HEAD
     /// Protocol for exchanging VID proposals and votes
     type VIDExchange: VIDExchangeType<TYPES, MESSAGE> + Clone + Debug;
-=======
+
     /// Get the committee exchange
     fn committee_exchange(&self) -> &Self::CommitteeExchange;
->>>>>>> 9c5c83c4
 
     /// Get the timeout exchange
     fn timeout_exchange(&self) -> &Self::TimeoutExchange;
@@ -242,16 +236,10 @@
 pub struct SequencingExchanges<
     TYPES: NodeType,
     MESSAGE: NetworkMsg,
-<<<<<<< HEAD
-    QUORUMEXCHANGE: QuorumExchangeType<TYPES, SequencingLeaf<TYPES>, MESSAGE>,
-    COMMITTEEEXCHANGE: CommitteeExchangeType<TYPES, MESSAGE>,
-    VIEWSYNCEXCHANGE: ViewSyncExchangeType<TYPES, MESSAGE>,
-    VIDEXCHANGE: VIDExchangeType<TYPES, MESSAGE>,
-=======
     QUORUMEXCHANGE: QuorumExchangeType<TYPES, SequencingLeaf<TYPES>, MESSAGE> + Clone + Debug,
     COMMITTEEEXCHANGE: CommitteeExchangeType<TYPES, MESSAGE> + Clone + Debug,
     VIEWSYNCEXCHANGE: ViewSyncExchangeType<TYPES, MESSAGE> + Clone + Debug,
->>>>>>> 9c5c83c4
+    VIDEXCHANGE: VIDExchangeType<TYPES, MESSAGE>,
 > {
     /// Quorum exchange.
     quorum_exchange: QUORUMEXCHANGE,
@@ -262,12 +250,9 @@
     /// Committee exchange.
     committee_exchange: COMMITTEEEXCHANGE,
 
-<<<<<<< HEAD
     /// VID exchange
     vid_exchange: VIDEXCHANGE,
 
-    /// Phantom data.
-=======
     /// Timeout exchange
     // This type can be simplified once we rework the exchanges trait
     // It is here to avoid needing to instantiate it where all the other exchanges are instantiated
@@ -277,7 +262,6 @@
     pub timeout_exchange: TimeoutExchange<TYPES, <<SequencingExchanges<TYPES, MESSAGE, QUORUMEXCHANGE, COMMITTEEEXCHANGE, VIEWSYNCEXCHANGE> as ExchangesType<TYPES, SequencingLeaf<TYPES>, MESSAGE>>::QuorumExchange as ConsensusExchange<TYPES, MESSAGE>>::Proposal, <<SequencingExchanges<TYPES, MESSAGE, QUORUMEXCHANGE, COMMITTEEEXCHANGE, VIEWSYNCEXCHANGE> as ExchangesType<TYPES, SequencingLeaf<TYPES>, MESSAGE>>::QuorumExchange as ConsensusExchange<TYPES, MESSAGE>>::Membership, <QUORUMEXCHANGE as ConsensusExchange<TYPES, MESSAGE>>::Networking, MESSAGE>,
 
     /// Phantom data
->>>>>>> 9c5c83c4
     _phantom: PhantomData<(TYPES, MESSAGE)>,
 }
 
@@ -303,12 +287,10 @@
     type CommitteeExchange = COMMITTEEEXCHANGE;
     type QuorumExchange = QUORUMEXCHANGE;
     type ViewSyncExchange = VIEWSYNCEXCHANGE;
-<<<<<<< HEAD
     type VIDExchange = VIDEXCHANGE;
-=======
     #[allow(clippy::type_complexity)]
     type TimeoutExchange = TimeoutExchange<TYPES, <<SequencingExchanges<TYPES, MESSAGE, QUORUMEXCHANGE, COMMITTEEEXCHANGE, VIEWSYNCEXCHANGE> as ExchangesType<TYPES, SequencingLeaf<TYPES>, MESSAGE>>::QuorumExchange as ConsensusExchange<TYPES, MESSAGE>>::Proposal, <<SequencingExchanges<TYPES, MESSAGE, QUORUMEXCHANGE, COMMITTEEEXCHANGE, VIEWSYNCEXCHANGE> as ExchangesType<TYPES, SequencingLeaf<TYPES>, MESSAGE>>::QuorumExchange as ConsensusExchange<TYPES, MESSAGE>>::Membership, <QUORUMEXCHANGE as ConsensusExchange<TYPES, MESSAGE>>::Networking, MESSAGE>;
->>>>>>> 9c5c83c4
+
     type ElectionConfigs = (TYPES::ElectionConfigType, TYPES::ElectionConfigType);
 
     fn committee_exchange(&self) -> &COMMITTEEEXCHANGE {
@@ -375,11 +357,8 @@
             quorum_exchange,
             committee_exchange,
             view_sync_exchange,
-<<<<<<< HEAD
             vid_exchange,
-=======
             timeout_exchange,
->>>>>>> 9c5c83c4
             _phantom: PhantomData,
         }
     }
