--- conflicted
+++ resolved
@@ -94,21 +94,6 @@
     ViewSyncFinalize(COMMITMENT),
 }
 
-<<<<<<< HEAD
-impl<COMMITMENT> VoteData<COMMITMENT>
-where
-    COMMITMENT: CommitmentBounds,
-{
-    /// Return the underlying commitment.
-    #[must_use]
-    pub fn get_commit(&self) -> COMMITMENT {
-        #[allow(clippy::enum_glob_use)]
-        use VoteData::*;
-        match self {
-            DA(c) | Yes(c) | No(c) | Timeout(c) | ViewSyncPreCommit(c) | ViewSyncCommit(c)
-            | ViewSyncFinalize(c) => *c,
-        }
-=======
 /// Make different types of `VoteData` committable
 impl<COMMITMENT> Committable for VoteData<COMMITMENT>
 where
@@ -127,7 +112,10 @@
         commit::RawCommitmentBuilder::new(tag)
             .var_size_bytes(commit.as_ref())
             .finalize()
->>>>>>> 3fc6194d
+    }
+
+    fn tag() -> String {
+        ("VOTE_DATA_COMMIT").to_string()
     }
 }
 
@@ -361,7 +349,7 @@
 
         match qc.signatures() {
             AssembledSignature::DA(qc) => {
-                let real_commit = VoteData::DA(leaf_commitment).get_commit();
+                let real_commit = VoteData::DA(leaf_commitment).commit();
                 let real_qc_pp = <TYPES::SignatureKey as SignatureKey>::get_public_parameter(
                     self.membership().get_committee_qc_stake_table(),
                     U256::from(self.membership().success_threshold().get()),
@@ -369,7 +357,7 @@
                 <TYPES::SignatureKey as SignatureKey>::check(&real_qc_pp, real_commit.as_ref(), &qc)
             }
             AssembledSignature::Yes(qc) => {
-                let real_commit = VoteData::Yes(leaf_commitment).get_commit();
+                let real_commit = VoteData::Yes(leaf_commitment).commit();
                 let real_qc_pp = <TYPES::SignatureKey as SignatureKey>::get_public_parameter(
                     self.membership().get_committee_qc_stake_table(),
                     U256::from(self.membership().success_threshold().get()),
@@ -377,7 +365,7 @@
                 <TYPES::SignatureKey as SignatureKey>::check(&real_qc_pp, real_commit.as_ref(), &qc)
             }
             AssembledSignature::No(qc) => {
-                let real_commit = VoteData::No(leaf_commitment).get_commit();
+                let real_commit = VoteData::No(leaf_commitment).commit();
                 let real_qc_pp = <TYPES::SignatureKey as SignatureKey>::get_public_parameter(
                     self.membership().get_committee_qc_stake_table(),
                     U256::from(self.membership().success_threshold().get()),
@@ -405,7 +393,7 @@
         let mut is_valid_vote_token = false;
         let mut is_valid_signature = false;
         if let Some(key) = <TYPES::SignatureKey as SignatureKey>::from_bytes(encoded_key) {
-            is_valid_signature = key.validate(encoded_signature, data.get_commit().as_ref());
+            is_valid_signature = key.validate(encoded_signature, data.commit().as_ref());
             let valid_vote_token = self.membership().validate_vote_token(key, vote_token);
             is_valid_vote_token = match valid_vote_token {
                 Err(_) => {
@@ -427,11 +415,7 @@
         data: &VoteData<Self::Commitment>,
         vote_token: &Checked<TYPES::VoteTokenType>,
     ) -> bool {
-<<<<<<< HEAD
-        let is_valid_signature = key.validate(encoded_signature, data.get_commit().as_ref());
-=======
         let is_valid_signature = key.validate(encoded_signature, data.commit().as_ref());
->>>>>>> 3fc6194d
         let valid_vote_token = self
             .membership()
             .validate_vote_token(key.clone(), vote_token.clone());
@@ -640,11 +624,7 @@
     ) -> (EncodedPublicKey, EncodedSignature) {
         let signature = TYPES::SignatureKey::sign(
             &self.private_key,
-<<<<<<< HEAD
-            VoteData::DA(block_commitment).get_commit().as_ref(),
-=======
             VoteData::DA(block_commitment).commit().as_ref(),
->>>>>>> 3fc6194d
         );
         (self.public_key.to_bytes(), signature)
     }
@@ -687,11 +667,7 @@
     ) -> (EncodedPublicKey, EncodedSignature) {
         let signature = TYPES::SignatureKey::sign(
             &self.private_key,
-<<<<<<< HEAD
-            VoteData::DA(block_commitment).get_commit().as_ref(),
-=======
             VoteData::DA(block_commitment).commit().as_ref(),
->>>>>>> 3fc6194d
         );
         (self.public_key.to_bytes(), signature)
     }
@@ -948,11 +924,7 @@
     ) -> (EncodedPublicKey, EncodedSignature) {
         let signature = TYPES::SignatureKey::sign(
             &self.private_key,
-<<<<<<< HEAD
-            VoteData::Yes(leaf_commitment).get_commit().as_ref(),
-=======
             VoteData::Yes(leaf_commitment).commit().as_ref(),
->>>>>>> 3fc6194d
         );
         (self.public_key.to_bytes(), signature)
     }
@@ -969,11 +941,7 @@
     ) -> (EncodedPublicKey, EncodedSignature) {
         let signature = TYPES::SignatureKey::sign(
             &self.private_key,
-<<<<<<< HEAD
-            VoteData::No(leaf_commitment).get_commit().as_ref(),
-=======
             VoteData::No(leaf_commitment).commit().as_ref(),
->>>>>>> 3fc6194d
         );
         (self.public_key.to_bytes(), signature)
     }
@@ -989,13 +957,7 @@
     fn sign_timeout_vote(&self, view_number: TYPES::Time) -> (EncodedPublicKey, EncodedSignature) {
         let signature = TYPES::SignatureKey::sign(
             &self.private_key,
-<<<<<<< HEAD
-            VoteData::Timeout(view_number.commit())
-                .get_commit()
-                .as_ref(),
-=======
             VoteData::Timeout(view_number.commit()).commit().as_ref(),
->>>>>>> 3fc6194d
         );
         (self.public_key.to_bytes(), signature)
     }
@@ -1244,9 +1206,7 @@
     ) -> (EncodedPublicKey, EncodedSignature) {
         let signature = TYPES::SignatureKey::sign(
             &self.private_key,
-            VoteData::ViewSyncPreCommit(commitment)
-                .get_commit()
-                .as_ref(),
+            VoteData::ViewSyncPreCommit(commitment).commit().as_ref(),
         );
 
         (self.public_key.to_bytes(), signature)
@@ -1287,7 +1247,7 @@
     ) -> (EncodedPublicKey, EncodedSignature) {
         let signature = TYPES::SignatureKey::sign(
             &self.private_key,
-            VoteData::ViewSyncCommit(commitment).get_commit().as_ref(),
+            VoteData::ViewSyncCommit(commitment).commit().as_ref(),
         );
 
         (self.public_key.to_bytes(), signature)
@@ -1328,7 +1288,7 @@
     ) -> (EncodedPublicKey, EncodedSignature) {
         let signature = TYPES::SignatureKey::sign(
             &self.private_key,
-            VoteData::ViewSyncFinalize(commitment).get_commit().as_ref(),
+            VoteData::ViewSyncFinalize(commitment).commit().as_ref(),
         );
 
         (self.public_key.to_bytes(), signature)
@@ -1359,7 +1319,7 @@
         };
         match certificate_internal.signatures {
             AssembledSignature::ViewSyncPreCommit(raw_signatures) => {
-                let real_commit = VoteData::ViewSyncPreCommit(vote_data.commit()).get_commit();
+                let real_commit = VoteData::ViewSyncPreCommit(vote_data.commit()).commit();
                 let real_qc_pp = <TYPES::SignatureKey as SignatureKey>::get_public_parameter(
                     self.membership().get_committee_qc_stake_table(),
                     U256::from(self.membership().failure_threshold().get()),
@@ -1371,7 +1331,7 @@
                 )
             }
             AssembledSignature::ViewSyncCommit(raw_signatures) => {
-                let real_commit = VoteData::ViewSyncCommit(vote_data.commit()).get_commit();
+                let real_commit = VoteData::ViewSyncCommit(vote_data.commit()).commit();
                 let real_qc_pp = <TYPES::SignatureKey as SignatureKey>::get_public_parameter(
                     self.membership().get_committee_qc_stake_table(),
                     U256::from(self.membership().success_threshold().get()),
@@ -1383,7 +1343,7 @@
                 )
             }
             AssembledSignature::ViewSyncFinalize(raw_signatures) => {
-                let real_commit = VoteData::ViewSyncFinalize(vote_data.commit()).get_commit();
+                let real_commit = VoteData::ViewSyncFinalize(vote_data.commit()).commit();
                 let real_qc_pp = <TYPES::SignatureKey as SignatureKey>::get_public_parameter(
                     self.membership().get_committee_qc_stake_table(),
                     U256::from(self.membership().success_threshold().get()),
