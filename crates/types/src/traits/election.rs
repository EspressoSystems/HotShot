//! The election trait, used to decide which node is the leader and determine if a vote is valid.

// Needed to avoid the non-biding `let` warning.
#![allow(clippy::let_underscore_untyped)]

use super::{
    node_implementation::{NodeImplementation, NodeType},
    signature_key::{EncodedPublicKey, EncodedSignature},
};
use crate::{
    certificate::{
        AssembledSignature, DACertificate, QuorumCertificate, ViewSyncCertificate, VoteMetaData,
    },
    data::{DAProposal, ProposalType},
};

use crate::{
    message::{GeneralConsensusMessage, Message},
    vote::ViewSyncVoteInternal,
};

use crate::vote::Accumulator2;
use crate::{
    data::LeafType,
    traits::{
        network::{CommunicationChannel, NetworkMsg},
        node_implementation::ExchangesType,
        signature_key::SignatureKey,
        state::ConsensusTime,
    },
    vote::{
        DAVote, QuorumVote, TimeoutVote, ViewSyncData, ViewSyncVote, VoteAccumulator, VoteType,
        YesOrNoVote,
    },
};
use bincode::Options;
use commit::{Commitment, CommitmentBounds, Committable};
use derivative::Derivative;
use either::Either;
use ethereum_types::U256;
use hotshot_utils::bincode::bincode_opts;
use serde::{Deserialize, Serialize};
use snafu::Snafu;
use std::{collections::BTreeSet, fmt::Debug, hash::Hash, marker::PhantomData, num::NonZeroU64};
use tracing::error;

/// Error for election problems
#[derive(Snafu, Debug)]
pub enum ElectionError {
    /// stub error to be filled in
    StubError,
    /// Math error doing something
    /// NOTE: it would be better to make Election polymorphic over
    /// the election error and then have specific math errors
    MathError,
}

/// For items that will always have the same validity outcome on a successful check,
/// allows for the case of "not yet possible to check" where the check might be
/// attempted again at a later point in time, but saves on repeated checking when
/// the outcome is already knowable.
///
/// This would be a useful general utility.
#[derive(Clone)]
pub enum Checked<T> {
    /// This item has been checked, and is valid
    Valid(T),
    /// This item has been checked, and is not valid
    Inval(T),
    /// This item has not been checked
    Unchecked(T),
}

/// Data to vote on for different types of votes.
#[derive(Serialize, Deserialize, Clone, Debug, PartialEq, Eq, Hash)]
#[serde(bound(deserialize = ""))]
pub enum VoteData<COMMITMENT>
where
    COMMITMENT: CommitmentBounds,
{
    /// Vote to provide availability for a block.
    DA(COMMITMENT),
    /// Vote to append a leaf to the log.
    Yes(COMMITMENT),
    /// Vote to reject a leaf from the log.
    No(COMMITMENT),
    /// Vote to time out and proceed to the next view.
    Timeout(COMMITMENT),
    /// Vote to pre-commit the view sync.
    ViewSyncPreCommit(COMMITMENT),
    /// Vote to commit the view sync.
    ViewSyncCommit(COMMITMENT),
    /// Vote to finalize the view sync.
    ViewSyncFinalize(COMMITMENT),
}

impl<COMMITMENT> VoteData<COMMITMENT>
where
    COMMITMENT: CommitmentBounds,
{
    /// Return the underlying commitment.
    #[must_use]
    pub fn get_commit(&self) -> COMMITMENT {
        #[allow(clippy::enum_glob_use)]
        use VoteData::*;
        match self {
            DA(c) | Yes(c) | No(c) | Timeout(c) | ViewSyncPreCommit(c) | ViewSyncCommit(c)
            | ViewSyncFinalize(c) => *c,
        }
    }
}

impl<COMMITMENT> VoteData<COMMITMENT>
where
    COMMITMENT: CommitmentBounds,
{
    #[must_use]
    /// Convert vote data into bytes.
    ///
    /// # Panics
    /// Panics if the serialization fails.
    pub fn as_bytes(&self) -> Vec<u8> {
        bincode_opts().serialize(&self).unwrap()
    }
}

/// Proof of this entity's right to vote, and of the weight of those votes
pub trait VoteToken:
    Clone
    + Debug
    + Send
    + Sync
    + serde::Serialize
    + for<'de> serde::Deserialize<'de>
    + PartialEq
    + Hash
    + Eq
{
    // type StakeTable;
    // type KeyPair: SignatureKey;
    // type ConsensusTime: ConsensusTime;

    /// the count, which validation will confirm
    fn vote_count(&self) -> NonZeroU64;
}

/// election config
pub trait ElectionConfig:
    Default
    + Clone
    + serde::Serialize
    + for<'de> serde::Deserialize<'de>
    + Sync
    + Send
    + core::fmt::Debug
{
}

/// A certificate of some property which has been signed by a quroum of nodes.
pub trait SignedCertificate<TYPES: NodeType, TIME, TOKEN, COMMITMENT>
where
    Self: Send + Sync + Clone + Serialize + for<'a> Deserialize<'a>,
    COMMITMENT: CommitmentBounds,
    TOKEN: VoteToken,
{
    /// `VoteType` that is used in this certificate
    type Vote: VoteType<TYPES, COMMITMENT>;

    /// `Accumulator` type to accumulate votes.
    type VoteAccumulator: Accumulator2<TYPES, COMMITMENT, Self::Vote>;

    /// Build a QC from the threshold signature and commitment
    // TODO ED Rename this function and rework this function parameters
    // Assumes last vote was valid since it caused a QC to form.
    // Removes need for relay on other cert specific fields
    fn from_signatures_and_commitment(
        signatures: AssembledSignature<TYPES>,
        vote: Self::Vote,
    ) -> Self;

    /// Get the view number.
    fn view_number(&self) -> TIME;

    /// Get signatures.
    fn signatures(&self) -> AssembledSignature<TYPES>;

    // TODO (da) the following functions should be refactored into a QC-specific trait.
    // TODO ED Make an issue for this

    /// Get the leaf commitment.
    fn leaf_commitment(&self) -> COMMITMENT;

    /// Set the leaf commitment.
    fn set_leaf_commitment(&mut self, commitment: COMMITMENT);

    /// Get whether the certificate is for the genesis block.
    fn is_genesis(&self) -> bool;

    /// To be used only for generating the genesis quorum certificate; will fail if used anywhere else
    fn genesis() -> Self;
}

/// A protocol for determining membership in and participating in a ccommittee.
pub trait Membership<TYPES: NodeType>:
    Clone + Debug + Eq + PartialEq + Send + Sync + 'static
{
    /// generate a default election configuration
    fn default_election_config(num_nodes: u64) -> TYPES::ElectionConfigType;

    /// create an election
    /// TODO may want to move this to a testableelection trait
    fn create_election(
        entries: Vec<<TYPES::SignatureKey as SignatureKey>::StakeTableEntry>,
        config: TYPES::ElectionConfigType,
    ) -> Self;

    /// Clone the public key and corresponding stake table for current elected committee
    fn get_committee_qc_stake_table(
        &self,
    ) -> Vec<<TYPES::SignatureKey as SignatureKey>::StakeTableEntry>;

    /// The leader of the committee for view `view_number`.
    fn get_leader(&self, view_number: TYPES::Time) -> TYPES::SignatureKey;

    /// The members of the committee for view `view_number`.
    fn get_committee(&self, view_number: TYPES::Time) -> BTreeSet<TYPES::SignatureKey>;

    /// Attempts to generate a vote token for self
    ///
    /// Returns `None` if the number of seats would be zero
    /// # Errors
    /// TODO tbd
    fn make_vote_token(
        &self,
        view_number: TYPES::Time,
        priv_key: &<TYPES::SignatureKey as SignatureKey>::PrivateKey,
    ) -> Result<Option<TYPES::VoteTokenType>, ElectionError>;

    /// Checks the claims of a received vote token
    ///
    /// # Errors
    /// TODO tbd
    fn validate_vote_token(
        &self,
        pub_key: TYPES::SignatureKey,
        token: Checked<TYPES::VoteTokenType>,
    ) -> Result<Checked<TYPES::VoteTokenType>, ElectionError>;

    /// Returns the number of total nodes in the committee
    fn total_nodes(&self) -> usize;

    /// Returns the threshold for a specific `Membership` implementation
    fn success_threshold(&self) -> NonZeroU64;

    /// Returns the threshold for a specific `Membership` implementation
    fn failure_threshold(&self) -> NonZeroU64;
}

/// Protocol for exchanging proposals and votes to make decisions in a distributed network.
///
/// An instance of [`ConsensusExchange`] represents the state of one participant in the protocol,
/// allowing them to vote and query information about the overall state of the protocol (such as
/// membership and leader status).
pub trait ConsensusExchange<TYPES: NodeType, M: NetworkMsg>: Send + Sync {
    /// A proposal for participants to vote on.
    type Proposal: ProposalType<NodeType = TYPES>;
    /// A vote on a [`Proposal`](Self::Proposal).
    // TODO ED Make this equal Certificate vote (if possible?)
    type Vote: VoteType<TYPES, Self::Commitment>;
    /// A [`SignedCertificate`] attesting to a decision taken by the committee.
    type Certificate: SignedCertificate<TYPES, TYPES::Time, TYPES::VoteTokenType, Self::Commitment>
        + Hash
        + Eq;
    /// The committee eligible to make decisions.
    type Membership: Membership<TYPES>;
    /// Network used by [`Membership`](Self::Membership) to communicate.
    type Networking: CommunicationChannel<TYPES, M, Self::Membership>;
    /// Commitments to items which are the subject of proposals and decisions.
    type Commitment: CommitmentBounds;

    /// Join a [`ConsensusExchange`] with the given identity (`pk` and `sk`).
    fn create(
        entries: Vec<<TYPES::SignatureKey as SignatureKey>::StakeTableEntry>,
        config: TYPES::ElectionConfigType,
        network: Self::Networking,
        pk: TYPES::SignatureKey,
        entry: <TYPES::SignatureKey as SignatureKey>::StakeTableEntry,
        sk: <TYPES::SignatureKey as SignatureKey>::PrivateKey,
    ) -> Self;

    /// The network being used by this exchange.
    fn network(&self) -> &Self::Networking;

    /// The leader of the [`Membership`](Self::Membership) at time `view_number`.
    fn get_leader(&self, view_number: TYPES::Time) -> TYPES::SignatureKey {
        self.membership().get_leader(view_number)
    }

    /// Whether this participant is leader at time `view_number`.
    fn is_leader(&self, view_number: TYPES::Time) -> bool {
        &self.get_leader(view_number) == self.public_key()
    }

    /// Threshold required to approve a [`Proposal`](Self::Proposal).
    fn success_threshold(&self) -> NonZeroU64 {
        self.membership().success_threshold()
    }

    /// Threshold required to know a success threshold will not be reached
    fn failure_threshold(&self) -> NonZeroU64 {
        self.membership().failure_threshold()
    }

    /// The total number of nodes in the committee.
    fn total_nodes(&self) -> usize {
        self.membership().total_nodes()
    }

    /// Attempts to generate a vote token for participation at time `view_number`.
    ///
    /// # Errors
    /// When unable to make a vote token because not part of the committee
    fn make_vote_token(
        &self,
        view_number: TYPES::Time,
    ) -> std::result::Result<std::option::Option<TYPES::VoteTokenType>, ElectionError> {
        self.membership()
            .make_vote_token(view_number, self.private_key())
    }

    /// The contents of a vote on `commit`.
    fn vote_data(&self, commit: Self::Commitment) -> VoteData<Self::Commitment>;

<<<<<<< HEAD
    /// Validate a QC.
    fn is_valid_cert(&self, qc: &Self::Certificate, commit: Self::Commitment) -> bool {
=======
    /// Validate a certificate.
    fn is_valid_cert(&self, qc: &Self::Certificate) -> bool {
>>>>>>> b5c60269
        if qc.is_genesis() && qc.view_number() == TYPES::Time::genesis() {
            return true;
        }
        let leaf_commitment = qc.leaf_commitment();

        match qc.signatures() {
            AssembledSignature::DA(qc) => {
                let real_commit = VoteData::DA(leaf_commitment).get_commit();
                let real_qc_pp = <TYPES::SignatureKey as SignatureKey>::get_public_parameter(
                    self.membership().get_committee_qc_stake_table(),
                    U256::from(self.membership().success_threshold().get()),
                );
                <TYPES::SignatureKey as SignatureKey>::check(&real_qc_pp, real_commit.as_ref(), &qc)
            }
            AssembledSignature::Yes(qc) => {
                let real_commit = VoteData::Yes(leaf_commitment).get_commit();
                let real_qc_pp = <TYPES::SignatureKey as SignatureKey>::get_public_parameter(
                    self.membership().get_committee_qc_stake_table(),
                    U256::from(self.membership().success_threshold().get()),
                );
                <TYPES::SignatureKey as SignatureKey>::check(&real_qc_pp, real_commit.as_ref(), &qc)
            }
            AssembledSignature::No(qc) => {
                let real_commit = VoteData::No(leaf_commitment).get_commit();
                let real_qc_pp = <TYPES::SignatureKey as SignatureKey>::get_public_parameter(
                    self.membership().get_committee_qc_stake_table(),
                    U256::from(self.membership().success_threshold().get()),
                );
                <TYPES::SignatureKey as SignatureKey>::check(&real_qc_pp, real_commit.as_ref(), &qc)
            }
            AssembledSignature::Genesis() => true,
            AssembledSignature::ViewSyncPreCommit(_)
            | AssembledSignature::ViewSyncCommit(_)
            | AssembledSignature::ViewSyncFinalize(_) => {
                error!("QC should not be ViewSync type here");
                false
            }
        }
    }

    /// Validate a vote by checking its signature and token.
    fn is_valid_vote(
        &self,
        encoded_key: &EncodedPublicKey,
        encoded_signature: &EncodedSignature,
        data: VoteData<Self::Commitment>,
        vote_token: Checked<TYPES::VoteTokenType>,
    ) -> bool {
        let mut is_valid_vote_token = false;
        let mut is_valid_signature = false;
        if let Some(key) = <TYPES::SignatureKey as SignatureKey>::from_bytes(encoded_key) {
            is_valid_signature = key.validate(encoded_signature, data.get_commit().as_ref());
            let valid_vote_token = self.membership().validate_vote_token(key, vote_token);
            is_valid_vote_token = match valid_vote_token {
                Err(_) => {
                    error!("Vote token was invalid");
                    false
                }
                Ok(Checked::Valid(_)) => true,
                Ok(Checked::Inval(_) | Checked::Unchecked(_)) => false,
            };
        }
        is_valid_signature && is_valid_vote_token
    }

    /// Validate a vote by checking its signature and token.
    fn is_valid_vote_2(
        &self,
        key: &TYPES::SignatureKey,
        encoded_signature: &EncodedSignature,
        data: &VoteData<Self::Commitment>,
        vote_token: &Checked<TYPES::VoteTokenType>,
    ) -> bool {
        let is_valid_signature = key.validate(encoded_signature, data.get_commit().as_ref());
        let valid_vote_token = self
            .membership()
            .validate_vote_token(key.clone(), vote_token.clone());
        let is_valid_vote_token = match valid_vote_token {
            Err(_) => {
                error!("Vote token was invalid");
                false
            }
            Ok(Checked::Valid(_)) => true,
            Ok(Checked::Inval(_) | Checked::Unchecked(_)) => false,
        };

        is_valid_signature && is_valid_vote_token
    }

    #[doc(hidden)]

    fn accumulate_internal(
        &self,
        _vota_meta: VoteMetaData<Self::Commitment, TYPES::VoteTokenType, TYPES::Time>,
        _accumulator: VoteAccumulator<TYPES::VoteTokenType, Self::Commitment, TYPES>,
    ) -> Either<VoteAccumulator<TYPES::VoteTokenType, Self::Commitment, TYPES>, Self::Certificate>
    {
        todo!() // TODO ED Remove this function
    }

    /// Add a vote to the accumulating signature.  Return The certificate if the vote
    /// brings us over the threshould, Else return the accumulator.
    #[allow(clippy::too_many_arguments)]
    fn accumulate_vote(
        &self,
        encoded_key: &EncodedPublicKey,
        encoded_signature: &EncodedSignature,
        leaf_commitment: Self::Commitment,
        vote_data: VoteData<Self::Commitment>,
        vote_token: TYPES::VoteTokenType,
        view_number: TYPES::Time,
        accumlator: VoteAccumulator<TYPES::VoteTokenType, Self::Commitment, TYPES>,
        relay: Option<u64>,
    ) -> Either<VoteAccumulator<TYPES::VoteTokenType, Self::Commitment, TYPES>, Self::Certificate>;

    // TODO ED Depending on what we do in the future with the exchanges trait, we can move the accumulator out of the `SignedCertificate`
    // trait.  Logically, I feel it makes sense to accumulate on the certificate rather than the exchange, however.
    /// Accumulate vote
    /// Returns either the accumulate if no threshold was reached, or a `SignedCertificate` if the threshold was reached
    #[allow(clippy::type_complexity)]
    fn accumulate_vote_2(
        &self,
        accumulator: <<Self as ConsensusExchange<TYPES, M>>::Certificate as SignedCertificate<
            TYPES,
            TYPES::Time,
            TYPES::VoteTokenType,
            Self::Commitment,
        >>::VoteAccumulator,
        vote: &<<Self as ConsensusExchange<TYPES, M>>::Certificate as SignedCertificate<
            TYPES,
            TYPES::Time,
            TYPES::VoteTokenType,
            Self::Commitment,
        >>::Vote,
        _commit: &Self::Commitment,
    ) -> Either<
        <<Self as ConsensusExchange<TYPES, M>>::Certificate as SignedCertificate<
            TYPES,
            TYPES::Time,
            TYPES::VoteTokenType,
            Self::Commitment,
        >>::VoteAccumulator,
        Self::Certificate,
    > {
        if !self.is_valid_vote_2(
            &vote.get_key(),
            &vote.get_signature(),
            &vote.get_data(),
            // TODO ED We've had this comment for a while: Ignoring deserialization errors below since we are getting rid of it soon
            &Checked::Unchecked(vote.get_vote_token()),
        ) {
            error!("Invalid vote!");
            return Either::Left(accumulator);
        }

        let stake_table_entry = vote.get_key().get_stake_table_entry(1u64);
        // TODO ED Could we make this part of the vote in the future?  It's only a usize.
        let append_node_id = self
            .membership()
            .get_committee_qc_stake_table()
            .iter()
            .position(|x| *x == stake_table_entry.clone())
            .unwrap();

        // TODO ED Should make append function take a reference to vote
        match accumulator.append(
            vote.clone(),
            append_node_id,
            self.membership().get_committee_qc_stake_table(),
        ) {
            Either::Left(accumulator) => Either::Left(accumulator),
            Either::Right(signatures) => {
                // TODO ED Update this function to just take in the signatures and most recent vote
                Either::Right(Self::Certificate::from_signatures_and_commitment(
                    signatures,
                    vote.clone(),
                ))
            }
        }
    }

    /// The committee which votes on proposals.
    fn membership(&self) -> &Self::Membership;

    /// This participant's public key.
    fn public_key(&self) -> &TYPES::SignatureKey;

    /// This participant's private key.
    fn private_key(&self) -> &<TYPES::SignatureKey as SignatureKey>::PrivateKey;
}

/// A [`ConsensusExchange`] where participants vote to provide availability for blobs of data.
pub trait CommitteeExchangeType<TYPES: NodeType, M: NetworkMsg>:
    ConsensusExchange<TYPES, M>
{
    /// Sign a DA proposal.
    fn sign_da_proposal(&self, block_commitment: &Commitment<TYPES::BlockType>)
        -> EncodedSignature;

    /// Sign a vote on DA proposal.
    ///
    /// The block commitment and the type of the vote (DA) are signed, which is the minimum amount
    /// of information necessary for checking that this node voted on that block.
    fn sign_da_vote(
        &self,
        block_commitment: Commitment<TYPES::BlockType>,
    ) -> (EncodedPublicKey, EncodedSignature);

    /// Create a message with a vote on DA proposal.
    fn create_da_message(
        &self,
        block_commitment: Commitment<TYPES::BlockType>,
        current_view: TYPES::Time,
        vote_token: TYPES::VoteTokenType,
    ) -> DAVote<TYPES>;

    // TODO temporary vid methods, move to quorum https://github.com/EspressoSystems/HotShot/issues/1696

    /// Create a message with a vote on VID disperse data.
    fn create_vid_message(
        &self,
        block_commitment: Commitment<TYPES::BlockType>,
        current_view: TYPES::Time,
        vote_token: TYPES::VoteTokenType,
    ) -> DAVote<TYPES>;

    /// Sign a vote on VID proposal.
    fn sign_vid_vote(
        &self,
        block_commitment: Commitment<TYPES::BlockType>,
    ) -> (EncodedPublicKey, EncodedSignature);
}

/// Standard implementation of [`CommitteeExchangeType`] utilizing a DA committee.
#[derive(Derivative)]
#[derivative(Clone, Debug)]
pub struct CommitteeExchange<
    TYPES: NodeType,
    MEMBERSHIP: Membership<TYPES>,
    NETWORK: CommunicationChannel<TYPES, M, MEMBERSHIP>,
    M: NetworkMsg,
> {
    /// The network being used by this exchange.
    network: NETWORK,
    /// The committee which votes on proposals.
    membership: MEMBERSHIP,
    /// This participant's public key.
    public_key: TYPES::SignatureKey,
    /// Entry with public key and staking value for certificate aggregation
    entry: <TYPES::SignatureKey as SignatureKey>::StakeTableEntry,
    /// This participant's private key.
    #[derivative(Debug = "ignore")]
    private_key: <TYPES::SignatureKey as SignatureKey>::PrivateKey,
    #[doc(hidden)]
    _pd: PhantomData<(TYPES, MEMBERSHIP, M)>,
}

impl<
        TYPES: NodeType,
        MEMBERSHIP: Membership<TYPES>,
        NETWORK: CommunicationChannel<TYPES, M, MEMBERSHIP>,
        M: NetworkMsg,
    > CommitteeExchangeType<TYPES, M> for CommitteeExchange<TYPES, MEMBERSHIP, NETWORK, M>
{
    /// Sign a DA proposal.
    fn sign_da_proposal(
        &self,
        block_commitment: &Commitment<TYPES::BlockType>,
    ) -> EncodedSignature {
        let signature = TYPES::SignatureKey::sign(&self.private_key, block_commitment.as_ref());
        signature
    }
    /// Sign a vote on DA proposal.
    ///
    /// The block commitment and the type of the vote (DA) are signed, which is the minimum amount
    /// of information necessary for checking that this node voted on that block.
    fn sign_da_vote(
        &self,
        block_commitment: Commitment<TYPES::BlockType>,
    ) -> (EncodedPublicKey, EncodedSignature) {
        let signature = TYPES::SignatureKey::sign(
            &self.private_key,
            VoteData::DA(block_commitment).get_commit().as_ref(),
        );
        (self.public_key.to_bytes(), signature)
    }
    /// Create a message with a vote on DA proposal.
    fn create_da_message(
        &self,
        block_commitment: Commitment<TYPES::BlockType>,
        current_view: TYPES::Time,
        vote_token: TYPES::VoteTokenType,
    ) -> DAVote<TYPES> {
        let signature = self.sign_da_vote(block_commitment);
        DAVote {
            signature,
            block_commitment,
            current_view,
            vote_token,
            vote_data: VoteData::DA(block_commitment),
        }
    }

    fn create_vid_message(
        &self,
        block_commitment: Commitment<TYPES::BlockType>,
        current_view: <TYPES as NodeType>::Time,
        vote_token: <TYPES as NodeType>::VoteTokenType,
    ) -> DAVote<TYPES> {
        let signature = self.sign_vid_vote(block_commitment);
        DAVote {
            signature,
            block_commitment,
            current_view,
            vote_token,
            vote_data: VoteData::DA(block_commitment),
        }
    }

    fn sign_vid_vote(
        &self,
        block_commitment: Commitment<<TYPES as NodeType>::BlockType>,
    ) -> (EncodedPublicKey, EncodedSignature) {
        let signature = TYPES::SignatureKey::sign(
            &self.private_key,
            VoteData::DA(block_commitment).get_commit().as_ref(),
        );
        (self.public_key.to_bytes(), signature)
    }
}

impl<
        TYPES: NodeType,
        MEMBERSHIP: Membership<TYPES>,
        NETWORK: CommunicationChannel<TYPES, M, MEMBERSHIP>,
        M: NetworkMsg,
    > ConsensusExchange<TYPES, M> for CommitteeExchange<TYPES, MEMBERSHIP, NETWORK, M>
{
    type Proposal = DAProposal<TYPES>;
    type Vote = DAVote<TYPES>;
    type Certificate = DACertificate<TYPES>;
    type Membership = MEMBERSHIP;
    type Networking = NETWORK;
    type Commitment = Commitment<TYPES::BlockType>;

    fn create(
        entries: Vec<<TYPES::SignatureKey as SignatureKey>::StakeTableEntry>,
        config: TYPES::ElectionConfigType,
        network: Self::Networking,
        pk: TYPES::SignatureKey,
        entry: <TYPES::SignatureKey as SignatureKey>::StakeTableEntry,
        sk: <TYPES::SignatureKey as SignatureKey>::PrivateKey,
    ) -> Self {
        let membership =
            <Self as ConsensusExchange<TYPES, M>>::Membership::create_election(entries, config);
        Self {
            network,
            membership,
            public_key: pk,
            entry,
            private_key: sk,
            _pd: PhantomData,
        }
    }
    fn network(&self) -> &NETWORK {
        &self.network
    }
    fn make_vote_token(
        &self,
        view_number: TYPES::Time,
    ) -> std::result::Result<std::option::Option<TYPES::VoteTokenType>, ElectionError> {
        self.membership
            .make_vote_token(view_number, &self.private_key)
    }

    fn vote_data(&self, commit: Self::Commitment) -> VoteData<Self::Commitment> {
        VoteData::DA(commit)
    }

    /// Add a vote to the accumulating signature.  Return The certificate if the vote
    /// brings us over the threshould, Else return the accumulator.
    fn accumulate_vote(
        &self,
        encoded_key: &EncodedPublicKey,
        encoded_signature: &EncodedSignature,
        leaf_commitment: Self::Commitment,
        vote_data: VoteData<Self::Commitment>,
        vote_token: TYPES::VoteTokenType,
        view_number: TYPES::Time,
        accumlator: VoteAccumulator<TYPES::VoteTokenType, Self::Commitment, TYPES>,
        _relay: Option<u64>,
    ) -> Either<VoteAccumulator<TYPES::VoteTokenType, Self::Commitment, TYPES>, Self::Certificate>
    {
        let meta = VoteMetaData {
            encoded_key: encoded_key.clone(),
            encoded_signature: encoded_signature.clone(),
            commitment: leaf_commitment,
            data: vote_data,
            vote_token,
            view_number,
            relay: None,
        };
        self.accumulate_internal(meta, accumlator)
    }
    fn membership(&self) -> &Self::Membership {
        &self.membership
    }
    fn public_key(&self) -> &TYPES::SignatureKey {
        &self.public_key
    }
    fn private_key(&self) -> &<<TYPES as NodeType>::SignatureKey as SignatureKey>::PrivateKey {
        &self.private_key
    }
}

/// A [`ConsensusExchange`] where participants vote to append items to a log.
pub trait QuorumExchangeType<TYPES: NodeType, LEAF: LeafType<NodeType = TYPES>, M: NetworkMsg>:
    ConsensusExchange<TYPES, M>
{
    /// Create a message with a positive vote on validating or commitment proposal.
    fn create_yes_message<I: NodeImplementation<TYPES, Leaf = LEAF>>(
        &self,
        justify_qc_commitment: Commitment<Self::Certificate>,
        leaf_commitment: Commitment<LEAF>,
        current_view: TYPES::Time,
        vote_token: TYPES::VoteTokenType,
    ) -> GeneralConsensusMessage<TYPES, I>
    where
        <Self as ConsensusExchange<TYPES, M>>::Certificate: commit::Committable,
        I::Exchanges: ExchangesType<TYPES, LEAF, Message<TYPES, I>>;

    /// Sign a validating or commitment proposal.
    fn sign_validating_or_commitment_proposal<I: NodeImplementation<TYPES>>(
        &self,
        leaf_commitment: &Commitment<LEAF>,
    ) -> EncodedSignature;

    /// Sign a positive vote on validating or commitment proposal.
    ///
    /// The leaf commitment and the type of the vote (yes) are signed, which is the minimum amount
    /// of information necessary for any user of the subsequently constructed QC to check that this
    /// node voted `Yes` on that leaf. The leaf is expected to be reconstructed based on other
    /// information in the yes vote.
    fn sign_yes_vote(
        &self,
        leaf_commitment: Commitment<LEAF>,
    ) -> (EncodedPublicKey, EncodedSignature);

    /// Sign a neagtive vote on validating or commitment proposal.
    ///
    /// The leaf commitment and the type of the vote (no) are signed, which is the minimum amount
    /// of information necessary for any user of the subsequently constructed QC to check that this
    /// node voted `No` on that leaf.
    fn sign_no_vote(
        &self,
        leaf_commitment: Commitment<LEAF>,
    ) -> (EncodedPublicKey, EncodedSignature);

    /// Sign a timeout vote.
    ///
    /// We only sign the view number, which is the minimum amount of information necessary for
    /// checking that this node timed out on that view.
    ///
    /// This also allows for the high QC included with the vote to be spoofed in a MITM scenario,
    /// but it is outside our threat model.
    fn sign_timeout_vote(&self, view_number: TYPES::Time) -> (EncodedPublicKey, EncodedSignature);

    /// Create a message with a negative vote on validating or commitment proposal.
    fn create_no_message<I: NodeImplementation<TYPES, Leaf = LEAF>>(
        &self,
        justify_qc_commitment: Commitment<QuorumCertificate<TYPES, Commitment<LEAF>>>,
        leaf_commitment: Commitment<LEAF>,
        current_view: TYPES::Time,
        vote_token: TYPES::VoteTokenType,
    ) -> GeneralConsensusMessage<TYPES, I>
    where
        I::Exchanges: ExchangesType<TYPES, I::Leaf, Message<TYPES, I>>;

    /// Create a message with a timeout vote on validating or commitment proposal.
    fn create_timeout_message<I: NodeImplementation<TYPES, Leaf = LEAF>>(
        &self,
        justify_qc: QuorumCertificate<TYPES, Commitment<LEAF>>,
        current_view: TYPES::Time,
        vote_token: TYPES::VoteTokenType,
    ) -> GeneralConsensusMessage<TYPES, I>
    where
        I::Exchanges: ExchangesType<TYPES, I::Leaf, Message<TYPES, I>>;
}

/// Standard implementation of [`QuroumExchangeType`] based on Hot Stuff consensus.
#[derive(Derivative)]
#[derivative(Clone, Debug)]
pub struct QuorumExchange<
    TYPES: NodeType,
    LEAF: LeafType<NodeType = TYPES>,
    PROPOSAL: ProposalType<NodeType = TYPES>,
    MEMBERSHIP: Membership<TYPES>,
    NETWORK: CommunicationChannel<TYPES, M, MEMBERSHIP>,
    M: NetworkMsg,
> {
    /// The network being used by this exchange.
    network: NETWORK,
    /// The committee which votes on proposals.
    membership: MEMBERSHIP,
    /// This participant's public key.
    public_key: TYPES::SignatureKey,
    /// Entry with public key and staking value for certificate aggregation
    entry: <TYPES::SignatureKey as SignatureKey>::StakeTableEntry,
    /// This participant's private key.
    #[derivative(Debug = "ignore")]
    private_key: <TYPES::SignatureKey as SignatureKey>::PrivateKey,
    #[doc(hidden)]
    _pd: PhantomData<(LEAF, PROPOSAL, MEMBERSHIP, M)>,
}

impl<
        TYPES: NodeType,
        LEAF: LeafType<NodeType = TYPES>,
        MEMBERSHIP: Membership<TYPES>,
        PROPOSAL: ProposalType<NodeType = TYPES>,
        NETWORK: CommunicationChannel<TYPES, M, MEMBERSHIP>,
        M: NetworkMsg,
    > QuorumExchangeType<TYPES, LEAF, M>
    for QuorumExchange<TYPES, LEAF, PROPOSAL, MEMBERSHIP, NETWORK, M>
{
    /// Create a message with a positive vote on validating or commitment proposal.
    fn create_yes_message<I: NodeImplementation<TYPES, Leaf = LEAF>>(
        &self,
        justify_qc_commitment: Commitment<QuorumCertificate<TYPES, Commitment<LEAF>>>,
        leaf_commitment: Commitment<LEAF>,
        current_view: TYPES::Time,
        vote_token: TYPES::VoteTokenType,
    ) -> GeneralConsensusMessage<TYPES, I>
    where
        I::Exchanges: ExchangesType<TYPES, LEAF, Message<TYPES, I>>,
    {
        let signature = self.sign_yes_vote(leaf_commitment);
        GeneralConsensusMessage::<TYPES, I>::Vote(QuorumVote::Yes(YesOrNoVote {
            justify_qc_commitment,
            signature,
            leaf_commitment,
            current_view,
            vote_token,
            vote_data: VoteData::Yes(leaf_commitment),
        }))
    }
    /// Sign a validating or commitment proposal.
    fn sign_validating_or_commitment_proposal<I: NodeImplementation<TYPES>>(
        &self,
        leaf_commitment: &Commitment<LEAF>,
    ) -> EncodedSignature {
        let signature = TYPES::SignatureKey::sign(&self.private_key, leaf_commitment.as_ref());
        signature
    }

    /// Sign a positive vote on validating or commitment proposal.
    ///
    /// The leaf commitment and the type of the vote (yes) are signed, which is the minimum amount
    /// of information necessary for any user of the subsequently constructed QC to check that this
    /// node voted `Yes` on that leaf. The leaf is expected to be reconstructed based on other
    /// information in the yes vote.
    fn sign_yes_vote(
        &self,
        leaf_commitment: Commitment<LEAF>,
    ) -> (EncodedPublicKey, EncodedSignature) {
        let signature = TYPES::SignatureKey::sign(
            &self.private_key,
            VoteData::Yes(leaf_commitment).get_commit().as_ref(),
        );
        (self.public_key.to_bytes(), signature)
    }

    /// Sign a neagtive vote on validating or commitment proposal.
    ///
    /// The leaf commitment and the type of the vote (no) are signed, which is the minimum amount
    /// of information necessary for any user of the subsequently constructed QC to check that this
    /// node voted `No` on that leaf.
    fn sign_no_vote(
        &self,
        leaf_commitment: Commitment<LEAF>,
    ) -> (EncodedPublicKey, EncodedSignature) {
        let signature = TYPES::SignatureKey::sign(
            &self.private_key,
            VoteData::No(leaf_commitment).get_commit().as_ref(),
        );
        (self.public_key.to_bytes(), signature)
    }

    /// Sign a timeout vote.
    ///
    /// We only sign the view number, which is the minimum amount of information necessary for
    /// checking that this node timed out on that view.
    ///
    /// This also allows for the high QC included with the vote to be spoofed in a MITM scenario,
    /// but it is outside our threat model.
    fn sign_timeout_vote(&self, view_number: TYPES::Time) -> (EncodedPublicKey, EncodedSignature) {
        let signature = TYPES::SignatureKey::sign(
            &self.private_key,
            VoteData::Timeout(view_number.commit())
                .get_commit()
                .as_ref(),
        );
        (self.public_key.to_bytes(), signature)
    }
    /// Create a message with a negative vote on validating or commitment proposal.
    fn create_no_message<I: NodeImplementation<TYPES, Leaf = LEAF>>(
        &self,
        justify_qc_commitment: Commitment<QuorumCertificate<TYPES, Commitment<LEAF>>>,
        leaf_commitment: Commitment<LEAF>,
        current_view: TYPES::Time,
        vote_token: TYPES::VoteTokenType,
    ) -> GeneralConsensusMessage<TYPES, I>
    where
        I::Exchanges: ExchangesType<TYPES, LEAF, Message<TYPES, I>>,
    {
        let signature = self.sign_no_vote(leaf_commitment);
        GeneralConsensusMessage::<TYPES, I>::Vote(QuorumVote::No(YesOrNoVote {
            justify_qc_commitment,
            signature,
            leaf_commitment,
            current_view,
            vote_token,
            vote_data: VoteData::No(leaf_commitment),
        }))
    }

    /// Create a message with a timeout vote on validating or commitment proposal.
    fn create_timeout_message<I: NodeImplementation<TYPES, Leaf = LEAF>>(
        &self,
        high_qc: QuorumCertificate<TYPES, Commitment<LEAF>>,
        current_view: TYPES::Time,
        vote_token: TYPES::VoteTokenType,
    ) -> GeneralConsensusMessage<TYPES, I>
    where
        I::Exchanges: ExchangesType<TYPES, I::Leaf, Message<TYPES, I>>,
    {
        let signature = self.sign_timeout_vote(current_view);
        GeneralConsensusMessage::<TYPES, I>::Vote(QuorumVote::Timeout(TimeoutVote {
            high_qc,
            signature,
            current_view,
            vote_token,
            vote_data: VoteData::Timeout(current_view.commit()),
        }))
    }
}

impl<
        TYPES: NodeType,
        LEAF: LeafType<NodeType = TYPES>,
        PROPOSAL: ProposalType<NodeType = TYPES>,
        MEMBERSHIP: Membership<TYPES>,
        NETWORK: CommunicationChannel<TYPES, M, MEMBERSHIP>,
        M: NetworkMsg,
    > ConsensusExchange<TYPES, M>
    for QuorumExchange<TYPES, LEAF, PROPOSAL, MEMBERSHIP, NETWORK, M>
{
    type Proposal = PROPOSAL;
    type Vote = QuorumVote<TYPES, Commitment<LEAF>>;
    type Certificate = QuorumCertificate<TYPES, Commitment<LEAF>>;
    type Membership = MEMBERSHIP;
    type Networking = NETWORK;
    type Commitment = Commitment<LEAF>;

    fn create(
        entries: Vec<<TYPES::SignatureKey as SignatureKey>::StakeTableEntry>,
        config: TYPES::ElectionConfigType,
        network: Self::Networking,
        pk: TYPES::SignatureKey,
        entry: <TYPES::SignatureKey as SignatureKey>::StakeTableEntry,
        sk: <TYPES::SignatureKey as SignatureKey>::PrivateKey,
    ) -> Self {
        let membership =
            <Self as ConsensusExchange<TYPES, M>>::Membership::create_election(entries, config);
        Self {
            network,
            membership,
            public_key: pk,
            entry,
            private_key: sk,
            _pd: PhantomData,
        }
    }

    fn network(&self) -> &NETWORK {
        &self.network
    }

    fn vote_data(&self, commit: Self::Commitment) -> VoteData<Self::Commitment> {
        VoteData::Yes(commit)
    }

    /// Add a vote to the accumulating signature.  Return The certificate if the vote
    /// brings us over the threshould, Else return the accumulator.
    fn accumulate_vote(
        &self,
        encoded_key: &EncodedPublicKey,
        encoded_signature: &EncodedSignature,
        leaf_commitment: Commitment<LEAF>,
        vote_data: VoteData<Self::Commitment>,
        vote_token: TYPES::VoteTokenType,
        view_number: TYPES::Time,
        accumlator: VoteAccumulator<TYPES::VoteTokenType, Commitment<LEAF>, TYPES>,
        _relay: Option<u64>,
    ) -> Either<VoteAccumulator<TYPES::VoteTokenType, Commitment<LEAF>, TYPES>, Self::Certificate>
    {
        let meta = VoteMetaData {
            encoded_key: encoded_key.clone(),
            encoded_signature: encoded_signature.clone(),
            commitment: leaf_commitment,
            data: vote_data,
            vote_token,
            view_number,
            relay: None,
        };
        self.accumulate_internal(meta, accumlator)
    }
    fn membership(&self) -> &Self::Membership {
        &self.membership
    }
    fn public_key(&self) -> &TYPES::SignatureKey {
        &self.public_key
    }
    fn private_key(&self) -> &<<TYPES as NodeType>::SignatureKey as SignatureKey>::PrivateKey {
        &self.private_key
    }
}

/// A [`ConsensusExchange`] where participants synchronize which view the network should be in.
pub trait ViewSyncExchangeType<TYPES: NodeType, M: NetworkMsg>:
    ConsensusExchange<TYPES, M>
{
    /// Creates a precommit vote
    fn create_precommit_message<I: NodeImplementation<TYPES>>(
        &self,
        round: TYPES::Time,
        relay: u64,
        vote_token: TYPES::VoteTokenType,
    ) -> GeneralConsensusMessage<TYPES, I>;

    /// Signs a precommit vote
    fn sign_precommit_message(
        &self,
        commitment: Commitment<ViewSyncData<TYPES>>,
    ) -> (EncodedPublicKey, EncodedSignature);

    /// Creates a commit vote
    fn create_commit_message<I: NodeImplementation<TYPES>>(
        &self,
        round: TYPES::Time,
        relay: u64,
        vote_token: TYPES::VoteTokenType,
    ) -> GeneralConsensusMessage<TYPES, I>;

    /// Signs a commit vote
    fn sign_commit_message(
        &self,
        commitment: Commitment<ViewSyncData<TYPES>>,
    ) -> (EncodedPublicKey, EncodedSignature);

    /// Creates a finalize vote
    fn create_finalize_message<I: NodeImplementation<TYPES>>(
        &self,
        round: TYPES::Time,
        relay: u64,
        vote_token: TYPES::VoteTokenType,
    ) -> GeneralConsensusMessage<TYPES, I>;

    /// Sings a finalize vote
    fn sign_finalize_message(
        &self,
        commitment: Commitment<ViewSyncData<TYPES>>,
    ) -> (EncodedPublicKey, EncodedSignature);

    /// Validate a certificate.
    fn is_valid_view_sync_cert(&self, certificate: Self::Certificate, round: TYPES::Time) -> bool;

    /// Sign a certificate.
    fn sign_certificate_proposal(&self, certificate: Self::Certificate) -> EncodedSignature;
}

/// Standard implementation of [`ViewSyncExchangeType`] based on Hot Stuff consensus.
#[derive(Derivative)]
#[derivative(Clone, Debug)]
pub struct ViewSyncExchange<
    TYPES: NodeType,
    PROPOSAL: ProposalType<NodeType = TYPES>,
    MEMBERSHIP: Membership<TYPES>,
    NETWORK: CommunicationChannel<TYPES, M, MEMBERSHIP>,
    M: NetworkMsg,
> {
    /// The network being used by this exchange.
    network: NETWORK,
    /// The committee which votes on proposals.
    membership: MEMBERSHIP,
    /// This participant's public key.
    public_key: TYPES::SignatureKey,
    /// Entry with public key and staking value for certificate aggregation in the stake table.
    entry: <TYPES::SignatureKey as SignatureKey>::StakeTableEntry,
    /// This participant's private key.
    #[derivative(Debug = "ignore")]
    private_key: <TYPES::SignatureKey as SignatureKey>::PrivateKey,
    #[doc(hidden)]
    _pd: PhantomData<(PROPOSAL, MEMBERSHIP, M)>,
}

impl<
        TYPES: NodeType,
        MEMBERSHIP: Membership<TYPES>,
        PROPOSAL: ProposalType<NodeType = TYPES>,
        NETWORK: CommunicationChannel<TYPES, M, MEMBERSHIP>,
        M: NetworkMsg,
    > ViewSyncExchangeType<TYPES, M> for ViewSyncExchange<TYPES, PROPOSAL, MEMBERSHIP, NETWORK, M>
{
    fn create_precommit_message<I: NodeImplementation<TYPES>>(
        &self,
        round: TYPES::Time,
        relay: u64,
        vote_token: TYPES::VoteTokenType,
    ) -> GeneralConsensusMessage<TYPES, I> {
        let relay_pub_key = self.get_leader(round + relay).to_bytes();

        let vote_data_internal: ViewSyncData<TYPES> = ViewSyncData {
            relay: relay_pub_key.clone(),
            round,
        };

        let vote_data_internal_commitment = vote_data_internal.commit();

        let signature = self.sign_precommit_message(vote_data_internal_commitment);

        GeneralConsensusMessage::<TYPES, I>::ViewSyncVote(ViewSyncVote::PreCommit(
            ViewSyncVoteInternal {
                relay_pub_key,
                relay,
                round,
                signature,
                vote_token,
                vote_data: VoteData::ViewSyncPreCommit(vote_data_internal_commitment),
            },
        ))
    }

    fn sign_precommit_message(
        &self,
        commitment: Commitment<ViewSyncData<TYPES>>,
    ) -> (EncodedPublicKey, EncodedSignature) {
        let signature = TYPES::SignatureKey::sign(
            &self.private_key,
            VoteData::ViewSyncPreCommit(commitment)
                .get_commit()
                .as_ref(),
        );

        (self.public_key.to_bytes(), signature)
    }

    fn create_commit_message<I: NodeImplementation<TYPES>>(
        &self,
        round: TYPES::Time,
        relay: u64,
        vote_token: TYPES::VoteTokenType,
    ) -> GeneralConsensusMessage<TYPES, I> {
        let relay_pub_key = self.get_leader(round + relay).to_bytes();

        let vote_data_internal: ViewSyncData<TYPES> = ViewSyncData {
            relay: relay_pub_key.clone(),
            round,
        };

        let vote_data_internal_commitment = vote_data_internal.commit();

        let signature = self.sign_commit_message(vote_data_internal_commitment);

        GeneralConsensusMessage::<TYPES, I>::ViewSyncVote(ViewSyncVote::Commit(
            ViewSyncVoteInternal {
                relay_pub_key,
                relay,
                round,
                signature,
                vote_token,
                vote_data: VoteData::ViewSyncCommit(vote_data_internal_commitment),
            },
        ))
    }

    fn sign_commit_message(
        &self,
        commitment: Commitment<ViewSyncData<TYPES>>,
    ) -> (EncodedPublicKey, EncodedSignature) {
        let signature = TYPES::SignatureKey::sign(
            &self.private_key,
            VoteData::ViewSyncCommit(commitment).get_commit().as_ref(),
        );

        (self.public_key.to_bytes(), signature)
    }

    fn create_finalize_message<I: NodeImplementation<TYPES>>(
        &self,
        round: TYPES::Time,
        relay: u64,
        vote_token: TYPES::VoteTokenType,
    ) -> GeneralConsensusMessage<TYPES, I> {
        let relay_pub_key = self.get_leader(round + relay).to_bytes();

        let vote_data_internal: ViewSyncData<TYPES> = ViewSyncData {
            relay: relay_pub_key.clone(),
            round,
        };

        let vote_data_internal_commitment = vote_data_internal.commit();

        let signature = self.sign_finalize_message(vote_data_internal_commitment);

        GeneralConsensusMessage::<TYPES, I>::ViewSyncVote(ViewSyncVote::Finalize(
            ViewSyncVoteInternal {
                relay_pub_key,
                relay,
                round,
                signature,
                vote_token,
                vote_data: VoteData::ViewSyncFinalize(vote_data_internal_commitment),
            },
        ))
    }

    fn sign_finalize_message(
        &self,
        commitment: Commitment<ViewSyncData<TYPES>>,
    ) -> (EncodedPublicKey, EncodedSignature) {
        let signature = TYPES::SignatureKey::sign(
            &self.private_key,
            VoteData::ViewSyncFinalize(commitment).get_commit().as_ref(),
        );

        (self.public_key.to_bytes(), signature)
    }

    fn is_valid_view_sync_cert(&self, certificate: Self::Certificate, round: TYPES::Time) -> bool {
        // Sishan NOTE TODO: would be better to test this, looks like this func is never called.
        let (certificate_internal, _threshold, vote_data) = match certificate.clone() {
            ViewSyncCertificate::PreCommit(certificate_internal) => {
                let vote_data = ViewSyncData::<TYPES> {
                    relay: self
                        .get_leader(round + certificate_internal.relay)
                        .to_bytes(),
                    round,
                };
                (certificate_internal, self.failure_threshold(), vote_data)
            }
            ViewSyncCertificate::Commit(certificate_internal)
            | ViewSyncCertificate::Finalize(certificate_internal) => {
                let vote_data = ViewSyncData::<TYPES> {
                    relay: self
                        .get_leader(round + certificate_internal.relay)
                        .to_bytes(),
                    round,
                };
                (certificate_internal, self.success_threshold(), vote_data)
            }
        };
        match certificate_internal.signatures {
            AssembledSignature::ViewSyncPreCommit(raw_signatures) => {
                let real_commit = VoteData::ViewSyncPreCommit(vote_data.commit()).get_commit();
                let real_qc_pp = <TYPES::SignatureKey as SignatureKey>::get_public_parameter(
                    self.membership().get_committee_qc_stake_table(),
                    U256::from(self.membership().failure_threshold().get()),
                );
                <TYPES::SignatureKey as SignatureKey>::check(
                    &real_qc_pp,
                    real_commit.as_ref(),
                    &raw_signatures,
                )
            }
            AssembledSignature::ViewSyncCommit(raw_signatures) => {
                let real_commit = VoteData::ViewSyncCommit(vote_data.commit()).get_commit();
                let real_qc_pp = <TYPES::SignatureKey as SignatureKey>::get_public_parameter(
                    self.membership().get_committee_qc_stake_table(),
                    U256::from(self.membership().success_threshold().get()),
                );
                <TYPES::SignatureKey as SignatureKey>::check(
                    &real_qc_pp,
                    real_commit.as_ref(),
                    &raw_signatures,
                )
            }
            AssembledSignature::ViewSyncFinalize(raw_signatures) => {
                let real_commit = VoteData::ViewSyncFinalize(vote_data.commit()).get_commit();
                let real_qc_pp = <TYPES::SignatureKey as SignatureKey>::get_public_parameter(
                    self.membership().get_committee_qc_stake_table(),
                    U256::from(self.membership().success_threshold().get()),
                );
                <TYPES::SignatureKey as SignatureKey>::check(
                    &real_qc_pp,
                    real_commit.as_ref(),
                    &raw_signatures,
                )
            }
            _ => true,
        }
    }

    fn sign_certificate_proposal(&self, certificate: Self::Certificate) -> EncodedSignature {
        let signature = TYPES::SignatureKey::sign(&self.private_key, certificate.commit().as_ref());
        signature
    }
}

impl<
        TYPES: NodeType,
        PROPOSAL: ProposalType<NodeType = TYPES>,
        MEMBERSHIP: Membership<TYPES>,
        NETWORK: CommunicationChannel<TYPES, M, MEMBERSHIP>,
        M: NetworkMsg,
    > ConsensusExchange<TYPES, M> for ViewSyncExchange<TYPES, PROPOSAL, MEMBERSHIP, NETWORK, M>
{
    type Proposal = PROPOSAL;
    type Vote = ViewSyncVote<TYPES>;
    type Certificate = ViewSyncCertificate<TYPES>;
    type Membership = MEMBERSHIP;
    type Networking = NETWORK;
    type Commitment = Commitment<ViewSyncData<TYPES>>;

    fn create(
        entries: Vec<<TYPES::SignatureKey as SignatureKey>::StakeTableEntry>,
        config: TYPES::ElectionConfigType,
        network: Self::Networking,
        pk: TYPES::SignatureKey,
        entry: <TYPES::SignatureKey as SignatureKey>::StakeTableEntry,
        sk: <TYPES::SignatureKey as SignatureKey>::PrivateKey,
    ) -> Self {
        let membership =
            <Self as ConsensusExchange<TYPES, M>>::Membership::create_election(entries, config);
        Self {
            network,
            membership,
            public_key: pk,
            entry,
            private_key: sk,
            _pd: PhantomData,
        }
    }

    fn network(&self) -> &NETWORK {
        &self.network
    }

    fn vote_data(&self, _commit: Self::Commitment) -> VoteData<Self::Commitment> {
        unimplemented!()
    }

    fn accumulate_vote(
        &self,
        encoded_key: &EncodedPublicKey,
        encoded_signature: &EncodedSignature,
        leaf_commitment: Commitment<ViewSyncData<TYPES>>,
        vote_data: VoteData<Self::Commitment>,
        vote_token: TYPES::VoteTokenType,
        view_number: TYPES::Time,
        accumlator: VoteAccumulator<TYPES::VoteTokenType, Commitment<ViewSyncData<TYPES>>, TYPES>,
        relay: Option<u64>,
    ) -> Either<
        VoteAccumulator<TYPES::VoteTokenType, Commitment<ViewSyncData<TYPES>>, TYPES>,
        Self::Certificate,
    > {
        let meta = VoteMetaData {
            encoded_key: encoded_key.clone(),
            encoded_signature: encoded_signature.clone(),
            commitment: leaf_commitment,
            data: vote_data,
            vote_token,
            view_number,
            relay,
        };
        self.accumulate_internal(meta, accumlator)
    }

    fn membership(&self) -> &Self::Membership {
        &self.membership
    }
    fn public_key(&self) -> &TYPES::SignatureKey {
        &self.public_key
    }
    fn private_key(&self) -> &<<TYPES as NodeType>::SignatureKey as SignatureKey>::PrivateKey {
        &self.private_key
    }
}

/// Testable implementation of a [`Membership`]. Will expose a method to generate a vote token used for testing.
pub trait TestableElection<TYPES: NodeType>: Membership<TYPES> {
    /// Generate a vote token used for testing.
    fn generate_test_vote_token() -> TYPES::VoteTokenType;
}<|MERGE_RESOLUTION|>--- conflicted
+++ resolved
@@ -331,13 +331,8 @@
     /// The contents of a vote on `commit`.
     fn vote_data(&self, commit: Self::Commitment) -> VoteData<Self::Commitment>;
 
-<<<<<<< HEAD
-    /// Validate a QC.
-    fn is_valid_cert(&self, qc: &Self::Certificate, commit: Self::Commitment) -> bool {
-=======
     /// Validate a certificate.
     fn is_valid_cert(&self, qc: &Self::Certificate) -> bool {
->>>>>>> b5c60269
         if qc.is_genesis() && qc.view_number() == TYPES::Time::genesis() {
             return true;
         }
