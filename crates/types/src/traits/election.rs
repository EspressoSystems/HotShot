//! The election trait, used to decide which node is the leader and determine if a vote is valid.

// Needed to avoid the non-biding `let` warning.
#![allow(clippy::let_underscore_untyped)]

use super::{
    node_implementation::{NodeImplementation, NodeType},
    signature_key::{EncodedPublicKey, EncodedSignature},
};
use crate::{
    certificate::{
        AssembledSignature, DACertificate, QuorumCertificate, TimeoutCertificate, VIDCertificate,
        ViewSyncCertificate,
    },
    data::{DAProposal, ProposalType, VidDisperse},
    vote::{TimeoutVote, VIDVote},
};

use crate::{
    message::{GeneralConsensusMessage, Message},
    vote::ViewSyncVoteInternal,
};

use crate::{
    data::LeafType,
    traits::{
        network::{CommunicationChannel, NetworkMsg},
        node_implementation::ExchangesType,
        signature_key::SignatureKey,
        state::ConsensusTime,
        BlockPayload,
    },
    vote::{Accumulator, DAVote, QuorumVote, ViewSyncData, ViewSyncVote, VoteType},
};
use bincode::Options;
use commit::{Commitment, CommitmentBounds, Committable};
use derivative::Derivative;
use either::Either;
use ethereum_types::U256;
use hotshot_utils::bincode::bincode_opts;
use serde::{Deserialize, Serialize};
use snafu::Snafu;
use std::{collections::BTreeSet, fmt::Debug, hash::Hash, marker::PhantomData, num::NonZeroU64};
use tracing::error;

/// Error for election problems
#[derive(Snafu, Debug)]
pub enum ElectionError {
    /// stub error to be filled in
    StubError,
    /// Math error doing something
    /// NOTE: it would be better to make Election polymorphic over
    /// the election error and then have specific math errors
    MathError,
}

/// For items that will always have the same validity outcome on a successful check,
/// allows for the case of "not yet possible to check" where the check might be
/// attempted again at a later point in time, but saves on repeated checking when
/// the outcome is already knowable.
///
/// This would be a useful general utility.
#[derive(Clone)]
pub enum Checked<T> {
    /// This item has been checked, and is valid
    Valid(T),
    /// This item has been checked, and is not valid
    Inval(T),
    /// This item has not been checked
    Unchecked(T),
}

/// Data to vote on for different types of votes.
#[derive(Serialize, Deserialize, Clone, Debug, PartialEq, Eq, Hash)]
#[serde(bound(deserialize = ""))]
pub enum VoteData<COMMITMENT>
where
    COMMITMENT: CommitmentBounds,
{
    /// Vote to provide availability for a block.
    DA(COMMITMENT),
    /// Vote to append a leaf to the log.
    Yes(COMMITMENT),
    /// Vote to reject a leaf from the log.
    No(COMMITMENT),
    /// Vote to time out and proceed to the next view.
    Timeout(COMMITMENT),
    /// Vote for VID proposal
    VID(COMMITMENT),
    /// Vote to pre-commit the view sync.
    ViewSyncPreCommit(COMMITMENT),
    /// Vote to commit the view sync.
    ViewSyncCommit(COMMITMENT),
    /// Vote to finalize the view sync.
    ViewSyncFinalize(COMMITMENT),
}

/// Make different types of `VoteData` committable
impl<COMMITMENT> Committable for VoteData<COMMITMENT>
where
    COMMITMENT: CommitmentBounds,
{
    fn commit(&self) -> Commitment<Self> {
        let (tag, commit) = match self {
            VoteData::DA(c) => ("DA BlockPayload Commit", c),
            VoteData::VID(c) => ("VID Proposal Commit", c),
            VoteData::Yes(c) => ("Yes Vote Commit", c),
            VoteData::No(c) => ("No Vote Commit", c),
            VoteData::Timeout(c) => ("Timeout View Number Commit", c),
            VoteData::ViewSyncPreCommit(c) => ("ViewSyncPreCommit", c),
            VoteData::ViewSyncCommit(c) => ("ViewSyncCommit", c),
            VoteData::ViewSyncFinalize(c) => ("ViewSyncFinalize", c),
        };
        commit::RawCommitmentBuilder::new(tag)
            .var_size_bytes(commit.as_ref())
            .finalize()
    }

    fn tag() -> String {
        ("VOTE_DATA_COMMIT").to_string()
    }
}

impl<COMMITMENT> VoteData<COMMITMENT>
where
    COMMITMENT: CommitmentBounds,
{
    #[must_use]
    /// Convert vote data into bytes.
    ///
    /// # Panics
    /// Panics if the serialization fails.
    pub fn as_bytes(&self) -> Vec<u8> {
        bincode_opts().serialize(&self).unwrap()
    }
}

/// Proof of this entity's right to vote, and of the weight of those votes
pub trait VoteToken:
    Clone
    + Debug
    + Send
    + Sync
    + serde::Serialize
    + for<'de> serde::Deserialize<'de>
    + PartialEq
    + Hash
    + Eq
{
    // type StakeTable;
    // type KeyPair: SignatureKey;
    // type ConsensusTime: ConsensusTime;

    /// the count, which validation will confirm
    fn vote_count(&self) -> NonZeroU64;
}

/// election config
pub trait ElectionConfig:
    Default
    + Clone
    + serde::Serialize
    + for<'de> serde::Deserialize<'de>
    + Sync
    + Send
    + core::fmt::Debug
{
}

/// A certificate of some property which has been signed by a quroum of nodes.
pub trait SignedCertificate<TYPES: NodeType, TIME, TOKEN, COMMITMENT>
where
    Self: Send + Sync + Clone + Serialize + for<'a> Deserialize<'a>,
    COMMITMENT: CommitmentBounds,
    TOKEN: VoteToken,
{
    /// `VoteType` that is used in this certificate
    type Vote: VoteType<TYPES, COMMITMENT>;

    /// `Accumulator` type to accumulate votes.
    type VoteAccumulator: Accumulator<TYPES, COMMITMENT, Self::Vote>;

    /// Build a QC from the threshold signature and commitment
    // TODO ED Rename this function and rework this function parameters
    // Assumes last vote was valid since it caused a QC to form.
    // Removes need for relay on other cert specific fields
    fn create_certificate(signatures: AssembledSignature<TYPES>, vote: Self::Vote) -> Self;

    /// Get the view number.
    fn view_number(&self) -> TIME;

    /// Get signatures.
    fn signatures(&self) -> AssembledSignature<TYPES>;

    // TODO (da) the following functions should be refactored into a QC-specific trait.
    // TODO ED Make an issue for this

    /// Get the leaf commitment.
    fn leaf_commitment(&self) -> COMMITMENT;

    /// Get whether the certificate is for the genesis block.
    fn is_genesis(&self) -> bool;

    /// To be used only for generating the genesis quorum certificate; will fail if used anywhere else
    fn genesis() -> Self;
}

/// A protocol for determining membership in and participating in a committee.
pub trait Membership<TYPES: NodeType>:
    Clone + Debug + Eq + PartialEq + Send + Sync + Hash + 'static
{
    /// generate a default election configuration
    fn default_election_config(num_nodes: u64) -> TYPES::ElectionConfigType;

    /// create an election
    /// TODO may want to move this to a testableelection trait
    fn create_election(
        entries: Vec<<TYPES::SignatureKey as SignatureKey>::StakeTableEntry>,
        config: TYPES::ElectionConfigType,
    ) -> Self;

    /// Clone the public key and corresponding stake table for current elected committee
    fn get_committee_qc_stake_table(
        &self,
    ) -> Vec<<TYPES::SignatureKey as SignatureKey>::StakeTableEntry>;

    /// The leader of the committee for view `view_number`.
    fn get_leader(&self, view_number: TYPES::Time) -> TYPES::SignatureKey;

    /// The members of the committee for view `view_number`.
    fn get_committee(&self, view_number: TYPES::Time) -> BTreeSet<TYPES::SignatureKey>;

    /// Attempts to generate a vote token for self
    ///
    /// Returns `None` if the number of seats would be zero
    /// # Errors
    /// TODO tbd
    fn make_vote_token(
        &self,
        view_number: TYPES::Time,
        priv_key: &<TYPES::SignatureKey as SignatureKey>::PrivateKey,
    ) -> Result<Option<TYPES::VoteTokenType>, ElectionError>;

    /// Checks the claims of a received vote token
    ///
    /// # Errors
    /// TODO tbd
    fn validate_vote_token(
        &self,
        pub_key: TYPES::SignatureKey,
        token: Checked<TYPES::VoteTokenType>,
    ) -> Result<Checked<TYPES::VoteTokenType>, ElectionError>;

    /// Returns the number of total nodes in the committee
    fn total_nodes(&self) -> usize;

    /// Returns the threshold for a specific `Membership` implementation
    fn success_threshold(&self) -> NonZeroU64;

    /// Returns the threshold for a specific `Membership` implementation
    fn failure_threshold(&self) -> NonZeroU64;
}

/// Protocol for exchanging proposals and votes to make decisions in a distributed network.
///
/// An instance of [`ConsensusExchange`] represents the state of one participant in the protocol,
/// allowing them to vote and query information about the overall state of the protocol (such as
/// membership and leader status).
pub trait ConsensusExchange<TYPES: NodeType, M: NetworkMsg>: Send + Sync {
    /// A proposal for participants to vote on.
    type Proposal: ProposalType<NodeType = TYPES>;
    /// A vote on a [`Proposal`](Self::Proposal).
    // TODO ED Make this equal Certificate vote (if possible?)
    type Vote: VoteType<TYPES, Self::Commitment>;
    /// A [`SignedCertificate`] attesting to a decision taken by the committee.
    type Certificate: SignedCertificate<TYPES, TYPES::Time, TYPES::VoteTokenType, Self::Commitment>
        + Hash
        + Eq;
    /// The committee eligible to make decisions.
    type Membership: Membership<TYPES>;
    /// Network used by [`Membership`](Self::Membership) to communicate.
    type Networking: CommunicationChannel<TYPES, M, Self::Membership>;
    /// Commitments to items which are the subject of proposals and decisions.
    type Commitment: CommitmentBounds;

    /// Join a [`ConsensusExchange`] with the given identity (`pk` and `sk`).
    fn create(
        entries: Vec<<TYPES::SignatureKey as SignatureKey>::StakeTableEntry>,
        config: TYPES::ElectionConfigType,
        network: Self::Networking,
        pk: TYPES::SignatureKey,
        entry: <TYPES::SignatureKey as SignatureKey>::StakeTableEntry,
        sk: <TYPES::SignatureKey as SignatureKey>::PrivateKey,
    ) -> Self;

    /// The network being used by this exchange.
    fn network(&self) -> &Self::Networking;

    /// The leader of the [`Membership`](Self::Membership) at time `view_number`.
    fn get_leader(&self, view_number: TYPES::Time) -> TYPES::SignatureKey {
        self.membership().get_leader(view_number)
    }

    /// Whether this participant is leader at time `view_number`.
    fn is_leader(&self, view_number: TYPES::Time) -> bool {
        &self.get_leader(view_number) == self.public_key()
    }

    /// Threshold required to approve a [`Proposal`](Self::Proposal).
    fn success_threshold(&self) -> NonZeroU64 {
        self.membership().success_threshold()
    }

    /// Threshold required to know a success threshold will not be reached
    fn failure_threshold(&self) -> NonZeroU64 {
        self.membership().failure_threshold()
    }

    /// The total number of nodes in the committee.
    fn total_nodes(&self) -> usize {
        self.membership().total_nodes()
    }

    /// Attempts to generate a vote token for participation at time `view_number`.
    ///
    /// # Errors
    /// When unable to make a vote token because not part of the committee
    fn make_vote_token(
        &self,
        view_number: TYPES::Time,
    ) -> std::result::Result<std::option::Option<TYPES::VoteTokenType>, ElectionError> {
        self.membership()
            .make_vote_token(view_number, self.private_key())
    }

    /// Validate a certificate.
    fn is_valid_cert(&self, qc: &Self::Certificate) -> bool {
        if qc.is_genesis() && qc.view_number() == TYPES::Time::genesis() {
            return true;
        }
        let leaf_commitment = qc.leaf_commitment();

        match qc.signatures() {
            AssembledSignature::DA(qc) => {
                let real_commit = VoteData::DA(leaf_commitment).commit();
                let real_qc_pp = <TYPES::SignatureKey as SignatureKey>::get_public_parameter(
                    self.membership().get_committee_qc_stake_table(),
                    U256::from(self.membership().success_threshold().get()),
                );
                <TYPES::SignatureKey as SignatureKey>::check(&real_qc_pp, real_commit.as_ref(), &qc)
            }
            AssembledSignature::VID(qc) => {
                let real_commit = VoteData::VID(leaf_commitment).commit();
                let real_qc_pp = <TYPES::SignatureKey as SignatureKey>::get_public_parameter(
                    self.membership().get_committee_qc_stake_table(),
                    U256::from(self.membership().success_threshold().get()),
                );
                <TYPES::SignatureKey as SignatureKey>::check(&real_qc_pp, real_commit.as_ref(), &qc)
            }
            AssembledSignature::Yes(qc) => {
                let real_commit = VoteData::Yes(leaf_commitment).commit();
                let real_qc_pp = <TYPES::SignatureKey as SignatureKey>::get_public_parameter(
                    self.membership().get_committee_qc_stake_table(),
                    U256::from(self.membership().success_threshold().get()),
                );
                <TYPES::SignatureKey as SignatureKey>::check(&real_qc_pp, real_commit.as_ref(), &qc)
            }
            AssembledSignature::No(qc) => {
                let real_commit = VoteData::No(leaf_commitment).commit();
                let real_qc_pp = <TYPES::SignatureKey as SignatureKey>::get_public_parameter(
                    self.membership().get_committee_qc_stake_table(),
                    U256::from(self.membership().success_threshold().get()),
                );
                <TYPES::SignatureKey as SignatureKey>::check(&real_qc_pp, real_commit.as_ref(), &qc)
            }
            AssembledSignature::Timeout(_) => {
                error!("QC type should not be timeout here");
                false
            }
            AssembledSignature::Genesis() => true,
            AssembledSignature::ViewSyncPreCommit(_)
            | AssembledSignature::ViewSyncCommit(_)
            | AssembledSignature::ViewSyncFinalize(_) => {
                error!("QC should not be ViewSync type here");
                false
            }
        }
    }

    /// Validate a vote by checking its signature and token.
    fn is_valid_vote(
        &self,
        key: &TYPES::SignatureKey,
        encoded_signature: &EncodedSignature,
        data: &VoteData<Self::Commitment>,
        vote_token: &Checked<TYPES::VoteTokenType>,
    ) -> bool {
        let is_valid_signature = key.validate(encoded_signature, data.commit().as_ref());
        let valid_vote_token = self
            .membership()
            .validate_vote_token(key.clone(), vote_token.clone());
        let is_valid_vote_token = match valid_vote_token {
            Err(_) => {
                error!("Vote token was invalid");
                false
            }
            Ok(Checked::Valid(_)) => true,
            Ok(Checked::Inval(_) | Checked::Unchecked(_)) => false,
        };

        is_valid_signature && is_valid_vote_token
    }

    // TODO ED Depending on what we do in the future with the exchanges trait, we can move the accumulator out of the `SignedCertificate`
    // trait.  Logically, I feel it makes sense to accumulate on the certificate rather than the exchange, however.
    /// Accumulate vote
    /// Returns either the accumulate if no threshold was reached, or a `SignedCertificate` if the threshold was reached
    #[allow(clippy::type_complexity)]
    fn accumulate_vote(
        &self,
        accumulator: <<Self as ConsensusExchange<TYPES, M>>::Certificate as SignedCertificate<
            TYPES,
            TYPES::Time,
            TYPES::VoteTokenType,
            Self::Commitment,
        >>::VoteAccumulator,
        vote: &<<Self as ConsensusExchange<TYPES, M>>::Certificate as SignedCertificate<
            TYPES,
            TYPES::Time,
            TYPES::VoteTokenType,
            Self::Commitment,
        >>::Vote,
        _commit: &Self::Commitment,
    ) -> Either<
        <<Self as ConsensusExchange<TYPES, M>>::Certificate as SignedCertificate<
            TYPES,
            TYPES::Time,
            TYPES::VoteTokenType,
            Self::Commitment,
        >>::VoteAccumulator,
        Self::Certificate,
    > {
        if !self.is_valid_vote(
            &vote.get_key(),
            &vote.get_signature(),
            &vote.get_data(),
            &Checked::Unchecked(vote.get_vote_token()),
        ) {
            error!("Vote data is {:?}", vote.get_data());
            error!("Invalid vote!");
            return Either::Left(accumulator);
        }

        let stake_table_entry = vote.get_key().get_stake_table_entry(1u64);
        // TODO ED Could we make this part of the vote in the future?  It's only a usize.
        let append_node_id = self
            .membership()
            .get_committee_qc_stake_table()
            .iter()
            .position(|x| *x == stake_table_entry.clone())
            .unwrap();

        // TODO ED Should make append function take a reference to vote
        match accumulator.append(
            vote.clone(),
            append_node_id,
            self.membership().get_committee_qc_stake_table(),
        ) {
            Either::Left(accumulator) => Either::Left(accumulator),
            Either::Right(signatures) => Either::Right(Self::Certificate::create_certificate(
                signatures,
                vote.clone(),
            )),
        }
    }

    /// The committee which votes on proposals.
    fn membership(&self) -> &Self::Membership;

    /// This participant's public key.
    fn public_key(&self) -> &TYPES::SignatureKey;

    /// This participant's private key.
    fn private_key(&self) -> &<TYPES::SignatureKey as SignatureKey>::PrivateKey;
}

/// A [`ConsensusExchange`] where participants vote to provide availability for blobs of data.
pub trait CommitteeExchangeType<TYPES: NodeType, M: NetworkMsg>:
    ConsensusExchange<TYPES, M>
{
    /// Sign a DA proposal.
    fn sign_da_proposal(
        &self,
        payload_commitment: &Commitment<BlockPayload<TYPES::Transaction>>,
    ) -> EncodedSignature;
<<<<<<< HEAD

    /// Sign a vote on DA proposal.
    ///
    /// The block payload commitment and the type of the vote (DA) are signed, which is the minimum amount
    /// of information necessary for checking that this node voted on that block.
    fn sign_da_vote(
        &self,
        payload_commitment: Commitment<BlockPayload<TYPES::Transaction>>,
    ) -> (EncodedPublicKey, EncodedSignature);

    /// Create a message with a vote on DA proposal.
    fn create_da_message(
        &self,
        payload_commitment: Commitment<BlockPayload<TYPES::Transaction>>,
        current_view: TYPES::Time,
        vote_token: TYPES::VoteTokenType,
    ) -> DAVote<TYPES>;
=======
>>>>>>> b80c8772
}

/// Standard implementation of [`CommitteeExchangeType`] utilizing a DA committee.
#[derive(Derivative)]
#[derivative(Clone, Debug)]
pub struct CommitteeExchange<
    TYPES: NodeType,
    MEMBERSHIP: Membership<TYPES>,
    NETWORK: CommunicationChannel<TYPES, M, MEMBERSHIP>,
    M: NetworkMsg,
> {
    /// The network being used by this exchange.
    network: NETWORK,
    /// The committee which votes on proposals.
    membership: MEMBERSHIP,
    /// This participant's public key.
    public_key: TYPES::SignatureKey,
    /// Entry with public key and staking value for certificate aggregation
    entry: <TYPES::SignatureKey as SignatureKey>::StakeTableEntry,
    /// This participant's private key.
    #[derivative(Debug = "ignore")]
    private_key: <TYPES::SignatureKey as SignatureKey>::PrivateKey,
    #[doc(hidden)]
    _pd: PhantomData<(TYPES, MEMBERSHIP, M)>,
}

impl<
        TYPES: NodeType,
        MEMBERSHIP: Membership<TYPES>,
        NETWORK: CommunicationChannel<TYPES, M, MEMBERSHIP>,
        M: NetworkMsg,
    > CommitteeExchangeType<TYPES, M> for CommitteeExchange<TYPES, MEMBERSHIP, NETWORK, M>
{
    /// Sign a DA proposal.
    fn sign_da_proposal(
        &self,
        payload_commitment: &Commitment<BlockPayload<TYPES::Transaction>>,
    ) -> EncodedSignature {
        let signature = TYPES::SignatureKey::sign(&self.private_key, payload_commitment.as_ref());
        signature
    }
<<<<<<< HEAD
    /// Sign a vote on DA proposal.
    ///
    /// The block payload commitment and the type of the vote (DA) are signed, which is the minimum amount
    /// of information necessary for checking that this node voted on that block.
    fn sign_da_vote(
        &self,
        payload_commitment: Commitment<BlockPayload<TYPES::Transaction>>,
    ) -> (EncodedPublicKey, EncodedSignature) {
        let signature = TYPES::SignatureKey::sign(
            &self.private_key,
            VoteData::DA(payload_commitment).commit().as_ref(),
        );
        (self.public_key.to_bytes(), signature)
    }
    /// Create a message with a vote on DA proposal.
    fn create_da_message(
        &self,
        payload_commitment: Commitment<BlockPayload<TYPES::Transaction>>,
        current_view: TYPES::Time,
        vote_token: TYPES::VoteTokenType,
    ) -> DAVote<TYPES> {
        let signature = self.sign_da_vote(payload_commitment);
        DAVote {
            signature,
            payload_commitment,
            current_view,
            vote_token,
            vote_data: VoteData::DA(payload_commitment),
        }
    }
=======
>>>>>>> b80c8772
}

impl<
        TYPES: NodeType,
        MEMBERSHIP: Membership<TYPES>,
        NETWORK: CommunicationChannel<TYPES, M, MEMBERSHIP>,
        M: NetworkMsg,
    > ConsensusExchange<TYPES, M> for CommitteeExchange<TYPES, MEMBERSHIP, NETWORK, M>
{
    type Proposal = DAProposal<TYPES>;
    type Vote = DAVote<TYPES>;
    type Certificate = DACertificate<TYPES>;
    type Membership = MEMBERSHIP;
    type Networking = NETWORK;
    type Commitment = Commitment<BlockPayload<TYPES::Transaction>>;

    fn create(
        entries: Vec<<TYPES::SignatureKey as SignatureKey>::StakeTableEntry>,
        config: TYPES::ElectionConfigType,
        network: Self::Networking,
        pk: TYPES::SignatureKey,
        entry: <TYPES::SignatureKey as SignatureKey>::StakeTableEntry,
        sk: <TYPES::SignatureKey as SignatureKey>::PrivateKey,
    ) -> Self {
        let membership =
            <Self as ConsensusExchange<TYPES, M>>::Membership::create_election(entries, config);
        Self {
            network,
            membership,
            public_key: pk,
            entry,
            private_key: sk,
            _pd: PhantomData,
        }
    }
    fn network(&self) -> &NETWORK {
        &self.network
    }
    fn make_vote_token(
        &self,
        view_number: TYPES::Time,
    ) -> std::result::Result<std::option::Option<TYPES::VoteTokenType>, ElectionError> {
        self.membership
            .make_vote_token(view_number, &self.private_key)
    }

    fn membership(&self) -> &Self::Membership {
        &self.membership
    }
    fn public_key(&self) -> &TYPES::SignatureKey {
        &self.public_key
    }
    fn private_key(&self) -> &<<TYPES as NodeType>::SignatureKey as SignatureKey>::PrivateKey {
        &self.private_key
    }
}

/// A [`ConsensusExchange`] where participants vote to provide availability for blobs of data.
pub trait VIDExchangeType<TYPES: NodeType, M: NetworkMsg>: ConsensusExchange<TYPES, M> {
    /// Create a message with a vote on VID disperse data.
    fn create_vid_message(
        &self,
        payload_commitment: Commitment<BlockPayload<TYPES::Transaction>>,
        current_view: TYPES::Time,
        vote_token: TYPES::VoteTokenType,
    ) -> VIDVote<TYPES>;

    /// Sign a vote on VID disperse
    fn sign_vid_vote(
        &self,
        payload_commitment: Commitment<BlockPayload<TYPES::Transaction>>,
    ) -> (EncodedPublicKey, EncodedSignature);

    /// Sign a VID disperse
    fn sign_vid_disperse(
        &self,
        payload_commitment: &Commitment<BlockPayload<TYPES::Transaction>>,
    ) -> EncodedSignature;
}

/// Standard implementation of [`VIDExchangeType`]
#[derive(Derivative)]
#[derivative(Clone, Debug)]
pub struct VIDExchange<
    TYPES: NodeType,
    MEMBERSHIP: Membership<TYPES>,
    NETWORK: CommunicationChannel<TYPES, M, MEMBERSHIP>,
    M: NetworkMsg,
> {
    /// The network being used by this exchange.
    network: NETWORK,
    /// The committee which votes on proposals.
    membership: MEMBERSHIP,
    /// This participant's public key.
    public_key: TYPES::SignatureKey,
    /// Entry with public key and staking value for certificate aggregation
    entry: <TYPES::SignatureKey as SignatureKey>::StakeTableEntry,
    /// This participant's private key.
    #[derivative(Debug = "ignore")]
    private_key: <TYPES::SignatureKey as SignatureKey>::PrivateKey,
    #[doc(hidden)]
    _pd: PhantomData<(TYPES, MEMBERSHIP, M)>,
}

impl<
        TYPES: NodeType,
        MEMBERSHIP: Membership<TYPES>,
        NETWORK: CommunicationChannel<TYPES, M, MEMBERSHIP>,
        M: NetworkMsg,
    > VIDExchangeType<TYPES, M> for VIDExchange<TYPES, MEMBERSHIP, NETWORK, M>
{
    fn create_vid_message(
        &self,
        payload_commitment: Commitment<BlockPayload<TYPES::Transaction>>,
        current_view: <TYPES as NodeType>::Time,
        vote_token: <TYPES as NodeType>::VoteTokenType,
    ) -> VIDVote<TYPES> {
        let signature = self.sign_vid_vote(payload_commitment);
        VIDVote {
            signature,
            payload_commitment,
            current_view,
            vote_token,
            vote_data: VoteData::VID(payload_commitment),
        }
    }

    fn sign_vid_vote(
        &self,
        payload_commitment: Commitment<BlockPayload<TYPES::Transaction>>,
    ) -> (EncodedPublicKey, EncodedSignature) {
        let signature = TYPES::SignatureKey::sign(
            &self.private_key,
            VoteData::VID(payload_commitment).commit().as_ref(),
        );
        (self.public_key.to_bytes(), signature)
    }

    /// Sign a VID proposal.
    fn sign_vid_disperse(
        &self,
        payload_commitment: &Commitment<BlockPayload<TYPES::Transaction>>,
    ) -> EncodedSignature {
        let signature = TYPES::SignatureKey::sign(&self.private_key, payload_commitment.as_ref());
        signature
    }
}

impl<
        TYPES: NodeType,
        MEMBERSHIP: Membership<TYPES>,
        NETWORK: CommunicationChannel<TYPES, M, MEMBERSHIP>,
        M: NetworkMsg,
    > ConsensusExchange<TYPES, M> for VIDExchange<TYPES, MEMBERSHIP, NETWORK, M>
{
    type Proposal = VidDisperse<TYPES>;
    type Vote = VIDVote<TYPES>;
    type Certificate = VIDCertificate<TYPES>;
    type Membership = MEMBERSHIP;
    type Networking = NETWORK;
    type Commitment = Commitment<BlockPayload<TYPES::Transaction>>;

    fn create(
        entries: Vec<<TYPES::SignatureKey as SignatureKey>::StakeTableEntry>,
        config: TYPES::ElectionConfigType,
        network: Self::Networking,
        pk: TYPES::SignatureKey,
        entry: <TYPES::SignatureKey as SignatureKey>::StakeTableEntry,
        sk: <TYPES::SignatureKey as SignatureKey>::PrivateKey,
    ) -> Self {
        let membership =
            <Self as ConsensusExchange<TYPES, M>>::Membership::create_election(entries, config);
        Self {
            network,
            membership,
            public_key: pk,
            entry,
            private_key: sk,
            _pd: PhantomData,
        }
    }
    fn network(&self) -> &NETWORK {
        &self.network
    }
    fn make_vote_token(
        &self,
        view_number: TYPES::Time,
    ) -> std::result::Result<std::option::Option<TYPES::VoteTokenType>, ElectionError> {
        self.membership
            .make_vote_token(view_number, &self.private_key)
    }

    fn membership(&self) -> &Self::Membership {
        &self.membership
    }
    fn public_key(&self) -> &TYPES::SignatureKey {
        &self.public_key
    }
    fn private_key(&self) -> &<<TYPES as NodeType>::SignatureKey as SignatureKey>::PrivateKey {
        &self.private_key
    }
}

/// A [`ConsensusExchange`] where participants vote to append items to a log.
pub trait QuorumExchangeType<TYPES: NodeType, LEAF: LeafType<NodeType = TYPES>, M: NetworkMsg>:
    ConsensusExchange<TYPES, M>
{
    /// Sign a validating or commitment proposal.
    fn sign_validating_or_commitment_proposal<I: NodeImplementation<TYPES>>(
        &self,
        leaf_commitment: &Commitment<LEAF>,
    ) -> EncodedSignature;

    /// Sign a block payload commitment.
    fn sign_payload_commitment(
        &self,
        payload_commitment: Commitment<BlockPayload<TYPES::Transaction>>,
    ) -> EncodedSignature;

    /// Sign a positive vote on validating or commitment proposal.
    ///
    /// The leaf commitment and the type of the vote (yes) are signed, which is the minimum amount
    /// of information necessary for any user of the subsequently constructed QC to check that this
    /// node voted `Yes` on that leaf. The leaf is expected to be reconstructed based on other
    /// information in the yes vote.
    fn sign_yes_vote(
        &self,
        leaf_commitment: Commitment<LEAF>,
    ) -> (EncodedPublicKey, EncodedSignature);
}

/// Standard implementation of [`QuroumExchangeType`] based on Hot Stuff consensus.
#[derive(Derivative)]
#[derivative(Clone, Debug)]
pub struct QuorumExchange<
    TYPES: NodeType,
    LEAF: LeafType<NodeType = TYPES>,
    PROPOSAL: ProposalType<NodeType = TYPES>,
    MEMBERSHIP: Membership<TYPES>,
    NETWORK: CommunicationChannel<TYPES, M, MEMBERSHIP>,
    M: NetworkMsg,
> {
    /// The network being used by this exchange.
    network: NETWORK,
    /// The committee which votes on proposals.
    membership: MEMBERSHIP,
    /// This participant's public key.
    public_key: TYPES::SignatureKey,
    /// Entry with public key and staking value for certificate aggregation
    entry: <TYPES::SignatureKey as SignatureKey>::StakeTableEntry,
    /// This participant's private key.
    #[derivative(Debug = "ignore")]
    private_key: <TYPES::SignatureKey as SignatureKey>::PrivateKey,
    #[doc(hidden)]
    _pd: PhantomData<(LEAF, PROPOSAL, MEMBERSHIP, M)>,
}

impl<
        TYPES: NodeType,
        LEAF: LeafType<NodeType = TYPES>,
        MEMBERSHIP: Membership<TYPES>,
        PROPOSAL: ProposalType<NodeType = TYPES>,
        NETWORK: CommunicationChannel<TYPES, M, MEMBERSHIP>,
        M: NetworkMsg,
    > QuorumExchangeType<TYPES, LEAF, M>
    for QuorumExchange<TYPES, LEAF, PROPOSAL, MEMBERSHIP, NETWORK, M>
{
    /// Sign a validating or commitment proposal.
    fn sign_validating_or_commitment_proposal<I: NodeImplementation<TYPES>>(
        &self,
        leaf_commitment: &Commitment<LEAF>,
    ) -> EncodedSignature {
        let signature = TYPES::SignatureKey::sign(&self.private_key, leaf_commitment.as_ref());
        signature
    }

    fn sign_payload_commitment(
        &self,
        payload_commitment: Commitment<BlockPayload<TYPES::Transaction>>,
    ) -> EncodedSignature {
        TYPES::SignatureKey::sign(&self.private_key, payload_commitment.as_ref())
    }

    /// Sign a positive vote on validating or commitment proposal.
    ///
    /// The leaf commitment and the type of the vote (yes) are signed, which is the minimum amount
    /// of information necessary for any user of the subsequently constructed QC to check that this
    /// node voted `Yes` on that leaf. The leaf is expected to be reconstructed based on other
    /// information in the yes vote.
    ///
    /// TODO GG: why return the pubkey? Some other `sign_xxx` methods do not return the pubkey.
    fn sign_yes_vote(
        &self,
        leaf_commitment: Commitment<LEAF>,
    ) -> (EncodedPublicKey, EncodedSignature) {
        let signature = TYPES::SignatureKey::sign(
            &self.private_key,
            VoteData::Yes(leaf_commitment).commit().as_ref(),
        );
        (self.public_key.to_bytes(), signature)
    }
}

impl<
        TYPES: NodeType,
        LEAF: LeafType<NodeType = TYPES>,
        PROPOSAL: ProposalType<NodeType = TYPES>,
        MEMBERSHIP: Membership<TYPES>,
        NETWORK: CommunicationChannel<TYPES, M, MEMBERSHIP>,
        M: NetworkMsg,
    > ConsensusExchange<TYPES, M>
    for QuorumExchange<TYPES, LEAF, PROPOSAL, MEMBERSHIP, NETWORK, M>
{
    type Proposal = PROPOSAL;
    type Vote = QuorumVote<TYPES, Commitment<LEAF>>;
    type Certificate = QuorumCertificate<TYPES, Commitment<LEAF>>;
    type Membership = MEMBERSHIP;
    type Networking = NETWORK;
    type Commitment = Commitment<LEAF>;

    fn create(
        entries: Vec<<TYPES::SignatureKey as SignatureKey>::StakeTableEntry>,
        config: TYPES::ElectionConfigType,
        network: Self::Networking,
        pk: TYPES::SignatureKey,
        entry: <TYPES::SignatureKey as SignatureKey>::StakeTableEntry,
        sk: <TYPES::SignatureKey as SignatureKey>::PrivateKey,
    ) -> Self {
        let membership =
            <Self as ConsensusExchange<TYPES, M>>::Membership::create_election(entries, config);
        Self {
            network,
            membership,
            public_key: pk,
            entry,
            private_key: sk,
            _pd: PhantomData,
        }
    }

    fn network(&self) -> &NETWORK {
        &self.network
    }

    fn membership(&self) -> &Self::Membership {
        &self.membership
    }
    fn public_key(&self) -> &TYPES::SignatureKey {
        &self.public_key
    }
    fn private_key(&self) -> &<<TYPES as NodeType>::SignatureKey as SignatureKey>::PrivateKey {
        &self.private_key
    }
}

/// A [`ConsensusExchange`] where participants synchronize which view the network should be in.
pub trait ViewSyncExchangeType<TYPES: NodeType, M: NetworkMsg>:
    ConsensusExchange<TYPES, M>
{
    /// Creates a precommit vote
    fn create_precommit_message<I: NodeImplementation<TYPES>>(
        &self,
        round: TYPES::Time,
        relay: u64,
        vote_token: TYPES::VoteTokenType,
    ) -> GeneralConsensusMessage<TYPES, I>;

    /// Signs a precommit vote
    fn sign_precommit_message(
        &self,
        commitment: Commitment<ViewSyncData<TYPES>>,
    ) -> (EncodedPublicKey, EncodedSignature);

    /// Creates a commit vote
    fn create_commit_message<I: NodeImplementation<TYPES>>(
        &self,
        round: TYPES::Time,
        relay: u64,
        vote_token: TYPES::VoteTokenType,
    ) -> GeneralConsensusMessage<TYPES, I>;

    /// Signs a commit vote
    fn sign_commit_message(
        &self,
        commitment: Commitment<ViewSyncData<TYPES>>,
    ) -> (EncodedPublicKey, EncodedSignature);

    /// Creates a finalize vote
    fn create_finalize_message<I: NodeImplementation<TYPES>>(
        &self,
        round: TYPES::Time,
        relay: u64,
        vote_token: TYPES::VoteTokenType,
    ) -> GeneralConsensusMessage<TYPES, I>;

    /// Sings a finalize vote
    fn sign_finalize_message(
        &self,
        commitment: Commitment<ViewSyncData<TYPES>>,
    ) -> (EncodedPublicKey, EncodedSignature);

    /// Validate a certificate.
    fn is_valid_view_sync_cert(&self, certificate: Self::Certificate, round: TYPES::Time) -> bool;

    /// Sign a certificate.
    fn sign_certificate_proposal(&self, certificate: Self::Certificate) -> EncodedSignature;
}

/// Standard implementation of [`ViewSyncExchangeType`] based on Hot Stuff consensus.
#[derive(Derivative)]
#[derivative(Clone, Debug)]
pub struct ViewSyncExchange<
    TYPES: NodeType,
    PROPOSAL: ProposalType<NodeType = TYPES>,
    MEMBERSHIP: Membership<TYPES>,
    NETWORK: CommunicationChannel<TYPES, M, MEMBERSHIP>,
    M: NetworkMsg,
> {
    /// The network being used by this exchange.
    network: NETWORK,
    /// The committee which votes on proposals.
    membership: MEMBERSHIP,
    /// This participant's public key.
    public_key: TYPES::SignatureKey,
    /// Entry with public key and staking value for certificate aggregation in the stake table.
    entry: <TYPES::SignatureKey as SignatureKey>::StakeTableEntry,
    /// This participant's private key.
    #[derivative(Debug = "ignore")]
    private_key: <TYPES::SignatureKey as SignatureKey>::PrivateKey,
    #[doc(hidden)]
    _pd: PhantomData<(PROPOSAL, MEMBERSHIP, M)>,
}

impl<
        TYPES: NodeType,
        MEMBERSHIP: Membership<TYPES>,
        PROPOSAL: ProposalType<NodeType = TYPES>,
        NETWORK: CommunicationChannel<TYPES, M, MEMBERSHIP>,
        M: NetworkMsg,
    > ViewSyncExchangeType<TYPES, M> for ViewSyncExchange<TYPES, PROPOSAL, MEMBERSHIP, NETWORK, M>
{
    fn create_precommit_message<I: NodeImplementation<TYPES>>(
        &self,
        round: TYPES::Time,
        relay: u64,
        vote_token: TYPES::VoteTokenType,
    ) -> GeneralConsensusMessage<TYPES, I> {
        let relay_pub_key = self.get_leader(round + relay).to_bytes();

        let vote_data_internal: ViewSyncData<TYPES> = ViewSyncData {
            relay: relay_pub_key.clone(),
            round,
        };

        let vote_data_internal_commitment = vote_data_internal.commit();

        let signature = self.sign_precommit_message(vote_data_internal_commitment);

        GeneralConsensusMessage::<TYPES, I>::ViewSyncVote(ViewSyncVote::PreCommit(
            ViewSyncVoteInternal {
                relay_pub_key,
                relay,
                round,
                signature,
                vote_token,
                vote_data: VoteData::ViewSyncPreCommit(vote_data_internal_commitment),
            },
        ))
    }

    fn sign_precommit_message(
        &self,
        commitment: Commitment<ViewSyncData<TYPES>>,
    ) -> (EncodedPublicKey, EncodedSignature) {
        let signature = TYPES::SignatureKey::sign(
            &self.private_key,
            VoteData::ViewSyncPreCommit(commitment).commit().as_ref(),
        );

        (self.public_key.to_bytes(), signature)
    }

    fn create_commit_message<I: NodeImplementation<TYPES>>(
        &self,
        round: TYPES::Time,
        relay: u64,
        vote_token: TYPES::VoteTokenType,
    ) -> GeneralConsensusMessage<TYPES, I> {
        let relay_pub_key = self.get_leader(round + relay).to_bytes();

        let vote_data_internal: ViewSyncData<TYPES> = ViewSyncData {
            relay: relay_pub_key.clone(),
            round,
        };

        let vote_data_internal_commitment = vote_data_internal.commit();

        let signature = self.sign_commit_message(vote_data_internal_commitment);

        GeneralConsensusMessage::<TYPES, I>::ViewSyncVote(ViewSyncVote::Commit(
            ViewSyncVoteInternal {
                relay_pub_key,
                relay,
                round,
                signature,
                vote_token,
                vote_data: VoteData::ViewSyncCommit(vote_data_internal_commitment),
            },
        ))
    }

    fn sign_commit_message(
        &self,
        commitment: Commitment<ViewSyncData<TYPES>>,
    ) -> (EncodedPublicKey, EncodedSignature) {
        let signature = TYPES::SignatureKey::sign(
            &self.private_key,
            VoteData::ViewSyncCommit(commitment).commit().as_ref(),
        );

        (self.public_key.to_bytes(), signature)
    }

    fn create_finalize_message<I: NodeImplementation<TYPES>>(
        &self,
        round: TYPES::Time,
        relay: u64,
        vote_token: TYPES::VoteTokenType,
    ) -> GeneralConsensusMessage<TYPES, I> {
        let relay_pub_key = self.get_leader(round + relay).to_bytes();

        let vote_data_internal: ViewSyncData<TYPES> = ViewSyncData {
            relay: relay_pub_key.clone(),
            round,
        };

        let vote_data_internal_commitment = vote_data_internal.commit();

        let signature = self.sign_finalize_message(vote_data_internal_commitment);

        GeneralConsensusMessage::<TYPES, I>::ViewSyncVote(ViewSyncVote::Finalize(
            ViewSyncVoteInternal {
                relay_pub_key,
                relay,
                round,
                signature,
                vote_token,
                vote_data: VoteData::ViewSyncFinalize(vote_data_internal_commitment),
            },
        ))
    }

    fn sign_finalize_message(
        &self,
        commitment: Commitment<ViewSyncData<TYPES>>,
    ) -> (EncodedPublicKey, EncodedSignature) {
        let signature = TYPES::SignatureKey::sign(
            &self.private_key,
            VoteData::ViewSyncFinalize(commitment).commit().as_ref(),
        );

        (self.public_key.to_bytes(), signature)
    }

    fn is_valid_view_sync_cert(&self, certificate: Self::Certificate, round: TYPES::Time) -> bool {
        // Sishan NOTE TODO: would be better to test this, looks like this func is never called.
        let (certificate_internal, _threshold, vote_data) = match certificate.clone() {
            ViewSyncCertificate::PreCommit(certificate_internal) => {
                let vote_data = ViewSyncData::<TYPES> {
                    relay: self
                        .get_leader(round + certificate_internal.relay)
                        .to_bytes(),
                    round,
                };
                (certificate_internal, self.failure_threshold(), vote_data)
            }
            ViewSyncCertificate::Commit(certificate_internal)
            | ViewSyncCertificate::Finalize(certificate_internal) => {
                let vote_data = ViewSyncData::<TYPES> {
                    relay: self
                        .get_leader(round + certificate_internal.relay)
                        .to_bytes(),
                    round,
                };
                (certificate_internal, self.success_threshold(), vote_data)
            }
        };
        match certificate_internal.signatures {
            AssembledSignature::ViewSyncPreCommit(raw_signatures) => {
                let real_commit = VoteData::ViewSyncPreCommit(vote_data.commit()).commit();
                let real_qc_pp = <TYPES::SignatureKey as SignatureKey>::get_public_parameter(
                    self.membership().get_committee_qc_stake_table(),
                    U256::from(self.membership().failure_threshold().get()),
                );
                <TYPES::SignatureKey as SignatureKey>::check(
                    &real_qc_pp,
                    real_commit.as_ref(),
                    &raw_signatures,
                )
            }
            AssembledSignature::ViewSyncCommit(raw_signatures) => {
                let real_commit = VoteData::ViewSyncCommit(vote_data.commit()).commit();
                let real_qc_pp = <TYPES::SignatureKey as SignatureKey>::get_public_parameter(
                    self.membership().get_committee_qc_stake_table(),
                    U256::from(self.membership().success_threshold().get()),
                );
                <TYPES::SignatureKey as SignatureKey>::check(
                    &real_qc_pp,
                    real_commit.as_ref(),
                    &raw_signatures,
                )
            }
            AssembledSignature::ViewSyncFinalize(raw_signatures) => {
                let real_commit = VoteData::ViewSyncFinalize(vote_data.commit()).commit();
                let real_qc_pp = <TYPES::SignatureKey as SignatureKey>::get_public_parameter(
                    self.membership().get_committee_qc_stake_table(),
                    U256::from(self.membership().success_threshold().get()),
                );
                <TYPES::SignatureKey as SignatureKey>::check(
                    &real_qc_pp,
                    real_commit.as_ref(),
                    &raw_signatures,
                )
            }
            _ => true,
        }
    }

    fn sign_certificate_proposal(&self, certificate: Self::Certificate) -> EncodedSignature {
        let signature = TYPES::SignatureKey::sign(&self.private_key, certificate.commit().as_ref());
        signature
    }
}

impl<
        TYPES: NodeType,
        PROPOSAL: ProposalType<NodeType = TYPES>,
        MEMBERSHIP: Membership<TYPES>,
        NETWORK: CommunicationChannel<TYPES, M, MEMBERSHIP>,
        M: NetworkMsg,
    > ConsensusExchange<TYPES, M> for ViewSyncExchange<TYPES, PROPOSAL, MEMBERSHIP, NETWORK, M>
{
    type Proposal = PROPOSAL;
    type Vote = ViewSyncVote<TYPES>;
    type Certificate = ViewSyncCertificate<TYPES>;
    type Membership = MEMBERSHIP;
    type Networking = NETWORK;
    type Commitment = Commitment<ViewSyncData<TYPES>>;

    fn create(
        entries: Vec<<TYPES::SignatureKey as SignatureKey>::StakeTableEntry>,
        config: TYPES::ElectionConfigType,
        network: Self::Networking,
        pk: TYPES::SignatureKey,
        entry: <TYPES::SignatureKey as SignatureKey>::StakeTableEntry,
        sk: <TYPES::SignatureKey as SignatureKey>::PrivateKey,
    ) -> Self {
        let membership =
            <Self as ConsensusExchange<TYPES, M>>::Membership::create_election(entries, config);
        Self {
            network,
            membership,
            public_key: pk,
            entry,
            private_key: sk,
            _pd: PhantomData,
        }
    }

    fn network(&self) -> &NETWORK {
        &self.network
    }

    fn membership(&self) -> &Self::Membership {
        &self.membership
    }
    fn public_key(&self) -> &TYPES::SignatureKey {
        &self.public_key
    }
    fn private_key(&self) -> &<<TYPES as NodeType>::SignatureKey as SignatureKey>::PrivateKey {
        &self.private_key
    }
}

// TODO ED All the exchange structs are the same.  We could just considate them into one struct
/// Standard implementation of a Timeout Exchange based on Hot Stuff consensus.
#[derive(Derivative)]
#[derivative(Clone, Debug)]
pub struct TimeoutExchange<
    TYPES: NodeType,
    PROPOSAL: ProposalType<NodeType = TYPES>,
    MEMBERSHIP: Membership<TYPES>,
    NETWORK: CommunicationChannel<TYPES, M, MEMBERSHIP>,
    M: NetworkMsg,
> {
    /// The network being used by this exchange.
    network: NETWORK,
    /// The committee which votes on proposals.
    membership: MEMBERSHIP,
    /// This participant's public key.
    public_key: TYPES::SignatureKey,
    /// Entry with public key and staking value for certificate aggregation in the stake table.
    entry: <TYPES::SignatureKey as SignatureKey>::StakeTableEntry,
    /// This participant's private key.
    #[derivative(Debug = "ignore")]
    private_key: <TYPES::SignatureKey as SignatureKey>::PrivateKey,
    #[doc(hidden)]
    _pd: PhantomData<(PROPOSAL, MEMBERSHIP, M)>,
}

impl<
        TYPES: NodeType,
        PROPOSAL: ProposalType<NodeType = TYPES>,
        MEMBERSHIP: Membership<TYPES>,
        NETWORK: CommunicationChannel<TYPES, M, MEMBERSHIP>,
        M: NetworkMsg,
    > TimeoutExchange<TYPES, PROPOSAL, MEMBERSHIP, NETWORK, M>
{
}

/// Trait defining functiosn for a `TimeoutExchange`
pub trait TimeoutExchangeType<TYPES: NodeType, M: NetworkMsg>: ConsensusExchange<TYPES, M> {
    /// Create and sign a timeout message
    fn create_timeout_message<I: NodeImplementation<TYPES>>(
        &self,
        view: TYPES::Time,
        vote_token: TYPES::VoteTokenType,
    ) -> GeneralConsensusMessage<TYPES, I>
    where
        I::Exchanges: ExchangesType<TYPES, I::Leaf, Message<TYPES, I>>,
    {
        let signature = TYPES::SignatureKey::sign(
            self.private_key(),
            VoteData::<Commitment<TYPES::Time>>::Timeout(view.commit())
                .commit()
                .as_ref(),
        );

        GeneralConsensusMessage::<TYPES, I>::TimeoutVote(TimeoutVote {
            signature: (self.public_key().to_bytes(), signature),
            current_view: view,
            vote_token,
        })
    }

    /// Validate a timeout certificate.
    /// This is separate from other certificate verification functions because we also need to
    /// verify the certificate is signed over the view we expect
    fn is_valid_timeout_cert(&self, qc: &Self::Certificate, view_number: TYPES::Time) -> bool {
        let comparison_commitment = view_number.commit();

        if let AssembledSignature::Timeout(qc) = qc.signatures() {
            let real_commit = VoteData::Timeout(comparison_commitment).commit();
            let real_qc_pp = <TYPES::SignatureKey as SignatureKey>::get_public_parameter(
                self.membership().get_committee_qc_stake_table(),
                U256::from(self.membership().success_threshold().get()),
            );
            <TYPES::SignatureKey as SignatureKey>::check(&real_qc_pp, real_commit.as_ref(), &qc)
        } else {
            error!("Expected TimeoutCertificate, received another certificate variant");
            false
        }
    }
}

impl<
        TYPES: NodeType,
        PROPOSAL: ProposalType<NodeType = TYPES>,
        MEMBERSHIP: Membership<TYPES>,
        NETWORK: CommunicationChannel<TYPES, M, MEMBERSHIP>,
        M: NetworkMsg,
    > TimeoutExchangeType<TYPES, M> for TimeoutExchange<TYPES, PROPOSAL, MEMBERSHIP, NETWORK, M>
{
}

// TODO ED Get rid of ProposalType as generic, is debt left over from Validating Consensus
impl<
        TYPES: NodeType,
        PROPOSAL: ProposalType<NodeType = TYPES>,
        MEMBERSHIP: Membership<TYPES>,
        NETWORK: CommunicationChannel<TYPES, M, MEMBERSHIP>,
        M: NetworkMsg,
    > ConsensusExchange<TYPES, M> for TimeoutExchange<TYPES, PROPOSAL, MEMBERSHIP, NETWORK, M>
{
    type Proposal = PROPOSAL;
    type Vote = TimeoutVote<TYPES>;
    type Certificate = TimeoutCertificate<TYPES>;
    type Membership = MEMBERSHIP;
    type Networking = NETWORK;
    type Commitment = Commitment<TYPES::Time>;

    fn create(
        entries: Vec<<TYPES::SignatureKey as SignatureKey>::StakeTableEntry>,
        config: TYPES::ElectionConfigType,
        network: Self::Networking,
        pk: TYPES::SignatureKey,
        entry: <TYPES::SignatureKey as SignatureKey>::StakeTableEntry,
        sk: <TYPES::SignatureKey as SignatureKey>::PrivateKey,
    ) -> Self {
        let membership =
            <Self as ConsensusExchange<TYPES, M>>::Membership::create_election(entries, config);
        Self {
            network,
            membership,
            public_key: pk,
            entry,
            private_key: sk,
            _pd: PhantomData,
        }
    }

    fn network(&self) -> &NETWORK {
        &self.network
    }

    fn membership(&self) -> &Self::Membership {
        &self.membership
    }
    fn public_key(&self) -> &TYPES::SignatureKey {
        &self.public_key
    }
    fn private_key(&self) -> &<<TYPES as NodeType>::SignatureKey as SignatureKey>::PrivateKey {
        &self.private_key
    }
}

/// Testable implementation of a [`Membership`]. Will expose a method to generate a vote token used for testing.
pub trait TestableElection<TYPES: NodeType>: Membership<TYPES> {
    /// Generate a vote token used for testing.
    fn generate_test_vote_token() -> TYPES::VoteTokenType;
}<|MERGE_RESOLUTION|>--- conflicted
+++ resolved
@@ -493,26 +493,6 @@
         &self,
         payload_commitment: &Commitment<BlockPayload<TYPES::Transaction>>,
     ) -> EncodedSignature;
-<<<<<<< HEAD
-
-    /// Sign a vote on DA proposal.
-    ///
-    /// The block payload commitment and the type of the vote (DA) are signed, which is the minimum amount
-    /// of information necessary for checking that this node voted on that block.
-    fn sign_da_vote(
-        &self,
-        payload_commitment: Commitment<BlockPayload<TYPES::Transaction>>,
-    ) -> (EncodedPublicKey, EncodedSignature);
-
-    /// Create a message with a vote on DA proposal.
-    fn create_da_message(
-        &self,
-        payload_commitment: Commitment<BlockPayload<TYPES::Transaction>>,
-        current_view: TYPES::Time,
-        vote_token: TYPES::VoteTokenType,
-    ) -> DAVote<TYPES>;
-=======
->>>>>>> b80c8772
 }
 
 /// Standard implementation of [`CommitteeExchangeType`] utilizing a DA committee.
@@ -554,39 +534,6 @@
         let signature = TYPES::SignatureKey::sign(&self.private_key, payload_commitment.as_ref());
         signature
     }
-<<<<<<< HEAD
-    /// Sign a vote on DA proposal.
-    ///
-    /// The block payload commitment and the type of the vote (DA) are signed, which is the minimum amount
-    /// of information necessary for checking that this node voted on that block.
-    fn sign_da_vote(
-        &self,
-        payload_commitment: Commitment<BlockPayload<TYPES::Transaction>>,
-    ) -> (EncodedPublicKey, EncodedSignature) {
-        let signature = TYPES::SignatureKey::sign(
-            &self.private_key,
-            VoteData::DA(payload_commitment).commit().as_ref(),
-        );
-        (self.public_key.to_bytes(), signature)
-    }
-    /// Create a message with a vote on DA proposal.
-    fn create_da_message(
-        &self,
-        payload_commitment: Commitment<BlockPayload<TYPES::Transaction>>,
-        current_view: TYPES::Time,
-        vote_token: TYPES::VoteTokenType,
-    ) -> DAVote<TYPES> {
-        let signature = self.sign_da_vote(payload_commitment);
-        DAVote {
-            signature,
-            payload_commitment,
-            current_view,
-            vote_token,
-            vote_data: VoteData::DA(payload_commitment),
-        }
-    }
-=======
->>>>>>> b80c8772
 }
 
 impl<
