//! Abstract storage type for storing DA proposals and VID shares
//!
//! This modules provides the [`Storage`] trait.
//!

use anyhow::Result;
use async_trait::async_trait;

use crate::{
<<<<<<< HEAD
    data::{DAProposal, VidDisperseShare},
=======
    data::{DAProposal, VidDisperse},
    event::HotShotAction,
>>>>>>> c5a2ce09
    message::Proposal,
    simple_certificate::QuorumCertificate,
};

use super::node_implementation::NodeType;

/// Abstraction for storing a variety of consensus payload datum.
#[async_trait]
pub trait Storage<TYPES: NodeType>: Send + Sync + Clone {
    async fn append_vid(&self, proposal: &Proposal<TYPES, VidDisperseShare<TYPES>>) -> Result<()>;
    async fn append_da(&self, proposal: &Proposal<TYPES, DAProposal<TYPES>>) -> Result<()>;
    async fn record_action(&self, view: TYPES::Time, action: HotShotAction) -> Result<()>;
    async fn update_high_qc(&self, qc: QuorumCertificate<TYPES>) -> Result<()>;
}<|MERGE_RESOLUTION|>--- conflicted
+++ resolved
@@ -7,12 +7,8 @@
 use async_trait::async_trait;
 
 use crate::{
-<<<<<<< HEAD
     data::{DAProposal, VidDisperseShare},
-=======
-    data::{DAProposal, VidDisperse},
     event::HotShotAction,
->>>>>>> c5a2ce09
     message::Proposal,
     simple_certificate::QuorumCertificate,
 };
