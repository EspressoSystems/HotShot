//! Abstraction over the contents of a block
//!
//! This module provides the [`Transaction`], [`BlockPayload`], and [`BlockHeader`] traits, which
//! describe the behaviors that a block is expected to have.

use crate::{
<<<<<<< HEAD
    data::{test_srs, Leaf, VidCommitment, VidScheme, VidSchemeTrait},
    traits::{node_implementation::NodeType, ValidatedState},
=======
    traits::ValidatedState,
>>>>>>> 1e976042
    utils::BuilderCommitment,
    vid::{vid_scheme, VidCommitment, VidSchemeType},
};
use commit::{Commitment, Committable};
use jf_primitives::vid::VidScheme;
use serde::{de::DeserializeOwned, Serialize};

use std::{
    error::Error,
    fmt::{Debug, Display},
    hash::Hash,
};

/// Abstraction over any type of transaction. Used by [`BlockPayload`].
pub trait Transaction:
    Clone + Serialize + DeserializeOwned + Debug + PartialEq + Eq + Sync + Send + Committable + Hash
{
}

/// Abstraction over the full contents of a block
///
/// This trait encapsulates the behaviors that the transactions of a block must have in order to be
/// used by consensus
///   * Must have a predefined error type ([`BlockPayload::Error`])
///   * Must have a transaction type that can be compared for equality, serialized and serialized,
///     sent between threads, and can have a hash produced of it
///   * Must be hashable
pub trait BlockPayload:
    Serialize + Clone + Debug + Display + Hash + PartialEq + Eq + Send + Sync + DeserializeOwned
{
    /// The error type for this type of block
    type Error: Error + Debug + Send + Sync;

    /// The type of the transitions we are applying
    type Transaction: Transaction;

    /// Data created during block building which feeds into the block header
    type Metadata: Clone + Debug + DeserializeOwned + Eq + Hash + Send + Sync + Serialize;

    /// Encoded payload.
    type Encode<'a>: 'a + Iterator<Item = u8> + Send
    where
        Self: 'a;

    /// Build a payload and associated metadata with the transactions.
    ///
    /// # Errors
    /// If the transaction length conversion fails.
    fn from_transactions(
        transactions: impl IntoIterator<Item = Self::Transaction>,
    ) -> Result<(Self, Self::Metadata), Self::Error>;

    /// Build a payload with the encoded transaction bytes, metadata,
    /// and the associated number of VID storage nodes
    ///
    /// `I` may be, but not necessarily is, the `Encode` type directly from `fn encode`.
    fn from_bytes<I>(encoded_transactions: I, metadata: &Self::Metadata) -> Self
    where
        I: Iterator<Item = u8>;

    /// Build the genesis payload and metadata.
    fn genesis() -> (Self, Self::Metadata);

    /// Encode the payload
    ///
    /// # Errors
    /// If the transaction length conversion fails.
    fn encode(&self) -> Result<Self::Encode<'_>, Self::Error>;

    /// List of transaction commitments.
    fn transaction_commitments(
        &self,
        metadata: &Self::Metadata,
    ) -> Vec<Commitment<Self::Transaction>>;

    /// Generate commitment that builders use to sign block options.
    fn builder_commitment(&self, metadata: &Self::Metadata) -> BuilderCommitment;
}

/// extra functions required on block to be usable by hotshot-testing
pub trait TestableBlock: BlockPayload + Debug {
    /// generate a genesis block
    fn genesis() -> Self;

    /// the number of transactions in this block
    fn txn_count(&self) -> u64;
}

/// Compute the VID payload commitment.
/// TODO(Gus) delete this function?
/// # Panics
/// If the VID computation fails.
#[must_use]
pub fn vid_commitment(
    encoded_transactions: &Vec<u8>,
    num_storage_nodes: usize,
) -> <VidSchemeType as VidScheme>::Commit {
    #[allow(clippy::panic)]
    vid_scheme(num_storage_nodes).commit_only(encoded_transactions).unwrap_or_else(|err| panic!("VidScheme::commit_only failure:\n\t(num_storage_nodes,payload_byte_len)=({num_storage_nodes},{}\n\t{err}", encoded_transactions.len()))
}

/// The number of storage nodes to use when computing the genesis VID commitment.
///
/// The number of storage nodes for the genesis VID commitment is arbitrary, since we don't actually
/// do dispersal for the genesis block. For simplicity and performance, we use 1.
pub const GENESIS_VID_NUM_STORAGE_NODES: usize = 1;

/// Header of a block, which commits to a [`BlockPayload`].
pub trait BlockHeader<TYPES: NodeType>:
    Serialize + Clone + Debug + Hash + PartialEq + Eq + Send + Sync + DeserializeOwned + Committable
{
    /// Block payload associated with the commitment.
    type Payload: BlockPayload;

    /// Validated state.
    type State: ValidatedState<TYPES>;

    /// Build a header with the parent validate state, instance-level state, parent leaf, payload
    /// commitment, and metadata.
    fn new(
        parent_state: &Self::State,
        instance_state: &<Self::State as ValidatedState<TYPES>>::Instance,
        parent_leaf: &Leaf<TYPES>,
        payload_commitment: VidCommitment,
        metadata: <Self::Payload as BlockPayload>::Metadata,
    ) -> Self;

    /// Build the genesis header, payload, and metadata.
    fn genesis(
        instance_state: &<Self::State as ValidatedState<TYPES>>::Instance,
        payload_commitment: VidCommitment,
        metadata: <Self::Payload as BlockPayload>::Metadata,
    ) -> Self;

    /// Get the block number.
    fn block_number(&self) -> u64;

    /// Get the payload commitment.
    fn payload_commitment(&self) -> VidCommitment;

    /// Get the metadata.
    fn metadata(&self) -> &<Self::Payload as BlockPayload>::Metadata;
}<|MERGE_RESOLUTION|>--- conflicted
+++ resolved
@@ -4,12 +4,8 @@
 //! describe the behaviors that a block is expected to have.
 
 use crate::{
-<<<<<<< HEAD
-    data::{test_srs, Leaf, VidCommitment, VidScheme, VidSchemeTrait},
+    data::Leaf,
     traits::{node_implementation::NodeType, ValidatedState},
-=======
-    traits::ValidatedState,
->>>>>>> 1e976042
     utils::BuilderCommitment,
     vid::{vid_scheme, VidCommitment, VidSchemeType},
 };
