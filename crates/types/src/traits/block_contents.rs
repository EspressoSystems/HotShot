//! Abstraction over the contents of a block
//!
//! This module provides the [`Transaction`], [`BlockPayload`], and [`BlockHeader`] traits, which
//! describe the behaviors that a block is expected to have.

<<<<<<< HEAD
use crate::{
    data::Leaf,
    traits::{node_implementation::NodeType, signature_key::BuilderSignatureKey, ValidatedState},
    utils::BuilderCommitment,
    vid::{vid_scheme, VidCommitment, VidSchemeType},
};
use committable::{Commitment, Committable};
use jf_primitives::vid::VidScheme;
use serde::{de::DeserializeOwned, Serialize};

=======
>>>>>>> c2eb7df0
use std::{
    error::Error,
    fmt::{Debug, Display},
    future::Future,
    hash::Hash,
};

use committable::{Commitment, Committable};
use jf_primitives::vid::VidScheme;
use serde::{de::DeserializeOwned, Serialize};

use crate::{
    data::Leaf,
    traits::{node_implementation::NodeType, ValidatedState},
    utils::BuilderCommitment,
    vid::{vid_scheme, VidCommitment, VidSchemeType},
};

/// Abstraction over any type of transaction. Used by [`BlockPayload`].
pub trait Transaction:
    Clone + Serialize + DeserializeOwned + Debug + PartialEq + Eq + Sync + Send + Committable + Hash
{
    /// Build a transaction from bytes
    fn from_bytes(bytes: &[u8]) -> Self;

    /// Get the length of the transaction
    fn len(&self) -> usize;

    /// Whether or not the transaction is empty
    fn is_empty(&self) -> bool;
}

/// Abstraction over the full contents of a block
///
/// This trait encapsulates the behaviors that the transactions of a block must have in order to be
/// used by consensus
///   * Must have a predefined error type ([`BlockPayload::Error`])
///   * Must have a transaction type that can be compared for equality, serialized and serialized,
///     sent between threads, and can have a hash produced of it
///   * Must be hashable
pub trait BlockPayload:
    Serialize + Clone + Debug + Display + Hash + PartialEq + Eq + Send + Sync + DeserializeOwned
{
    /// The error type for this type of block
    type Error: Error + Debug + Send + Sync + Serialize + DeserializeOwned;

    /// The type of the transitions we are applying
    type Transaction: Transaction;

    /// Data created during block building which feeds into the block header
    type Metadata: Clone + Debug + DeserializeOwned + Eq + Hash + Send + Sync + Serialize;

    /// Encoded payload.
    type Encode<'a>: 'a + Iterator<Item = u8> + Send
    where
        Self: 'a;

    /// Build a payload and associated metadata with the transactions.
    ///
    /// # Errors
    /// If the transaction length conversion fails.
    fn from_transactions(
        transactions: impl IntoIterator<Item = Self::Transaction>,
    ) -> Result<(Self, Self::Metadata), Self::Error>;

    /// Build a payload with the encoded transaction bytes, metadata,
    /// and the associated number of VID storage nodes
    ///
    /// `I` may be, but not necessarily is, the `Encode` type directly from `fn encode`.
    fn from_bytes<I>(encoded_transactions: I, metadata: &Self::Metadata) -> Self
    where
        I: Iterator<Item = u8>;

    /// Build the genesis payload and metadata.
    fn genesis() -> (Self, Self::Metadata);

    /// Encode the payload
    ///
    /// # Errors
    /// If the transaction length conversion fails.
    fn encode(&self) -> Result<Self::Encode<'_>, Self::Error>;

    /// List of transaction commitments.
    fn transaction_commitments(
        &self,
        metadata: &Self::Metadata,
    ) -> Vec<Commitment<Self::Transaction>>;

    /// Generate commitment that builders use to sign block options.
    fn builder_commitment(&self, metadata: &Self::Metadata) -> BuilderCommitment;

    /// Get the transactions in the payload.
    fn get_transactions(&self, metadata: &Self::Metadata) -> &Vec<Self::Transaction>;
}

/// extra functions required on block to be usable by hotshot-testing
pub trait TestableBlock: BlockPayload + Debug {
    /// generate a genesis block
    fn genesis() -> Self;

    /// the number of transactions in this block
    fn txn_count(&self) -> u64;
}

/// Compute the VID payload commitment.
/// TODO(Gus) delete this function?
/// # Panics
/// If the VID computation fails.
#[must_use]
pub fn vid_commitment(
    encoded_transactions: &Vec<u8>,
    num_storage_nodes: usize,
) -> <VidSchemeType as VidScheme>::Commit {
    #[allow(clippy::panic)]
    vid_scheme(num_storage_nodes).commit_only(encoded_transactions).unwrap_or_else(|err| panic!("VidScheme::commit_only failure:\n\t(num_storage_nodes,payload_byte_len)=({num_storage_nodes},{}\n\t{err}", encoded_transactions.len()))
}

/// The number of storage nodes to use when computing the genesis VID commitment.
///
/// The number of storage nodes for the genesis VID commitment is arbitrary, since we don't actually
/// do dispersal for the genesis block. For simplicity and performance, we use 1.
pub const GENESIS_VID_NUM_STORAGE_NODES: usize = 1;

/// Header of a block, which commits to a [`BlockPayload`].
pub trait BlockHeader<TYPES: NodeType>:
    Serialize + Clone + Debug + Hash + PartialEq + Eq + Send + Sync + DeserializeOwned + Committable
{
    /// Build a header with the parent validate state, instance-level state, parent leaf, payload
    /// commitment, and metadata.
    fn new(
        parent_state: &TYPES::ValidatedState,
        instance_state: &<TYPES::ValidatedState as ValidatedState<TYPES>>::Instance,
        parent_leaf: &Leaf<TYPES>,
        payload_commitment: VidCommitment,
        metadata: <TYPES::BlockPayload as BlockPayload>::Metadata,
        fee_amount: u64,
        fee_signature: Option<
            <TYPES::BuilderSignatureKey as BuilderSignatureKey>::BuilderSignature,
        >,
    ) -> impl Future<Output = Self> + Send;

    /// Build the genesis header, payload, and metadata.
    fn genesis(
        instance_state: &<TYPES::ValidatedState as ValidatedState<TYPES>>::Instance,
        payload_commitment: VidCommitment,
        metadata: <TYPES::BlockPayload as BlockPayload>::Metadata,
    ) -> Self;

    /// Get the block number.
    fn block_number(&self) -> u64;

    /// Get the payload commitment.
    fn payload_commitment(&self) -> VidCommitment;

    /// Get the metadata.
    fn metadata(&self) -> &<TYPES::BlockPayload as BlockPayload>::Metadata;

    /// Get the builder commitment
    fn builder_commitment(
        &self,
        metadata: &<TYPES::BlockPayload as BlockPayload>::Metadata,
    ) -> BuilderCommitment;
}<|MERGE_RESOLUTION|>--- conflicted
+++ resolved
@@ -3,19 +3,6 @@
 //! This module provides the [`Transaction`], [`BlockPayload`], and [`BlockHeader`] traits, which
 //! describe the behaviors that a block is expected to have.
 
-<<<<<<< HEAD
-use crate::{
-    data::Leaf,
-    traits::{node_implementation::NodeType, signature_key::BuilderSignatureKey, ValidatedState},
-    utils::BuilderCommitment,
-    vid::{vid_scheme, VidCommitment, VidSchemeType},
-};
-use committable::{Commitment, Committable};
-use jf_primitives::vid::VidScheme;
-use serde::{de::DeserializeOwned, Serialize};
-
-=======
->>>>>>> c2eb7df0
 use std::{
     error::Error,
     fmt::{Debug, Display},
