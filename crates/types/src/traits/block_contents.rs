//! Abstraction over the contents of a block
//!
//! This module provides the [`Transaction`], [`BlockPayload`], and [`BlockHeader`] traits, which
//! describe the behaviors that a block is expected to have.

<<<<<<< HEAD
use crate::{
    data::Leaf,
    traits::{node_implementation::NodeType, ValidatedState},
    utils::BuilderCommitment,
    vid::{vid_scheme, VidCommitment, VidSchemeType},
};
use anyhow::{anyhow, Result};
#[cfg(async_executor_impl = "async-std")]
use async_std::task::spawn_blocking;
use commit::{Commitment, Committable};
use jf_primitives::vid::VidScheme;
use serde::{de::DeserializeOwned, Serialize};
#[cfg(async_executor_impl = "tokio")]
use tokio::task::spawn_blocking;

=======
>>>>>>> 1556f73f
use std::{
    error::Error,
    fmt::{Debug, Display},
    future::Future,
    hash::Hash,
};

use committable::{Commitment, Committable};
use jf_primitives::vid::VidScheme;
use serde::{de::DeserializeOwned, Serialize};

use crate::{
    data::Leaf,
    traits::{node_implementation::NodeType, ValidatedState},
    utils::BuilderCommitment,
    vid::{vid_scheme, VidCommitment, VidSchemeType},
};

/// Abstraction over any type of transaction. Used by [`BlockPayload`].
pub trait Transaction:
    Clone + Serialize + DeserializeOwned + Debug + PartialEq + Eq + Sync + Send + Committable + Hash
{
    /// Build a transaction from bytes
    fn from_bytes(bytes: &[u8]) -> Self;

    /// Get the length of the transaction
    fn len(&self) -> usize;

    /// Whether or not the transaction is empty
    fn is_empty(&self) -> bool;
}

/// Abstraction over the full contents of a block
///
/// This trait encapsulates the behaviors that the transactions of a block must have in order to be
/// used by consensus
///   * Must have a predefined error type ([`BlockPayload::Error`])
///   * Must have a transaction type that can be compared for equality, serialized and serialized,
///     sent between threads, and can have a hash produced of it
///   * Must be hashable
pub trait BlockPayload:
    Serialize + Clone + Debug + Display + Hash + PartialEq + Eq + Send + Sync + DeserializeOwned
{
    /// The error type for this type of block
    type Error: Error + Debug + Send + Sync + Serialize + DeserializeOwned;

    /// The type of the transitions we are applying
    type Transaction: Transaction;

    /// Data created during block building which feeds into the block header
    type Metadata: Clone + Debug + DeserializeOwned + Eq + Hash + Send + Sync + Serialize;

    /// Encoded payload.
    type Encode<'a>: 'a + Iterator<Item = u8> + Send
    where
        Self: 'a;

    /// Build a payload and associated metadata with the transactions.
    ///
    /// # Errors
    /// If the transaction length conversion fails.
    fn from_transactions(
        transactions: impl IntoIterator<Item = Self::Transaction>,
    ) -> Result<(Self, Self::Metadata), Self::Error>;

    /// Build a payload with the encoded transaction bytes, metadata,
    /// and the associated number of VID storage nodes
    ///
    /// `I` may be, but not necessarily is, the `Encode` type directly from `fn encode`.
    fn from_bytes<I>(encoded_transactions: I, metadata: &Self::Metadata) -> Self
    where
        I: Iterator<Item = u8>;

    /// Build the genesis payload and metadata.
    fn genesis() -> (Self, Self::Metadata);

    /// Encode the payload
    ///
    /// # Errors
    /// If the transaction length conversion fails.
    fn encode(&self) -> Result<Self::Encode<'_>, Self::Error>;

    /// List of transaction commitments.
    fn transaction_commitments(
        &self,
        metadata: &Self::Metadata,
    ) -> Vec<Commitment<Self::Transaction>>;

    /// Generate commitment that builders use to sign block options.
    fn builder_commitment(&self, metadata: &Self::Metadata) -> BuilderCommitment;

    /// Get the transactions in the payload.
    fn get_transactions(&self, metadata: &Self::Metadata) -> &Vec<Self::Transaction>;
}

/// extra functions required on block to be usable by hotshot-testing
pub trait TestableBlock: BlockPayload + Debug {
    /// generate a genesis block
    fn genesis() -> Self;

    /// the number of transactions in this block
    fn txn_count(&self) -> u64;
}

/// Compute the VID payload commitment.
/// TODO(Gus) delete this function?
pub async fn vid_commitment(
    encoded_transactions: Vec<u8>,
    num_storage_nodes: usize,
) -> Result<<VidSchemeType as VidScheme>::Commit> {
    let payload_commitment = spawn_blocking(move || {
       vid_scheme(num_storage_nodes).commit_only(&encoded_transactions).map_err(|err| anyhow!("VidScheme::commit_only failure:\n\t(num_storage_nodes,payload_byte_len)=({num_storage_nodes},{}\n\t{err}", encoded_transactions.len()))
    } ).await?;

    #[cfg(async_executor_impl = "tokio")]
    let payload_commitment = payload_commitment?;

    Ok(payload_commitment)
}

/// The number of storage nodes to use when computing the genesis VID commitment.
///
/// The number of storage nodes for the genesis VID commitment is arbitrary, since we don't actually
/// do dispersal for the genesis block. For simplicity and performance, we use 1.
pub const GENESIS_VID_NUM_STORAGE_NODES: usize = 1;

/// Header of a block, which commits to a [`BlockPayload`].
pub trait BlockHeader<TYPES: NodeType>:
    Serialize + Clone + Debug + Hash + PartialEq + Eq + Send + Sync + DeserializeOwned + Committable
{
    /// Build a header with the parent validate state, instance-level state, parent leaf, payload
    /// commitment, and metadata.
    fn new(
        parent_state: &TYPES::ValidatedState,
        instance_state: &<TYPES::ValidatedState as ValidatedState<TYPES>>::Instance,
        parent_leaf: &Leaf<TYPES>,
        payload_commitment: VidCommitment,
        metadata: <TYPES::BlockPayload as BlockPayload>::Metadata,
    ) -> impl Future<Output = Self> + Send;

    /// Build the genesis header, payload, and metadata.
    fn genesis(
        instance_state: &<TYPES::ValidatedState as ValidatedState<TYPES>>::Instance,
        payload_commitment: VidCommitment,
        metadata: <TYPES::BlockPayload as BlockPayload>::Metadata,
    ) -> Self;

    /// Get the block number.
    fn block_number(&self) -> u64;

    /// Get the payload commitment.
    fn payload_commitment(&self) -> VidCommitment;

    /// Get the metadata.
    fn metadata(&self) -> &<TYPES::BlockPayload as BlockPayload>::Metadata;
}<|MERGE_RESOLUTION|>--- conflicted
+++ resolved
@@ -3,7 +3,6 @@
 //! This module provides the [`Transaction`], [`BlockPayload`], and [`BlockHeader`] traits, which
 //! describe the behaviors that a block is expected to have.
 
-<<<<<<< HEAD
 use crate::{
     data::Leaf,
     traits::{node_implementation::NodeType, ValidatedState},
@@ -19,8 +18,6 @@
 #[cfg(async_executor_impl = "tokio")]
 use tokio::task::spawn_blocking;
 
-=======
->>>>>>> 1556f73f
 use std::{
     error::Error,
     fmt::{Debug, Display},
