//! Abstraction over the contents of a block
//!
//! This module provides the [`Transaction`], [`BlockPayload`], and [`BlockHeader`] traits, which
//! describe the behaviors that a block is expected to have.

use std::{
    error::Error,
    fmt::{Debug, Display},
    future::Future,
    hash::Hash,
    sync::Arc,
};

use committable::{Commitment, Committable};
use jf_primitives::vid::{precomputable::Precomputable, VidScheme};
use serde::{de::DeserializeOwned, Deserialize, Serialize};

use super::signature_key::BuilderSignatureKey;
use crate::{
    data::Leaf,
    traits::{node_implementation::NodeType, states::InstanceState, ValidatedState},
    utils::BuilderCommitment,
    vid::{vid_scheme, VidCommitment, VidCommon, VidSchemeType},
};

/// Trait for structures that need to be unambiguously encoded as bytes.
pub trait EncodeBytes {
    /// Encode `&self`
    fn encode(&self) -> Arc<[u8]>;
}

/// Abstraction over any type of transaction. Used by [`BlockPayload`].
pub trait Transaction:
    Clone + Serialize + DeserializeOwned + Debug + PartialEq + Eq + Sync + Send + Committable + Hash
{
}

/// Abstraction over the full contents of a block
///
/// This trait encapsulates the behaviors that the transactions of a block must have in order to be
/// used by consensus
///   * Must have a predefined error type ([`BlockPayload::Error`])
///   * Must have a transaction type that can be compared for equality, serialized and serialized,
///     sent between threads, and can have a hash produced of it
///   * Must be hashable
pub trait BlockPayload:
    Serialize + Clone + Debug + Display + Hash + PartialEq + Eq + Send + Sync + DeserializeOwned
{
    /// The error type for this type of block
    type Error: Error + Debug + Send + Sync + Serialize + DeserializeOwned;

    /// The type of the instance-level state this state is associated with
    type Instance: InstanceState;
    /// The type of the transitions we are applying
    type Transaction: Transaction;
    /// Data created during block building which feeds into the block header
    type Metadata: Clone
        + Debug
        + DeserializeOwned
        + Eq
        + Hash
        + Send
        + Sync
        + Serialize
        + EncodeBytes;

    /// Build a payload and associated metadata with the transactions.
    ///
    /// # Errors
    /// If the transaction length conversion fails.
    fn from_transactions(
        transactions: impl IntoIterator<Item = Self::Transaction>,
        instance_state: &Self::Instance,
    ) -> Result<(Self, Self::Metadata), Self::Error>;

    /// Build a payload with the encoded transaction bytes, metadata,
    /// and the associated number of VID storage nodes
    fn from_bytes(encoded_transactions: &[u8], metadata: &Self::Metadata) -> Self;

    /// Build the genesis payload and metadata.
    fn genesis() -> (Self, Self::Metadata);

    /// Encode the payload
    ///
    /// # Errors
    /// If the transaction length conversion fails.
    fn encode(&self) -> Result<Arc<[u8]>, Self::Error>;

    /// List of transaction commitments.
    fn transaction_commitments(
        &self,
        metadata: &Self::Metadata,
    ) -> Vec<Commitment<Self::Transaction>> {
        self.get_transactions(metadata)
            .map(|tx| tx.commit())
            .collect()
    }

    /// Number of transactions in the block.
    fn num_transactions(&self, metadata: &Self::Metadata) -> usize {
        self.get_transactions(metadata).count()
    }

    /// Generate commitment that builders use to sign block options.
    fn builder_commitment(&self, metadata: &Self::Metadata) -> BuilderCommitment;

    /// Get the transactions in the payload.
    fn get_transactions<'a>(
        &'a self,
        metadata: &'a Self::Metadata,
    ) -> impl 'a + Iterator<Item = Self::Transaction>;
}

/// extra functions required on block to be usable by hotshot-testing
pub trait TestableBlock: BlockPayload + Debug {
    /// generate a genesis block
    fn genesis() -> Self;

    /// the number of transactions in this block
    fn txn_count(&self) -> u64;
}

/// Compute the VID payload commitment.
/// TODO(Gus) delete this function?
/// # Panics
/// If the VID computation fails.
#[must_use]
#[allow(clippy::panic)]
pub fn vid_commitment(
    encoded_transactions: &[u8],
    num_storage_nodes: usize,
) -> <VidSchemeType as VidScheme>::Commit {
    let encoded_tx_len = encoded_transactions.len();
    vid_scheme(num_storage_nodes).commit_only(encoded_transactions).unwrap_or_else(|err| panic!("VidScheme::commit_only failure:(num_storage_nodes,payload_byte_len)=({num_storage_nodes},{encoded_tx_len}) error: {err}"))
}

/// Compute the VID payload commitment along with precompute data reducing time in VID Disperse
/// # Panics
/// If the VID computation fails.
#[must_use]
#[allow(clippy::panic)]
pub fn precompute_vid_commitment(
    encoded_transactions: &[u8],
    num_storage_nodes: usize,
) -> (
    <VidSchemeType as VidScheme>::Commit,
    <VidSchemeType as Precomputable>::PrecomputeData,
) {
    let encoded_tx_len = encoded_transactions.len();
    vid_scheme(num_storage_nodes).commit_only_precompute(encoded_transactions).unwrap_or_else(|err| panic!("VidScheme::commit_only failure:(num_storage_nodes,payload_byte_len)=({num_storage_nodes},{encoded_tx_len}) error: {err}"))
}

/// The number of storage nodes to use when computing the genesis VID commitment.
///
/// The number of storage nodes for the genesis VID commitment is arbitrary, since we don't actually
/// do dispersal for the genesis block. For simplicity and performance, we use 1.
pub const GENESIS_VID_NUM_STORAGE_NODES: usize = 1;

#[derive(Debug, Clone, PartialEq, Eq, Hash, Serialize, Deserialize)]
/// Information about builder fee for proposed block
pub struct BuilderFee<TYPES: NodeType> {
    /// Proposed fee amount
    pub fee_amount: u64,
    /// Signature over fee amount
    pub fee_signature: <TYPES::BuilderSignatureKey as BuilderSignatureKey>::BuilderSignature,
}

/// Header of a block, which commits to a [`BlockPayload`].
pub trait BlockHeader<TYPES: NodeType>:
    Serialize + Clone + Debug + Hash + PartialEq + Eq + Send + Sync + DeserializeOwned + Committable
{
    /// Error type for this type of block header
    type Error: Error + Debug + Send + Sync;

    /// Build a header with the parent validate state, instance-level state, parent leaf, payload
    /// commitment, and metadata.
    #[allow(clippy::too_many_arguments)]
    fn new(
        parent_state: &TYPES::ValidatedState,
        instance_state: &<TYPES::ValidatedState as ValidatedState<TYPES>>::Instance,
        parent_leaf: &Leaf<TYPES>,
        payload_commitment: VidCommitment,
        builder_commitment: BuilderCommitment,
        metadata: <TYPES::BlockPayload as BlockPayload>::Metadata,
        builder_fee: BuilderFee<TYPES>,
<<<<<<< HEAD
        vid_common: VidCommon,
    ) -> impl Future<Output = Self> + Send;
=======
    ) -> impl Future<Output = Result<Self, Self::Error>> + Send;
>>>>>>> 6d293ae9

    /// Build the genesis header, payload, and metadata.
    fn genesis(
        instance_state: &<TYPES::ValidatedState as ValidatedState<TYPES>>::Instance,
        payload_commitment: VidCommitment,
        builder_commitment: BuilderCommitment,
        metadata: <TYPES::BlockPayload as BlockPayload>::Metadata,
    ) -> Self;

    /// Get the block number.
    fn block_number(&self) -> u64;

    /// Get the payload commitment.
    fn payload_commitment(&self) -> VidCommitment;

    /// Get the metadata.
    fn metadata(&self) -> &<TYPES::BlockPayload as BlockPayload>::Metadata;

    /// Get the builder commitment
    fn builder_commitment(&self) -> BuilderCommitment;
}<|MERGE_RESOLUTION|>--- conflicted
+++ resolved
@@ -183,12 +183,8 @@
         builder_commitment: BuilderCommitment,
         metadata: <TYPES::BlockPayload as BlockPayload>::Metadata,
         builder_fee: BuilderFee<TYPES>,
-<<<<<<< HEAD
         vid_common: VidCommon,
-    ) -> impl Future<Output = Self> + Send;
-=======
     ) -> impl Future<Output = Result<Self, Self::Error>> + Send;
->>>>>>> 6d293ae9
 
     /// Build the genesis header, payload, and metadata.
     fn genesis(
