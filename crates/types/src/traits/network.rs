--- conflicted
+++ resolved
@@ -273,11 +273,8 @@
     Found(SequencingMessage<TYPES>),
     /// Peer failed to get us data
     NotFound,
-<<<<<<< HEAD
-=======
     /// The request was denied
     Denied,
->>>>>>> c448b2f7
 }
 
 /// represents a networking implmentration
@@ -333,26 +330,6 @@
     /// # Errors
     /// If there is a network-related failure.
     async fn recv_msgs(&self) -> Result<Vec<M>, NetworkError>;
-
-    /// Ask request the network for some data.  Returns the request ID for that data,
-    /// The ID returned can be used for cancelling the request
-    async fn request_data<TYPES: NodeType>(
-        &self,
-        _request: M,
-        _recipient: K,
-    ) -> Result<ResponseMessage<TYPES>, NetworkError> {
-        Err(NetworkError::UnimplementedFeature)
-    }
-
-    /// Spawn a request task in the given network layer.  If it supports
-    /// Request and responses it will return the receiving end of a channel.
-    /// Requests the network receives will be sent over this channel along
-    /// with a return channel to send the response back to.  
-    ///
-    /// Returns `None`` if network does not support handling requests
-    async fn spawn_request_receiver_task(&self) -> Option<mpsc::Receiver<(M, ResponseChannel<M>)>> {
-        None
-    }
 
     /// Ask request the network for some data.  Returns the request ID for that data,
     /// The ID returned can be used for cancelling the request
