//! Network access compatibility
//!
//! Contains types and traits used by `HotShot` to abstract over network access

use async_compatibility_layer::art::async_sleep;
#[cfg(async_executor_impl = "async-std")]
use async_std::future::TimeoutError;
use derivative::Derivative;
use dyn_clone::DynClone;
use futures::channel::{mpsc, oneshot};
use libp2p_networking::network::NetworkNodeHandleError;
#[cfg(async_executor_impl = "tokio")]
use tokio::time::error::Elapsed as TimeoutError;
#[cfg(not(any(async_executor_impl = "async-std", async_executor_impl = "tokio")))]
compile_error! {"Either config option \"async-std\" or \"tokio\" must be enabled for this crate."}
use super::{node_implementation::NodeType, signature_key::SignatureKey};
use crate::{
    data::ViewNumber,
    message::{MessagePurpose, SequencingMessage},
    BoxSyncFuture,
};
use async_compatibility_layer::channel::UnboundedSendError;
use async_trait::async_trait;
use rand::{
    distributions::{Bernoulli, Uniform},
    prelude::Distribution,
};
use serde::{Deserialize, Serialize};
use snafu::Snafu;
use std::{collections::BTreeSet, fmt::Debug, hash::Hash, sync::Arc, time::Duration};

impl From<NetworkNodeHandleError> for NetworkError {
    fn from(error: NetworkNodeHandleError) -> Self {
        match error {
            NetworkNodeHandleError::SerializationError { source } => {
                NetworkError::FailedToSerialize { source }
            }
            NetworkNodeHandleError::DeserializationError { source } => {
                NetworkError::FailedToDeserialize { source }
            }
            NetworkNodeHandleError::TimeoutError { source } => NetworkError::Timeout { source },
            NetworkNodeHandleError::Killed => NetworkError::ShutDown,
            source => NetworkError::Libp2p { source },
        }
    }
}

/// for any errors we decide to add to memory network
#[derive(Debug, Snafu)]
#[snafu(visibility(pub))]
pub enum MemoryNetworkError {
    /// stub
    Stub,
}

/// Centralized server specific errors
#[derive(Debug, Snafu)]
#[snafu(visibility(pub))]
pub enum CentralizedServerNetworkError {
    /// The centralized server could not find a specific message.
    NoMessagesInQueue,
}

/// Web server specific errors
#[derive(Debug, Snafu)]
#[snafu(visibility(pub))]
pub enum WebServerNetworkError {
    /// The injected consensus data is incorrect
    IncorrectConsensusData,
    /// The client returned an error
    ClientError,
    /// Endpoint parsed incorrectly
    EndpointError,
    /// Client disconnected
    ClientDisconnected,
}

/// the type of transmission
#[derive(Debug, Clone, Copy, Serialize, Deserialize)]
pub enum TransmitType {
    /// directly transmit
    Direct,
    /// broadcast the message to all
    Broadcast,
    /// broadcast to DA committee
    DACommitteeBroadcast,
}

/// Error type for networking
#[derive(Debug, Snafu)]
#[snafu(visibility(pub))]
pub enum NetworkError {
    /// Libp2p specific errors
    Libp2p {
        /// source of error
        source: NetworkNodeHandleError,
    },
    /// collection of libp2p secific errors
    Libp2pMulti {
        /// sources of errors
        sources: Vec<NetworkNodeHandleError>,
    },
    /// memory network specific errors
    MemoryNetwork {
        /// source of error
        source: MemoryNetworkError,
    },
    /// Centralized server specific errors
    CentralizedServer {
        /// source of error
        source: CentralizedServerNetworkError,
    },

    /// Web server specific errors
    WebServer {
        /// source of error
        source: WebServerNetworkError,
    },
    /// unimplemented functionality
    UnimplementedFeature,
    /// Could not deliver a message to a specified recipient
    CouldNotDeliver,
    /// Attempted to deliver a message to an unknown node
    NoSuchNode,
    /// Failed to serialize a network message
    FailedToSerialize {
        /// Originating bincode error
        source: bincode::Error,
    },
    /// Failed to deserealize a network message
    FailedToDeserialize {
        /// originating bincode error
        source: bincode::Error,
    },
    /// A timeout occurred
    Timeout {
        /// Source of error
        source: TimeoutError,
    },
    /// Error sending output to consumer of NetworkingImplementation
    /// TODO this should have more information
    ChannelSend,
    /// The underlying connection has been shut down
    ShutDown,
    /// unable to cancel a request, the request has already been cancelled
    UnableToCancel,
    /// The requested data was not found
    NotFound,
}

#[derive(Clone, Debug)]
// Storing view number as a u64 to avoid the need TYPES generic
/// Events to poll or cancel consensus processes.
pub enum ConsensusIntentEvent<K: SignatureKey> {
    /// Poll for votes for a particular view
    PollForVotes(u64),
    /// Poll for a proposal for a particular view
    PollForProposal(u64),
    /// Poll for VID disperse data for a particular view
    PollForVIDDisperse(u64),
    /// Poll for the most recent [quorum/da] proposal the webserver has
    PollForLatestProposal,
    /// Poll for the most recent view sync proposal the webserver has
    PollForLatestViewSyncCertificate,
    /// Poll for a DAC for a particular view
    PollForDAC(u64),
    /// Poll for view sync votes starting at a particular view
    PollForViewSyncVotes(u64),
    /// Poll for view sync proposals (certificates) for a particular view
    PollForViewSyncCertificate(u64),
    /// Poll for new transactions
    PollForTransactions(u64),
    /// Poll for future leader
    PollFutureLeader(u64, K),
    /// Cancel polling for votes
    CancelPollForVotes(u64),
    /// Cancel polling for view sync votes.
    CancelPollForViewSyncVotes(u64),
    /// Cancel polling for proposals.
    CancelPollForProposal(u64),
    /// Cancel polling for the latest proposal.
    CancelPollForLatestProposal(u64),
    /// Cancel polling for the latest view sync certificate
    CancelPollForLatestViewSyncCertificate(u64),
    /// Cancal polling for DAC.
    CancelPollForDAC(u64),
    /// Cancel polling for view sync certificate.
    CancelPollForViewSyncCertificate(u64),
    /// Cancel polling for VID disperse data
    CancelPollForVIDDisperse(u64),
    /// Cancel polling for transactions
    CancelPollForTransactions(u64),
}

impl<K: SignatureKey> ConsensusIntentEvent<K> {
    /// Get the view number of the event.
    #[must_use]
    pub fn view_number(&self) -> u64 {
        match &self {
            ConsensusIntentEvent::PollForVotes(view_number)
            | ConsensusIntentEvent::PollForProposal(view_number)
            | ConsensusIntentEvent::PollForDAC(view_number)
            | ConsensusIntentEvent::PollForViewSyncVotes(view_number)
            | ConsensusIntentEvent::CancelPollForViewSyncVotes(view_number)
            | ConsensusIntentEvent::CancelPollForVotes(view_number)
            | ConsensusIntentEvent::CancelPollForProposal(view_number)
            | ConsensusIntentEvent::CancelPollForLatestProposal(view_number)
            | ConsensusIntentEvent::CancelPollForLatestViewSyncCertificate(view_number)
            | ConsensusIntentEvent::PollForVIDDisperse(view_number)
            | ConsensusIntentEvent::CancelPollForVIDDisperse(view_number)
            | ConsensusIntentEvent::CancelPollForDAC(view_number)
            | ConsensusIntentEvent::CancelPollForViewSyncCertificate(view_number)
            | ConsensusIntentEvent::PollForViewSyncCertificate(view_number)
            | ConsensusIntentEvent::PollForTransactions(view_number)
            | ConsensusIntentEvent::CancelPollForTransactions(view_number)
            | ConsensusIntentEvent::PollFutureLeader(view_number, _) => *view_number,
            ConsensusIntentEvent::PollForLatestProposal
            | ConsensusIntentEvent::PollForLatestViewSyncCertificate => 1,
        }
    }
}

/// common traits we would like our network messages to implement
pub trait NetworkMsg:
    Serialize + for<'a> Deserialize<'a> + Clone + Sync + Send + Debug + 'static
{
}

/// Trait that bundles what we need from a request ID
pub trait Id: Eq + PartialEq + Hash {}
impl NetworkMsg for Vec<u8> {}

/// a message
pub trait ViewMessage<TYPES: NodeType> {
    /// get the view out of the message
    fn get_view_number(&self) -> TYPES::Time;
    // TODO move out of this trait.
    /// get the purpose of the message
    fn purpose(&self) -> MessagePurpose;
}

/// Wraps a oneshot channel for responding to requests
pub struct ResponseChannel<M: NetworkMsg>(pub oneshot::Sender<M>);

/// A request for some data that the consensus layer is asking for.
#[derive(Serialize, Deserialize, Derivative, Clone, Debug, PartialEq, Eq, Hash)]
#[serde(bound(deserialize = ""))]
pub struct DataRequest<TYPES: NodeType> {
    /// Request
    pub request: RequestKind<TYPES>,
    /// View this message is for
    pub view: TYPES::Time,
    /// signature of the Sha256 hash of the data so outsiders can't use know
    /// public keys with stake.
    pub signature: <TYPES::SignatureKey as SignatureKey>::PureAssembledSignatureType,
}

/// Underlying data request
#[derive(Serialize, Deserialize, Derivative, Clone, Debug, PartialEq, Eq, Hash)]
pub enum RequestKind<TYPES: NodeType> {
    /// Request VID data by our key and the VID commitment
    VID(TYPES::Time, TYPES::SignatureKey),
    /// Request a DA proposal for a certain view
    DAProposal(TYPES::Time),
}

/// A resopnse for a request.  `SequencingMessage` is the same as other network messages
/// The kind of message `M` is is determined by what we requested
#[derive(Serialize, Deserialize, Derivative, Clone, Debug, PartialEq, Eq, Hash)]
#[serde(bound(deserialize = ""))]
pub enum ResponseMessage<TYPES: NodeType> {
    /// Peer returned us some data
    Found(SequencingMessage<TYPES>),
    /// Peer failed to get us data
    NotFound,
<<<<<<< HEAD
=======
    /// The request was denied
    Denied,
>>>>>>> f51b47cc
}

/// represents a networking implmentration
/// exposes low level API for interacting with a network
/// intended to be implemented for libp2p, the centralized server,
/// and memory network
#[async_trait]
pub trait ConnectedNetwork<M: NetworkMsg, K: SignatureKey + 'static>:
    Clone + Send + Sync + 'static
{
    /// Pauses the underlying network
    fn pause(&self);

    /// Resumes the underlying network
    fn resume(&self);

    /// Blocks until the network is successfully initialized
    async fn wait_for_ready(&self);

    /// checks if the network is ready
    /// nonblocking
    async fn is_ready(&self) -> bool;

    /// Blocks until the network is shut down
    /// then returns true
    fn shut_down<'a, 'b>(&'a self) -> BoxSyncFuture<'b, ()>
    where
        'a: 'b,
        Self: 'b;

    /// broadcast message to some subset of nodes
    /// blocking
    async fn broadcast_message(
        &self,
        message: M,
        recipients: BTreeSet<K>,
    ) -> Result<(), NetworkError>;

    /// broadcast a message only to a DA committee
    /// blocking
    async fn da_broadcast_message(
        &self,
        message: M,
        recipients: BTreeSet<K>,
    ) -> Result<(), NetworkError>;

    /// Sends a direct message to a specific node
    /// blocking
    async fn direct_message(&self, message: M, recipient: K) -> Result<(), NetworkError>;

    /// Receive one or many messages from the underlying network.
    ///
    /// # Errors
    /// If there is a network-related failure.
    async fn recv_msgs(&self) -> Result<Vec<M>, NetworkError>;

    /// Ask request the network for some data.  Returns the request ID for that data,
    /// The ID returned can be used for cancelling the request
    async fn request_data<TYPES: NodeType>(
        &self,
        _request: M,
        _recipient: K,
    ) -> Result<ResponseMessage<TYPES>, NetworkError> {
        Err(NetworkError::UnimplementedFeature)
    }

    /// Spawn a request task in the given network layer.  If it supports
    /// Request and responses it will return the receiving end of a channel.
    /// Requests the network receives will be sent over this channel along
    /// with a return channel to send the response back to.  
    ///
    /// Returns `None`` if network does not support handling requests
    async fn spawn_request_receiver_task(&self) -> Option<mpsc::Receiver<(M, ResponseChannel<M>)>> {
        None
    }

    /// queues lookup of a node
    async fn queue_node_lookup(
        &self,
        _view_number: ViewNumber,
        _pk: K,
    ) -> Result<(), UnboundedSendError<Option<(ViewNumber, K)>>> {
        Ok(())
    }

    /// Injects consensus data such as view number into the networking implementation
    /// blocking
    /// Ideally we would pass in the `Time` type, but that requires making the entire trait generic over NodeType
    async fn inject_consensus_info(&self, _event: ConsensusIntentEvent<K>) {}

    /// handles view update
    async fn update_view(&self, _view: &u64) {}
}

/// Describes additional functionality needed by the test network implementation
pub trait TestableNetworkingImplementation<TYPES: NodeType>
where
    Self: Sized,
{
    /// generates a network given an expected node count
    #[allow(clippy::type_complexity)]
    fn generator(
        expected_node_count: usize,
        num_bootstrap: usize,
        network_id: usize,
        da_committee_size: usize,
        is_da: bool,
        reliability_config: Option<Box<dyn NetworkReliability>>,
    ) -> Box<dyn Fn(u64) -> (Arc<Self>, Arc<Self>) + 'static>;

    /// Get the number of messages in-flight.
    ///
    /// Some implementations will not be able to tell how many messages there are in-flight. These implementations should return `None`.
    fn in_flight_message_count(&self) -> Option<usize>;
}

/// Changes that can occur in the network
#[derive(Debug)]
pub enum NetworkChange<P: SignatureKey> {
    /// A node is connected
    NodeConnected(P),

    /// A node is disconnected
    NodeDisconnected(P),
}

/// interface describing how reliable the network is
#[async_trait]
pub trait NetworkReliability: Debug + Sync + std::marker::Send + DynClone + 'static {
    /// Sample from bernoulli distribution to decide whether
    /// or not to keep a packet
    /// # Panics
    ///
    /// Panics if `self.keep_numerator > self.keep_denominator`
    ///
    fn sample_keep(&self) -> bool {
        true
    }

    /// sample from uniform distribution to decide whether
    /// or not to keep a packet
    fn sample_delay(&self) -> Duration {
        std::time::Duration::ZERO
    }

    /// scramble the packet
    fn scramble(&self, msg: Vec<u8>) -> Vec<u8> {
        msg
    }

    /// number of times to repeat the packet
    fn sample_repeat(&self) -> usize {
        1
    }

    /// given a message and a way to send the message,
    /// decide whether or not to send the message
    /// how long to delay the message
    /// whether or not to send duplicates
    /// and whether or not to include noise with the message
    /// then send the message
    /// note: usually self is stored in a rwlock
    /// so instead of doing the sending part, we just fiddle with the message
    /// then return a future that does the sending and delaying
    fn chaos_send_msg(
        &self,
        msg: Vec<u8>,
        send_fn: Arc<dyn Send + Sync + 'static + Fn(Vec<u8>) -> BoxSyncFuture<'static, ()>>,
    ) -> BoxSyncFuture<'static, ()> {
        let sample_keep = self.sample_keep();
        let delay = self.sample_delay();
        let repeats = self.sample_repeat();
        let mut msgs = Vec::new();
        for _idx in 0..repeats {
            let scrambled = self.scramble(msg.clone());
            msgs.push(scrambled);
        }
        let closure = async move {
            if sample_keep {
                async_sleep(delay).await;
                for msg in msgs {
                    send_fn(msg).await;
                }
            }
        };
        Box::pin(closure)
    }
}

// hack to get clone
dyn_clone::clone_trait_object!(NetworkReliability);

/// ideal network
#[derive(Clone, Copy, Debug, Default)]
pub struct PerfectNetwork {}

impl NetworkReliability for PerfectNetwork {}

/// A synchronous network. Packets may be delayed, but are guaranteed
/// to arrive within `timeout` ns
#[derive(Clone, Copy, Debug, Default)]
pub struct SynchronousNetwork {
    /// Max value in milliseconds that a packet may be delayed
    pub delay_high_ms: u64,
    /// Lowest value in milliseconds that a packet may be delayed
    pub delay_low_ms: u64,
}

impl NetworkReliability for SynchronousNetwork {
    /// never drop a packet
    fn sample_keep(&self) -> bool {
        true
    }
    fn sample_delay(&self) -> Duration {
        Duration::from_millis(
            Uniform::new_inclusive(self.delay_low_ms, self.delay_high_ms)
                .sample(&mut rand::thread_rng()),
        )
    }
}

/// An asynchronous network. Packets may be dropped entirely
/// or delayed for arbitrarily long periods
/// probability that packet is kept = `keep_numerator` / `keep_denominator`
/// packet delay is obtained by sampling from a uniform distribution
/// between `delay_low_ms` and `delay_high_ms`, inclusive
#[derive(Debug, Clone, Copy)]
pub struct AsynchronousNetwork {
    /// numerator for probability of keeping packets
    pub keep_numerator: u32,
    /// denominator for probability of keeping packets
    pub keep_denominator: u32,
    /// lowest value in milliseconds that a packet may be delayed
    pub delay_low_ms: u64,
    /// highest value in milliseconds that a packet may be delayed
    pub delay_high_ms: u64,
}

impl NetworkReliability for AsynchronousNetwork {
    fn sample_keep(&self) -> bool {
        Bernoulli::from_ratio(self.keep_numerator, self.keep_denominator)
            .unwrap()
            .sample(&mut rand::thread_rng())
    }
    fn sample_delay(&self) -> Duration {
        Duration::from_millis(
            Uniform::new_inclusive(self.delay_low_ms, self.delay_high_ms)
                .sample(&mut rand::thread_rng()),
        )
    }
}

/// An partially synchronous network. Behaves asynchronously
/// until some arbitrary time bound, GST,
/// then synchronously after GST
#[allow(clippy::similar_names)]
#[derive(Debug, Clone, Copy)]
pub struct PartiallySynchronousNetwork {
    /// asynchronous portion of network
    pub asynchronous: AsynchronousNetwork,
    /// synchronous portion of network
    pub synchronous: SynchronousNetwork,
    /// time when GST occurs
    pub gst: std::time::Duration,
    /// when the network was started
    pub start: std::time::Instant,
}

impl NetworkReliability for PartiallySynchronousNetwork {
    /// never drop a packet
    fn sample_keep(&self) -> bool {
        true
    }
    fn sample_delay(&self) -> Duration {
        // act asyncronous before gst
        if self.start.elapsed() < self.gst {
            if self.asynchronous.sample_keep() {
                self.asynchronous.sample_delay()
            } else {
                // assume packet was "dropped" and will arrive after gst
                self.synchronous.sample_delay() + self.gst
            }
        } else {
            // act syncronous after gst
            self.synchronous.sample_delay()
        }
    }
}

impl Default for AsynchronousNetwork {
    // disable all chance of failure
    fn default() -> Self {
        AsynchronousNetwork {
            keep_numerator: 1,
            keep_denominator: 1,
            delay_low_ms: 0,
            delay_high_ms: 0,
        }
    }
}

impl Default for PartiallySynchronousNetwork {
    fn default() -> Self {
        PartiallySynchronousNetwork {
            synchronous: SynchronousNetwork::default(),
            asynchronous: AsynchronousNetwork::default(),
            gst: std::time::Duration::new(0, 0),
            start: std::time::Instant::now(),
        }
    }
}

impl SynchronousNetwork {
    /// create new `SynchronousNetwork`
    #[must_use]
    pub fn new(timeout: u64, delay_low_ms: u64) -> Self {
        SynchronousNetwork {
            delay_high_ms: timeout,
            delay_low_ms,
        }
    }
}

impl AsynchronousNetwork {
    /// create new `AsynchronousNetwork`
    #[must_use]
    pub fn new(
        keep_numerator: u32,
        keep_denominator: u32,
        delay_low_ms: u64,
        delay_high_ms: u64,
    ) -> Self {
        AsynchronousNetwork {
            keep_numerator,
            keep_denominator,
            delay_low_ms,
            delay_high_ms,
        }
    }
}

impl PartiallySynchronousNetwork {
    /// create new `PartiallySynchronousNetwork`
    #[allow(clippy::similar_names)]
    #[must_use]
    pub fn new(
        asynchronous: AsynchronousNetwork,
        synchronous: SynchronousNetwork,
        gst: std::time::Duration,
    ) -> Self {
        PartiallySynchronousNetwork {
            asynchronous,
            synchronous,
            gst,
            start: std::time::Instant::now(),
        }
    }
}

/// A chaotic network using all the networking calls
#[derive(Debug, Clone)]
pub struct ChaosNetwork {
    /// numerator for probability of keeping packets
    pub keep_numerator: u32,
    /// denominator for probability of keeping packets
    pub keep_denominator: u32,
    /// lowest value in milliseconds that a packet may be delayed
    pub delay_low_ms: u64,
    /// highest value in milliseconds that a packet may be delayed
    pub delay_high_ms: u64,
    /// lowest value of repeats for a message
    pub repeat_low: usize,
    /// highest value of repeats for a message
    pub repeat_high: usize,
}

impl NetworkReliability for ChaosNetwork {
    fn sample_keep(&self) -> bool {
        Bernoulli::from_ratio(self.keep_numerator, self.keep_denominator)
            .unwrap()
            .sample(&mut rand::thread_rng())
    }

    fn sample_delay(&self) -> Duration {
        Duration::from_millis(
            Uniform::new_inclusive(self.delay_low_ms, self.delay_high_ms)
                .sample(&mut rand::thread_rng()),
        )
    }

    fn sample_repeat(&self) -> usize {
        Uniform::new_inclusive(self.repeat_low, self.repeat_high).sample(&mut rand::thread_rng())
    }
}<|MERGE_RESOLUTION|>--- conflicted
+++ resolved
@@ -273,11 +273,8 @@
     Found(SequencingMessage<TYPES>),
     /// Peer failed to get us data
     NotFound,
-<<<<<<< HEAD
-=======
     /// The request was denied
     Denied,
->>>>>>> f51b47cc
 }
 
 /// represents a networking implmentration
