// Copyright (c) 2021-2024 Espresso Systems (espressosys.com)
// This file is part of the HotShot repository.

// You should have received a copy of the MIT License
// along with the HotShot repository. If not, see <https://mit-license.org/>.

//! Implementations of the simple certificate type.  Used for Quorum, DA, and Timeout Certificates

use std::{
    fmt::{self, Debug, Display, Formatter},
    hash::Hash,
    marker::PhantomData,
    num::NonZeroU64,
    sync::Arc,
};

use async_lock::RwLock;
use committable::{Commitment, Committable};
use primitive_types::U256;
use serde::{Deserialize, Serialize};
use utils::anytrace::*;

use crate::simple_vote::NextEpochQuorumData2;
use crate::{
    data::serialize_signature2,
    message::UpgradeLock,
    simple_vote::{
        DaData, DaData2, QuorumData, QuorumData2, QuorumMarker, TimeoutData, TimeoutData2,
        UpgradeProposalData, VersionedVoteData, ViewSyncCommitData, ViewSyncCommitData2,
        ViewSyncFinalizeData, ViewSyncFinalizeData2, ViewSyncPreCommitData, ViewSyncPreCommitData2,
        Voteable,
    },
    traits::{
        election::Membership,
        node_implementation::{ConsensusTime, NodeType, Versions},
        signature_key::SignatureKey,
    },
    vote::{Certificate, HasViewNumber},
};

/// Trait which allows use to inject different threshold calculations into a Certificate type
pub trait Threshold<TYPES: NodeType> {
    /// Calculate a threshold based on the membership
    fn threshold<MEMBERSHIP: Membership<TYPES>>(
        membership: &MEMBERSHIP,
        epoch: TYPES::Epoch,
    ) -> u64;
}

/// Defines a threshold which is 2f + 1 (Amount needed for Quorum)
#[derive(Serialize, Deserialize, Eq, Hash, PartialEq, Debug, Clone)]
pub struct SuccessThreshold {}

impl<TYPES: NodeType> Threshold<TYPES> for SuccessThreshold {
    fn threshold<MEMBERSHIP: Membership<TYPES>>(
        membership: &MEMBERSHIP,
        epoch: TYPES::Epoch,
    ) -> u64 {
        membership.success_threshold(epoch).into()
    }
}

/// Defines a threshold which is f + 1 (i.e at least one of the stake is honest)
#[derive(Serialize, Deserialize, Eq, Hash, PartialEq, Debug, Clone)]
pub struct OneHonestThreshold {}

impl<TYPES: NodeType> Threshold<TYPES> for OneHonestThreshold {
    fn threshold<MEMBERSHIP: Membership<TYPES>>(
        membership: &MEMBERSHIP,
        epoch: TYPES::Epoch,
    ) -> u64 {
        membership.failure_threshold(epoch).into()
    }
}

/// Defines a threshold which is 0.9n + 1 (i.e. over 90% of the nodes with stake)
#[derive(Serialize, Deserialize, Eq, Hash, PartialEq, Debug, Clone)]
pub struct UpgradeThreshold {}

impl<TYPES: NodeType> Threshold<TYPES> for UpgradeThreshold {
    fn threshold<MEMBERSHIP: Membership<TYPES>>(
        membership: &MEMBERSHIP,
        epoch: TYPES::Epoch,
    ) -> u64 {
        membership.upgrade_threshold(epoch).into()
    }
}

/// A certificate which can be created by aggregating many simple votes on the commitment.
#[derive(Serialize, Deserialize, Eq, Hash, PartialEq, Debug, Clone)]
pub struct SimpleCertificate<
    TYPES: NodeType,
    VOTEABLE: Voteable<TYPES>,
    THRESHOLD: Threshold<TYPES>,
> {
    /// The data this certificate is for.  I.e the thing that was voted on to create this Certificate
    pub data: VOTEABLE,
    /// commitment of all the votes this cert should be signed over
    vote_commitment: Commitment<VOTEABLE>,
    /// Which view this QC relates to
    pub view_number: TYPES::View,
    /// assembled signature for certificate aggregation
    pub signatures: Option<<TYPES::SignatureKey as SignatureKey>::QcType>,
    /// phantom data for `THRESHOLD` and `TYPES`
    pub _pd: PhantomData<(TYPES, THRESHOLD)>,
}

impl<TYPES: NodeType, VOTEABLE: Voteable<TYPES>, THRESHOLD: Threshold<TYPES>>
    SimpleCertificate<TYPES, VOTEABLE, THRESHOLD>
{
    /// Creates a new instance of `SimpleCertificate`
    pub fn new(
        data: VOTEABLE,
        vote_commitment: Commitment<VOTEABLE>,
        view_number: TYPES::View,
        signatures: Option<<TYPES::SignatureKey as SignatureKey>::QcType>,
        pd: PhantomData<(TYPES, THRESHOLD)>,
    ) -> Self {
        Self {
            data,
            vote_commitment,
            view_number,
            signatures,
            _pd: pd,
        }
    }
}

impl<TYPES: NodeType, VOTEABLE: Voteable<TYPES> + Committable, THRESHOLD: Threshold<TYPES>>
    Committable for SimpleCertificate<TYPES, VOTEABLE, THRESHOLD>
{
    fn commit(&self) -> Commitment<Self> {
        let signature_bytes = match self.signatures.as_ref() {
            Some(sigs) => serialize_signature2::<TYPES>(sigs),
            None => vec![],
        };
        committable::RawCommitmentBuilder::new("Certificate")
            .field("data", self.data.commit())
            .field("vote_commitment", self.vote_commitment)
            .field("view number", self.view_number.commit())
            .var_size_field("signatures", &signature_bytes)
            .finalize()
    }
}

impl<TYPES: NodeType, THRESHOLD: Threshold<TYPES>> Certificate<TYPES, DaData<TYPES>>
    for SimpleCertificate<TYPES, DaData<TYPES>, THRESHOLD>
{
    type Voteable = DaData<TYPES>;
    type Threshold = THRESHOLD;

    fn create_signed_certificate<V: Versions>(
        vote_commitment: Commitment<VersionedVoteData<TYPES, DaData<TYPES>, V>>,
        data: Self::Voteable,
        sig: <TYPES::SignatureKey as SignatureKey>::QcType,
        view: TYPES::View,
    ) -> Self {
        let vote_commitment_bytes: [u8; 32] = vote_commitment.into();

        SimpleCertificate {
            data,
            vote_commitment: Commitment::from_raw(vote_commitment_bytes),
            view_number: view,
            signatures: Some(sig),
            _pd: PhantomData,
        }
    }
    async fn is_valid_cert<V: Versions>(
        &self,
        stake_table: Vec<<TYPES::SignatureKey as SignatureKey>::StakeTableEntry>,
        threshold: NonZeroU64,
        upgrade_lock: &UpgradeLock<TYPES, V>,
    ) -> bool {
        if self.view_number == TYPES::View::genesis() {
            return true;
        }
        let real_qc_pp = <TYPES::SignatureKey as SignatureKey>::public_parameter(
            stake_table,
            U256::from(u64::from(threshold)),
        );
        let Ok(commit) = self.data_commitment(upgrade_lock).await else {
            return false;
        };
        <TYPES::SignatureKey as SignatureKey>::check(
            &real_qc_pp,
            commit.as_ref(),
            self.signatures.as_ref().unwrap(),
        )
    }
    /// Proxy's to `Membership.stake`
    fn stake_table_entry<MEMBERSHIP: Membership<TYPES>>(
        membership: &MEMBERSHIP,
        pub_key: &TYPES::SignatureKey,
        epoch: TYPES::Epoch,
    ) -> Option<<TYPES::SignatureKey as SignatureKey>::StakeTableEntry> {
        membership.da_stake(pub_key, epoch)
    }

    /// Proxy's to `Membership.da_stake_table`
    fn stake_table<MEMBERSHIP: Membership<TYPES>>(
        membership: &MEMBERSHIP,
        epoch: TYPES::Epoch,
    ) -> Vec<<TYPES::SignatureKey as SignatureKey>::StakeTableEntry> {
        membership.da_stake_table(epoch)
    }
    /// Proxy's to `Membership.da_total_nodes`
    fn total_nodes<MEMBERSHIP: Membership<TYPES>>(
        membership: &MEMBERSHIP,
        epoch: TYPES::Epoch,
    ) -> usize {
        membership.da_total_nodes(epoch)
    }
    fn threshold<MEMBERSHIP: Membership<TYPES>>(
        membership: &MEMBERSHIP,
        epoch: TYPES::Epoch,
    ) -> u64 {
        membership.da_success_threshold(epoch).into()
    }
    fn data(&self) -> &Self::Voteable {
        &self.data
    }
    async fn data_commitment<V: Versions>(
        &self,
        upgrade_lock: &UpgradeLock<TYPES, V>,
    ) -> Result<Commitment<VersionedVoteData<TYPES, DaData<TYPES>, V>>> {
        Ok(
            VersionedVoteData::new(self.data.clone(), self.view_number, upgrade_lock)
                .await?
                .commit(),
        )
    }
}

<<<<<<< HEAD
=======
impl<TYPES: NodeType, THRESHOLD: Threshold<TYPES>> Certificate<TYPES, DaData2<TYPES>>
    for SimpleCertificate<TYPES, DaData2<TYPES>, THRESHOLD>
{
    type Voteable = DaData2<TYPES>;
    type Threshold = THRESHOLD;

    fn create_signed_certificate<V: Versions>(
        vote_commitment: Commitment<VersionedVoteData<TYPES, DaData2<TYPES>, V>>,
        data: Self::Voteable,
        sig: <TYPES::SignatureKey as SignatureKey>::QcType,
        view: TYPES::View,
    ) -> Self {
        let vote_commitment_bytes: [u8; 32] = vote_commitment.into();

        SimpleCertificate {
            data,
            vote_commitment: Commitment::from_raw(vote_commitment_bytes),
            view_number: view,
            signatures: Some(sig),
            _pd: PhantomData,
        }
    }
    async fn is_valid_cert<V: Versions>(
        &self,
        stake_table: Vec<<TYPES::SignatureKey as SignatureKey>::StakeTableEntry>,
        threshold: NonZeroU64,
        upgrade_lock: &UpgradeLock<TYPES, V>,
    ) -> bool {
        if self.view_number == TYPES::View::genesis() {
            return true;
        }
        let real_qc_pp = <TYPES::SignatureKey as SignatureKey>::public_parameter(
            stake_table,
            U256::from(u64::from(threshold)),
        );
        let Ok(commit) = self.data_commitment(upgrade_lock).await else {
            return false;
        };
        <TYPES::SignatureKey as SignatureKey>::check(
            &real_qc_pp,
            commit.as_ref(),
            self.signatures.as_ref().unwrap(),
        )
    }
    /// Proxy's to `Membership.stake`
    fn stake_table_entry<MEMBERSHIP: Membership<TYPES>>(
        membership: &MEMBERSHIP,
        pub_key: &TYPES::SignatureKey,
        epoch: TYPES::Epoch,
    ) -> Option<<TYPES::SignatureKey as SignatureKey>::StakeTableEntry> {
        membership.da_stake(pub_key, epoch)
    }

    /// Proxy's to `Membership.da_stake_table`
    fn stake_table<MEMBERSHIP: Membership<TYPES>>(
        membership: &MEMBERSHIP,
        epoch: TYPES::Epoch,
    ) -> Vec<<TYPES::SignatureKey as SignatureKey>::StakeTableEntry> {
        membership.da_stake_table(epoch)
    }
    /// Proxy's to `Membership.da_total_nodes`
    fn total_nodes<MEMBERSHIP: Membership<TYPES>>(
        membership: &MEMBERSHIP,
        epoch: TYPES::Epoch,
    ) -> usize {
        membership.da_total_nodes(epoch)
    }
    fn threshold<MEMBERSHIP: Membership<TYPES>>(
        membership: &MEMBERSHIP,
        epoch: TYPES::Epoch,
    ) -> u64 {
        membership.da_success_threshold(epoch).into()
    }
    fn data(&self) -> &Self::Voteable {
        &self.data
    }
    async fn data_commitment<V: Versions>(
        &self,
        upgrade_lock: &UpgradeLock<TYPES, V>,
    ) -> Result<Commitment<VersionedVoteData<TYPES, DaData2<TYPES>, V>>> {
        Ok(
            VersionedVoteData::new(self.data.clone(), self.view_number, upgrade_lock)
                .await?
                .commit(),
        )
    }
}

>>>>>>> 43263a55
impl<
        TYPES: NodeType,
        VOTEABLE: Voteable<TYPES> + 'static + QuorumMarker,
        THRESHOLD: Threshold<TYPES>,
    > Certificate<TYPES, VOTEABLE> for SimpleCertificate<TYPES, VOTEABLE, THRESHOLD>
{
    type Voteable = VOTEABLE;
    type Threshold = THRESHOLD;

    fn create_signed_certificate<V: Versions>(
        vote_commitment: Commitment<VersionedVoteData<TYPES, VOTEABLE, V>>,
        data: Self::Voteable,
        sig: <TYPES::SignatureKey as SignatureKey>::QcType,
        view: TYPES::View,
    ) -> Self {
        let vote_commitment_bytes: [u8; 32] = vote_commitment.into();

        SimpleCertificate {
            data,
            vote_commitment: Commitment::from_raw(vote_commitment_bytes),
            view_number: view,
            signatures: Some(sig),
            _pd: PhantomData,
        }
    }
    async fn is_valid_cert<V: Versions>(
        &self,
        stake_table: Vec<<TYPES::SignatureKey as SignatureKey>::StakeTableEntry>,
        threshold: NonZeroU64,
        upgrade_lock: &UpgradeLock<TYPES, V>,
    ) -> bool {
        if self.view_number == TYPES::View::genesis() {
            return true;
        }
        let real_qc_pp = <TYPES::SignatureKey as SignatureKey>::public_parameter(
            stake_table,
            U256::from(u64::from(threshold)),
        );
        let Ok(commit) = self.data_commitment(upgrade_lock).await else {
            return false;
        };
        <TYPES::SignatureKey as SignatureKey>::check(
            &real_qc_pp,
            commit.as_ref(),
            self.signatures.as_ref().unwrap(),
        )
    }
    fn threshold<MEMBERSHIP: Membership<TYPES>>(
        membership: &MEMBERSHIP,
        epoch: TYPES::Epoch,
    ) -> u64 {
        THRESHOLD::threshold(membership, epoch)
    }

    fn stake_table_entry<MEMBERSHIP: Membership<TYPES>>(
        membership: &MEMBERSHIP,
        pub_key: &TYPES::SignatureKey,
        epoch: TYPES::Epoch,
    ) -> Option<<TYPES::SignatureKey as SignatureKey>::StakeTableEntry> {
        membership.stake(pub_key, epoch)
    }

    fn stake_table<MEMBERSHIP: Membership<TYPES>>(
        membership: &MEMBERSHIP,
        epoch: TYPES::Epoch,
    ) -> Vec<<TYPES::SignatureKey as SignatureKey>::StakeTableEntry> {
        membership.stake_table(epoch)
    }

    /// Proxy's to `Membership.total_nodes`
    fn total_nodes<MEMBERSHIP: Membership<TYPES>>(
        membership: &MEMBERSHIP,
        epoch: TYPES::Epoch,
    ) -> usize {
        membership.total_nodes(epoch)
    }

    fn data(&self) -> &Self::Voteable {
        &self.data
    }
    async fn data_commitment<V: Versions>(
        &self,
        upgrade_lock: &UpgradeLock<TYPES, V>,
    ) -> Result<Commitment<VersionedVoteData<TYPES, VOTEABLE, V>>> {
        Ok(
            VersionedVoteData::new(self.data.clone(), self.view_number, upgrade_lock)
                .await?
                .commit(),
        )
    }
}

impl<TYPES: NodeType, VOTEABLE: Voteable<TYPES> + 'static, THRESHOLD: Threshold<TYPES>>
    HasViewNumber<TYPES> for SimpleCertificate<TYPES, VOTEABLE, THRESHOLD>
{
    fn view_number(&self) -> TYPES::View {
        self.view_number
    }
}
impl<TYPES: NodeType> Display for QuorumCertificate<TYPES> {
    fn fmt(&self, f: &mut Formatter<'_>) -> fmt::Result {
        write!(f, "view: {:?}", self.view_number)
    }
}

impl<TYPES: NodeType> UpgradeCertificate<TYPES> {
    /// Determines whether or not a certificate is relevant (i.e. we still have time to reach a
    /// decide)
    ///
    /// # Errors
    /// Returns an error when the certificate is no longer relevant
    pub async fn is_relevant(
        &self,
        view_number: TYPES::View,
        decided_upgrade_certificate: Arc<RwLock<Option<Self>>>,
    ) -> Result<()> {
        let decided_upgrade_certificate_read = decided_upgrade_certificate.read().await;
        ensure!(
            self.data.decide_by >= view_number
                || decided_upgrade_certificate_read
                    .clone()
                    .is_some_and(|cert| cert == *self),
            "Upgrade certificate is no longer relevant."
        );

        Ok(())
    }

    /// Validate an upgrade certificate.
    /// # Errors
    /// Returns an error when the upgrade certificate is invalid.
    pub async fn validate<V: Versions>(
        upgrade_certificate: &Option<Self>,
        quorum_membership: &TYPES::Membership,
        epoch: TYPES::Epoch,
        upgrade_lock: &UpgradeLock<TYPES, V>,
    ) -> Result<()> {
        if let Some(ref cert) = upgrade_certificate {
            ensure!(
                cert.is_valid_cert(
                    quorum_membership.stake_table(epoch),
                    quorum_membership.upgrade_threshold(epoch),
                    upgrade_lock
                )
                .await,
                "Invalid upgrade certificate."
            );
            Ok(())
        } else {
            Ok(())
        }
    }

    /// Given an upgrade certificate and a view, tests whether the view is in the period
    /// where we are upgrading, which requires that we propose with null blocks.
    pub fn upgrading_in(&self, view: TYPES::View) -> bool {
        view > self.data.old_version_last_view && view < self.data.new_version_first_view
    }
}

impl<TYPES: NodeType> QuorumCertificate<TYPES> {
    /// Convert a `QuorumCertificate` into a `QuorumCertificate2`
    pub fn to_qc2(self) -> QuorumCertificate2<TYPES> {
        let bytes: [u8; 32] = self.data.leaf_commit.into();
        let data = QuorumData2 {
            leaf_commit: Commitment::from_raw(bytes),
            epoch: TYPES::Epoch::genesis(),
        };

        let bytes: [u8; 32] = self.vote_commitment.into();
        let vote_commitment = Commitment::from_raw(bytes);

        SimpleCertificate {
            data,
            vote_commitment,
            view_number: self.view_number,
            signatures: self.signatures.clone(),
            _pd: PhantomData,
        }
    }
}

impl<TYPES: NodeType> QuorumCertificate2<TYPES> {
    /// Convert a `QuorumCertificate2` into a `QuorumCertificate`
    pub fn to_qc(self) -> QuorumCertificate<TYPES> {
        let bytes: [u8; 32] = self.data.leaf_commit.into();
        let data = QuorumData {
            leaf_commit: Commitment::from_raw(bytes),
        };

        let bytes: [u8; 32] = self.vote_commitment.into();
        let vote_commitment = Commitment::from_raw(bytes);

        SimpleCertificate {
            data,
            vote_commitment,
            view_number: self.view_number,
            signatures: self.signatures.clone(),
            _pd: PhantomData,
        }
    }
}

impl<TYPES: NodeType> DaCertificate<TYPES> {
    /// Convert a `DaCertificate` into a `DaCertificate2`
    pub fn to_dac2(self) -> DaCertificate2<TYPES> {
        let data = DaData2 {
            payload_commit: self.data.payload_commit,
            epoch: TYPES::Epoch::new(0),
        };

        let bytes: [u8; 32] = self.vote_commitment.into();
        let vote_commitment = Commitment::from_raw(bytes);

        SimpleCertificate {
            data,
            vote_commitment,
            view_number: self.view_number,
            signatures: self.signatures.clone(),
            _pd: PhantomData,
        }
    }
}

impl<TYPES: NodeType> DaCertificate2<TYPES> {
    /// Convert a `DaCertificate` into a `DaCertificate2`
    pub fn to_dac(self) -> DaCertificate<TYPES> {
        let data = DaData {
            payload_commit: self.data.payload_commit,
        };

        let bytes: [u8; 32] = self.vote_commitment.into();
        let vote_commitment = Commitment::from_raw(bytes);

        SimpleCertificate {
            data,
            vote_commitment,
            view_number: self.view_number,
            signatures: self.signatures.clone(),
            _pd: PhantomData,
        }
    }
}

impl<TYPES: NodeType> ViewSyncPreCommitCertificate<TYPES> {
    /// Convert a `DaCertificate` into a `DaCertificate2`
    pub fn to_vsc2(self) -> ViewSyncPreCommitCertificate2<TYPES> {
        let data = ViewSyncPreCommitData2 {
            relay: self.data.relay,
            round: self.data.round,
            epoch: TYPES::Epoch::new(0),
        };

        let bytes: [u8; 32] = self.vote_commitment.into();
        let vote_commitment = Commitment::from_raw(bytes);

        SimpleCertificate {
            data,
            vote_commitment,
            view_number: self.view_number,
            signatures: self.signatures.clone(),
            _pd: PhantomData,
        }
    }
}

impl<TYPES: NodeType> ViewSyncPreCommitCertificate2<TYPES> {
    /// Convert a `DaCertificate` into a `DaCertificate2`
    pub fn to_vsc(self) -> ViewSyncPreCommitCertificate<TYPES> {
        let data = ViewSyncPreCommitData {
            relay: self.data.relay,
            round: self.data.round,
        };

        let bytes: [u8; 32] = self.vote_commitment.into();
        let vote_commitment = Commitment::from_raw(bytes);

        SimpleCertificate {
            data,
            vote_commitment,
            view_number: self.view_number,
            signatures: self.signatures.clone(),
            _pd: PhantomData,
        }
    }
}

impl<TYPES: NodeType> ViewSyncCommitCertificate<TYPES> {
    /// Convert a `DaCertificate` into a `DaCertificate2`
    pub fn to_vsc2(self) -> ViewSyncCommitCertificate2<TYPES> {
        let data = ViewSyncCommitData2 {
            relay: self.data.relay,
            round: self.data.round,
            epoch: TYPES::Epoch::new(0),
        };

        let bytes: [u8; 32] = self.vote_commitment.into();
        let vote_commitment = Commitment::from_raw(bytes);

        SimpleCertificate {
            data,
            vote_commitment,
            view_number: self.view_number,
            signatures: self.signatures.clone(),
            _pd: PhantomData,
        }
    }
}

impl<TYPES: NodeType> ViewSyncCommitCertificate2<TYPES> {
    /// Convert a `DaCertificate` into a `DaCertificate2`
    pub fn to_vsc(self) -> ViewSyncCommitCertificate<TYPES> {
        let data = ViewSyncCommitData {
            relay: self.data.relay,
            round: self.data.round,
        };

        let bytes: [u8; 32] = self.vote_commitment.into();
        let vote_commitment = Commitment::from_raw(bytes);

        SimpleCertificate {
            data,
            vote_commitment,
            view_number: self.view_number,
            signatures: self.signatures.clone(),
            _pd: PhantomData,
        }
    }
}

impl<TYPES: NodeType> ViewSyncFinalizeCertificate<TYPES> {
    /// Convert a `DaCertificate` into a `DaCertificate2`
    pub fn to_vsc2(self) -> ViewSyncFinalizeCertificate2<TYPES> {
        let data = ViewSyncFinalizeData2 {
            relay: self.data.relay,
            round: self.data.round,
            epoch: TYPES::Epoch::new(0),
        };

        let bytes: [u8; 32] = self.vote_commitment.into();
        let vote_commitment = Commitment::from_raw(bytes);

        SimpleCertificate {
            data,
            vote_commitment,
            view_number: self.view_number,
            signatures: self.signatures.clone(),
            _pd: PhantomData,
        }
    }
}

impl<TYPES: NodeType> ViewSyncFinalizeCertificate2<TYPES> {
    /// Convert a `DaCertificate` into a `DaCertificate2`
    pub fn to_vsc(self) -> ViewSyncFinalizeCertificate<TYPES> {
        let data = ViewSyncFinalizeData {
            relay: self.data.relay,
            round: self.data.round,
        };

        let bytes: [u8; 32] = self.vote_commitment.into();
        let vote_commitment = Commitment::from_raw(bytes);

        SimpleCertificate {
            data,
            vote_commitment,
            view_number: self.view_number,
            signatures: self.signatures.clone(),
            _pd: PhantomData,
        }
    }
}

impl<TYPES: NodeType> TimeoutCertificate<TYPES> {
    /// Convert a `DaCertificate` into a `DaCertificate2`
    pub fn to_vsc2(self) -> TimeoutCertificate2<TYPES> {
        let data = TimeoutData2 {
            view: self.data.view,
            epoch: TYPES::Epoch::new(0),
        };

        let bytes: [u8; 32] = self.vote_commitment.into();
        let vote_commitment = Commitment::from_raw(bytes);

        SimpleCertificate {
            data,
            vote_commitment,
            view_number: self.view_number,
            signatures: self.signatures.clone(),
            _pd: PhantomData,
        }
    }
}

impl<TYPES: NodeType> TimeoutCertificate2<TYPES> {
    /// Convert a `DaCertificate` into a `DaCertificate2`
    pub fn to_vsc(self) -> TimeoutCertificate<TYPES> {
        let data = TimeoutData {
            view: self.data.view,
        };

        let bytes: [u8; 32] = self.vote_commitment.into();
        let vote_commitment = Commitment::from_raw(bytes);

        SimpleCertificate {
            data,
            vote_commitment,
            view_number: self.view_number,
            signatures: self.signatures.clone(),
            _pd: PhantomData,
        }
    }
}

/// Type alias for a `QuorumCertificate`, which is a `SimpleCertificate` over `QuorumData`
pub type QuorumCertificate<TYPES> = SimpleCertificate<TYPES, QuorumData<TYPES>, SuccessThreshold>;
/// Type alias for a `QuorumCertificate2`, which is a `SimpleCertificate` over `QuorumData2`
pub type QuorumCertificate2<TYPES> = SimpleCertificate<TYPES, QuorumData2<TYPES>, SuccessThreshold>;
<<<<<<< HEAD
/// Type alias for a `QuorumCertificate2`, which is a `SimpleCertificate` over `QuorumData2`
pub type NextEpochQuorumCertificate2<TYPES> =
    SimpleCertificate<TYPES, NextEpochQuorumData2<TYPES>, SuccessThreshold>;
/// Type alias for a DA certificate over `DaData`
pub type DaCertificate<TYPES> = SimpleCertificate<TYPES, DaData<TYPES>, SuccessThreshold>;
=======
/// Type alias for a `DaCertificate`, which is a `SimpleCertificate` over `DaData`
pub type DaCertificate<TYPES> = SimpleCertificate<TYPES, DaData, SuccessThreshold>;
/// Type alias for a `DaCertificate2`, which is a `SimpleCertificate` over `DaData2`
pub type DaCertificate2<TYPES> = SimpleCertificate<TYPES, DaData2<TYPES>, SuccessThreshold>;
>>>>>>> 43263a55
/// Type alias for a Timeout certificate over a view number
pub type TimeoutCertificate<TYPES> = SimpleCertificate<TYPES, TimeoutData<TYPES>, SuccessThreshold>;
/// Type alias for a `TimeoutCertificate2`, which is a `SimpleCertificate` over `TimeoutData2`
pub type TimeoutCertificate2<TYPES> =
    SimpleCertificate<TYPES, TimeoutData2<TYPES>, SuccessThreshold>;
/// Type alias for a `ViewSyncPreCommit` certificate over a view number
pub type ViewSyncPreCommitCertificate<TYPES> =
    SimpleCertificate<TYPES, ViewSyncPreCommitData<TYPES>, OneHonestThreshold>;
/// Type alias for a `ViewSyncPreCommitCertificate2`, which is a `SimpleCertificate` over `ViewSyncPreCommitData2`
pub type ViewSyncPreCommitCertificate2<TYPES> =
    SimpleCertificate<TYPES, ViewSyncPreCommitData2<TYPES>, OneHonestThreshold>;
/// Type alias for a `ViewSyncCommit` certificate over a view number
pub type ViewSyncCommitCertificate<TYPES> =
    SimpleCertificate<TYPES, ViewSyncCommitData<TYPES>, SuccessThreshold>;
/// Type alias for a `ViewSyncCommitCertificate2`, which is a `SimpleCertificate` over `ViewSyncCommitData2`
pub type ViewSyncCommitCertificate2<TYPES> =
    SimpleCertificate<TYPES, ViewSyncCommitData2<TYPES>, SuccessThreshold>;
/// Type alias for a `ViewSyncFinalize` certificate over a view number
pub type ViewSyncFinalizeCertificate<TYPES> =
    SimpleCertificate<TYPES, ViewSyncFinalizeData<TYPES>, SuccessThreshold>;
/// Type alias for a `ViewSyncFinalizeCertificate2`, which is a `SimpleCertificate` over `ViewSyncFinalizeData2`
pub type ViewSyncFinalizeCertificate2<TYPES> =
    SimpleCertificate<TYPES, ViewSyncFinalizeData2<TYPES>, SuccessThreshold>;
/// Type alias for a `UpgradeCertificate`, which is a `SimpleCertificate` of `UpgradeProposalData`
pub type UpgradeCertificate<TYPES> =
    SimpleCertificate<TYPES, UpgradeProposalData<TYPES>, UpgradeThreshold>;<|MERGE_RESOLUTION|>--- conflicted
+++ resolved
@@ -231,8 +231,6 @@
     }
 }
 
-<<<<<<< HEAD
-=======
 impl<TYPES: NodeType, THRESHOLD: Threshold<TYPES>> Certificate<TYPES, DaData2<TYPES>>
     for SimpleCertificate<TYPES, DaData2<TYPES>, THRESHOLD>
 {
@@ -321,7 +319,6 @@
     }
 }
 
->>>>>>> 43263a55
 impl<
         TYPES: NodeType,
         VOTEABLE: Voteable<TYPES> + 'static + QuorumMarker,
@@ -740,18 +737,13 @@
 pub type QuorumCertificate<TYPES> = SimpleCertificate<TYPES, QuorumData<TYPES>, SuccessThreshold>;
 /// Type alias for a `QuorumCertificate2`, which is a `SimpleCertificate` over `QuorumData2`
 pub type QuorumCertificate2<TYPES> = SimpleCertificate<TYPES, QuorumData2<TYPES>, SuccessThreshold>;
-<<<<<<< HEAD
 /// Type alias for a `QuorumCertificate2`, which is a `SimpleCertificate` over `QuorumData2`
 pub type NextEpochQuorumCertificate2<TYPES> =
     SimpleCertificate<TYPES, NextEpochQuorumData2<TYPES>, SuccessThreshold>;
-/// Type alias for a DA certificate over `DaData`
-pub type DaCertificate<TYPES> = SimpleCertificate<TYPES, DaData<TYPES>, SuccessThreshold>;
-=======
 /// Type alias for a `DaCertificate`, which is a `SimpleCertificate` over `DaData`
 pub type DaCertificate<TYPES> = SimpleCertificate<TYPES, DaData, SuccessThreshold>;
 /// Type alias for a `DaCertificate2`, which is a `SimpleCertificate` over `DaData2`
 pub type DaCertificate2<TYPES> = SimpleCertificate<TYPES, DaData2<TYPES>, SuccessThreshold>;
->>>>>>> 43263a55
 /// Type alias for a Timeout certificate over a view number
 pub type TimeoutCertificate<TYPES> = SimpleCertificate<TYPES, TimeoutData<TYPES>, SuccessThreshold>;
 /// Type alias for a `TimeoutCertificate2`, which is a `SimpleCertificate` over `TimeoutData2`
