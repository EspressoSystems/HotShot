--- conflicted
+++ resolved
@@ -6,13 +6,9 @@
     marker::PhantomData,
 };
 
-<<<<<<< HEAD
-use commit::{Commitment, Committable};
-=======
 use anyhow::{ensure, Result};
 
-use committable::{Commitment, CommitmentBoundsArkless, Committable};
->>>>>>> 5f51005f
+use committable::{Commitment, Committable};
 use ethereum_types::U256;
 
 use crate::{
@@ -94,10 +90,6 @@
             .field("vote_commitment", self.vote_commitment)
             .field("view number", self.view_number.commit())
             .var_size_field("signatures", &signature_bytes)
-<<<<<<< HEAD
-=======
-            .fixed_size_field("is genesis", &[u8::from(self.is_genesis)])
->>>>>>> 5f51005f
             .finalize()
     }
 }
@@ -161,6 +153,10 @@
 }
 
 impl<TYPES: NodeType> UpgradeCertificate<TYPES> {
+    /// Check that an upgrade certificate is still relevant to the current view.
+    ///
+    /// # Errors
+    /// Returns 'Err' if the certificate is no longer relevant.
     pub fn is_relevant(
         &self,
         view_number: TYPES::Time,
@@ -176,6 +172,9 @@
     }
 
     /// Validate an upgrade certificate
+    ///
+    /// # Errors
+    /// Returns 'Err' if the certificate is invalid.
     pub fn validate(
         upgrade_certificate: &Option<Self>,
         quorum_membership: &TYPES::Membership,
