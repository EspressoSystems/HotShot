//! Implementations of the simple certificate type.  Used for Quorum, DA, and Timeout Certificates

use std::{
    fmt::{self, Debug, Display, Formatter},
    hash::Hash,
    marker::PhantomData,
};

use anyhow::{ensure, Result};

use committable::{Commitment, Committable};
use ethereum_types::U256;

use crate::{
    data::serialize_signature2,
    simple_vote::{
        DAData, QuorumData, TimeoutData, UpgradeProposalData, ViewSyncCommitData,
        ViewSyncFinalizeData, ViewSyncPreCommitData, Voteable,
    },
    traits::{
        election::Membership, node_implementation::ConsensusTime, node_implementation::NodeType,
        signature_key::SignatureKey,
    },
    vote::{Certificate, HasViewNumber},
};

use serde::{Deserialize, Serialize};

/// Trait which allows use to inject different threshold calculations into a Certificate type
pub trait Threshold<TYPES: NodeType> {
    /// Calculate a threshold based on the membership
    fn threshold<MEMBERSHIP: Membership<TYPES>>(membership: &MEMBERSHIP) -> u64;
}

/// Defines a threshold which is 2f + 1 (Amount needed for Quorum)
#[derive(Serialize, Deserialize, Eq, Hash, PartialEq, Debug, Clone)]
pub struct SuccessThreshold {}

impl<TYPES: NodeType> Threshold<TYPES> for SuccessThreshold {
    fn threshold<MEMBERSHIP: Membership<TYPES>>(membership: &MEMBERSHIP) -> u64 {
        membership.success_threshold().into()
    }
}

/// Defines a threshold which is f + 1 (i.e at least one of the stake is honest)
#[derive(Serialize, Deserialize, Eq, Hash, PartialEq, Debug, Clone)]
pub struct OneHonestThreshold {}

impl<TYPES: NodeType> Threshold<TYPES> for OneHonestThreshold {
    fn threshold<MEMBERSHIP: Membership<TYPES>>(membership: &MEMBERSHIP) -> u64 {
        membership.failure_threshold().into()
    }
}

/// Defines a threshold which is 0.9n + 1 (i.e. over 90% of the nodes with stake)
#[derive(Serialize, Deserialize, Eq, Hash, PartialEq, Debug, Clone)]
pub struct UpgradeThreshold {}

impl<TYPES: NodeType> Threshold<TYPES> for UpgradeThreshold {
    fn threshold<MEMBERSHIP: Membership<TYPES>>(membership: &MEMBERSHIP) -> u64 {
        membership.upgrade_threshold().into()
    }
}

/// A certificate which can be created by aggregating many simple votes on the commitment.
#[derive(Serialize, Deserialize, Eq, Hash, PartialEq, Debug, Clone)]
pub struct SimpleCertificate<TYPES: NodeType, VOTEABLE: Voteable, THRESHOLD: Threshold<TYPES>> {
    /// The data this certificate is for.  I.e the thing that was voted on to create this Certificate
    pub data: VOTEABLE,
    /// commitment of all the votes this cert should be signed over
    pub vote_commitment: Commitment<VOTEABLE>,
    /// Which view this QC relates to
    pub view_number: TYPES::Time,
    /// assembled signature for certificate aggregation
    pub signatures: Option<<TYPES::SignatureKey as SignatureKey>::QCType>,
    /// phantom data for `THRESHOLD` and `TYPES`
    pub _pd: PhantomData<(TYPES, THRESHOLD)>,
}

impl<TYPES: NodeType, VOTEABLE: Voteable + Committable, THRESHOLD: Threshold<TYPES>> Committable
    for SimpleCertificate<TYPES, VOTEABLE, THRESHOLD>
{
    fn commit(&self) -> Commitment<Self> {
        let signature_bytes = match self.signatures.as_ref() {
            Some(sigs) => serialize_signature2::<TYPES>(sigs),
            None => vec![],
        };
        committable::RawCommitmentBuilder::new("Certificate")
            .field("data", self.data.commit())
            .field("vote_commitment", self.vote_commitment)
            .field("view number", self.view_number.commit())
            .var_size_field("signatures", &signature_bytes)
            .finalize()
    }
}

impl<TYPES: NodeType, VOTEABLE: Voteable + 'static, THRESHOLD: Threshold<TYPES>> Certificate<TYPES>
    for SimpleCertificate<TYPES, VOTEABLE, THRESHOLD>
{
    type Voteable = VOTEABLE;
    type Threshold = THRESHOLD;

    fn create_signed_certificate(
        vote_commitment: Commitment<VOTEABLE>,
        data: Self::Voteable,
        sig: <TYPES::SignatureKey as SignatureKey>::QCType,
        view: TYPES::Time,
    ) -> Self {
        SimpleCertificate {
            data,
            vote_commitment,
            view_number: view,
            signatures: Some(sig),
            _pd: PhantomData,
        }
    }
    fn is_valid_cert<MEMBERSHIP: Membership<TYPES>>(&self, membership: &MEMBERSHIP) -> bool {
        if self.view_number == TYPES::Time::genesis() {
            return true;
        }
        let real_qc_pp = <TYPES::SignatureKey as SignatureKey>::get_public_parameter(
            membership.get_committee_qc_stake_table(),
            U256::from(Self::threshold(membership)),
        );
        <TYPES::SignatureKey as SignatureKey>::check(
            &real_qc_pp,
            self.vote_commitment.as_ref(),
            self.signatures.as_ref().unwrap(),
        )
    }
    fn threshold<MEMBERSHIP: Membership<TYPES>>(membership: &MEMBERSHIP) -> u64 {
        THRESHOLD::threshold(membership)
    }
    fn get_data(&self) -> &Self::Voteable {
        &self.data
    }
    fn get_data_commitment(&self) -> Commitment<Self::Voteable> {
        self.vote_commitment
    }
}

impl<TYPES: NodeType, VOTEABLE: Voteable + 'static, THRESHOLD: Threshold<TYPES>>
    HasViewNumber<TYPES> for SimpleCertificate<TYPES, VOTEABLE, THRESHOLD>
{
    fn get_view_number(&self) -> TYPES::Time {
        self.view_number
    }
}
impl<TYPES: NodeType> Display for QuorumCertificate<TYPES> {
    fn fmt(&self, f: &mut Formatter<'_>) -> fmt::Result {
        write!(f, "view: {:?}", self.view_number)
    }
}

impl<TYPES: NodeType> UpgradeCertificate<TYPES> {
<<<<<<< HEAD
    /// Check that an upgrade certificate is still relevant to the current view.
    ///
    /// # Errors
    /// Returns 'Err' if the certificate is no longer relevant.
=======
    /// Determines whether or not a certificate is relevant (i.e. we still have time to reach a
    /// decide)
    ///
    /// # Errors
    /// Returns an error when the certificate is no longer relevant
>>>>>>> cbed623b
    pub fn is_relevant(
        &self,
        view_number: TYPES::Time,
        decided_upgrade_certificate: Option<Self>,
    ) -> Result<()> {
        ensure!(
            self.data.decide_by >= view_number
                || decided_upgrade_certificate.is_some_and(|cert| cert == *self),
            "Upgrade certificate is no longer relevant."
        );

        Ok(())
    }

<<<<<<< HEAD
    /// Validate an upgrade certificate
    ///
    /// # Errors
    /// Returns 'Err' if the certificate is invalid.
=======
    /// Validate an upgrade certificate.
    /// # Errors
    /// Returns an error when the upgrade certificate is invalid.
>>>>>>> cbed623b
    pub fn validate(
        upgrade_certificate: &Option<Self>,
        quorum_membership: &TYPES::Membership,
    ) -> Result<()> {
        if let Some(ref cert) = upgrade_certificate {
            ensure!(
                cert.is_valid_cert(quorum_membership),
                "Invalid upgrade certificate."
            );
            Ok(())
        } else {
            Ok(())
        }
    }

    /// Test whether a view is in the interim period prior to the new version taking effect.
    pub fn in_interim(&self, view: TYPES::Time) -> bool {
        view > self.data.old_version_last_view && view < self.data.new_version_first_view
    }
}

/// Type alias for a `QuorumCertificate`, which is a `SimpleCertificate` of `QuorumVotes`
pub type QuorumCertificate<TYPES> = SimpleCertificate<TYPES, QuorumData<TYPES>, SuccessThreshold>;
/// Type alias for a DA certificate over `DAData`
pub type DACertificate<TYPES> = SimpleCertificate<TYPES, DAData, SuccessThreshold>;
/// Type alias for a Timeout certificate over a view number
pub type TimeoutCertificate<TYPES> = SimpleCertificate<TYPES, TimeoutData<TYPES>, SuccessThreshold>;
/// Type alias for a `ViewSyncPreCommit` certificate over a view number
pub type ViewSyncPreCommitCertificate2<TYPES> =
    SimpleCertificate<TYPES, ViewSyncPreCommitData<TYPES>, OneHonestThreshold>;
/// Type alias for a `ViewSyncCommit` certificate over a view number
pub type ViewSyncCommitCertificate2<TYPES> =
    SimpleCertificate<TYPES, ViewSyncCommitData<TYPES>, SuccessThreshold>;
/// Type alias for a `ViewSyncFinalize` certificate over a view number
pub type ViewSyncFinalizeCertificate2<TYPES> =
    SimpleCertificate<TYPES, ViewSyncFinalizeData<TYPES>, SuccessThreshold>;
/// Type alias for a `UpgradeCertificate`, which is a `SimpleCertificate` of `UpgradeProposalData`
pub type UpgradeCertificate<TYPES> =
    SimpleCertificate<TYPES, UpgradeProposalData<TYPES>, UpgradeThreshold>;<|MERGE_RESOLUTION|>--- conflicted
+++ resolved
@@ -153,18 +153,11 @@
 }
 
 impl<TYPES: NodeType> UpgradeCertificate<TYPES> {
-<<<<<<< HEAD
-    /// Check that an upgrade certificate is still relevant to the current view.
-    ///
-    /// # Errors
-    /// Returns 'Err' if the certificate is no longer relevant.
-=======
     /// Determines whether or not a certificate is relevant (i.e. we still have time to reach a
     /// decide)
     ///
     /// # Errors
     /// Returns an error when the certificate is no longer relevant
->>>>>>> cbed623b
     pub fn is_relevant(
         &self,
         view_number: TYPES::Time,
@@ -179,16 +172,9 @@
         Ok(())
     }
 
-<<<<<<< HEAD
-    /// Validate an upgrade certificate
-    ///
-    /// # Errors
-    /// Returns 'Err' if the certificate is invalid.
-=======
     /// Validate an upgrade certificate.
     /// # Errors
     /// Returns an error when the upgrade certificate is invalid.
->>>>>>> cbed623b
     pub fn validate(
         upgrade_certificate: &Option<Self>,
         quorum_membership: &TYPES::Membership,
