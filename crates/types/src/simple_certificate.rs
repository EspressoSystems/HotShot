--- conflicted
+++ resolved
@@ -125,20 +125,12 @@
 /// Type alias for a `QuorumCertificate`, which is a `SimpleCertificate` of `QuorumVotes`
 pub type QuorumCertificate<TYPES> = SimpleCertificate<TYPES, QuorumData<TYPES>>;
 /// Type alias for a DA certificate over `DAData`
-<<<<<<< HEAD
-pub type DACertificate2<TYPES> = SimpleCertificate<TYPES, DAData>;
-=======
 pub type DACertificate<TYPES> = SimpleCertificate<TYPES, DAData<<TYPES as NodeType>::BlockPayload>>;
->>>>>>> 8b621e96
 /// Type alias for a Timeout certificate over a view number
 pub type TimeoutCertificate<TYPES> = SimpleCertificate<TYPES, TimeoutData<TYPES>>;
 /// type alias for a VID certificate
-<<<<<<< HEAD
-pub type VIDCertificate2<TYPES> = SimpleCertificate<TYPES, VIDData>;
-=======
 pub type VIDCertificate<TYPES> =
     SimpleCertificate<TYPES, VIDData<<TYPES as NodeType>::BlockPayload>>;
->>>>>>> 8b621e96
 
 // TODO ED Update this to use the correct threshold instead of the default `success_threshold`
 /// Type alias for a `ViewSyncPreCommit` certificate over a view number
