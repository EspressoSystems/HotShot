--- conflicted
+++ resolved
@@ -170,13 +170,6 @@
         threshold: NonZeroU64,
         upgrade_lock: &UpgradeLock<TYPES, V>,
     ) -> Result<()> {
-<<<<<<< HEAD
-        println!(
-            "Is valid cert called for DA, stake_table = {:?}, threshold = {:?}",
-            stake_table, threshold
-        );
-=======
->>>>>>> 15f14c95
         if self.view_number == TYPES::View::genesis() {
             return Ok(());
         }
@@ -266,13 +259,6 @@
         threshold: NonZeroU64,
         upgrade_lock: &UpgradeLock<TYPES, V>,
     ) -> Result<()> {
-<<<<<<< HEAD
-        println!(
-            "Is valid cert called for DA2, stake_table = {:?}, threshold = {:?}",
-            stake_table, threshold
-        );
-=======
->>>>>>> 15f14c95
         if self.view_number == TYPES::View::genesis() {
             return Ok(());
         }
@@ -365,13 +351,6 @@
         threshold: NonZeroU64,
         upgrade_lock: &UpgradeLock<TYPES, V>,
     ) -> Result<()> {
-<<<<<<< HEAD
-        println!(
-            "Is valid cert called for types, stake_table = {:?}, threshold = {:?}",
-            stake_table, threshold
-        );
-=======
->>>>>>> 15f14c95
         if self.view_number == TYPES::View::genesis() {
             return Ok(());
         }
