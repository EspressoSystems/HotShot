--- conflicted
+++ resolved
@@ -23,15 +23,9 @@
 use crate::{
     data::{Leaf2, QuorumProposal2, VidDisperse, VidDisperseShare},
     error::HotShotError,
-<<<<<<< HEAD
-    event::HotShotAction,
+    event::{HotShotAction, LeafInfo},
     message::Proposal,
     simple_certificate::{DaCertificate, QuorumCertificate2},
-=======
-    event::{HotShotAction, LeafInfo},
-    message::{Proposal, UpgradeLock},
-    simple_certificate::{DaCertificate, QuorumCertificate},
->>>>>>> 3a326ee5
     traits::{
         block_contents::BuilderFee,
         metrics::{Counter, Gauge, Histogram, Metrics, NoMetrics},
@@ -509,7 +503,7 @@
     /// Returns None if we don't have the data in out state
     pub fn parent_leaf_info(
         &self,
-        leaf: &Leaf<TYPES>,
+        leaf: &Leaf2<TYPES>,
         public_key: &TYPES::SignatureKey,
     ) -> Option<LeafInfo<TYPES>> {
         let parent_view_number = leaf.justify_qc().view_number();
@@ -920,7 +914,7 @@
 
     /// Return true if the QC takes part in forming an eQC, i.e.
     /// it is one of the 3-chain certificates but not the eQC itself
-    pub fn is_qc_forming_eqc(&self, qc: &QuorumCertificate<TYPES>) -> bool {
+    pub fn is_qc_forming_eqc(&self, qc: &QuorumCertificate2<TYPES>) -> bool {
         let high_qc_leaf_commit = qc.data.leaf_commit;
         let is_high_qc_extended = self.is_leaf_extended(high_qc_leaf_commit);
         if is_high_qc_extended {
