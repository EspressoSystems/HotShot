// Copyright (c) 2021-2024 Espresso Systems (espressosys.com)
// This file is part of the HotShot repository.

// You should have received a copy of the MIT License
// along with the HotShot repository. If not, see <https://mit-license.org/>.

//! Provides the core consensus types

use std::{
    collections::{BTreeMap, HashMap},
    mem::ManuallyDrop,
    ops::{Deref, DerefMut},
    sync::Arc,
};

use async_lock::{RwLock, RwLockReadGuard, RwLockUpgradableReadGuard, RwLockWriteGuard};
use committable::{Commitment, Committable};
use tracing::instrument;
use utils::anytrace::*;
use vec1::Vec1;

pub use crate::utils::{View, ViewInner};
use crate::{
    data::{Leaf2, QuorumProposal2, VidDisperse, VidDisperseShare},
    error::HotShotError,
    event::HotShotAction,
    message::{Proposal, UpgradeLock},
    simple_certificate::{DaCertificate, QuorumCertificate2},
    traits::{
        block_contents::BuilderFee,
        metrics::{Counter, Gauge, Histogram, Metrics, NoMetrics},
        node_implementation::{ConsensusTime, NodeType, Versions},
        signature_key::SignatureKey,
        BlockPayload, ValidatedState,
    },
    utils::{BuilderCommitment, LeafCommitment, StateAndDelta, Terminator},
    vid::VidCommitment,
    vote::HasViewNumber,
};

/// A type alias for `HashMap<Commitment<T>, T>`
pub type CommitmentMap<T> = HashMap<Commitment<T>, T>;

/// A type alias for `BTreeMap<T::Time, HashMap<T::SignatureKey, Proposal<T, VidDisperseShare<T>>>>`
pub type VidShares<TYPES> = BTreeMap<
    <TYPES as NodeType>::View,
    HashMap<<TYPES as NodeType>::SignatureKey, Proposal<TYPES, VidDisperseShare<TYPES>>>,
>;

/// Type alias for consensus state wrapped in a lock.
pub type LockedConsensusState<TYPES> = Arc<RwLock<Consensus<TYPES>>>;

/// A thin wrapper around `LockedConsensusState` that helps debugging locks
#[derive(Clone, Debug)]
pub struct OuterConsensus<TYPES: NodeType> {
    /// Inner `LockedConsensusState`
    pub inner_consensus: LockedConsensusState<TYPES>,
}

impl<TYPES: NodeType> OuterConsensus<TYPES> {
    /// Create a new instance of `OuterConsensus`, hopefully uniquely named
    pub fn new(consensus: LockedConsensusState<TYPES>) -> Self {
        Self {
            inner_consensus: consensus,
        }
    }

    /// Locks inner consensus for reading and leaves debug traces
    #[instrument(skip_all, target = "OuterConsensus")]
    pub async fn read(&self) -> ConsensusReadLockGuard<'_, TYPES> {
        tracing::trace!("Trying to acquire read lock on consensus");
        let ret = self.inner_consensus.read().await;
        tracing::trace!("Acquired read lock on consensus");
        ConsensusReadLockGuard::new(ret)
    }

    /// Locks inner consensus for writing and leaves debug traces
    #[instrument(skip_all, target = "OuterConsensus")]
    pub async fn write(&self) -> ConsensusWriteLockGuard<'_, TYPES> {
        tracing::trace!("Trying to acquire write lock on consensus");
        let ret = self.inner_consensus.write().await;
        tracing::trace!("Acquired write lock on consensus");
        ConsensusWriteLockGuard::new(ret)
    }

    /// Tries to acquire write lock on inner consensus and leaves debug traces
    #[instrument(skip_all, target = "OuterConsensus")]
    pub fn try_write(&self) -> Option<ConsensusWriteLockGuard<'_, TYPES>> {
        tracing::trace!("Trying to acquire write lock on consensus");
        let ret = self.inner_consensus.try_write();
        if let Some(guard) = ret {
            tracing::trace!("Acquired write lock on consensus");
            Some(ConsensusWriteLockGuard::new(guard))
        } else {
            tracing::trace!("Failed to acquire write lock");
            None
        }
    }

    /// Acquires upgradable read lock on inner consensus and leaves debug traces
    #[instrument(skip_all, target = "OuterConsensus")]
    pub async fn upgradable_read(&self) -> ConsensusUpgradableReadLockGuard<'_, TYPES> {
        tracing::trace!("Trying to acquire upgradable read lock on consensus");
        let ret = self.inner_consensus.upgradable_read().await;
        tracing::trace!("Acquired upgradable read lock on consensus");
        ConsensusUpgradableReadLockGuard::new(ret)
    }

    /// Tries to acquire read lock on inner consensus and leaves debug traces
    #[instrument(skip_all, target = "OuterConsensus")]
    pub fn try_read(&self) -> Option<ConsensusReadLockGuard<'_, TYPES>> {
        tracing::trace!("Trying to acquire read lock on consensus");
        let ret = self.inner_consensus.try_read();
        if let Some(guard) = ret {
            tracing::trace!("Acquired read lock on consensus");
            Some(ConsensusReadLockGuard::new(guard))
        } else {
            tracing::trace!("Failed to acquire read lock");
            None
        }
    }
}

/// A thin wrapper around `RwLockReadGuard` for `Consensus` that leaves debug traces when the lock is freed
pub struct ConsensusReadLockGuard<'a, TYPES: NodeType> {
    /// Inner `RwLockReadGuard`
    lock_guard: RwLockReadGuard<'a, Consensus<TYPES>>,
}

impl<'a, TYPES: NodeType> ConsensusReadLockGuard<'a, TYPES> {
    /// Creates a new instance of `ConsensusReadLockGuard` with the same name as parent `OuterConsensus`
    #[must_use]
    pub fn new(lock_guard: RwLockReadGuard<'a, Consensus<TYPES>>) -> Self {
        Self { lock_guard }
    }
}

impl<'a, TYPES: NodeType> Deref for ConsensusReadLockGuard<'a, TYPES> {
    type Target = Consensus<TYPES>;
    fn deref(&self) -> &Self::Target {
        &self.lock_guard
    }
}

impl<'a, TYPES: NodeType> Drop for ConsensusReadLockGuard<'a, TYPES> {
    #[instrument(skip_all, target = "ConsensusReadLockGuard")]
    fn drop(&mut self) {
        tracing::trace!("Read lock on consensus dropped");
    }
}

/// A thin wrapper around `RwLockWriteGuard` for `Consensus` that leaves debug traces when the lock is freed
pub struct ConsensusWriteLockGuard<'a, TYPES: NodeType> {
    /// Inner `RwLockWriteGuard`
    lock_guard: RwLockWriteGuard<'a, Consensus<TYPES>>,
}

impl<'a, TYPES: NodeType> ConsensusWriteLockGuard<'a, TYPES> {
    /// Creates a new instance of `ConsensusWriteLockGuard` with the same name as parent `OuterConsensus`
    #[must_use]
    pub fn new(lock_guard: RwLockWriteGuard<'a, Consensus<TYPES>>) -> Self {
        Self { lock_guard }
    }
}

impl<'a, TYPES: NodeType> Deref for ConsensusWriteLockGuard<'a, TYPES> {
    type Target = Consensus<TYPES>;
    fn deref(&self) -> &Self::Target {
        &self.lock_guard
    }
}

impl<'a, TYPES: NodeType> DerefMut for ConsensusWriteLockGuard<'a, TYPES> {
    fn deref_mut(&mut self) -> &mut Self::Target {
        &mut self.lock_guard
    }
}

impl<'a, TYPES: NodeType> Drop for ConsensusWriteLockGuard<'a, TYPES> {
    #[instrument(skip_all, target = "ConsensusWriteLockGuard")]
    fn drop(&mut self) {
        tracing::debug!("Write lock on consensus dropped");
    }
}

/// A thin wrapper around `RwLockUpgradableReadGuard` for `Consensus` that leaves debug traces when the lock is freed or upgraded
pub struct ConsensusUpgradableReadLockGuard<'a, TYPES: NodeType> {
    /// Inner `RwLockUpgradableReadGuard`
    lock_guard: ManuallyDrop<RwLockUpgradableReadGuard<'a, Consensus<TYPES>>>,
    /// A helper bool to indicate whether inner lock has been unsafely taken or not
    taken: bool,
}

impl<'a, TYPES: NodeType> ConsensusUpgradableReadLockGuard<'a, TYPES> {
    /// Creates a new instance of `ConsensusUpgradableReadLockGuard` with the same name as parent `OuterConsensus`
    #[must_use]
    pub fn new(lock_guard: RwLockUpgradableReadGuard<'a, Consensus<TYPES>>) -> Self {
        Self {
            lock_guard: ManuallyDrop::new(lock_guard),
            taken: false,
        }
    }

    /// Upgrades the inner `RwLockUpgradableReadGuard` and leaves debug traces
    #[instrument(skip_all, target = "ConsensusUpgradableReadLockGuard")]
    pub async fn upgrade(mut guard: Self) -> ConsensusWriteLockGuard<'a, TYPES> {
        let inner_guard = unsafe { ManuallyDrop::take(&mut guard.lock_guard) };
        guard.taken = true;
        tracing::debug!("Trying to upgrade upgradable read lock on consensus");
        let ret = RwLockUpgradableReadGuard::upgrade(inner_guard).await;
        tracing::debug!("Upgraded upgradable read lock on consensus");
        ConsensusWriteLockGuard::new(ret)
    }
}

impl<'a, TYPES: NodeType> Deref for ConsensusUpgradableReadLockGuard<'a, TYPES> {
    type Target = Consensus<TYPES>;

    fn deref(&self) -> &Self::Target {
        &self.lock_guard
    }
}

impl<'a, TYPES: NodeType> Drop for ConsensusUpgradableReadLockGuard<'a, TYPES> {
    #[instrument(skip_all, target = "ConsensusUpgradableReadLockGuard")]
    fn drop(&mut self) {
        if !self.taken {
            unsafe { ManuallyDrop::drop(&mut self.lock_guard) }
            tracing::debug!("Upgradable read lock on consensus dropped");
        }
    }
}

/// A bundle of views that we have most recently performed some action
#[derive(Debug, Clone, Copy)]
struct HotShotActionViews<T: ConsensusTime> {
    /// View we last proposed in to the Quorum
    proposed: T,
    /// View we last voted in for a QuorumProposal
    voted: T,
    /// View we last proposed to the DA committee
    da_proposed: T,
    /// View we lasted voted for DA proposal
    da_vote: T,
}

impl<T: ConsensusTime> Default for HotShotActionViews<T> {
    fn default() -> Self {
        let genesis = T::genesis();
        Self {
            proposed: genesis,
            voted: genesis,
            da_proposed: genesis,
            da_vote: genesis,
        }
    }
}
impl<T: ConsensusTime> HotShotActionViews<T> {
    /// Create HotShotActionViews from a view number
    fn from_view(view: T) -> Self {
        Self {
            proposed: view,
            voted: view,
            da_proposed: view,
            da_vote: view,
        }
    }
}
/// A reference to the consensus algorithm
///
/// This will contain the state of all rounds.
#[derive(custom_debug::Debug, Clone)]
pub struct Consensus<TYPES: NodeType> {
    /// The validated states that are currently loaded in memory.
    validated_state_map: BTreeMap<TYPES::View, View<TYPES>>,

    /// All the VID shares we've received for current and future views.
    vid_shares: VidShares<TYPES>,

    /// All the DA certs we've received for current and future views.
    /// view -> DA cert
    saved_da_certs: HashMap<TYPES::View, DaCertificate<TYPES>>,

    /// View number that is currently on.
    cur_view: TYPES::View,

    /// Epoch number that is currently on.
    cur_epoch: TYPES::Epoch,

    /// Last proposals we sent out, None if we haven't proposed yet.
    /// Prevents duplicate proposals, and can be served to those trying to catchup
    last_proposals: BTreeMap<TYPES::View, Proposal<TYPES, QuorumProposal2<TYPES>>>,

    /// last view had a successful decide event
    last_decided_view: TYPES::View,

    /// The `locked_qc` view number
    locked_view: TYPES::View,

    /// Map of leaf hash -> leaf
    /// - contains undecided leaves
    /// - includes the MOST RECENT decided leaf
    saved_leaves: CommitmentMap<Leaf2<TYPES>>,

    /// Bundle of views which we performed the most recent action
    /// visibible to the network.  Actions are votes and proposals
    /// for DA and Quorum
    last_actions: HotShotActionViews<TYPES::View>,

    /// Saved payloads.
    ///
    /// Encoded transactions for every view if we got a payload for that view.
    saved_payloads: BTreeMap<TYPES::View, Arc<[u8]>>,

    /// the highqc per spec
    high_qc: QuorumCertificate2<TYPES>,

    /// A reference to the metrics trait
    pub metrics: Arc<ConsensusMetricsValue>,

    /// Number of blocks in an epoch, zero means there are no epochs
    pub epoch_height: u64,
}

/// Contains several `ConsensusMetrics` that we're interested in from the consensus interfaces
#[derive(Clone, Debug)]
pub struct ConsensusMetricsValue {
    /// The number of last synced block height
    pub last_synced_block_height: Box<dyn Gauge>,
    /// The number of last decided view
    pub last_decided_view: Box<dyn Gauge>,
    /// Number of timestamp for the last decided time
    pub last_decided_time: Box<dyn Gauge>,
    /// The current view
    pub current_view: Box<dyn Gauge>,
    /// Number of views that are in-flight since the last decided view
    pub number_of_views_since_last_decide: Box<dyn Gauge>,
    /// Number of views that are in-flight since the last anchor view
    pub number_of_views_per_decide_event: Box<dyn Histogram>,
    /// Duration of views as leader
    pub view_duration_as_leader: Box<dyn Histogram>,
    /// Number of invalid QCs we've seen since the last commit.
    pub invalid_qc: Box<dyn Gauge>,
    /// Number of outstanding transactions
    pub outstanding_transactions: Box<dyn Gauge>,
    /// Memory size in bytes of the serialized transactions still outstanding
    pub outstanding_transactions_memory_size: Box<dyn Gauge>,
    /// Number of views that timed out
    pub number_of_timeouts: Box<dyn Counter>,
    /// Number of views that timed out as leader
    pub number_of_timeouts_as_leader: Box<dyn Counter>,
    /// The number of empty blocks that have been proposed
    pub number_of_empty_blocks_proposed: Box<dyn Counter>,
    /// Number of events in the hotshot event queue
    pub internal_event_queue_len: Box<dyn Gauge>,
}

impl ConsensusMetricsValue {
    /// Create a new instance of this [`ConsensusMetricsValue`] struct, setting all the counters and gauges
    #[must_use]
    pub fn new(metrics: &dyn Metrics) -> Self {
        Self {
            last_synced_block_height: metrics
                .create_gauge(String::from("last_synced_block_height"), None),
            last_decided_view: metrics.create_gauge(String::from("last_decided_view"), None),
            last_decided_time: metrics.create_gauge(String::from("last_decided_time"), None),
            current_view: metrics.create_gauge(String::from("current_view"), None),
            number_of_views_since_last_decide: metrics
                .create_gauge(String::from("number_of_views_since_last_decide"), None),
            number_of_views_per_decide_event: metrics
                .create_histogram(String::from("number_of_views_per_decide_event"), None),
            view_duration_as_leader: metrics
                .create_histogram(String::from("view_duration_as_leader"), None),
            invalid_qc: metrics.create_gauge(String::from("invalid_qc"), None),
            outstanding_transactions: metrics
                .create_gauge(String::from("outstanding_transactions"), None),
            outstanding_transactions_memory_size: metrics
                .create_gauge(String::from("outstanding_transactions_memory_size"), None),
            number_of_timeouts: metrics.create_counter(String::from("number_of_timeouts"), None),
            number_of_timeouts_as_leader: metrics
                .create_counter(String::from("number_of_timeouts_as_leader"), None),
            number_of_empty_blocks_proposed: metrics
                .create_counter(String::from("number_of_empty_blocks_proposed"), None),
            internal_event_queue_len: metrics
                .create_gauge(String::from("internal_event_queue_len"), None),
        }
    }
}

impl Default for ConsensusMetricsValue {
    fn default() -> Self {
        Self::new(&*NoMetrics::boxed())
    }
}

impl<TYPES: NodeType> Consensus<TYPES> {
    /// Constructor.
    #[allow(clippy::too_many_arguments)]
    pub fn new(
        validated_state_map: BTreeMap<TYPES::View, View<TYPES>>,
        cur_view: TYPES::View,
        cur_epoch: TYPES::Epoch,
        locked_view: TYPES::View,
        last_decided_view: TYPES::View,
        last_actioned_view: TYPES::View,
        last_proposals: BTreeMap<TYPES::View, Proposal<TYPES, QuorumProposal2<TYPES>>>,
        saved_leaves: CommitmentMap<Leaf2<TYPES>>,
        saved_payloads: BTreeMap<TYPES::View, Arc<[u8]>>,
        high_qc: QuorumCertificate2<TYPES>,
        metrics: Arc<ConsensusMetricsValue>,
        epoch_height: u64,
    ) -> Self {
        Consensus {
            validated_state_map,
            vid_shares: BTreeMap::new(),
            saved_da_certs: HashMap::new(),
            cur_view,
            cur_epoch,
            last_decided_view,
            last_proposals,
            last_actions: HotShotActionViews::from_view(last_actioned_view),
            locked_view,
            saved_leaves,
            saved_payloads,
            high_qc,
            metrics,
            epoch_height,
        }
    }

    /// Get the current view.
    pub fn cur_view(&self) -> TYPES::View {
        self.cur_view
    }

    /// Get the current epoch.
    pub fn cur_epoch(&self) -> TYPES::Epoch {
        self.cur_epoch
    }

    /// Get the last decided view.
    pub fn last_decided_view(&self) -> TYPES::View {
        self.last_decided_view
    }

    /// Get the locked view.
    pub fn locked_view(&self) -> TYPES::View {
        self.locked_view
    }

    /// Get the high QC.
    pub fn high_qc(&self) -> &QuorumCertificate2<TYPES> {
        &self.high_qc
    }

    /// Get the validated state map.
    pub fn validated_state_map(&self) -> &BTreeMap<TYPES::View, View<TYPES>> {
        &self.validated_state_map
    }

    /// Get the saved leaves.
    pub fn saved_leaves(&self) -> &CommitmentMap<Leaf2<TYPES>> {
        &self.saved_leaves
    }

    /// Get the saved payloads.
    pub fn saved_payloads(&self) -> &BTreeMap<TYPES::View, Arc<[u8]>> {
        &self.saved_payloads
    }

    /// Get the vid shares.
    pub fn vid_shares(&self) -> &VidShares<TYPES> {
        &self.vid_shares
    }

    /// Get the saved DA certs.
    pub fn saved_da_certs(&self) -> &HashMap<TYPES::View, DaCertificate<TYPES>> {
        &self.saved_da_certs
    }

    /// Get the map of our recent proposals
    pub fn last_proposals(
        &self,
    ) -> &BTreeMap<TYPES::View, Proposal<TYPES, QuorumProposal2<TYPES>>> {
        &self.last_proposals
    }

    /// Update the current view.
    /// # Errors
    /// Can return an error when the new view_number is not higher than the existing view number.
    pub fn update_view(&mut self, view_number: TYPES::View) -> Result<()> {
        ensure!(
            view_number > self.cur_view,
            debug!("New view isn't newer than the current view.")
        );
        self.cur_view = view_number;
        Ok(())
    }

    /// Update the current epoch.
    /// # Errors
    /// Can return an error when the new epoch_number is not higher than the existing epoch number.
    pub fn update_epoch(&mut self, epoch_number: TYPES::Epoch) -> Result<()> {
        ensure!(
            epoch_number > self.cur_epoch,
            debug!("New epoch isn't newer than the current epoch.")
        );
        tracing::trace!("Updating epoch from {} to {}", self.cur_epoch, epoch_number);
        self.cur_epoch = epoch_number;
        Ok(())
    }

    /// Update the last actioned view internally for votes and proposals
    ///
    /// Returns true if the action is for a newer view than the last action of that type
    pub fn update_action(&mut self, action: HotShotAction, view: TYPES::View) -> bool {
        let old_view = match action {
            HotShotAction::Vote => &mut self.last_actions.voted,
            HotShotAction::Propose => &mut self.last_actions.proposed,
            HotShotAction::DaPropose => &mut self.last_actions.da_proposed,
            HotShotAction::DaVote => {
                if view > self.last_actions.da_vote {
                    self.last_actions.da_vote = view;
                }
                // TODO Add logic to prevent double voting.  For now the simple check if
                // the last voted view is less than the view we are trying to vote doesn't work
                // becuase the leader of view n + 1 may propose to the DA (and we would vote)
                // before the leader of view n.
                return true;
            }
            _ => return true,
        };
        if view > *old_view {
            *old_view = view;
            return true;
        }
        false
    }

    /// reset last actions to genesis so we can resend events in tests
    pub fn reset_actions(&mut self) {
        self.last_actions = HotShotActionViews::default();
    }

    /// Update the last proposal.
    ///
    /// # Errors
    /// Can return an error when the new view_number is not higher than the existing proposed view number.
    pub fn update_proposed_view(
        &mut self,
        proposal: Proposal<TYPES, QuorumProposal2<TYPES>>,
    ) -> Result<()> {
        ensure!(
            proposal.data.view_number()
                > self
                    .last_proposals
                    .last_key_value()
                    .map_or(TYPES::View::genesis(), |(k, _)| { *k }),
            debug!("New view isn't newer than the previously proposed view.")
        );
        self.last_proposals
            .insert(proposal.data.view_number(), proposal);
        Ok(())
    }

    /// Update the last decided view.
    ///
    /// # Errors
    /// Can return an error when the new view_number is not higher than the existing decided view number.
    pub fn update_last_decided_view(&mut self, view_number: TYPES::View) -> Result<()> {
        ensure!(
            view_number > self.last_decided_view,
            debug!("New view isn't newer than the previously decided view.")
        );
        self.last_decided_view = view_number;
        Ok(())
    }

    /// Update the locked view.
    ///
    /// # Errors
    /// Can return an error when the new view_number is not higher than the existing locked view number.
    pub fn update_locked_view(&mut self, view_number: TYPES::View) -> Result<()> {
        ensure!(
            view_number > self.locked_view,
            debug!("New view isn't newer than the previously locked view.")
        );
        self.locked_view = view_number;
        Ok(())
    }

    /// Update the validated state map with a new view_number/view combo.
    ///
    /// # Errors
    /// Can return an error when the new view contains less information than the exisiting view
    /// with the same view number.
    pub fn update_da_view(
        &mut self,
        view_number: TYPES::View,
        payload_commitment: VidCommitment,
    ) -> Result<()> {
        let view = View {
            view_inner: ViewInner::Da { payload_commitment },
        };
        self.update_validated_state_map(view_number, view)
    }

    /// Update the validated state map with a new view_number/view combo.
    ///
    /// # Errors
    /// Can return an error when the new view contains less information than the exisiting view
    /// with the same view number.
    pub async fn update_leaf<V: Versions>(
        &mut self,
        leaf: Leaf2<TYPES>,
        state: Arc<TYPES::ValidatedState>,
        delta: Option<Arc<<TYPES::ValidatedState as ValidatedState<TYPES>>::Delta>>,
        upgrade_lock: &UpgradeLock<TYPES, V>,
    ) -> Result<()> {
        let view_number = leaf.view_number();
        let view = View {
            view_inner: ViewInner::Leaf {
                leaf: leaf.commit(),
                state,
                delta,
            },
        };
        self.update_validated_state_map(view_number, view)?;
        self.update_saved_leaves(leaf, upgrade_lock).await;
        Ok(())
    }

    /// Update the validated state map with a new view_number/view combo.
    ///
    /// # Errors
    /// Can return an error when the new view contains less information than the exisiting view
    /// with the same view number.
    fn update_validated_state_map(
        &mut self,
        view_number: TYPES::View,
        new_view: View<TYPES>,
    ) -> Result<()> {
        if let Some(existing_view) = self.validated_state_map().get(&view_number) {
            if let ViewInner::Leaf {
                delta: ref existing_delta,
                ..
            } = existing_view.view_inner
            {
                if let ViewInner::Leaf {
                    delta: ref new_delta,
                    ..
                } = new_view.view_inner
                {
                    ensure!(
                         new_delta.is_some() || existing_delta.is_none(),
                         debug!("Skipping the state update to not override a `Leaf` view with `Some` state delta.")
                     );
                } else {
                    bail!("Skipping the state update to not override a `Leaf` view with a non-`Leaf` view.");
                }
            }
        }
        self.validated_state_map.insert(view_number, new_view);
        Ok(())
    }

    /// Update the saved leaves with a new leaf.
    async fn update_saved_leaves<V: Versions>(
        &mut self,
        leaf: Leaf2<TYPES>,
        _upgrade_lock: &UpgradeLock<TYPES, V>,
    ) {
        self.saved_leaves.insert(leaf.commit(), leaf);
    }

    /// Update the saved payloads with a new encoded transaction.
    ///
    /// # Errors
    /// Can return an error when there's an existing payload corresponding to the same view number.
    pub fn update_saved_payloads(
        &mut self,
        view_number: TYPES::View,
        encoded_transaction: Arc<[u8]>,
    ) -> Result<()> {
        ensure!(
            !self.saved_payloads.contains_key(&view_number),
            "Payload with the same view already exists."
        );
        self.saved_payloads.insert(view_number, encoded_transaction);
        Ok(())
    }

    /// Update the high QC if given a newer one.
    /// # Errors
    /// Can return an error when the provided high_qc is not newer than the existing entry.
    pub fn update_high_qc(&mut self, high_qc: QuorumCertificate2<TYPES>) -> Result<()> {
        ensure!(
            high_qc.view_number > self.high_qc.view_number || high_qc == self.high_qc,
            debug!("High QC with an equal or higher view exists.")
        );
        tracing::debug!("Updating high QC");
        self.high_qc = high_qc;

        Ok(())
    }

    /// Add a new entry to the vid_shares map.
    pub fn update_vid_shares(
        &mut self,
        view_number: TYPES::View,
        disperse: Proposal<TYPES, VidDisperseShare<TYPES>>,
    ) {
        self.vid_shares
            .entry(view_number)
            .or_default()
            .insert(disperse.data.recipient_key.clone(), disperse);
    }

    /// Add a new entry to the da_certs map.
    pub fn update_saved_da_certs(&mut self, view_number: TYPES::View, cert: DaCertificate<TYPES>) {
        self.saved_da_certs.insert(view_number, cert);
    }

    /// gather information from the parent chain of leaves
    /// # Errors
    /// If the leaf or its ancestors are not found in storage
    pub fn visit_leaf_ancestors<F>(
        &self,
        start_from: TYPES::View,
        terminator: Terminator<TYPES::View>,
        ok_when_finished: bool,
        mut f: F,
    ) -> std::result::Result<(), HotShotError<TYPES>>
    where
        F: FnMut(
            &Leaf2<TYPES>,
            Arc<<TYPES as NodeType>::ValidatedState>,
            Option<Arc<<<TYPES as NodeType>::ValidatedState as ValidatedState<TYPES>>::Delta>>,
        ) -> bool,
    {
        let mut next_leaf = if let Some(view) = self.validated_state_map.get(&start_from) {
            view.leaf_commitment().ok_or_else(|| {
                HotShotError::InvalidState(format!(
                    "Visited failed view {start_from:?} leaf. Expected successful leaf"
                ))
            })?
        } else {
            return Err(HotShotError::InvalidState(format!(
                "View {start_from:?} leaf does not exist in state map "
            )));
        };

        while let Some(leaf) = self.saved_leaves.get(&next_leaf) {
            let view = leaf.view_number();
            if let (Some(state), delta) = self.state_and_delta(view) {
                if let Terminator::Exclusive(stop_before) = terminator {
                    if stop_before == view {
                        if ok_when_finished {
                            return Ok(());
                        }
                        break;
                    }
                }
                next_leaf = leaf.parent_commitment();
                if !f(leaf, state, delta) {
                    return Ok(());
                }
                if let Terminator::Inclusive(stop_after) = terminator {
                    if stop_after == view {
                        if ok_when_finished {
                            return Ok(());
                        }
                        break;
                    }
                }
            } else {
                return Err(HotShotError::InvalidState(format!(
                    "View {view:?} state does not exist in state map"
                )));
            }
        }
        Err(HotShotError::MissingLeaf(next_leaf))
    }

    /// Garbage collects based on state change right now, this removes from both the
    /// `saved_payloads` and `validated_state_map` fields of `Consensus`.
    /// # Panics
    /// On inconsistent stored entries
    pub fn collect_garbage(&mut self, old_anchor_view: TYPES::View, new_anchor_view: TYPES::View) {
        // state check
        let anchor_entry = self
            .validated_state_map
            .iter()
            .next()
            .expect("INCONSISTENT STATE: anchor leaf not in state map!");
        if *anchor_entry.0 != old_anchor_view {
            tracing::error!(
                "Something about GC has failed. Older leaf exists than the previous anchor leaf."
            );
        }
        // perform gc
        self.saved_da_certs
            .retain(|view_number, _| *view_number >= old_anchor_view);
        self.validated_state_map
            .range(old_anchor_view..new_anchor_view)
            .filter_map(|(_view_number, view)| view.leaf_commitment())
            .for_each(|leaf| {
                self.saved_leaves.remove(&leaf);
            });
        self.validated_state_map = self.validated_state_map.split_off(&new_anchor_view);
        self.saved_payloads = self.saved_payloads.split_off(&new_anchor_view);
        self.vid_shares = self.vid_shares.split_off(&new_anchor_view);
        self.last_proposals = self.last_proposals.split_off(&new_anchor_view);
    }

    /// Gets the last decided leaf.
    ///
    /// # Panics
    /// if the last decided view's leaf does not exist in the state map or saved leaves, which
    /// should never happen.
    #[must_use]
    pub fn decided_leaf(&self) -> Leaf2<TYPES> {
        let decided_view_num = self.last_decided_view;
        let view = self.validated_state_map.get(&decided_view_num).unwrap();
        let leaf = view
            .leaf_commitment()
            .expect("Decided leaf not found! Consensus internally inconsistent");
        self.saved_leaves.get(&leaf).unwrap().clone()
    }

    /// Gets the validated state with the given view number, if in the state map.
    #[must_use]
    pub fn state(&self, view_number: TYPES::View) -> Option<&Arc<TYPES::ValidatedState>> {
        match self.validated_state_map.get(&view_number) {
            Some(view) => view.state(),
            None => None,
        }
    }

    /// Gets the validated state and state delta with the given view number, if in the state map.
    #[must_use]
    pub fn state_and_delta(&self, view_number: TYPES::View) -> StateAndDelta<TYPES> {
        match self.validated_state_map.get(&view_number) {
            Some(view) => view.state_and_delta(),
            None => (None, None),
        }
    }

    /// Gets the last decided validated state.
    ///
    /// # Panics
    /// If the last decided view's state does not exist in the state map, which should never
    /// happen.
    #[must_use]
    pub fn decided_state(&self) -> Arc<TYPES::ValidatedState> {
        let decided_view_num = self.last_decided_view;
        self.state_and_delta(decided_view_num)
            .0
            .expect("Decided state not found! Consensus internally inconsistent")
    }

    /// Associated helper function:
    /// Takes `LockedConsensusState` which will be updated; locks it for read and write accordingly.
    /// Calculates `VidDisperse` based on the view, the txns and the membership,
    /// and updates `vid_shares` map with the signed `VidDisperseShare` proposals.
    /// Returned `Option` indicates whether the update has actually happened or not.
    #[instrument(skip_all, target = "Consensus", fields(view = *view))]
    pub async fn calculate_and_update_vid(
        consensus: OuterConsensus<TYPES>,
        view: <TYPES as NodeType>::View,
        membership: Arc<TYPES::Membership>,
        private_key: &<TYPES::SignatureKey as SignatureKey>::PrivateKey,
        epoch: TYPES::Epoch,
    ) -> Option<()> {
        let txns = Arc::clone(consensus.read().await.saved_payloads().get(&view)?);
        let vid = VidDisperse::calculate_vid_disperse(txns, &membership, view, epoch, None).await;
        let shares = VidDisperseShare::from_vid_disperse(vid);
        let mut consensus_writer = consensus.write().await;
        for share in shares {
            if let Some(prop) = share.to_proposal(private_key) {
                consensus_writer.update_vid_shares(view, prop);
            }
        }
        Some(())
    }

<<<<<<< HEAD
    /// Returns true if the current high qc is for the last block in the epoch
    pub fn is_high_qc_for_last_block(&self) -> bool {
        let high_qc = self.high_qc();
        self.is_qc_for_last_block(high_qc)
    }

    /// Returns true if the given qc is for the last block in the epoch
    pub fn is_qc_for_last_block(&self, cert: &QuorumCertificate2<TYPES>) -> bool {
        let Some(leaf) = self.saved_leaves.get(&cert.data().leaf_commit) else {
            return false;
        };
        let block_height = leaf.height();
        if block_height == 0 || self.epoch_height == 0 {
            false
        } else {
            block_height % self.epoch_height == 0
=======
    /// Return true if the high QC takes part in forming an eQC, i.e.
    /// it is one of the 3-chain certificates but not the eQC itself
    pub fn is_high_qc_forming_eqc(&self) -> bool {
        let high_qc_leaf_commit = self.high_qc().data.leaf_commit;
        let is_high_qc_extended = self.is_leaf_extended(high_qc_leaf_commit);
        if is_high_qc_extended {
            tracing::debug!("We have formed an eQC!");
>>>>>>> c04a16a6
        }
        self.is_leaf_for_last_block(high_qc_leaf_commit) && !is_high_qc_extended
    }

    /// Return true if the given leaf takes part in forming an eQC, i.e.
    /// it is one of the 3-chain leaves but not the eQC leaf itself
    pub fn is_leaf_forming_eqc(&self, leaf_commit: LeafCommitment<TYPES>) -> bool {
        self.is_leaf_for_last_block(leaf_commit) && !self.is_leaf_extended(leaf_commit)
    }

    /// Returns true if the given leaf can form an extended Quorum Certificate
    /// The Extended Quorum Certificate (eQC) is the third Quorum Certificate formed in three
    /// consecutive views for the last block in the epoch.
<<<<<<< HEAD
    pub fn is_qc_extended(&self, cert: &QuorumCertificate2<TYPES>) -> bool {
        if !self.is_qc_for_last_block(cert) {
            tracing::debug!("High QC is not for the last block in the epoch.");
=======
    pub fn is_leaf_extended(&self, leaf_commit: LeafCommitment<TYPES>) -> bool {
        if !self.is_leaf_for_last_block(leaf_commit) {
            tracing::debug!("The given leaf is not for the last block in the epoch.");
>>>>>>> c04a16a6
            return false;
        }

        let Some(leaf) = self.saved_leaves.get(&leaf_commit) else {
            return false;
        };
        let leaf_view = leaf.view_number();
        let leaf_block_number = leaf.height();

        let mut last_visited_view_number = leaf_view;
        let mut is_leaf_extended = true;
        if let Err(e) = self.visit_leaf_ancestors(
            leaf_view,
            Terminator::Inclusive(leaf_view - 2),
            true,
            |leaf, _, _| {
                tracing::trace!(
                    "last_visited_view_number = {}, leaf.view_number = {}",
                    *last_visited_view_number,
                    *leaf.view_number()
                );

                if leaf.view_number() == leaf_view {
                    return true;
                }

                if last_visited_view_number - 1 != leaf.view_number() {
                    tracing::trace!("The chain is broken. Non consecutive views.");
                    is_leaf_extended = false;
                    return false;
                }
                if leaf_block_number != leaf.height() {
                    tracing::trace!("The chain is broken. Block numbers do not match.");
                    is_leaf_extended = false;
                    return false;
                }
                last_visited_view_number = leaf.view_number();
                true
            },
        ) {
            is_leaf_extended = false;
            tracing::trace!("The chain is broken. Leaf ascension failed.");
            tracing::debug!("Leaf ascension failed; error={e}");
        }
        tracing::trace!("Can the given leaf form an eQC? {}", is_leaf_extended);
        is_leaf_extended
    }

<<<<<<< HEAD
    /// Return true if the given Quorum Certificate takes part in forming an eQC, i.e.
    /// it is one of the 3-chain certificates but not the eQC itself
    pub fn is_qc_forming_eqc(&self, cert: &QuorumCertificate2<TYPES>) -> bool {
        self.is_qc_for_last_block(cert) && !self.is_qc_extended(cert)
    }

    /// Return true if the high QC takes part in forming an eQC, i.e.
    /// it is one of the 3-chain certificates but not the eQC itself
    pub fn is_high_qc_forming_eqc(&self) -> bool {
        self.is_high_qc_for_last_block() && !self.is_high_qc_extended()
=======
    /// Returns true if a given leaf is for the last block in the epoch
    pub fn is_leaf_for_last_block(&self, leaf_commit: LeafCommitment<TYPES>) -> bool {
        let Some(leaf) = self.saved_leaves.get(&leaf_commit) else {
            return false;
        };
        let block_height = leaf.height();
        if block_height == 0 || self.epoch_height == 0 {
            false
        } else {
            block_height % self.epoch_height == 0
        }
>>>>>>> c04a16a6
    }
}

/// Alias for the block payload commitment and the associated metadata. The primary data
/// needed in order to submit a proposal.
#[derive(Eq, Hash, PartialEq, Debug, Clone)]
pub struct CommitmentAndMetadata<TYPES: NodeType> {
    /// Vid Commitment
    pub commitment: VidCommitment,
    /// Builder Commitment
    pub builder_commitment: BuilderCommitment,
    /// Metadata for the block payload
    pub metadata: <TYPES::BlockPayload as BlockPayload<TYPES>>::Metadata,
    /// Builder fee data
    pub fees: Vec1<BuilderFee<TYPES>>,
    /// View number this block is for
    pub block_view: TYPES::View,
    /// auction result that the block was produced from, if any
    pub auction_result: Option<TYPES::AuctionResult>,
}<|MERGE_RESOLUTION|>--- conflicted
+++ resolved
@@ -884,24 +884,6 @@
         Some(())
     }
 
-<<<<<<< HEAD
-    /// Returns true if the current high qc is for the last block in the epoch
-    pub fn is_high_qc_for_last_block(&self) -> bool {
-        let high_qc = self.high_qc();
-        self.is_qc_for_last_block(high_qc)
-    }
-
-    /// Returns true if the given qc is for the last block in the epoch
-    pub fn is_qc_for_last_block(&self, cert: &QuorumCertificate2<TYPES>) -> bool {
-        let Some(leaf) = self.saved_leaves.get(&cert.data().leaf_commit) else {
-            return false;
-        };
-        let block_height = leaf.height();
-        if block_height == 0 || self.epoch_height == 0 {
-            false
-        } else {
-            block_height % self.epoch_height == 0
-=======
     /// Return true if the high QC takes part in forming an eQC, i.e.
     /// it is one of the 3-chain certificates but not the eQC itself
     pub fn is_high_qc_forming_eqc(&self) -> bool {
@@ -909,7 +891,6 @@
         let is_high_qc_extended = self.is_leaf_extended(high_qc_leaf_commit);
         if is_high_qc_extended {
             tracing::debug!("We have formed an eQC!");
->>>>>>> c04a16a6
         }
         self.is_leaf_for_last_block(high_qc_leaf_commit) && !is_high_qc_extended
     }
@@ -923,15 +904,9 @@
     /// Returns true if the given leaf can form an extended Quorum Certificate
     /// The Extended Quorum Certificate (eQC) is the third Quorum Certificate formed in three
     /// consecutive views for the last block in the epoch.
-<<<<<<< HEAD
-    pub fn is_qc_extended(&self, cert: &QuorumCertificate2<TYPES>) -> bool {
-        if !self.is_qc_for_last_block(cert) {
-            tracing::debug!("High QC is not for the last block in the epoch.");
-=======
     pub fn is_leaf_extended(&self, leaf_commit: LeafCommitment<TYPES>) -> bool {
         if !self.is_leaf_for_last_block(leaf_commit) {
             tracing::debug!("The given leaf is not for the last block in the epoch.");
->>>>>>> c04a16a6
             return false;
         }
 
@@ -980,18 +955,6 @@
         is_leaf_extended
     }
 
-<<<<<<< HEAD
-    /// Return true if the given Quorum Certificate takes part in forming an eQC, i.e.
-    /// it is one of the 3-chain certificates but not the eQC itself
-    pub fn is_qc_forming_eqc(&self, cert: &QuorumCertificate2<TYPES>) -> bool {
-        self.is_qc_for_last_block(cert) && !self.is_qc_extended(cert)
-    }
-
-    /// Return true if the high QC takes part in forming an eQC, i.e.
-    /// it is one of the 3-chain certificates but not the eQC itself
-    pub fn is_high_qc_forming_eqc(&self) -> bool {
-        self.is_high_qc_for_last_block() && !self.is_high_qc_extended()
-=======
     /// Returns true if a given leaf is for the last block in the epoch
     pub fn is_leaf_for_last_block(&self, leaf_commit: LeafCommitment<TYPES>) -> bool {
         let Some(leaf) = self.saved_leaves.get(&leaf_commit) else {
@@ -1003,7 +966,6 @@
         } else {
             block_height % self.epoch_height == 0
         }
->>>>>>> c04a16a6
     }
 }
 
