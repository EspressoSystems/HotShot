--- conflicted
+++ resolved
@@ -19,10 +19,6 @@
 use utils::anytrace::*;
 use vec1::Vec1;
 
-<<<<<<< HEAD
-=======
-use crate::utils::{epoch_from_block_number, LeafCommitment};
->>>>>>> ab4293a5
 pub use crate::utils::{View, ViewInner};
 use crate::{
     data::{Leaf, QuorumProposal, VidDisperse, VidDisperseShare},
@@ -37,7 +33,9 @@
         signature_key::SignatureKey,
         BlockPayload, ValidatedState,
     },
-    utils::{BuilderCommitment, LeafCommitment, StateAndDelta, Terminator},
+    utils::{
+        epoch_from_block_number, BuilderCommitment, LeafCommitment, StateAndDelta, Terminator,
+    },
     vid::VidCommitment,
     vote::HasViewNumber,
 };
