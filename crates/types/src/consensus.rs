//! Provides the core consensus types

use std::{
    collections::{BTreeMap, HashMap},
    sync::{Arc, Mutex},
};

use committable::Commitment;
use displaydoc::Display;
use tracing::error;

pub use crate::utils::{View, ViewInner};
use crate::{
    data::{Leaf, QuorumProposal, VidDisperseShare},
    error::HotShotError,
<<<<<<< HEAD
    simple_certificate::{DACertificate, QuorumCertificate, UpgradeCertificate},
=======
    message::Proposal,
    simple_certificate::{
        DACertificate, QuorumCertificate, TimeoutCertificate, ViewSyncFinalizeCertificate2,
    },
>>>>>>> 639ff611
    traits::{
        block_contents::BuilderFee,
        metrics::{Counter, Gauge, Histogram, Label, Metrics, NoMetrics},
        node_implementation::NodeType,
        BlockPayload, ValidatedState,
    },
    utils::{BuilderCommitment, StateAndDelta, Terminator},
    vid::VidCommitment,
};

/// A type alias for `HashMap<Commitment<T>, T>`
pub type CommitmentMap<T> = HashMap<Commitment<T>, T>;

/// A type alias for `BTreeMap<T::Time, HashMap<T::SignatureKey, Proposal<T, VidDisperseShare<T>>>>`
pub type VidShares<TYPES> = BTreeMap<
    <TYPES as NodeType>::Time,
    HashMap<<TYPES as NodeType>::SignatureKey, VidDisperseShare<TYPES>>,
>;

/// A reference to the consensus algorithm
///
/// This will contain the state of all rounds.
#[derive(custom_debug::Debug)]
pub struct Consensus<TYPES: NodeType> {
    /// Immutable instance-level state.
    pub instance_state: TYPES::InstanceState,

    /// The validated states that are currently loaded in memory.
    pub validated_state_map: BTreeMap<TYPES::Time, View<TYPES>>,

    /// All the VID shares we've received for current and future views.
    pub vid_shares: VidShares<TYPES>,

    /// All the DA certs we've received for current and future views.
    /// view -> DA cert
    pub saved_da_certs: HashMap<TYPES::Time, DACertificate<TYPES>>,

    /// View number that is currently on.
    pub cur_view: TYPES::Time,

    /// last view had a successful decide event
    pub last_decided_view: TYPES::Time,

    /// Map of leaf hash -> leaf
    /// - contains undecided leaves
    /// - includes the MOST RECENT decided leaf
    pub saved_leaves: CommitmentMap<Leaf<TYPES>>,

    /// Saved payloads.
    ///
    /// Encoded transactions for every view if we got a payload for that view.
    pub saved_payloads: BTreeMap<TYPES::Time, Vec<u8>>,

    /// The `locked_qc` view number
    pub locked_view: TYPES::Time,

    /// the highqc per spec
    pub high_qc: QuorumCertificate<TYPES>,

    /// A reference to the metrics trait
    pub metrics: Arc<ConsensusMetricsValue>,
}

/// Contains several `ConsensusMetrics` that we're interested in from the consensus interfaces
#[derive(Clone, Debug)]
pub struct ConsensusMetricsValue {
    /// The number of last synced block height
    pub last_synced_block_height: Box<dyn Gauge>,
    /// The number of last decided view
    pub last_decided_view: Box<dyn Gauge>,
    /// Number of timestamp for the last decided time
    pub last_decided_time: Box<dyn Gauge>,
    /// The current view
    pub current_view: Box<dyn Gauge>,
    /// Number of views that are in-flight since the last decided view
    pub number_of_views_since_last_decide: Box<dyn Gauge>,
    /// Number of views that are in-flight since the last anchor view
    pub number_of_views_per_decide_event: Box<dyn Histogram>,
    /// Number of invalid QCs we've seen since the last commit.
    pub invalid_qc: Box<dyn Gauge>,
    /// Number of outstanding transactions
    pub outstanding_transactions: Box<dyn Gauge>,
    /// Memory size in bytes of the serialized transactions still outstanding
    pub outstanding_transactions_memory_size: Box<dyn Gauge>,
    /// Number of views that timed out
    pub number_of_timeouts: Box<dyn Counter>,
}

/// The wrapper with a string name for the networking metrics
#[derive(Clone, Debug)]
pub struct ConsensusMetrics {
    /// a prefix which tracks the name of the metric
    prefix: String,
    /// a map of values
    values: Arc<Mutex<InnerConsensusMetrics>>,
}

/// the set of counters and gauges for the networking metrics
#[derive(Clone, Debug, Default, Display)]
pub struct InnerConsensusMetrics {
    /// All the counters of the networking metrics
    pub counters: HashMap<String, usize>,
    /// All the gauges of the networking metrics
    pub gauges: HashMap<String, usize>,
    /// All the histograms of the networking metrics
    pub histograms: HashMap<String, Vec<f64>>,
    /// All the labels of the networking metrics
    pub labels: HashMap<String, String>,
}

impl ConsensusMetrics {
    #[must_use]
    /// For the creation and naming of gauge, counter, histogram and label.
    pub fn sub(&self, name: String) -> Self {
        let prefix = if self.prefix.is_empty() {
            name
        } else {
            format!("{}-{name}", self.prefix)
        };
        Self {
            prefix,
            values: Arc::clone(&self.values),
        }
    }
}

impl Metrics for ConsensusMetrics {
    fn create_counter(&self, label: String, _unit_label: Option<String>) -> Box<dyn Counter> {
        Box::new(self.sub(label))
    }

    fn create_gauge(&self, label: String, _unit_label: Option<String>) -> Box<dyn Gauge> {
        Box::new(self.sub(label))
    }

    fn create_histogram(&self, label: String, _unit_label: Option<String>) -> Box<dyn Histogram> {
        Box::new(self.sub(label))
    }

    fn create_label(&self, label: String) -> Box<dyn Label> {
        Box::new(self.sub(label))
    }

    fn subgroup(&self, subgroup_name: String) -> Box<dyn Metrics> {
        Box::new(self.sub(subgroup_name))
    }
}

impl Counter for ConsensusMetrics {
    fn add(&self, amount: usize) {
        *self
            .values
            .lock()
            .unwrap()
            .counters
            .entry(self.prefix.clone())
            .or_default() += amount;
    }
}

impl Gauge for ConsensusMetrics {
    fn set(&self, amount: usize) {
        *self
            .values
            .lock()
            .unwrap()
            .gauges
            .entry(self.prefix.clone())
            .or_default() = amount;
    }
    fn update(&self, delta: i64) {
        let mut values = self.values.lock().unwrap();
        let value = values.gauges.entry(self.prefix.clone()).or_default();
        let signed_value = i64::try_from(*value).unwrap_or(i64::MAX);
        *value = usize::try_from(signed_value + delta).unwrap_or(0);
    }
}

impl Histogram for ConsensusMetrics {
    fn add_point(&self, point: f64) {
        self.values
            .lock()
            .unwrap()
            .histograms
            .entry(self.prefix.clone())
            .or_default()
            .push(point);
    }
}

impl Label for ConsensusMetrics {
    fn set(&self, value: String) {
        *self
            .values
            .lock()
            .unwrap()
            .labels
            .entry(self.prefix.clone())
            .or_default() = value;
    }
}

impl ConsensusMetricsValue {
    /// Create a new instance of this [`ConsensusMetricsValue`] struct, setting all the counters and gauges
    #[must_use]
    pub fn new(metrics: &dyn Metrics) -> Self {
        Self {
            last_synced_block_height: metrics
                .create_gauge(String::from("last_synced_block_height"), None),
            last_decided_view: metrics.create_gauge(String::from("last_decided_view"), None),
            last_decided_time: metrics.create_gauge(String::from("last_decided_time"), None),
            current_view: metrics.create_gauge(String::from("current_view"), None),
            number_of_views_since_last_decide: metrics
                .create_gauge(String::from("number_of_views_since_last_decide"), None),
            number_of_views_per_decide_event: metrics
                .create_histogram(String::from("number_of_views_per_decide_event"), None),
            invalid_qc: metrics.create_gauge(String::from("invalid_qc"), None),
            outstanding_transactions: metrics
                .create_gauge(String::from("outstanding_transactions"), None),
            outstanding_transactions_memory_size: metrics
                .create_gauge(String::from("outstanding_transactions_memory_size"), None),
            number_of_timeouts: metrics.create_counter(String::from("number_of_timeouts"), None),
        }
    }
}

impl Default for ConsensusMetricsValue {
    fn default() -> Self {
        Self::new(&*NoMetrics::boxed())
    }
}

impl<TYPES: NodeType> Consensus<TYPES> {
    /// Update the current view.
    pub fn update_view(&mut self, view_number: TYPES::Time) {
        self.cur_view = view_number;
    }

    /// gather information from the parent chain of leafs
    /// # Errors
    /// If the leaf or its ancestors are not found in storage
    pub fn visit_leaf_ancestors<F>(
        &self,
        start_from: TYPES::Time,
        terminator: Terminator<TYPES::Time>,
        ok_when_finished: bool,
        mut f: F,
    ) -> Result<(), HotShotError<TYPES>>
    where
        F: FnMut(
            &Leaf<TYPES>,
            Arc<<TYPES as NodeType>::ValidatedState>,
            Option<Arc<<<TYPES as NodeType>::ValidatedState as ValidatedState<TYPES>>::Delta>>,
        ) -> bool,
    {
        let mut next_leaf = if let Some(view) = self.validated_state_map.get(&start_from) {
            view.get_leaf_commitment()
                .ok_or_else(|| HotShotError::InvalidState {
                    context: format!(
                        "Visited failed view {start_from:?} leaf. Expected successfuil leaf"
                    ),
                })?
        } else {
            return Err(HotShotError::InvalidState {
                context: format!("View {start_from:?} leaf does not exist in state map "),
            });
        };

        while let Some(leaf) = self.saved_leaves.get(&next_leaf) {
            let view = leaf.get_view_number();
            if let (Some(state), delta) = self.get_state_and_delta(view) {
                if let Terminator::Exclusive(stop_before) = terminator {
                    if stop_before == view {
                        if ok_when_finished {
                            return Ok(());
                        }
                        break;
                    }
                }
                next_leaf = leaf.get_parent_commitment();
                if !f(leaf, state, delta) {
                    return Ok(());
                }
                if let Terminator::Inclusive(stop_after) = terminator {
                    if stop_after == view {
                        if ok_when_finished {
                            return Ok(());
                        }
                        break;
                    }
                }
            } else {
                return Err(HotShotError::InvalidState {
                    context: format!("View {view:?} state does not exist in state map "),
                });
            }
        }
        Err(HotShotError::LeafNotFound {})
    }

    /// Garbage collects based on state change right now, this removes from both the
    /// `saved_payloads` and `validated_state_map` fields of `Consensus`.
    /// # Panics
    /// On inconsistent stored entries
    pub fn collect_garbage(&mut self, old_anchor_view: TYPES::Time, new_anchor_view: TYPES::Time) {
        // state check
        let anchor_entry = self
            .validated_state_map
            .iter()
            .next()
            .expect("INCONSISTENT STATE: anchor leaf not in state map!");
        if *anchor_entry.0 != old_anchor_view {
            error!(
                "Something about GC has failed. Older leaf exists than the previous anchor leaf."
            );
        }
        // perform gc
        self.saved_da_certs
            .retain(|view_number, _| *view_number >= old_anchor_view);
        self.validated_state_map
            .range(old_anchor_view..new_anchor_view)
            .filter_map(|(_view_number, view)| view.get_leaf_commitment())
            .for_each(|leaf| {
                self.saved_leaves.remove(&leaf);
            });
        self.validated_state_map = self.validated_state_map.split_off(&new_anchor_view);
        self.saved_payloads = self.saved_payloads.split_off(&new_anchor_view);
        self.vid_shares = self.vid_shares.split_off(&new_anchor_view);
    }

    /// Gets the last decided leaf.
    ///
    /// # Panics
    /// if the last decided view's leaf does not exist in the state map or saved leaves, which
    /// should never happen.
    #[must_use]
    pub fn get_decided_leaf(&self) -> Leaf<TYPES> {
        let decided_view_num = self.last_decided_view;
        let view = self.validated_state_map.get(&decided_view_num).unwrap();
        let leaf = view
            .get_leaf_commitment()
            .expect("Decided leaf not found! Consensus internally inconsistent");
        self.saved_leaves.get(&leaf).unwrap().clone()
    }

    /// Gets the validated state with the given view number, if in the state map.
    #[must_use]
    pub fn get_state(&self, view_number: TYPES::Time) -> Option<&Arc<TYPES::ValidatedState>> {
        match self.validated_state_map.get(&view_number) {
            Some(view) => view.get_state(),
            None => None,
        }
    }

    /// Gets the validated state and state delta with the given view number, if in the state map.
    #[must_use]
    pub fn get_state_and_delta(&self, view_number: TYPES::Time) -> StateAndDelta<TYPES> {
        match self.validated_state_map.get(&view_number) {
            Some(view) => view.get_state_and_delta(),
            None => (None, None),
        }
    }

    /// Gets the last decided validated state.
    ///
    /// # Panics
    /// If the last decided view's state does not exist in the state map, which should never
    /// happen.
    #[must_use]
    pub fn get_decided_state(&self) -> Arc<TYPES::ValidatedState> {
        let decided_view_num = self.last_decided_view;
        self.get_state_and_delta(decided_view_num)
            .0
            .expect("Decided state not found! Consensus internally inconsistent")
    }
}

/// Alias for the block payload commitment and the associated metadata. The primary data
/// needed in order to submit a proposal.
#[derive(Eq, Hash, PartialEq, Debug, Clone)]
pub struct CommitmentAndMetadata<TYPES: NodeType> {
    /// Vid Commitment
    pub commitment: VidCommitment,
    /// Builder Commitment
    pub builder_commitment: BuilderCommitment,
    /// Metadata for the block payload
    pub metadata: <TYPES::BlockPayload as BlockPayload>::Metadata,
    /// Builder fee data
    pub fee: BuilderFee<TYPES>,
}

/// Helper type to hold the optional secondary information required to propose.
#[derive(Eq, Hash, PartialEq, Debug, Clone)]
pub enum SecondaryProposalInformation<TYPES: NodeType> {
    /// The quorum proposal and certificate needed to propose.
    QuorumProposalAndCertificate(QuorumProposal<TYPES>, QuorumCertificate<TYPES>),
    /// The timeout certificate which we can propose from.
    Timeout(TimeoutCertificate<TYPES>),
    /// The view sync certificate which we can propose from.
    ViewSync(ViewSyncFinalizeCertificate2<TYPES>),
}

/// Dependency data required to submit a proposal
#[derive(Eq, Hash, PartialEq, Debug, Clone)]
pub struct ProposalDependencyData<TYPES: NodeType> {
    /// The primary data in a proposal.
    pub commitment_and_metadata: CommitmentAndMetadata<TYPES>,
    /// The secondary data in a proposal
    pub secondary_proposal_information: SecondaryProposalInformation<TYPES>,
}<|MERGE_RESOLUTION|>--- conflicted
+++ resolved
@@ -13,14 +13,10 @@
 use crate::{
     data::{Leaf, QuorumProposal, VidDisperseShare},
     error::HotShotError,
-<<<<<<< HEAD
-    simple_certificate::{DACertificate, QuorumCertificate, UpgradeCertificate},
-=======
     message::Proposal,
     simple_certificate::{
         DACertificate, QuorumCertificate, TimeoutCertificate, ViewSyncFinalizeCertificate2,
     },
->>>>>>> 639ff611
     traits::{
         block_contents::BuilderFee,
         metrics::{Counter, Gauge, Histogram, Label, Metrics, NoMetrics},
@@ -37,7 +33,7 @@
 /// A type alias for `BTreeMap<T::Time, HashMap<T::SignatureKey, Proposal<T, VidDisperseShare<T>>>>`
 pub type VidShares<TYPES> = BTreeMap<
     <TYPES as NodeType>::Time,
-    HashMap<<TYPES as NodeType>::SignatureKey, VidDisperseShare<TYPES>>,
+    HashMap<<TYPES as NodeType>::SignatureKey, Proposal<TYPES, VidDisperseShare<TYPES>>>,
 >;
 
 /// A reference to the consensus algorithm
