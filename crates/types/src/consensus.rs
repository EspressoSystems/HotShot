--- conflicted
+++ resolved
@@ -586,13 +586,8 @@
     /// with the same view number.
     pub fn update_validated_state_map(
         &mut self,
-<<<<<<< HEAD
         view_number: TYPES::ViewTime,
-        view: View<TYPES>,
-=======
-        view_number: TYPES::Time,
         new_view: View<TYPES>,
->>>>>>> 92a51a21
     ) -> Result<()> {
         if let Some(existing_view) = self.validated_state_map().get(&view_number) {
             if let ViewInner::Leaf {
