--- conflicted
+++ resolved
@@ -23,12 +23,8 @@
 use crate::{
     data::{Leaf, QuorumProposal, VidDisperse, VidDisperseShare},
     error::HotShotError,
-<<<<<<< HEAD
+    event::HotShotAction,
     message::{Proposal, UpgradeLock},
-=======
-    event::HotShotAction,
-    message::Proposal,
->>>>>>> 9e3e83c3
     simple_certificate::{DaCertificate, QuorumCertificate},
     traits::{
         block_contents::BuilderFee,
