--- conflicted
+++ resolved
@@ -14,13 +14,9 @@
     data::{Leaf, QuorumProposal, VidDisperseShare},
     error::HotShotError,
     message::Proposal,
-<<<<<<< HEAD
-    simple_certificate::{DACertificate, QuorumCertificate, UpgradeCertificate},
-=======
     simple_certificate::{
         DACertificate, QuorumCertificate, TimeoutCertificate, ViewSyncFinalizeCertificate2,
     },
->>>>>>> 711c2b58
     traits::{
         metrics::{Counter, Gauge, Histogram, Label, Metrics, NoMetrics},
         node_implementation::NodeType,
