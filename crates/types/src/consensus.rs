--- conflicted
+++ resolved
@@ -21,20 +21,12 @@
 
 pub use crate::utils::{View, ViewInner};
 use crate::{
-<<<<<<< HEAD
-    data::{Leaf2, QuorumProposal2, VidDisperse, VidDisperseShare},
+    data::{Leaf2, QuorumProposal2, VidDisperse, VidDisperseShare2},
     drb::DrbSeedsAndResults,
     error::HotShotError,
     event::{HotShotAction, LeafInfo},
     message::Proposal,
-    simple_certificate::{DaCertificate, NextEpochQuorumCertificate2, QuorumCertificate2},
-=======
-    data::{Leaf2, QuorumProposal2, VidDisperse, VidDisperseShare2},
-    error::HotShotError,
-    event::{HotShotAction, LeafInfo},
-    message::Proposal,
     simple_certificate::{DaCertificate2, NextEpochQuorumCertificate2, QuorumCertificate2},
->>>>>>> 3d705c6a
     traits::{
         block_contents::BuilderFee,
         metrics::{Counter, Gauge, Histogram, Metrics, NoMetrics},
@@ -773,14 +765,6 @@
         &mut self,
         high_qc: NextEpochQuorumCertificate2<TYPES>,
     ) -> Result<()> {
-<<<<<<< HEAD
-        ensure!(
-            self.next_epoch_high_qc().is_none()
-                || high_qc.view_number > self.next_epoch_high_qc.as_ref().unwrap().view_number
-                || high_qc == *self.next_epoch_high_qc.as_ref().unwrap(),
-            debug!("Next epoch high QC with an equal or higher view exists.")
-        );
-=======
         if let Some(next_epoch_high_qc) = self.next_epoch_high_qc() {
             ensure!(
                 high_qc.view_number > next_epoch_high_qc.view_number
@@ -788,7 +772,6 @@
                 debug!("Next epoch high QC with an equal or higher view exists.")
             );
         }
->>>>>>> 3d705c6a
         tracing::debug!("Updating next epoch high QC");
         self.next_epoch_high_qc = Some(high_qc);
 
@@ -972,13 +955,8 @@
             .view_inner
             .epoch()?;
         let vid =
-<<<<<<< HEAD
-            VidDisperse::calculate_vid_disperse(txns, &membership, view, epoch, None, None).await;
-        let shares = VidDisperseShare::from_vid_disperse(vid);
-=======
             VidDisperse::calculate_vid_disperse(txns, &membership, view, epoch, epoch, None).await;
         let shares = VidDisperseShare2::from_vid_disperse(vid);
->>>>>>> 3d705c6a
         let mut consensus_writer = consensus.write().await;
         for share in shares {
             if let Some(prop) = share.to_proposal(private_key) {
