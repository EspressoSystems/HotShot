--- conflicted
+++ resolved
@@ -954,21 +954,12 @@
             .get(&view)?
             .view_inner
             .epoch()?;
-<<<<<<< HEAD
-        let vid = VidDisperse::calculate_vid_disperse(txns, &membership, view, epoch, epoch)
-            .await
-            .ok()?;
-=======
-        let vid = VidDisperse::calculate_vid_disperse(
-            payload.as_ref(),
-            &membership,
-            view,
-            epoch,
-            epoch,
-            None,
-        )
-        .await;
->>>>>>> 2ed07497
+
+        let vid =
+            VidDisperse::calculate_vid_disperse(payload.as_ref(), &membership, view, epoch, epoch)
+                .await
+                .ok()?;
+
         let shares = VidDisperseShare2::from_vid_disperse(vid);
         let mut consensus_writer = consensus.write().await;
         for share in shares {
@@ -976,6 +967,7 @@
                 consensus_writer.update_vid_shares(view, prop);
             }
         }
+
         Some(())
     }
 
