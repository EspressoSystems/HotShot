// Copyright (c) 2021-2024 Espresso Systems (espressosys.com)
// This file is part of the HotShot repository.

// You should have received a copy of the MIT License
// along with the HotShot repository. If not, see <https://mit-license.org/>.

//! This module provides:
//! - an opaque constructor [`vid_scheme`] that returns a new instance of a
//!   VID scheme.
//! - type aliases [`VidCommitment`], [`VidCommon`], [`VidShare`]
//!   for [`VidScheme`] assoc types.
//!
//! Purpose: the specific choice of VID scheme is an implementation detail.
//! This crate and all downstream crates should talk to the VID scheme only
//! via the traits exposed here.

#![allow(missing_docs)]
use std::{fmt::Debug, ops::Range};

use ark_bn254::Bn254;
use jf_pcs::{
    prelude::{UnivariateKzgPCS, UnivariateUniversalParams},
    PolynomialCommitmentScheme,
};
use jf_vid::{
    advz::{
        self,
        payload_prover::{LargeRangeProof, SmallRangeProof},
    },
    payload_prover::{PayloadProver, Statement},
    precomputable::Precomputable,
    VidDisperse, VidResult, VidScheme,
};
use lazy_static::lazy_static;
use serde::{Deserialize, Serialize};
use sha2::Sha256;

use crate::{
    constants::SRS_DEGREE,
    data::{VidDisperse as HotShotVidDisperse, VidDisperseShare},
    message::Proposal,
};

/// VID scheme constructor.
///
/// Returns an opaque type that impls jellyfish traits:
/// [`VidScheme`], [`PayloadProver`], [`Precomputable`].
///
/// # Rust forbids naming impl Trait in return types
///
/// Due to Rust limitations the return type of [`vid_scheme`] is a newtype
/// wrapper [`VidSchemeType`] that impls the above traits.
///
/// We prefer that the return type of [`vid_scheme`] be `impl Trait` for the
/// above traits. But the ability to name an impl Trait return type is
/// currently missing from Rust:
/// - [Naming impl trait in return types - Impl trait initiative](https://rust-lang.github.io/impl-trait-initiative/explainer/rpit_names.html)
/// - [RFC: Type alias impl trait (TAIT)](https://github.com/rust-lang/rfcs/blob/master/text/2515-type_alias_impl_trait.md)
///
/// # Panics
/// When the construction fails for the underlying VID scheme.
#[must_use]
#[memoize::memoize(SharedCache, Capacity: 10)]
pub fn vid_scheme(num_storage_nodes: usize) -> VidSchemeType {
    // recovery_threshold is currently num_storage_nodes rounded down to a power of two
    // TODO recovery_threshold should be a function of the desired erasure code rate
    // https://github.com/EspressoSystems/HotShot/issues/2152
    let recovery_threshold = 1 << num_storage_nodes.ilog2();

    #[allow(clippy::panic)]
    let num_storage_nodes = u32::try_from(num_storage_nodes).unwrap_or_else(|err| {
        panic!(
            "num_storage_nodes {num_storage_nodes} should fit into u32; \
                error: {err}"
        )
    });

    // TODO panic, return `Result`, or make `new` infallible upstream (eg. by panicking)?
    #[allow(clippy::panic)]
    VidSchemeType(
        Advz::new(num_storage_nodes, recovery_threshold, &*KZG_SRS).unwrap_or_else(|err| {
              panic!("advz construction failure: (num_storage nodes,recovery_threshold)=({num_storage_nodes},{recovery_threshold}); \
                      error: {err}")
        })
    )
}

/// Similar to [`vid_scheme()`], but with `KZG_SRS_TEST` for testing purpose only.
#[cfg(feature = "test-srs")]
#[memoize::memoize(SharedCache, Capacity: 10)]
pub fn vid_scheme_for_test(num_storage_nodes: usize) -> VidSchemeType {
    let recovery_threshold = 1 << num_storage_nodes.ilog2();
    #[allow(clippy::panic)]
    let num_storage_nodes = u32::try_from(num_storage_nodes).unwrap_or_else(|err| {
        panic!("num_storage_nodes {num_storage_nodes} should fit into u32; error: {err}")
    });
    #[allow(clippy::panic)]
    VidSchemeType(
        Advz::new(num_storage_nodes, recovery_threshold, &*KZG_SRS_TEST).unwrap_or_else(|err| {
           panic!("advz construction failure: (num_storage nodes,recovery_threshold)=({num_storage_nodes},{recovery_threshold});\
                   error: {err}")
        })
    )
}

/// VID commitment type
pub type VidCommitment = <VidSchemeType as VidScheme>::Commit;
/// VID common type
pub type VidCommon = <VidSchemeType as VidScheme>::Common;
/// VID share type
pub type VidShare = <VidSchemeType as VidScheme>::Share;
/// VID PrecomputeData type
pub type VidPrecomputeData = <VidSchemeType as Precomputable>::PrecomputeData;
/// VID proposal type
pub type VidProposal<TYPES> = (
    Proposal<TYPES, HotShotVidDisperse<TYPES>>,
    Vec<Proposal<TYPES, VidDisperseShare<TYPES>>>,
);

#[cfg(not(feature = "gpu-vid"))]
/// Internal Jellyfish VID scheme
type Advz = advz::Advz<E, H>;
#[cfg(feature = "gpu-vid")]
/// Internal Jellyfish VID scheme
type Advz = advz::AdvzGPU<'static, E, H>;

/// Newtype wrapper for a VID scheme type that impls
/// [`VidScheme`], [`PayloadProver`], [`Precomputable`].
#[derive(Clone)]
pub struct VidSchemeType(Advz);

<<<<<<< HEAD
/// Newtype wrapper for assoc type [`VidScheme::Commit`].
#[derive(Clone, Copy, Debug, Deserialize, Display, Eq, PartialEq, Hash, Serialize)]
pub struct VidCommitment(<Advz as VidScheme>::Commit);

/// Newtype wrapper for assoc type [`VidScheme::Common`].
#[derive(Clone, Debug, Deserialize, Eq, PartialEq, Hash, Serialize)]
pub struct VidCommon(<Advz as VidScheme>::Common);

/// Newtype wrapper for assoc type [`VidScheme::Share`].
#[derive(Clone, Debug, Deserialize, Eq, PartialEq, Hash, Serialize)]
pub struct VidShare(<Advz as VidScheme>::Share);

/// Newtype wrapper for assoc type [`Precomputable::PrecomputeData`].
#[derive(Clone, Debug, Deserialize, Eq, PartialEq, Hash, Serialize)]
pub struct VidPrecomputeData(<Advz as Precomputable>::PrecomputeData);

=======
>>>>>>> 5d9ed74d
/// Newtype wrapper for a large payload range proof.
///
/// Useful for namespace proofs.
#[derive(Clone, Debug, Eq, PartialEq, Serialize, Deserialize)]
pub struct LargeRangeProofType(
    // # Type complexity
    //
    // Jellyfish's `LargeRangeProof` type has a prime field generic parameter `F`.
    // This `F` is determined by the type parameter `E` for `Advz`.
    // Jellyfish needs a more ergonomic way for downstream users to refer to this type.
    //
    // There is a `KzgEval` type alias in jellyfish that helps a little, but it's currently private:
    // <https://github.com/EspressoSystems/jellyfish/issues/423>
    // If it were public then we could instead use
    // `LargeRangeProof<KzgEval<E>>`
    // but that's still pretty crufty.
    LargeRangeProof<<UnivariateKzgPCS<E> as PolynomialCommitmentScheme>::Evaluation>,
);

/// Newtype wrapper for a small payload range proof.
///
/// Useful for transaction proofs.
#[derive(Clone, Debug, Eq, PartialEq, Serialize, Deserialize)]
pub struct SmallRangeProofType(
    // # Type complexity
    //
    // Similar to the comments in `LargeRangeProofType`.
    SmallRangeProof<<UnivariateKzgPCS<E> as PolynomialCommitmentScheme>::Proof>,
);

#[cfg(feature = "test-srs")]
lazy_static! {
    /// SRS for testing only
    static ref KZG_SRS_TEST: UnivariateUniversalParams<E> = {
        let mut rng = jf_utils::test_rng();
        UnivariateKzgPCS::<E>::gen_srs_for_testing(
            &mut rng,
            SRS_DEGREE,
        )
        .unwrap()
    };
}

// By default, use SRS from Aztec's ceremony
lazy_static! {
    /// SRS comment
    static ref KZG_SRS: UnivariateUniversalParams<E> = {
        let srs = ark_srs::kzg10::aztec20::setup(SRS_DEGREE)
            .expect("Aztec SRS failed to load");
        UnivariateUniversalParams {
            powers_of_g: srs.powers_of_g,
            h: srs.h,
            beta_h: srs.beta_h,
            powers_of_h: vec![srs.h, srs.beta_h],
        }
    };
}

/// Private type alias for the EC pairing type parameter for [`Advz`].
type E = Bn254;
/// Private type alias for the hash type parameter for [`Advz`].
type H = Sha256;

// THE REST OF THIS FILE IS BOILERPLATE
//
// All this boilerplate can be deleted when we finally get
// type alias impl trait (TAIT):
// [rfcs/text/2515-type_alias_impl_trait.md at master · rust-lang/rfcs](https://github.com/rust-lang/rfcs/blob/master/text/2515-type_alias_impl_trait.md)
impl VidScheme for VidSchemeType {
    type Commit = <Advz as VidScheme>::Commit;
    type Share = <Advz as VidScheme>::Share;
    type Common = <Advz as VidScheme>::Common;

    fn commit_only<B>(&mut self, payload: B) -> VidResult<Self::Commit>
    where
        B: AsRef<[u8]>,
    {
        self.0.commit_only(payload)
    }

    fn disperse<B>(&mut self, payload: B) -> VidResult<VidDisperse<Self>>
    where
        B: AsRef<[u8]>,
    {
        self.0.disperse(payload).map(vid_disperse_conversion)
    }

    fn verify_share(
        &self,
        share: &Self::Share,
        common: &Self::Common,
        commit: &Self::Commit,
    ) -> VidResult<Result<(), ()>> {
        self.0.verify_share(share, common, commit)
    }

    fn recover_payload(&self, shares: &[Self::Share], common: &Self::Common) -> VidResult<Vec<u8>> {
        self.0.recover_payload(shares, common)
    }

    fn is_consistent(commit: &Self::Commit, common: &Self::Common) -> VidResult<()> {
        <Advz as VidScheme>::is_consistent(commit, common)
    }

    fn get_payload_byte_len(common: &Self::Common) -> u32 {
        <Advz as VidScheme>::get_payload_byte_len(common)
    }

    fn get_num_storage_nodes(common: &Self::Common) -> u32 {
        <Advz as VidScheme>::get_num_storage_nodes(common)
    }

    fn get_multiplicity(common: &Self::Common) -> u32 {
        <Advz as VidScheme>::get_multiplicity(common)
    }

    /// Helper function for testing only
    #[cfg(feature = "test-srs")]
    fn corrupt_share_index(&self, share: Self::Share) -> Self::Share {
        self.0.corrupt_share_index(share)
    }
}

impl PayloadProver<LargeRangeProofType> for VidSchemeType {
    fn payload_proof<B>(&self, payload: B, range: Range<usize>) -> VidResult<LargeRangeProofType>
    where
        B: AsRef<[u8]>,
    {
        self.0
            .payload_proof(payload, range)
            .map(LargeRangeProofType)
    }

    fn payload_verify(
        &self,
        stmt: Statement<'_, Self>,
        proof: &LargeRangeProofType,
    ) -> VidResult<Result<(), ()>> {
        self.0.payload_verify(stmt_conversion(stmt), &proof.0)
    }
}

impl PayloadProver<SmallRangeProofType> for VidSchemeType {
    fn payload_proof<B>(&self, payload: B, range: Range<usize>) -> VidResult<SmallRangeProofType>
    where
        B: AsRef<[u8]>,
    {
        self.0
            .payload_proof(payload, range)
            .map(SmallRangeProofType)
    }

    fn payload_verify(
        &self,
        stmt: Statement<'_, Self>,
        proof: &SmallRangeProofType,
    ) -> VidResult<Result<(), ()>> {
        self.0.payload_verify(stmt_conversion(stmt), &proof.0)
    }
}

impl Precomputable for VidSchemeType {
    type PrecomputeData = <Advz as Precomputable>::PrecomputeData;

    fn commit_only_precompute<B>(
        &self,
        payload: B,
    ) -> VidResult<(Self::Commit, Self::PrecomputeData)>
    where
        B: AsRef<[u8]>,
    {
        self.0.commit_only_precompute(payload)
    }

    fn disperse_precompute<B>(
        &self,
        payload: B,
        data: &Self::PrecomputeData,
    ) -> VidResult<VidDisperse<Self>>
    where
        B: AsRef<[u8]>,
    {
        self.0
            .disperse_precompute(payload, data)
            .map(vid_disperse_conversion)
    }
}

/// Convert a [`VidDisperse<Advz>`] to a [`VidDisperse<VidSchemeType>`].
///
/// Foreign type rules prevent us from doing:
/// - `impl From<VidDisperse<VidSchemeType>> for VidDisperse<Advz>`
/// - `impl VidDisperse<VidSchemeType> {...}`
/// and similarly for `Statement`.
/// Thus, we accomplish type conversion via functions.
fn vid_disperse_conversion(vid_disperse: VidDisperse<Advz>) -> VidDisperse<VidSchemeType> {
    VidDisperse {
        shares: vid_disperse.shares,
        common: vid_disperse.common,
        commit: vid_disperse.commit,
    }
}

/// Convert a [`Statement<'_, VidSchemeType>`] to a [`Statement<'_, Advz>`].
fn stmt_conversion(stmt: Statement<'_, VidSchemeType>) -> Statement<'_, Advz> {
    Statement {
        payload_subslice: stmt.payload_subslice,
        range: stmt.range,
        commit: stmt.commit,
        common: stmt.common,
    }
}<|MERGE_RESOLUTION|>--- conflicted
+++ resolved
@@ -129,25 +129,6 @@
 #[derive(Clone)]
 pub struct VidSchemeType(Advz);
 
-<<<<<<< HEAD
-/// Newtype wrapper for assoc type [`VidScheme::Commit`].
-#[derive(Clone, Copy, Debug, Deserialize, Display, Eq, PartialEq, Hash, Serialize)]
-pub struct VidCommitment(<Advz as VidScheme>::Commit);
-
-/// Newtype wrapper for assoc type [`VidScheme::Common`].
-#[derive(Clone, Debug, Deserialize, Eq, PartialEq, Hash, Serialize)]
-pub struct VidCommon(<Advz as VidScheme>::Common);
-
-/// Newtype wrapper for assoc type [`VidScheme::Share`].
-#[derive(Clone, Debug, Deserialize, Eq, PartialEq, Hash, Serialize)]
-pub struct VidShare(<Advz as VidScheme>::Share);
-
-/// Newtype wrapper for assoc type [`Precomputable::PrecomputeData`].
-#[derive(Clone, Debug, Deserialize, Eq, PartialEq, Hash, Serialize)]
-pub struct VidPrecomputeData(<Advz as Precomputable>::PrecomputeData);
-
-=======
->>>>>>> 5d9ed74d
 /// Newtype wrapper for a large payload range proof.
 ///
 /// Useful for namespace proofs.
