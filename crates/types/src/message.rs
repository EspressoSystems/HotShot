--- conflicted
+++ resolved
@@ -36,14 +36,11 @@
         ViewSyncFinalizeCertificate2, ViewSyncPreCommitCertificate, ViewSyncPreCommitCertificate2,
     },
     simple_vote::{
-<<<<<<< HEAD
         DaVote, QuorumVote, QuorumVote2, TimeoutVote, UpgradeVote, ViewSyncCommitVote,
         ViewSyncFinalizeVote, ViewSyncPreCommitVote,
-=======
         DaVote, DaVote2, QuorumVote, QuorumVote2, TimeoutVote, TimeoutVote2, UpgradeVote,
         ViewSyncCommitVote, ViewSyncCommitVote2, ViewSyncFinalizeVote, ViewSyncFinalizeVote2,
         ViewSyncPreCommitVote, ViewSyncPreCommitVote2,
->>>>>>> 43263a55
     },
     traits::{
         block_contents::BlockHeader,
