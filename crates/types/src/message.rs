--- conflicted
+++ resolved
@@ -377,11 +377,7 @@
         upgrade_lock: &UpgradeLock<TYPES, V>,
     ) -> Result<()> {
         let view_number = self.data.view_number();
-<<<<<<< HEAD
         let view_leader_key = quorum_membership.leader(view_number, epoch)?;
-=======
-        let view_leader_key = quorum_membership.leader(view_number, epoch);
->>>>>>> bd684322
         let proposed_leaf = Leaf::from_quorum_proposal(&self.data);
 
         ensure!(
