--- conflicted
+++ resolved
@@ -327,16 +327,9 @@
 where
     TYPES: NodeType,
 {
-<<<<<<< HEAD
-    /// Validate the signature on a quorum proposal.
-    ///
-    /// # Errors
-    /// Returns `Err` if the signature is invalid.
-=======
     /// Checks that the signature of the quorum proposal is valid.
     /// # Errors
     /// Returns an error when the proposal signature is invalid.
->>>>>>> cbed623b
     pub fn validate_signature(&self, quorum_membership: &TYPES::Membership) -> Result<()> {
         let view_number = self.data.get_view_number();
         let view_leader_key = quorum_membership.get_leader(view_number);
