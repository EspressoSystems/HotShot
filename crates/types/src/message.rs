//! Network message types
//!
//! This module contains types used to represent the various types of messages that
//! `HotShot` nodes can send among themselves.

use crate::{
    certificate::DACertificate,
    data::{DAProposal, ProposalType, VidDisperse},
    traits::{
        network::{NetworkMsg, ViewMessage},
        node_implementation::{
            ExchangesType, NodeImplementation, NodeType, QuorumProposalType, ViewSyncProposalType,
        },
        signature_key::EncodedSignature,
    },
    vote::{DAVote, QuorumVote, ViewSyncVote, VoteType},
};
use derivative::Derivative;
use either::Either::{self, Left, Right};
use serde::{Deserialize, Serialize};
use std::{fmt::Debug, marker::PhantomData};

/// Incoming message
#[derive(Serialize, Deserialize, Clone, Debug, Derivative)]
#[serde(bound(deserialize = "", serialize = ""))]
#[derivative(PartialEq)]
pub struct Message<TYPES: NodeType, I: NodeImplementation<TYPES>> {
    /// The sender of this message
    pub sender: TYPES::SignatureKey,

    /// The message kind
    #[derivative(PartialEq = "ignore")]
    pub kind: MessageKind<TYPES, I>,

    /// Phantom data.
    pub _phantom: PhantomData<I>,
}

impl<TYPES: NodeType, I: NodeImplementation<TYPES>> NetworkMsg for Message<TYPES, I> {}

impl<TYPES: NodeType, I: NodeImplementation<TYPES>> ViewMessage<TYPES> for Message<TYPES, I> {
    /// get the view number out of a message
    fn get_view_number(&self) -> TYPES::Time {
        self.kind.get_view_number()
    }
    fn purpose(&self) -> MessagePurpose {
        self.kind.purpose()
    }
}

/// A wrapper type for implementing `PassType` on a vector of `Message`.
#[derive(Clone, Debug)]
pub struct Messages<TYPES: NodeType, I: NodeImplementation<TYPES>>(pub Vec<Message<TYPES, I>>);

/// A message type agnostic description of a message's purpose
#[derive(PartialEq, Copy, Clone)]
pub enum MessagePurpose {
    /// Message with a quorum proposal.
    Proposal,
    /// Message with a quorum vote.
    Vote,
    /// Message with a view sync vote.
    ViewSyncVote,
    /// Message with a view sync proposal.
    ViewSyncProposal,
    /// Message with a DAC.
    DAC,
    /// Message for internal use
    Internal,
    /// Data message
    Data,
    /// VID disperse, like [`Proposal`].
    VidDisperse,
    /// VID vote, like [`Vote`].
    VidVote,
    /// VID certificate, like [`DAC`].
    VidCert,
}

// TODO (da) make it more customized to the consensus layer, maybe separating the specific message
// data from the kind enum.
/// Enum representation of any message type
#[derive(Serialize, Deserialize, Clone, Debug, PartialEq)]
#[serde(bound(deserialize = "", serialize = ""))]
pub enum MessageKind<TYPES: NodeType, I: NodeImplementation<TYPES>> {
    /// Messages related to the consensus protocol
    Consensus(I::ConsensusMessage),
    /// Messages relating to sharing data between nodes
    Data(DataMessage<TYPES>),
    /// Phantom data.
    _Unreachable(PhantomData<I>),
}

impl<TYPES: NodeType, I: NodeImplementation<TYPES>> MessageKind<TYPES, I> {
    // Can't implement `From<I::ConsensusMessage>` directly due to potential conflict with
    // `From<DataMessage>`.
    /// Construct a [`MessageKind`] from [`I::ConsensusMessage`].
    pub fn from_consensus_message(m: I::ConsensusMessage) -> Self {
        Self::Consensus(m)
    }
}

impl<TYPES: NodeType, I: NodeImplementation<TYPES>> From<DataMessage<TYPES>>
    for MessageKind<TYPES, I>
{
    fn from(m: DataMessage<TYPES>) -> Self {
        Self::Data(m)
    }
}

impl<TYPES: NodeType, I: NodeImplementation<TYPES>> ViewMessage<TYPES> for MessageKind<TYPES, I> {
    fn get_view_number(&self) -> TYPES::Time {
        match &self {
            MessageKind::Consensus(message) => message.view_number(),
            MessageKind::Data(DataMessage::SubmitTransaction(_, v)) => *v,
            MessageKind::_Unreachable(_) => unimplemented!(),
        }
    }

    fn purpose(&self) -> MessagePurpose {
        match &self {
            MessageKind::Consensus(message) => message.purpose(),
            MessageKind::Data(message) => match message {
                DataMessage::SubmitTransaction(_, _) => MessagePurpose::Data,
            },
            MessageKind::_Unreachable(_) => unimplemented!(),
        }
    }
}

/// Internal triggers sent by consensus messages.
#[derive(Serialize, Deserialize, Clone, Debug, PartialEq, Eq)]
#[serde(bound(deserialize = ""))]
pub enum InternalTrigger<TYPES: NodeType> {
    // May add other triggers if necessary.
    /// Internal timeout at the specified view number.
    Timeout(TYPES::Time),
}

/// A processed consensus message for both validating and sequencing consensus.
#[derive(Serialize, Deserialize, Clone, Debug, PartialEq)]
#[serde(bound(deserialize = ""))]
pub enum ProcessedGeneralConsensusMessage<TYPES: NodeType, I: NodeImplementation<TYPES>>
where
    I::Exchanges: ExchangesType<TYPES, I::Leaf, Message<TYPES, I>>,
{
    /// Message with a quorum proposal.
    Proposal(Proposal<QuorumProposalType<TYPES, I>>, TYPES::SignatureKey),
    /// Message with a quorum vote.
    Vote(QuorumVote<TYPES, I::Leaf>, TYPES::SignatureKey),
    /// Message with a view sync vote.
    ViewSyncVote(ViewSyncVote<TYPES>),
    /// Message with a view sync certificate.
    ViewSyncCertificate(Proposal<ViewSyncProposalType<TYPES, I>>),
    /// Internal ONLY message indicating a view interrupt.
    #[serde(skip)]
    InternalTrigger(InternalTrigger<TYPES>),
}

impl<TYPES: NodeType, I: NodeImplementation<TYPES>> From<ProcessedGeneralConsensusMessage<TYPES, I>>
    for GeneralConsensusMessage<TYPES, I>
where
    I::Exchanges: ExchangesType<TYPES, I::Leaf, Message<TYPES, I>>,
{
    fn from(value: ProcessedGeneralConsensusMessage<TYPES, I>) -> Self {
        match value {
            ProcessedGeneralConsensusMessage::Proposal(p, _) => {
                GeneralConsensusMessage::Proposal(p)
            }
            ProcessedGeneralConsensusMessage::Vote(v, _) => GeneralConsensusMessage::Vote(v),
            ProcessedGeneralConsensusMessage::InternalTrigger(a) => {
                GeneralConsensusMessage::InternalTrigger(a)
            }
            ProcessedGeneralConsensusMessage::ViewSyncCertificate(certificate) => {
                GeneralConsensusMessage::ViewSyncCertificate(certificate)
            }
            ProcessedGeneralConsensusMessage::ViewSyncVote(vote) => {
                GeneralConsensusMessage::ViewSyncVote(vote)
            }
        }
    }
}

impl<TYPES: NodeType, I: NodeImplementation<TYPES>> ProcessedGeneralConsensusMessage<TYPES, I>
where
    I::Exchanges: ExchangesType<TYPES, I::Leaf, Message<TYPES, I>>,
{
    /// Create a [`ProcessedGeneralConsensusMessage`] from a [`GeneralConsensusMessage`].
    /// # Panics
    /// if reaching the unimplemented `ViewSync` case.
    pub fn new(value: GeneralConsensusMessage<TYPES, I>, sender: TYPES::SignatureKey) -> Self {
        match value {
            GeneralConsensusMessage::Proposal(p) => {
                ProcessedGeneralConsensusMessage::Proposal(p, sender)
            }
            GeneralConsensusMessage::Vote(v) => ProcessedGeneralConsensusMessage::Vote(v, sender),
            GeneralConsensusMessage::InternalTrigger(a) => {
                ProcessedGeneralConsensusMessage::InternalTrigger(a)
            }
            GeneralConsensusMessage::ViewSyncVote(_)
            | GeneralConsensusMessage::ViewSyncCertificate(_) => todo!(),
        }
    }
}

/// A processed consensus message for the DA committee in sequencing consensus.
#[derive(Serialize, Clone, Debug, PartialEq)]
#[serde(bound(deserialize = ""))]
pub enum ProcessedCommitteeConsensusMessage<TYPES: NodeType> {
    /// Proposal for the DA committee.
    DAProposal(Proposal<DAProposal<TYPES>>, TYPES::SignatureKey),
    /// Vote from the DA committee.
    DAVote(DAVote<TYPES>, TYPES::SignatureKey),
    /// Certificate for the DA.
    DACertificate(DACertificate<TYPES>, TYPES::SignatureKey),
    /// VID dispersal data. Like [`DAProposal`]
    VidDisperseMsg(Proposal<VidDisperse<TYPES>>, TYPES::SignatureKey),
    /// Vote from VID storage node. Like [`DAVote`]
    VidVote(DAVote<TYPES>, TYPES::SignatureKey),
    /// Certificate for VID. Like [`DACertificate`]
    VidCertificate(DACertificate<TYPES>, TYPES::SignatureKey),
}

impl<TYPES: NodeType> From<ProcessedCommitteeConsensusMessage<TYPES>>
    for CommitteeConsensusMessage<TYPES>
{
    fn from(value: ProcessedCommitteeConsensusMessage<TYPES>) -> Self {
        match value {
            ProcessedCommitteeConsensusMessage::DAProposal(p, _) => {
                CommitteeConsensusMessage::DAProposal(p)
            }
            ProcessedCommitteeConsensusMessage::DAVote(v, _) => {
                CommitteeConsensusMessage::DAVote(v)
            }
            ProcessedCommitteeConsensusMessage::DACertificate(cert, _) => {
                CommitteeConsensusMessage::DACertificate(cert)
            }
            ProcessedCommitteeConsensusMessage::VidDisperseMsg(disperse, _) => {
                CommitteeConsensusMessage::VidDisperseMsg(disperse)
            }
            ProcessedCommitteeConsensusMessage::VidVote(v, _) => {
                CommitteeConsensusMessage::VidVote(v)
            }
            ProcessedCommitteeConsensusMessage::VidCertificate(cert, _) => {
                CommitteeConsensusMessage::VidCertificate(cert)
            }
        }
    }
}

impl<TYPES: NodeType> ProcessedCommitteeConsensusMessage<TYPES> {
    /// Create a [`ProcessedCommitteeConsensusMessage`] from a [`CommitteeConsensusMessage`].
    pub fn new(value: CommitteeConsensusMessage<TYPES>, sender: TYPES::SignatureKey) -> Self {
        match value {
            CommitteeConsensusMessage::DAProposal(p) => {
                ProcessedCommitteeConsensusMessage::DAProposal(p, sender)
            }
            CommitteeConsensusMessage::DAVote(v) => {
                ProcessedCommitteeConsensusMessage::DAVote(v, sender)
            }
            CommitteeConsensusMessage::DACertificate(cert) => {
                ProcessedCommitteeConsensusMessage::DACertificate(cert, sender)
            }
            CommitteeConsensusMessage::VidDisperseMsg(disperse) => {
                ProcessedCommitteeConsensusMessage::VidDisperseMsg(disperse, sender)
            }
            CommitteeConsensusMessage::VidVote(v) => {
                ProcessedCommitteeConsensusMessage::VidVote(v, sender)
            }
            CommitteeConsensusMessage::VidCertificate(cert) => {
                ProcessedCommitteeConsensusMessage::VidCertificate(cert, sender)
            }
        }
    }
}

/// A processed consensus message for sequencing consensus.
pub type ProcessedSequencingMessage<TYPES, I> =
    Either<ProcessedGeneralConsensusMessage<TYPES, I>, ProcessedCommitteeConsensusMessage<TYPES>>;

impl<
        TYPES: NodeType,
        I: NodeImplementation<TYPES, ConsensusMessage = SequencingMessage<TYPES, I>>,
    > From<ProcessedSequencingMessage<TYPES, I>> for SequencingMessage<TYPES, I>
{
    fn from(value: ProcessedSequencingMessage<TYPES, I>) -> Self {
        match value {
            Left(message) => SequencingMessage(Left(message.into())),
            Right(message) => SequencingMessage(Right(message.into())),
        }
    }
}

impl<
        TYPES: NodeType,
        I: NodeImplementation<TYPES, ConsensusMessage = SequencingMessage<TYPES, I>>,
    > From<ProcessedGeneralConsensusMessage<TYPES, I>> for ProcessedSequencingMessage<TYPES, I>
{
    fn from(value: ProcessedGeneralConsensusMessage<TYPES, I>) -> Self {
        Left(value)
    }
}

#[derive(Serialize, Deserialize, Clone, Debug, PartialEq)]
#[serde(bound(deserialize = "", serialize = ""))]
/// Messages related to both validating and sequencing consensus.
pub enum GeneralConsensusMessage<TYPES: NodeType, I: NodeImplementation<TYPES>>
where
    I::Exchanges: ExchangesType<TYPES, I::Leaf, Message<TYPES, I>>,
{
    /// Message with a quorum proposal.
    Proposal(Proposal<QuorumProposalType<TYPES, I>>),

    /// Message with a quorum vote.
    Vote(QuorumVote<TYPES, I::Leaf>),

    /// Message with a view sync vote.
    ViewSyncVote(ViewSyncVote<TYPES>),

    /// Message with a view sync certificate.
    ViewSyncCertificate(Proposal<ViewSyncProposalType<TYPES, I>>),

    /// Internal ONLY message indicating a view interrupt.
    #[serde(skip)]
    InternalTrigger(InternalTrigger<TYPES>),
}

#[derive(Deserialize, Serialize, Clone, Debug, PartialEq)]
#[serde(bound(deserialize = "", serialize = ""))]
/// Messages related to the sequencing consensus protocol for the DA committee.
pub enum CommitteeConsensusMessage<TYPES: NodeType> {
    /// Proposal for data availability committee
    DAProposal(Proposal<DAProposal<TYPES>>),

    /// vote for data availability committee
    DAVote(DAVote<TYPES>),

    /// Certificate data is available
    DACertificate(DACertificate<TYPES>),

    /// Initiate VID dispersal.
    ///
    /// Like [`DAProposal`]. Use `Msg` suffix to distinguish from [`VidDisperse`].
    /// TODO this variant should not be a [`CommitteeConsensusMessage`] because <https://github.com/EspressoSystems/HotShot/issues/1696>
    VidDisperseMsg(Proposal<VidDisperse<TYPES>>),

    /// Vote for VID disperse data
    ///
    /// Like [`DAVote`].
    /// TODO currently re-using [`DAVote`]; do we need a separate VID vote? <https://github.com/EspressoSystems/HotShot/issues/1703>
    VidVote(DAVote<TYPES>),
    /// VID certificate data is available
    ///
    /// Like [`DACertificate`]
    /// TODO currently re-using [`DACertificate`]; do we need a separate VID cert? <https://github.com/EspressoSystems/HotShot/issues/1716>
    VidCertificate(DACertificate<TYPES>),
}

/// Messages related to the consensus protocol.
pub trait ConsensusMessageType<TYPES: NodeType, I: NodeImplementation<TYPES>> {
    /// The type of messages for both validating and sequencing consensus.
    type GeneralConsensusMessage;

    /// The type of processed consensus messages.
    type ProcessedConsensusMessage: Send;

    /// Get the view number when the message was sent or the view of the timeout.
    fn view_number(&self) -> TYPES::Time;

    /// Get the message purpose.
    fn purpose(&self) -> MessagePurpose;
}

/// Messages related to the sequencing consensus protocol.
pub trait SequencingMessageType<TYPES: NodeType, I: NodeImplementation<TYPES>>:
    ConsensusMessageType<TYPES, I>
{
    /// Messages for DA committee only.
    type CommitteeConsensusMessage;
}

/// Messages for sequencing consensus.
#[derive(Clone, Debug, Deserialize, Serialize)]
#[serde(bound(deserialize = "", serialize = ""))]
pub struct SequencingMessage<
    TYPES: NodeType,
    I: NodeImplementation<TYPES, ConsensusMessage = SequencingMessage<TYPES, I>>,
>(pub Either<GeneralConsensusMessage<TYPES, I>, CommitteeConsensusMessage<TYPES>>);

impl<
        TYPES: NodeType,
        I: NodeImplementation<TYPES, ConsensusMessage = SequencingMessage<TYPES, I>>,
    > ConsensusMessageType<TYPES, I> for SequencingMessage<TYPES, I>
{
    type GeneralConsensusMessage = GeneralConsensusMessage<TYPES, I>;
    type ProcessedConsensusMessage = ProcessedSequencingMessage<TYPES, I>;

    // TODO: Disable panic after the `ViewSync` case is implemented.
    #[allow(clippy::panic)]
    fn view_number(&self) -> TYPES::Time {
        match &self.0 {
            Left(general_message) => {
                match general_message {
                    GeneralConsensusMessage::Proposal(p) => {
                        // view of leader in the leaf when proposal
                        // this should match replica upon receipt
                        p.data.get_view_number()
                    }
                    GeneralConsensusMessage::Vote(vote_message) => vote_message.get_view(),
                    GeneralConsensusMessage::InternalTrigger(trigger) => match trigger {
                        InternalTrigger::Timeout(time) => *time,
                    },
                    GeneralConsensusMessage::ViewSyncVote(message) => message.round(),
                    GeneralConsensusMessage::ViewSyncCertificate(message) => {
                        message.data.get_view_number()
                    }
                }
            }
            Right(committee_message) => {
                match committee_message {
                    CommitteeConsensusMessage::DAProposal(p) => {
                        // view of leader in the leaf when proposal
                        // this should match replica upon receipt
                        p.data.get_view_number()
                    }
<<<<<<< HEAD
                    CommitteeConsensusMessage::DAVote(vote_message) => vote_message.get_view(),
                    CommitteeConsensusMessage::DACertificate(cert) => cert.view_number,
=======
                    CommitteeConsensusMessage::DAVote(vote_message) => vote_message.current_view(),
                    CommitteeConsensusMessage::DACertificate(cert)
                    | CommitteeConsensusMessage::VidCertificate(cert) => cert.view_number,
                    CommitteeConsensusMessage::VidDisperseMsg(disperse) => {
                        disperse.data.get_view_number()
                    }
                    CommitteeConsensusMessage::VidVote(vote) => vote.current_view(),
>>>>>>> a50b0842
                }
            }
        }
    }

    // TODO: Disable panic after the `ViewSync` case is implemented.
    #[allow(clippy::panic)]
    fn purpose(&self) -> MessagePurpose {
        match &self.0 {
            Left(general_message) => match general_message {
                GeneralConsensusMessage::Proposal(_) => MessagePurpose::Proposal,
                GeneralConsensusMessage::Vote(_) => MessagePurpose::Vote,
                GeneralConsensusMessage::InternalTrigger(_) => MessagePurpose::Internal,
                GeneralConsensusMessage::ViewSyncVote(_) => MessagePurpose::ViewSyncVote,
                GeneralConsensusMessage::ViewSyncCertificate(_) => MessagePurpose::ViewSyncProposal,
            },
            Right(committee_message) => match committee_message {
                CommitteeConsensusMessage::DAProposal(_) => MessagePurpose::Proposal,
                CommitteeConsensusMessage::DAVote(_) => MessagePurpose::Vote,
                CommitteeConsensusMessage::VidVote(_) => MessagePurpose::VidVote,
                CommitteeConsensusMessage::DACertificate(_) => MessagePurpose::DAC,
                CommitteeConsensusMessage::VidDisperseMsg(_) => MessagePurpose::VidDisperse,
                CommitteeConsensusMessage::VidCertificate(_) => todo!(),
            },
        }
    }
}

impl<
        TYPES: NodeType,
        I: NodeImplementation<TYPES, ConsensusMessage = SequencingMessage<TYPES, I>>,
    > SequencingMessageType<TYPES, I> for SequencingMessage<TYPES, I>
{
    type CommitteeConsensusMessage = CommitteeConsensusMessage<TYPES>;
}

#[derive(Serialize, Deserialize, Derivative, Clone, Debug, PartialEq, Eq, Hash)]
#[serde(bound(deserialize = ""))]
/// Messages related to sending data between nodes
pub enum DataMessage<TYPES: NodeType> {
    /// Contains a transaction to be submitted
    /// TODO rethink this when we start to send these messages
    /// we only need the view number for broadcast
    SubmitTransaction(TYPES::Transaction, TYPES::Time),
}

#[derive(Serialize, Deserialize, Clone, Debug, PartialEq, Eq, Hash)]
#[serde(bound(deserialize = ""))]
/// Prepare qc from the leader
pub struct Proposal<PROPOSAL: ProposalType> {
    // NOTE: optimization could include view number to help look up parent leaf
    // could even do 16 bit numbers if we want
    /// The data being proposed.
    pub data: PROPOSAL,
    /// The proposal must be signed by the view leader
    pub signature: EncodedSignature,
}<|MERGE_RESOLUTION|>--- conflicted
+++ resolved
@@ -423,18 +423,13 @@
                         // this should match replica upon receipt
                         p.data.get_view_number()
                     }
-<<<<<<< HEAD
                     CommitteeConsensusMessage::DAVote(vote_message) => vote_message.get_view(),
-                    CommitteeConsensusMessage::DACertificate(cert) => cert.view_number,
-=======
-                    CommitteeConsensusMessage::DAVote(vote_message) => vote_message.current_view(),
                     CommitteeConsensusMessage::DACertificate(cert)
                     | CommitteeConsensusMessage::VidCertificate(cert) => cert.view_number,
                     CommitteeConsensusMessage::VidDisperseMsg(disperse) => {
                         disperse.data.get_view_number()
                     }
-                    CommitteeConsensusMessage::VidVote(vote) => vote.current_view(),
->>>>>>> a50b0842
+                    CommitteeConsensusMessage::VidVote(vote) => vote.get_view(),
                 }
             }
         }
