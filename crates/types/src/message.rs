--- conflicted
+++ resolved
@@ -22,9 +22,9 @@
     BinarySerializer, Serializer,
 };
 
-use crate::request_response::ProposalRequestPayload;
 use crate::{
     data::{DaProposal, Leaf, QuorumProposal, UpgradeProposal, VidDisperseShare},
+    request_response::ProposalRequestPayload,
     simple_certificate::{
         DaCertificate, UpgradeCertificate, ViewSyncCommitCertificate2,
         ViewSyncFinalizeCertificate2, ViewSyncPreCommitCertificate2,
@@ -163,50 +163,41 @@
     /// Message with a quorum proposal.
     Proposal(Proposal<TYPES, QuorumProposal<TYPES>>),
 
-<<<<<<< HEAD
-=======
+    /// Message with a quorum vote.
+    Vote(QuorumVote<TYPES>),
+
+    /// Message with a view sync pre-commit vote
+    ViewSyncPreCommitVote(ViewSyncPreCommitVote<TYPES>),
+
+    /// Message with a view sync commit vote
+    ViewSyncCommitVote(ViewSyncCommitVote<TYPES>),
+
+    /// Message with a view sync finalize vote
+    ViewSyncFinalizeVote(ViewSyncFinalizeVote<TYPES>),
+
+    /// Message with a view sync pre-commit certificate
+    ViewSyncPreCommitCertificate(ViewSyncPreCommitCertificate2<TYPES>),
+
+    /// Message with a view sync commit certificate
+    ViewSyncCommitCertificate(ViewSyncCommitCertificate2<TYPES>),
+
+    /// Message with a view sync finalize certificate
+    ViewSyncFinalizeCertificate(ViewSyncFinalizeCertificate2<TYPES>),
+
+    /// Message with a Timeout vote
+    TimeoutVote(TimeoutVote<TYPES>),
+
+    /// Message with an upgrade proposal
+    UpgradeProposal(Proposal<TYPES, UpgradeProposal<TYPES>>),
+
+    /// Message with an upgrade vote
+    UpgradeVote(UpgradeVote<TYPES>),
+
     /// A peer node needs a proposal from the leader.
     ProposalRequested(
         ProposalRequestPayload<TYPES>,
         <TYPES::SignatureKey as SignatureKey>::PureAssembledSignatureType,
     ),
-
-    /// The leader has responded with a valid proposal.
-    LeaderProposalAvailable(Proposal<TYPES, QuorumProposal<TYPES>>),
-
->>>>>>> 9e41d8c9
-    /// Message with a quorum vote.
-    Vote(QuorumVote<TYPES>),
-
-    /// Message with a view sync pre-commit vote
-    ViewSyncPreCommitVote(ViewSyncPreCommitVote<TYPES>),
-
-    /// Message with a view sync commit vote
-    ViewSyncCommitVote(ViewSyncCommitVote<TYPES>),
-
-    /// Message with a view sync finalize vote
-    ViewSyncFinalizeVote(ViewSyncFinalizeVote<TYPES>),
-
-    /// Message with a view sync pre-commit certificate
-    ViewSyncPreCommitCertificate(ViewSyncPreCommitCertificate2<TYPES>),
-
-    /// Message with a view sync commit certificate
-    ViewSyncCommitCertificate(ViewSyncCommitCertificate2<TYPES>),
-
-    /// Message with a view sync finalize certificate
-    ViewSyncFinalizeCertificate(ViewSyncFinalizeCertificate2<TYPES>),
-
-    /// Message with a Timeout vote
-    TimeoutVote(TimeoutVote<TYPES>),
-
-    /// Message with an upgrade proposal
-    UpgradeProposal(Proposal<TYPES, UpgradeProposal<TYPES>>),
-
-    /// Message with an upgrade vote
-    UpgradeVote(UpgradeVote<TYPES>),
-
-    /// A peer node needs a proposal from the leader.
-    ProposalRequested(TYPES::Time, TYPES::SignatureKey),
 
     /// The leader has responded with a valid proposal.
     LeaderProposalAvailable(Proposal<TYPES, QuorumProposal<TYPES>>),
