--- conflicted
+++ resolved
@@ -26,14 +26,8 @@
 
 use crate::{
     data::{
-<<<<<<< HEAD
+        vid_disperse::{ADVZDisperseShare, VidDisperseShare2},
         DaProposal, DaProposal2, Leaf, Leaf2, QuorumProposal, QuorumProposal2, UpgradeProposal,
-        VidDisperseShare, VidDisperseShare2,
-=======
-        vid_disperse::{ADVZDisperseShare, VidDisperseShare2},
-        DaProposal, DaProposal2, Leaf, Leaf2, QuorumProposal, QuorumProposal2,
-        QuorumProposalWrapper, UpgradeProposal,
->>>>>>> 627365e8
     },
     request_response::ProposalRequestPayload,
     simple_certificate::{
