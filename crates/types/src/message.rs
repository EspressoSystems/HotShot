//! Network message types
//!
//! This module contains types used to represent the various types of messages that
//! `HotShot` nodes can send among themselves.

use crate::data::{QuorumProposal, UpgradeProposal};
use crate::simple_certificate::{
    DACertificate, ViewSyncCommitCertificate2, ViewSyncFinalizeCertificate2,
    ViewSyncPreCommitCertificate2,
};
use crate::simple_vote::{
    DAVote, TimeoutVote, UpgradeVote, ViewSyncCommitVote, ViewSyncFinalizeVote,
    ViewSyncPreCommitVote,
};
use crate::traits::network::ResponseMessage;
use crate::traits::signature_key::SignatureKey;
use crate::vote::HasViewNumber;
use crate::{
    data::{DAProposal, VidDisperse},
    simple_vote::QuorumVote,
    traits::{
        network::{DataRequest, NetworkMsg, ViewMessage},
        node_implementation::{ConsensusTime, NodeType},
    },
};

use derivative::Derivative;
use either::Either::{self, Left, Right};
use hotshot_constants::Version;
use serde::de::DeserializeOwned;
use serde::{Deserialize, Serialize};
use std::{fmt::Debug, marker::PhantomData};

/// Incoming message
#[derive(Serialize, Deserialize, Clone, Debug, Derivative, PartialEq, Eq, Hash)]
#[serde(bound(deserialize = "", serialize = ""))]
pub struct Message<TYPES: NodeType> {
    /// The version of the protocol in use for this message
    pub version: Version,

    /// The sender of this message
    pub sender: TYPES::SignatureKey,

    /// The message kind
    pub kind: MessageKind<TYPES>,
}

impl<TYPES: NodeType> NetworkMsg for Message<TYPES> {}

impl<TYPES: NodeType> ViewMessage<TYPES> for Message<TYPES> {
    /// get the view number out of a message
    fn get_view_number(&self) -> TYPES::Time {
        self.kind.get_view_number()
    }
    fn purpose(&self) -> MessagePurpose {
        self.kind.purpose()
    }
}

/// A wrapper type for implementing `PassType` on a vector of `Message`.
#[derive(Clone, Debug)]
pub struct Messages<TYPES: NodeType>(pub Vec<Message<TYPES>>);

/// A message type agnostic description of a message's purpose
#[derive(PartialEq, Copy, Clone)]
pub enum MessagePurpose {
    /// Message with a [quorum/DA] proposal.
    Proposal,
    /// Message with most recent [quorum/DA] proposal the server has
    LatestProposal,
    /// Message with most recent view sync certificate the server has
    LatestViewSyncCertificate,
    /// Message with a quorum vote.
    Vote,
    /// Message with a view sync vote.
    ViewSyncVote,
    /// Message with a view sync certificate.
    ViewSyncCertificate,
    /// Message with a DAC.
    DAC,
    /// Message for internal use
    Internal,
    /// Data message
    Data,
    /// VID disperse, like [`Proposal`].
    VidDisperse,
    /// Message with an upgrade proposal.
    Upgrade,
}

// TODO (da) make it more customized to the consensus layer, maybe separating the specific message
// data from the kind enum.
/// Enum representation of any message type
#[derive(Serialize, Deserialize, Clone, Debug, PartialEq, Hash, Eq)]
#[serde(bound(deserialize = "", serialize = ""))]
pub enum MessageKind<TYPES: NodeType> {
    /// Messages related to the consensus protocol
    Consensus(SequencingMessage<TYPES>),
    /// Messages relating to sharing data between nodes
    Data(DataMessage<TYPES>),
}

impl<TYPES: NodeType> MessageKind<TYPES> {
    // Can't implement `From<I::ConsensusMessage>` directly due to potential conflict with
    // `From<DataMessage>`.
    /// Construct a [`MessageKind`] from [`SequencingMessage`].
    pub fn from_consensus_message(m: SequencingMessage<TYPES>) -> Self {
        Self::Consensus(m)
    }
}

impl<TYPES: NodeType> From<DataMessage<TYPES>> for MessageKind<TYPES> {
    fn from(m: DataMessage<TYPES>) -> Self {
        Self::Data(m)
    }
}

impl<TYPES: NodeType> ViewMessage<TYPES> for MessageKind<TYPES> {
    fn get_view_number(&self) -> TYPES::Time {
        match &self {
            MessageKind::Consensus(message) => message.view_number(),
            MessageKind::Data(DataMessage::SubmitTransaction(_, v)) => *v,
            MessageKind::Data(DataMessage::RequestData(msg)) => msg.view,
            MessageKind::Data(DataMessage::DataResponse(msg)) => match msg {
                ResponseMessage::Found(m) => m.view_number(),
<<<<<<< HEAD
                ResponseMessage::NotFound => TYPES::Time::new(1),
=======
                ResponseMessage::NotFound | ResponseMessage::Denied => TYPES::Time::new(1),
>>>>>>> f51b47cc
            },
        }
    }

    fn purpose(&self) -> MessagePurpose {
        match &self {
            MessageKind::Consensus(message) => message.purpose(),
            MessageKind::Data(_) => MessagePurpose::Data,
        }
    }
}

#[derive(Serialize, Deserialize, Clone, Debug, PartialEq, Eq, Hash)]
#[serde(bound(deserialize = "", serialize = ""))]
/// Messages related to both validating and sequencing consensus.
pub enum GeneralConsensusMessage<TYPES: NodeType> {
    /// Message with a quorum proposal.
    Proposal(Proposal<TYPES, QuorumProposal<TYPES>>),

    /// Message with a quorum vote.
    Vote(QuorumVote<TYPES>),

    /// Message with a view sync pre-commit vote
    ViewSyncPreCommitVote(ViewSyncPreCommitVote<TYPES>),

    /// Message with a view sync commit vote
    ViewSyncCommitVote(ViewSyncCommitVote<TYPES>),

    /// Message with a view sync finalize vote
    ViewSyncFinalizeVote(ViewSyncFinalizeVote<TYPES>),

    /// Message with a view sync pre-commit certificate
    ViewSyncPreCommitCertificate(ViewSyncPreCommitCertificate2<TYPES>),

    /// Message with a view sync commit certificate
    ViewSyncCommitCertificate(ViewSyncCommitCertificate2<TYPES>),

    /// Message with a view sync finalize certificate
    ViewSyncFinalizeCertificate(ViewSyncFinalizeCertificate2<TYPES>),

    /// Message with a Timeout vote
    TimeoutVote(TimeoutVote<TYPES>),

    /// Message with an upgrade proposal
    UpgradeProposal(Proposal<TYPES, UpgradeProposal<TYPES>>),

    /// Message with an upgrade vote
    UpgradeVote(UpgradeVote<TYPES>),
}

#[derive(Deserialize, Serialize, Clone, Debug, PartialEq, Hash, Eq)]
#[serde(bound(deserialize = "", serialize = ""))]
/// Messages related to the sequencing consensus protocol for the DA committee.
pub enum CommitteeConsensusMessage<TYPES: NodeType> {
    /// Proposal for data availability committee
    DAProposal(Proposal<TYPES, DAProposal<TYPES>>),

    /// vote for data availability committee
    DAVote(DAVote<TYPES>),

    /// Certificate data is available
    DACertificate(DACertificate<TYPES>),

    /// Initiate VID dispersal.
    ///
    /// Like [`DAProposal`]. Use `Msg` suffix to distinguish from [`VidDisperse`].
    /// TODO this variant should not be a [`CommitteeConsensusMessage`] because <https://github.com/EspressoSystems/HotShot/issues/1696>
    VidDisperseMsg(Proposal<TYPES, VidDisperse<TYPES>>),
}

/// Messages for sequencing consensus.
#[derive(Clone, Debug, Deserialize, Serialize, PartialEq, Eq, Hash)]
#[serde(bound(deserialize = "", serialize = ""))]
pub struct SequencingMessage<TYPES: NodeType>(
    pub Either<GeneralConsensusMessage<TYPES>, CommitteeConsensusMessage<TYPES>>,
);

impl<TYPES: NodeType> SequencingMessage<TYPES> {
    // TODO: Disable panic after the `ViewSync` case is implemented.
    /// Get the view number this message relates to
    #[allow(clippy::panic)]
    fn view_number(&self) -> TYPES::Time {
        match &self.0 {
            Left(general_message) => {
                match general_message {
                    GeneralConsensusMessage::Proposal(p) => {
                        // view of leader in the leaf when proposal
                        // this should match replica upon receipt
                        p.data.get_view_number()
                    }
                    GeneralConsensusMessage::Vote(vote_message) => vote_message.get_view_number(),
                    GeneralConsensusMessage::TimeoutVote(message) => message.get_view_number(),
                    GeneralConsensusMessage::ViewSyncPreCommitVote(message) => {
                        message.get_view_number()
                    }
                    GeneralConsensusMessage::ViewSyncCommitVote(message) => {
                        message.get_view_number()
                    }
                    GeneralConsensusMessage::ViewSyncFinalizeVote(message) => {
                        message.get_view_number()
                    }
                    GeneralConsensusMessage::ViewSyncPreCommitCertificate(message) => {
                        message.get_view_number()
                    }
                    GeneralConsensusMessage::ViewSyncCommitCertificate(message) => {
                        message.get_view_number()
                    }
                    GeneralConsensusMessage::ViewSyncFinalizeCertificate(message) => {
                        message.get_view_number()
                    }
                    GeneralConsensusMessage::UpgradeProposal(message) => {
                        message.data.get_view_number()
                    }
                    GeneralConsensusMessage::UpgradeVote(message) => message.get_view_number(),
                }
            }
            Right(committee_message) => {
                match committee_message {
                    CommitteeConsensusMessage::DAProposal(p) => {
                        // view of leader in the leaf when proposal
                        // this should match replica upon receipt
                        p.data.get_view_number()
                    }
                    CommitteeConsensusMessage::DAVote(vote_message) => {
                        vote_message.get_view_number()
                    }
                    CommitteeConsensusMessage::DACertificate(cert) => cert.view_number,
                    CommitteeConsensusMessage::VidDisperseMsg(disperse) => {
                        disperse.data.get_view_number()
                    }
                }
            }
        }
    }

    // TODO: Disable panic after the `ViewSync` case is implemented.
    /// Get the message purpos
    #[allow(clippy::panic)]
    fn purpose(&self) -> MessagePurpose {
        match &self.0 {
            Left(general_message) => match general_message {
                GeneralConsensusMessage::Proposal(_) => MessagePurpose::Proposal,
                GeneralConsensusMessage::Vote(_) | GeneralConsensusMessage::TimeoutVote(_) => {
                    MessagePurpose::Vote
                }
                GeneralConsensusMessage::ViewSyncPreCommitVote(_)
                | GeneralConsensusMessage::ViewSyncCommitVote(_)
                | GeneralConsensusMessage::ViewSyncFinalizeVote(_) => MessagePurpose::ViewSyncVote,

                GeneralConsensusMessage::ViewSyncPreCommitCertificate(_)
                | GeneralConsensusMessage::ViewSyncCommitCertificate(_)
                | GeneralConsensusMessage::ViewSyncFinalizeCertificate(_) => {
                    MessagePurpose::ViewSyncCertificate
                }

                GeneralConsensusMessage::UpgradeProposal(_)
                | GeneralConsensusMessage::UpgradeVote(_) => MessagePurpose::Upgrade,
            },
            Right(committee_message) => match committee_message {
                CommitteeConsensusMessage::DAProposal(_) => MessagePurpose::Proposal,
                CommitteeConsensusMessage::DAVote(_) => MessagePurpose::Vote,
                CommitteeConsensusMessage::DACertificate(_) => MessagePurpose::DAC,
                CommitteeConsensusMessage::VidDisperseMsg(_) => MessagePurpose::VidDisperse,
            },
        }
    }
}

#[derive(Serialize, Deserialize, Derivative, Clone, Debug, PartialEq, Eq, Hash)]
#[serde(bound(deserialize = ""))]
/// Messages related to sending data between nodes
pub enum DataMessage<TYPES: NodeType> {
    /// Contains a transaction to be submitted
    /// TODO rethink this when we start to send these messages
    /// we only need the view number for broadcast
    SubmitTransaction(TYPES::Transaction, TYPES::Time),
    /// A request for data
    RequestData(DataRequest<TYPES>),
    /// A response to a data request
    DataResponse(ResponseMessage<TYPES>),
}

#[derive(Serialize, Deserialize, Clone, Debug, PartialEq, Eq, Hash)]
#[serde(bound(deserialize = ""))]
/// Prepare qc from the leader
pub struct Proposal<TYPES: NodeType, PROPOSAL: HasViewNumber<TYPES> + DeserializeOwned> {
    // NOTE: optimization could include view number to help look up parent leaf
    // could even do 16 bit numbers if we want
    /// The data being proposed.
    pub data: PROPOSAL,
    /// The proposal must be signed by the view leader
    pub signature: <TYPES::SignatureKey as SignatureKey>::PureAssembledSignatureType,
    /// Phantom for TYPES
    pub _pd: PhantomData<TYPES>,
}<|MERGE_RESOLUTION|>--- conflicted
+++ resolved
@@ -123,11 +123,7 @@
             MessageKind::Data(DataMessage::RequestData(msg)) => msg.view,
             MessageKind::Data(DataMessage::DataResponse(msg)) => match msg {
                 ResponseMessage::Found(m) => m.view_number(),
-<<<<<<< HEAD
-                ResponseMessage::NotFound => TYPES::Time::new(1),
-=======
                 ResponseMessage::NotFound | ResponseMessage::Denied => TYPES::Time::new(1),
->>>>>>> f51b47cc
             },
         }
     }
