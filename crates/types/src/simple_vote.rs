// Copyright (c) 2021-2024 Espresso Systems (espressosys.com)
// This file is part of the HotShot repository.

// You should have received a copy of the MIT License
// along with the HotShot repository. If not, see <https://mit-license.org/>.

//! Implementations of the simple vote types.

use std::{fmt::Debug, hash::Hash, marker::PhantomData};

use committable::{Commitment, Committable};
use serde::{de::DeserializeOwned, Deserialize, Serialize};
use utils::anytrace::*;
use vbs::version::Version;

use crate::{
    data::{Leaf, Leaf2},
    message::UpgradeLock,
    traits::{
        node_implementation::{ConsensusTime, NodeType, Versions},
        signature_key::SignatureKey,
    },
    vid::VidCommitment,
    vote::{HasViewNumber, Vote},
};

/// Marker that data should use the quorum cert type
pub(crate) trait QuorumMarker {}

#[derive(Serialize, Deserialize, Clone, Debug, PartialEq, Hash, Eq)]
/// Data used for a yes vote.
#[serde(bound(deserialize = ""))]
pub struct QuorumData<TYPES: NodeType> {
    /// Commitment to the leaf
    pub leaf_commit: Commitment<Leaf<TYPES>>,
}
#[derive(Serialize, Deserialize, Clone, Debug, PartialEq, Hash, Eq)]
/// Data used for a yes vote.
#[serde(bound(deserialize = ""))]
pub struct QuorumData2<TYPES: NodeType> {
    /// Commitment to the leaf
    pub leaf_commit: Commitment<Leaf2<TYPES>>,
<<<<<<< HEAD
    /// An epoch to which the data belongs to. Relevant for validating against the correct stake table
=======
    /// Epoch number
>>>>>>> 6e30053d
    pub epoch: TYPES::Epoch,
}
#[derive(Serialize, Deserialize, Clone, Debug, PartialEq, Hash, Eq)]
/// Data used for a DA vote.
pub struct DaData<TYPES: NodeType> {
    /// Commitment to a block payload
    pub payload_commit: VidCommitment,
    /// An epoch to which the data belongs to. Relevant for validating against the correct stake table
    pub epoch: TYPES::Epoch,
}
#[derive(Serialize, Deserialize, Clone, Debug, PartialEq, Hash, Eq)]
/// Data used for a DA vote.
pub struct DaData2<TYPES: NodeType> {
    /// Commitment to a block payload
    pub payload_commit: VidCommitment,
    /// Epoch number
    pub epoch: TYPES::Epoch,
}
#[derive(Serialize, Deserialize, Clone, Debug, PartialEq, Hash, Eq)]
/// Data used for a timeout vote.
pub struct TimeoutData<TYPES: NodeType> {
    /// View the timeout is for
    pub view: TYPES::View,
    /// An epoch to which the data belongs to. Relevant for validating against the correct stake table
    pub epoch: TYPES::Epoch,
}
#[derive(Serialize, Deserialize, Clone, Debug, PartialEq, Hash, Eq)]
/// Data used for a timeout vote.
pub struct TimeoutData2<TYPES: NodeType> {
    /// View the timeout is for
    pub view: TYPES::View,
    /// Epoch number
    pub epoch: TYPES::Epoch,
}
#[derive(Serialize, Deserialize, Clone, Debug, PartialEq, Hash, Eq)]
/// Data used for a Pre Commit vote.
pub struct ViewSyncPreCommitData<TYPES: NodeType> {
    /// The relay this vote is intended for
    pub relay: u64,
    /// The view number we are trying to sync on
    pub round: TYPES::View,
    /// An epoch to which the data belongs to. Relevant for validating against the correct stake table
    pub epoch: TYPES::Epoch,
}
#[derive(Serialize, Deserialize, Clone, Debug, PartialEq, Hash, Eq)]
/// Data used for a Pre Commit vote.
pub struct ViewSyncPreCommitData2<TYPES: NodeType> {
    /// The relay this vote is intended for
    pub relay: u64,
    /// The view number we are trying to sync on
    pub round: TYPES::View,
    /// Epoch number
    pub epoch: TYPES::Epoch,
}
#[derive(Serialize, Deserialize, Clone, Debug, PartialEq, Hash, Eq)]
/// Data used for a Commit vote.
pub struct ViewSyncCommitData<TYPES: NodeType> {
    /// The relay this vote is intended for
    pub relay: u64,
    /// The view number we are trying to sync on
    pub round: TYPES::View,
    /// An epoch to which the data belongs to. Relevant for validating against the correct stake table
    pub epoch: TYPES::Epoch,
}
#[derive(Serialize, Deserialize, Clone, Debug, PartialEq, Hash, Eq)]
/// Data used for a Commit vote.
pub struct ViewSyncCommitData2<TYPES: NodeType> {
    /// The relay this vote is intended for
    pub relay: u64,
    /// The view number we are trying to sync on
    pub round: TYPES::View,
    /// Epoch number
    pub epoch: TYPES::Epoch,
}
#[derive(Serialize, Deserialize, Clone, Debug, PartialEq, Hash, Eq)]
/// Data used for a Finalize vote.
pub struct ViewSyncFinalizeData<TYPES: NodeType> {
    /// The relay this vote is intended for
    pub relay: u64,
    /// The view number we are trying to sync on
    pub round: TYPES::View,
    /// An epoch to which the data belongs to. Relevant for validating against the correct stake table
    pub epoch: TYPES::Epoch,
}
#[derive(Serialize, Deserialize, Clone, Debug, PartialEq, Hash, Eq)]
/// Data used for a Finalize vote.
pub struct ViewSyncFinalizeData2<TYPES: NodeType> {
    /// The relay this vote is intended for
    pub relay: u64,
    /// The view number we are trying to sync on
    pub round: TYPES::View,
    /// Epoch number
    pub epoch: TYPES::Epoch,
}
#[derive(Serialize, Deserialize, Clone, Debug, PartialEq, Hash, Eq)]
/// Data used for a Upgrade vote.
pub struct UpgradeProposalData<TYPES: NodeType + DeserializeOwned> {
    /// The old version that we are upgrading from.
    pub old_version: Version,
    /// The new version that we are upgrading to.
    pub new_version: Version,
    /// The last view in which we are allowed to reach a decide on this upgrade.
    /// If it is not decided by that view, we discard it.
    pub decide_by: TYPES::View,
    /// A unique identifier for the specific protocol being voted on.
    pub new_version_hash: Vec<u8>,
    /// The last block for which the old version will be in effect.
    pub old_version_last_view: TYPES::View,
    /// The first block for which the new version will be in effect.
    pub new_version_first_view: TYPES::View,
    /// An epoch to which the data belongs to. Relevant for validating against the correct stake table
    pub epoch: TYPES::Epoch,
}

/// Data used for an upgrade once epochs are implemented
pub struct UpgradeData2<TYPES: NodeType> {
    /// The old version that we are upgrading from
    pub old_version: Version,
    /// The new version that we are upgrading to
    pub new_version: Version,
    /// A unique identifier for the specific protocol being voted on
    pub hash: Vec<u8>,
    /// The first epoch in which the upgrade will be in effect
    pub epoch: TYPES::Epoch,
}

/// Marker trait for data or commitments that can be voted on.
/// Only structs in this file can implement voteable.  This is enforced with the `Sealed` trait
/// Sealing this trait prevents creating new vote types outside this file.
pub trait Voteable<TYPES: NodeType>:
    sealed::Sealed + Committable + Clone + Serialize + Debug + PartialEq + Hash + Eq
{
}

/// Marker trait for data or commitments that can be voted on.
/// Only structs in this file can implement voteable.  This is enforced with the `Sealed` trait
/// Sealing this trait prevents creating new vote types outside this file.
pub trait Voteable2<TYPES: NodeType>:
    sealed::Sealed + HasEpoch<TYPES> + Committable + Clone + Serialize + Debug + PartialEq + Hash + Eq
{
}

/// Sealed is used to make sure no other files can implement the Voteable trait.
/// All simple voteable types should be implemented here.  This prevents us from
/// creating/using improper types when using the vote types.
mod sealed {
    use committable::Committable;

    /// Only structs in this file can impl `Sealed`
    pub trait Sealed {}

    // TODO: Does the implement for things outside this file that are committable?
    impl<C: Committable> Sealed for C {}
}

impl<T: NodeType> QuorumMarker for QuorumData<T> {}
impl<T: NodeType> QuorumMarker for QuorumData2<T> {}
impl<T: NodeType> QuorumMarker for TimeoutData<T> {}
impl<T: NodeType> QuorumMarker for TimeoutData2<T> {}
impl<T: NodeType> QuorumMarker for ViewSyncPreCommitData<T> {}
impl<T: NodeType> QuorumMarker for ViewSyncCommitData<T> {}
impl<T: NodeType> QuorumMarker for ViewSyncFinalizeData<T> {}
impl<T: NodeType> QuorumMarker for ViewSyncPreCommitData2<T> {}
impl<T: NodeType> QuorumMarker for ViewSyncCommitData2<T> {}
impl<T: NodeType> QuorumMarker for ViewSyncFinalizeData2<T> {}
impl<T: NodeType + DeserializeOwned> QuorumMarker for UpgradeProposalData<T> {}

/// A simple yes vote over some votable type.
#[derive(Serialize, Deserialize, Clone, Debug, PartialEq, Hash, Eq)]
pub struct SimpleVote<TYPES: NodeType, DATA: Voteable<TYPES>> {
    /// The signature share associated with this vote
    pub signature: (
        TYPES::SignatureKey,
        <TYPES::SignatureKey as SignatureKey>::PureAssembledSignatureType,
    ),
    /// The leaf commitment being voted on.
    pub data: DATA,
    /// The view this vote was cast for
    pub view_number: TYPES::View,
}

impl<TYPES: NodeType, DATA: Voteable<TYPES> + 'static> HasViewNumber<TYPES>
    for SimpleVote<TYPES, DATA>
{
    fn view_number(&self) -> <TYPES as NodeType>::View {
        self.view_number
    }
}

impl<TYPES: NodeType, DATA: Voteable<TYPES> + 'static> Vote<TYPES> for SimpleVote<TYPES, DATA> {
    type Commitment = DATA;

    fn signing_key(&self) -> <TYPES as NodeType>::SignatureKey {
        self.signature.0.clone()
    }

    fn signature(&self) -> <TYPES::SignatureKey as SignatureKey>::PureAssembledSignatureType {
        self.signature.1.clone()
    }

    fn date(&self) -> &DATA {
        &self.data
    }

    fn data_commitment(&self) -> Commitment<DATA> {
        self.data.commit()
    }
}

impl<TYPES: NodeType, DATA: Voteable<TYPES> + 'static> SimpleVote<TYPES, DATA> {
    /// Creates and signs a simple vote
    /// # Errors
    /// If we are unable to sign the data
    pub async fn create_signed_vote<V: Versions>(
        data: DATA,
        view: TYPES::View,
        pub_key: &TYPES::SignatureKey,
        private_key: &<TYPES::SignatureKey as SignatureKey>::PrivateKey,
        upgrade_lock: &UpgradeLock<TYPES, V>,
    ) -> Result<Self> {
        let commit = VersionedVoteData::new(data.clone(), view, upgrade_lock)
            .await?
            .commit();

        let signature = (
            pub_key.clone(),
            TYPES::SignatureKey::sign(private_key, commit.as_ref())
                .wrap()
                .context(error!("Failed to sign vote"))?,
        );

        Ok(Self {
            signature,
            data,
            view_number: view,
        })
    }
}

#[derive(Serialize, Deserialize, Clone, Debug, PartialEq, Hash, Eq)]
/// A wrapper for vote data that carries a view number and an `upgrade_lock`, allowing switching the commitment calculation dynamically depending on the version
pub struct VersionedVoteData<TYPES: NodeType, DATA: Voteable<TYPES>, V: Versions> {
    /// underlying vote data
    data: DATA,

    /// view number
    view: TYPES::View,

    /// version applied to the view number
    version: Version,

    /// phantom data
    _pd: PhantomData<V>,
}

impl<TYPES: NodeType, DATA: Voteable<TYPES>, V: Versions> VersionedVoteData<TYPES, DATA, V> {
    /// Create a new `VersionedVoteData` struct
    ///
    /// # Errors
    ///
    /// Returns an error if `upgrade_lock.version(view)` is unable to return a version we support
    pub async fn new(
        data: DATA,
        view: TYPES::View,
        upgrade_lock: &UpgradeLock<TYPES, V>,
    ) -> Result<Self> {
        let version = upgrade_lock.version(view).await?;

        Ok(Self {
            data,
            view,
            version,
            _pd: PhantomData,
        })
    }

    /// Create a new `VersionedVoteData` struct
    ///
    /// This function cannot error, but may use an invalid version.
    pub async fn new_infallible(
        data: DATA,
        view: TYPES::View,
        upgrade_lock: &UpgradeLock<TYPES, V>,
    ) -> Self {
        let version = upgrade_lock.version_infallible(view).await;

        Self {
            data,
            view,
            version,
            _pd: PhantomData,
        }
    }
}

impl<TYPES: NodeType, DATA: Voteable<TYPES>, V: Versions> Committable
    for VersionedVoteData<TYPES, DATA, V>
{
    fn commit(&self) -> Commitment<Self> {
        committable::RawCommitmentBuilder::new("Vote")
            .var_size_bytes(self.data.commit().as_ref())
            .u64(*self.view)
            .finalize()
    }
}

impl<TYPES: NodeType> Committable for QuorumData<TYPES> {
    fn commit(&self) -> Commitment<Self> {
        committable::RawCommitmentBuilder::new("Quorum data")
            .var_size_bytes(self.leaf_commit.as_ref())
            .finalize()
    }
}

impl<TYPES: NodeType> Committable for QuorumData2<TYPES> {
    fn commit(&self) -> Commitment<Self> {
<<<<<<< HEAD
        if *self.epoch == 0 {
            committable::RawCommitmentBuilder::new("Quorum data")
                .var_size_bytes(self.leaf_commit.as_ref())
                .finalize()
        } else {
            committable::RawCommitmentBuilder::new("Quorum data")
                .var_size_bytes(self.leaf_commit.as_ref())
                .u64(*self.epoch)
=======
        let QuorumData2 { leaf_commit, epoch } = self;

        if **epoch == 0 {
            committable::RawCommitmentBuilder::new("Quorum data")
                .var_size_bytes(leaf_commit.as_ref())
                .finalize()
        } else {
            committable::RawCommitmentBuilder::new("Quorum data")
                .var_size_bytes(leaf_commit.as_ref())
                .u64(**epoch)
>>>>>>> 6e30053d
                .finalize()
        }
    }
}

impl<TYPES: NodeType> Committable for TimeoutData<TYPES> {
    fn commit(&self) -> Commitment<Self> {
        committable::RawCommitmentBuilder::new("Timeout data")
            .u64(*self.view)
            .u64(*self.epoch)
            .finalize()
    }
}

<<<<<<< HEAD
impl<TYPES: NodeType> Committable for DaData<TYPES> {
=======
impl<TYPES: NodeType> Committable for TimeoutData2<TYPES> {
    fn commit(&self) -> Commitment<Self> {
        let TimeoutData2 { view, epoch } = self;

        if **epoch == 0 {
            committable::RawCommitmentBuilder::new("Timeout data")
                .u64(**view)
                .finalize()
        } else {
            committable::RawCommitmentBuilder::new("Timeout data")
                .u64(**view)
                .u64(**epoch)
                .finalize()
        }
    }
}

impl Committable for DaData {
>>>>>>> 6e30053d
    fn commit(&self) -> Commitment<Self> {
        committable::RawCommitmentBuilder::new("DA data")
            .var_size_bytes(self.payload_commit.as_ref())
            .u64(*self.epoch)
            .finalize()
    }
}

impl<TYPES: NodeType> Committable for DaData2<TYPES> {
    fn commit(&self) -> Commitment<Self> {
        let DaData2 {
            payload_commit,
            epoch,
        } = self;
        if **epoch == 0 {
            committable::RawCommitmentBuilder::new("DA data")
                .var_size_bytes(payload_commit.as_ref())
                .finalize()
        } else {
            committable::RawCommitmentBuilder::new("DA data")
                .var_size_bytes(payload_commit.as_ref())
                .u64(**epoch)
                .finalize()
        }
    }
}

impl<TYPES: NodeType> Committable for UpgradeProposalData<TYPES> {
    fn commit(&self) -> Commitment<Self> {
        let builder = committable::RawCommitmentBuilder::new("Upgrade data");
        builder
            .u64(*self.decide_by)
            .u64(*self.new_version_first_view)
            .u64(*self.old_version_last_view)
            .var_size_bytes(self.new_version_hash.as_slice())
            .u16(self.new_version.minor)
            .u16(self.new_version.major)
            .u16(self.old_version.minor)
            .u16(self.old_version.major)
            .u64(*self.epoch)
            .finalize()
    }
}

impl<TYPES: NodeType> Committable for UpgradeData2<TYPES> {
    fn commit(&self) -> Commitment<Self> {
        let UpgradeData2 {
            old_version,
            new_version,
            hash,
            epoch,
        } = self;

        committable::RawCommitmentBuilder::new("Upgrade data")
            .u16(old_version.minor)
            .u16(old_version.major)
            .u16(new_version.minor)
            .u16(new_version.major)
            .var_size_bytes(hash.as_slice())
            .u64(**epoch)
            .finalize()
    }
}

/// This implements commit for all the types which contain a view and relay public key.
fn view_and_relay_commit<TYPES: NodeType, T: Committable>(
    view: TYPES::View,
    relay: u64,
    epoch: TYPES::Epoch,
    tag: &str,
) -> Commitment<T> {
    let builder = committable::RawCommitmentBuilder::new(tag);
    builder.u64(*view).u64(relay).u64(*epoch).finalize()
}

impl<TYPES: NodeType> Committable for ViewSyncPreCommitData<TYPES> {
    fn commit(&self) -> Commitment<Self> {
        view_and_relay_commit::<TYPES, Self>(
            self.round,
            self.relay,
            self.epoch,
            "View Sync Precommit",
        )
    }
}

impl<TYPES: NodeType> Committable for ViewSyncPreCommitData2<TYPES> {
    fn commit(&self) -> Commitment<Self> {
        let ViewSyncPreCommitData2 {
            relay,
            round,
            epoch,
        } = self;

        if **epoch == 0 {
            view_and_relay_commit::<TYPES, Self>(*round, *relay, "View Sync Precommit")
        } else {
            committable::RawCommitmentBuilder::new("View Sync Precommit")
                .u64(*relay)
                .u64(**round)
                .u64(**epoch)
                .finalize()
        }
    }
}

impl<TYPES: NodeType> Committable for ViewSyncFinalizeData<TYPES> {
    fn commit(&self) -> Commitment<Self> {
        view_and_relay_commit::<TYPES, Self>(
            self.round,
            self.relay,
            self.epoch,
            "View Sync Finalize",
        )
    }
}

impl<TYPES: NodeType> Committable for ViewSyncFinalizeData2<TYPES> {
    fn commit(&self) -> Commitment<Self> {
        let ViewSyncFinalizeData2 {
            relay,
            round,
            epoch,
        } = self;

        if **epoch == 0 {
            view_and_relay_commit::<TYPES, Self>(*round, *relay, "View Sync Finalize")
        } else {
            committable::RawCommitmentBuilder::new("View Sync Finalize")
                .u64(*relay)
                .u64(**round)
                .u64(**epoch)
                .finalize()
        }
    }
}

impl<TYPES: NodeType> Committable for ViewSyncCommitData<TYPES> {
    fn commit(&self) -> Commitment<Self> {
        view_and_relay_commit::<TYPES, Self>(self.round, self.relay, self.epoch, "View Sync Commit")
    }
}

<<<<<<< HEAD
/// A trait for types belonging for specific epoch
pub trait HasEpoch<TYPES: NodeType> {
    /// Returns `Epoch`
    fn epoch(&self) -> TYPES::Epoch;
}

/// Helper macro for trivial implementation of the `HasEpoch` trait
#[macro_export]
macro_rules! impl_has_epoch {
    ($($t:ty),*) => {
        $(
            impl<TYPES: NodeType> HasEpoch<TYPES> for $t {
                fn epoch(&self) -> TYPES::Epoch {
                    self.epoch
                }
            }
        )*
    };
}

impl_has_epoch!(
    QuorumData2<TYPES>,
    DaData<TYPES>,
    TimeoutData<TYPES>,
    ViewSyncPreCommitData<TYPES>,
    ViewSyncCommitData<TYPES>,
    ViewSyncFinalizeData<TYPES>,
    UpgradeProposalData<TYPES>
);

// impl votable for all the data types in this file sealed marker should ensure nothing is accidently
// implemented for structs that aren't "voteable"
impl<
        TYPES: NodeType,
        V: sealed::Sealed + Committable + Clone + Serialize + Debug + PartialEq + Hash + Eq,
    > Voteable<TYPES> for V
{
=======
impl<TYPES: NodeType> Committable for ViewSyncCommitData2<TYPES> {
    fn commit(&self) -> Commitment<Self> {
        let ViewSyncCommitData2 {
            relay,
            round,
            epoch,
        } = self;

        if **epoch == 0 {
            view_and_relay_commit::<TYPES, Self>(*round, *relay, "View Sync Commit")
        } else {
            committable::RawCommitmentBuilder::new("View Sync Commit")
                .u64(*relay)
                .u64(**round)
                .u64(**epoch)
                .finalize()
        }
    }
>>>>>>> 6e30053d
}

// impl votable for all the data types in this file sealed marker should ensure nothing is accidently
// implemented for structs that aren't "voteable"
impl<
        TYPES: NodeType,
        V: sealed::Sealed
            + HasEpoch<TYPES>
            + Committable
            + Clone
            + Serialize
            + Debug
            + PartialEq
            + Hash
            + Eq,
    > Voteable2<TYPES> for V
{
}

impl<TYPES: NodeType> QuorumVote<TYPES> {
    /// Convert a `QuorumVote` to a `QuorumVote2`
    pub fn to_vote2(self) -> QuorumVote2<TYPES> {
        let bytes: [u8; 32] = self.data.leaf_commit.into();

        let signature = self.signature;
        let data = QuorumData2 {
            leaf_commit: Commitment::from_raw(bytes),
<<<<<<< HEAD
            epoch: TYPES::Epoch::genesis(),
=======
            epoch: TYPES::Epoch::new(0),
>>>>>>> 6e30053d
        };
        let view_number = self.view_number;

        SimpleVote {
            signature,
            data,
            view_number,
        }
    }
}

impl<TYPES: NodeType> QuorumVote2<TYPES> {
    /// Convert a `QuorumVote2` to a `QuorumVote`
    pub fn to_vote(self) -> QuorumVote<TYPES> {
        let bytes: [u8; 32] = self.data.leaf_commit.into();

        let signature = self.signature;
        let data = QuorumData {
            leaf_commit: Commitment::from_raw(bytes),
        };
        let view_number = self.view_number;

        SimpleVote {
            signature,
            data,
            view_number,
        }
    }
}

impl<TYPES: NodeType> DaVote<TYPES> {
    /// Convert a `QuorumVote` to a `QuorumVote2`
    pub fn to_vote2(self) -> DaVote2<TYPES> {
        let signature = self.signature;
        let data = DaData2 {
            payload_commit: self.data.payload_commit,
            epoch: TYPES::Epoch::new(0),
        };
        let view_number = self.view_number;

        SimpleVote {
            signature,
            data,
            view_number,
        }
    }
}

impl<TYPES: NodeType> DaVote2<TYPES> {
    /// Convert a `QuorumVote2` to a `QuorumVote`
    pub fn to_vote(self) -> DaVote<TYPES> {
        let signature = self.signature;
        let data = DaData {
            payload_commit: self.data.payload_commit,
        };
        let view_number = self.view_number;

        SimpleVote {
            signature,
            data,
            view_number,
        }
    }
}

// Type aliases for simple use of all the main votes.  We should never see `SimpleVote` outside this file

/// Quorum vote Alias
pub type QuorumVote<TYPES> = SimpleVote<TYPES, QuorumData<TYPES>>;
// Type aliases for simple use of all the main votes.  We should never see `SimpleVote` outside this file
/// Quorum vote Alias
pub type QuorumVote2<TYPES> = SimpleVote<TYPES, QuorumData2<TYPES>>;

/// DA vote type alias
<<<<<<< HEAD
pub type DaVote<TYPES> = SimpleVote<TYPES, DaData<TYPES>>;
=======
pub type DaVote<TYPES> = SimpleVote<TYPES, DaData>;
/// DA vote 2 type alias
pub type DaVote2<TYPES> = SimpleVote<TYPES, DaData2<TYPES>>;

>>>>>>> 6e30053d
/// Timeout Vote type alias
pub type TimeoutVote<TYPES> = SimpleVote<TYPES, TimeoutData<TYPES>>;
/// Timeout Vote 2 type alias
pub type TimeoutVote2<TYPES> = SimpleVote<TYPES, TimeoutData2<TYPES>>;

/// View Sync Pre Commit Vote type alias
pub type ViewSyncPreCommitVote<TYPES> = SimpleVote<TYPES, ViewSyncPreCommitData<TYPES>>;
/// View Sync Pre Commit Vote 2 type alias
pub type ViewSyncPreCommitVote2<TYPES> = SimpleVote<TYPES, ViewSyncPreCommitData2<TYPES>>;
/// View Sync Finalize Vote type alias
pub type ViewSyncFinalizeVote<TYPES> = SimpleVote<TYPES, ViewSyncFinalizeData<TYPES>>;
/// View Sync Finalize Vote 2 type alias
pub type ViewSyncFinalizeVote2<TYPES> = SimpleVote<TYPES, ViewSyncFinalizeData2<TYPES>>;
/// View Sync Commit Vote type alias
pub type ViewSyncCommitVote<TYPES> = SimpleVote<TYPES, ViewSyncCommitData<TYPES>>;
/// View Sync Commit Vote 2 type alias
pub type ViewSyncCommitVote2<TYPES> = SimpleVote<TYPES, ViewSyncCommitData2<TYPES>>;

/// Upgrade proposal vote
pub type UpgradeVote<TYPES> = SimpleVote<TYPES, UpgradeProposalData<TYPES>>;
/// Upgrade proposal 2 vote
pub type UpgradeVote2<TYPES> = SimpleVote<TYPES, UpgradeData2<TYPES>>;<|MERGE_RESOLUTION|>--- conflicted
+++ resolved
@@ -40,11 +40,7 @@
 pub struct QuorumData2<TYPES: NodeType> {
     /// Commitment to the leaf
     pub leaf_commit: Commitment<Leaf2<TYPES>>,
-<<<<<<< HEAD
-    /// An epoch to which the data belongs to. Relevant for validating against the correct stake table
-=======
     /// Epoch number
->>>>>>> 6e30053d
     pub epoch: TYPES::Epoch,
 }
 #[derive(Serialize, Deserialize, Clone, Debug, PartialEq, Hash, Eq)]
@@ -361,16 +357,6 @@
 
 impl<TYPES: NodeType> Committable for QuorumData2<TYPES> {
     fn commit(&self) -> Commitment<Self> {
-<<<<<<< HEAD
-        if *self.epoch == 0 {
-            committable::RawCommitmentBuilder::new("Quorum data")
-                .var_size_bytes(self.leaf_commit.as_ref())
-                .finalize()
-        } else {
-            committable::RawCommitmentBuilder::new("Quorum data")
-                .var_size_bytes(self.leaf_commit.as_ref())
-                .u64(*self.epoch)
-=======
         let QuorumData2 { leaf_commit, epoch } = self;
 
         if **epoch == 0 {
@@ -381,7 +367,6 @@
             committable::RawCommitmentBuilder::new("Quorum data")
                 .var_size_bytes(leaf_commit.as_ref())
                 .u64(**epoch)
->>>>>>> 6e30053d
                 .finalize()
         }
     }
@@ -396,9 +381,6 @@
     }
 }
 
-<<<<<<< HEAD
-impl<TYPES: NodeType> Committable for DaData<TYPES> {
-=======
 impl<TYPES: NodeType> Committable for TimeoutData2<TYPES> {
     fn commit(&self) -> Commitment<Self> {
         let TimeoutData2 { view, epoch } = self;
@@ -417,7 +399,6 @@
 }
 
 impl Committable for DaData {
->>>>>>> 6e30053d
     fn commit(&self) -> Commitment<Self> {
         committable::RawCommitmentBuilder::new("DA data")
             .var_size_bytes(self.payload_commit.as_ref())
@@ -561,7 +542,6 @@
     }
 }
 
-<<<<<<< HEAD
 /// A trait for types belonging for specific epoch
 pub trait HasEpoch<TYPES: NodeType> {
     /// Returns `Epoch`
@@ -599,7 +579,6 @@
         V: sealed::Sealed + Committable + Clone + Serialize + Debug + PartialEq + Hash + Eq,
     > Voteable<TYPES> for V
 {
-=======
 impl<TYPES: NodeType> Committable for ViewSyncCommitData2<TYPES> {
     fn commit(&self) -> Commitment<Self> {
         let ViewSyncCommitData2 {
@@ -618,7 +597,6 @@
                 .finalize()
         }
     }
->>>>>>> 6e30053d
 }
 
 // impl votable for all the data types in this file sealed marker should ensure nothing is accidently
@@ -646,11 +624,7 @@
         let signature = self.signature;
         let data = QuorumData2 {
             leaf_commit: Commitment::from_raw(bytes),
-<<<<<<< HEAD
             epoch: TYPES::Epoch::genesis(),
-=======
-            epoch: TYPES::Epoch::new(0),
->>>>>>> 6e30053d
         };
         let view_number = self.view_number;
 
@@ -724,15 +698,10 @@
 /// Quorum vote Alias
 pub type QuorumVote2<TYPES> = SimpleVote<TYPES, QuorumData2<TYPES>>;
 
-/// DA vote type alias
-<<<<<<< HEAD
-pub type DaVote<TYPES> = SimpleVote<TYPES, DaData<TYPES>>;
-=======
 pub type DaVote<TYPES> = SimpleVote<TYPES, DaData>;
 /// DA vote 2 type alias
 pub type DaVote2<TYPES> = SimpleVote<TYPES, DaData2<TYPES>>;
 
->>>>>>> 6e30053d
 /// Timeout Vote type alias
 pub type TimeoutVote<TYPES> = SimpleVote<TYPES, TimeoutData<TYPES>>;
 /// Timeout Vote 2 type alias
