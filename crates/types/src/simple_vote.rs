// Copyright (c) 2021-2024 Espresso Systems (espressosys.com)
// This file is part of the HotShot repository.

// You should have received a copy of the MIT License
// along with the HotShot repository. If not, see <https://mit-license.org/>.

//! Implementations of the simple vote types.

use std::{fmt::Debug, hash::Hash, marker::PhantomData};

use committable::{Commitment, Committable};
use serde::{de::DeserializeOwned, Deserialize, Serialize};
use utils::anytrace::*;
use vbs::version::Version;

use crate::{
    data::{Leaf, Leaf2},
    message::UpgradeLock,
    traits::{
        node_implementation::{ConsensusTime, NodeType, Versions},
        signature_key::SignatureKey,
    },
    vid::VidCommitment,
    vote::{HasViewNumber, Vote},
};

/// Marker that data should use the quorum cert type
pub(crate) trait QuorumMaker {}

#[derive(Serialize, Deserialize, Clone, Debug, PartialEq, Hash, Eq)]
/// Data used for a yes vote.
#[serde(bound(deserialize = ""))]
pub struct QuorumData<TYPES: NodeType> {
    /// Commitment to the leaf
    pub leaf_commit: Commitment<Leaf<TYPES>>,
}
#[derive(Serialize, Deserialize, Clone, Debug, PartialEq, Hash, Eq)]
/// Data used for a yes vote.
#[serde(bound(deserialize = ""))]
pub struct QuorumData2<TYPES: NodeType> {
    /// Commitment to the leaf
    pub leaf_commit: Commitment<Leaf2<TYPES>>,
    /// An epoch to which the data belongs to. Relevant for validating against the correct stake table
    pub epoch: TYPES::Epoch,
}
#[derive(Serialize, Deserialize, Clone, Debug, PartialEq, Hash, Eq)]
/// Data used for a DA vote.
pub struct DaData<TYPES: NodeType> {
    /// Commitment to a block payload
    pub payload_commit: VidCommitment,
    /// An epoch to which the data belongs to. Relevant for validating against the correct stake table
    pub epoch: TYPES::Epoch,
}
#[derive(Serialize, Deserialize, Clone, Debug, PartialEq, Hash, Eq)]
/// Data used for a timeout vote.
pub struct TimeoutData<TYPES: NodeType> {
    /// View the timeout is for
    pub view: TYPES::View,
    /// An epoch to which the data belongs to. Relevant for validating against the correct stake table
    pub epoch: TYPES::Epoch,
}
<<<<<<< HEAD
#[derive(Serialize, Deserialize, Clone, Debug, PartialEq, Hash, Eq)]
/// Data used for a VID vote.
pub struct VidData<TYPES: NodeType> {
    /// Commitment to the block payload the VID vote is on.
    pub payload_commit: VidCommitment,
    /// An epoch to which the data belongs to. Relevant for validating against the correct stake table
    pub epoch: TYPES::Epoch,
}
=======

>>>>>>> 723dc4a3
#[derive(Serialize, Deserialize, Clone, Debug, PartialEq, Hash, Eq)]
/// Data used for a Pre Commit vote.
pub struct ViewSyncPreCommitData<TYPES: NodeType> {
    /// The relay this vote is intended for
    pub relay: u64,
    /// The view number we are trying to sync on
    pub round: TYPES::View,
    /// An epoch to which the data belongs to. Relevant for validating against the correct stake table
    pub epoch: TYPES::Epoch,
}
#[derive(Serialize, Deserialize, Clone, Debug, PartialEq, Hash, Eq)]
/// Data used for a Commit vote.
pub struct ViewSyncCommitData<TYPES: NodeType> {
    /// The relay this vote is intended for
    pub relay: u64,
    /// The view number we are trying to sync on
    pub round: TYPES::View,
    /// An epoch to which the data belongs to. Relevant for validating against the correct stake table
    pub epoch: TYPES::Epoch,
}
#[derive(Serialize, Deserialize, Clone, Debug, PartialEq, Hash, Eq)]
/// Data used for a Finalize vote.
pub struct ViewSyncFinalizeData<TYPES: NodeType> {
    /// The relay this vote is intended for
    pub relay: u64,
    /// The view number we are trying to sync on
    pub round: TYPES::View,
    /// An epoch to which the data belongs to. Relevant for validating against the correct stake table
    pub epoch: TYPES::Epoch,
}
#[derive(Serialize, Deserialize, Clone, Debug, PartialEq, Hash, Eq)]
/// Data used for a Upgrade vote.
pub struct UpgradeProposalData<TYPES: NodeType + DeserializeOwned> {
    /// The old version that we are upgrading from.
    pub old_version: Version,
    /// The new version that we are upgrading to.
    pub new_version: Version,
    /// The last view in which we are allowed to reach a decide on this upgrade.
    /// If it is not decided by that view, we discard it.
    pub decide_by: TYPES::View,
    /// A unique identifier for the specific protocol being voted on.
    pub new_version_hash: Vec<u8>,
    /// The last block for which the old version will be in effect.
    pub old_version_last_view: TYPES::View,
    /// The first block for which the new version will be in effect.
    pub new_version_first_view: TYPES::View,
    /// An epoch to which the data belongs to. Relevant for validating against the correct stake table
    pub epoch: TYPES::Epoch,
}

/// Marker trait for data or commitments that can be voted on.
/// Only structs in this file can implement voteable.  This is enforced with the `Sealed` trait
/// Sealing this trait prevents creating new vote types outside this file.
pub trait Voteable<TYPES: NodeType>:
    sealed::Sealed + Committable + Clone + Serialize + Debug + PartialEq + Hash + Eq
{
}

/// Marker trait for data or commitments that can be voted on.
/// Only structs in this file can implement voteable.  This is enforced with the `Sealed` trait
/// Sealing this trait prevents creating new vote types outside this file.
pub trait Voteable2<TYPES: NodeType>:
    sealed::Sealed + HasEpoch<TYPES> + Committable + Clone + Serialize + Debug + PartialEq + Hash + Eq
{
}

/// Sealed is used to make sure no other files can implement the Voteable trait.
/// All simple voteable types should be implemented here.  This prevents us from
/// creating/using improper types when using the vote types.
mod sealed {
    use committable::Committable;

    /// Only structs in this file can impl `Sealed`
    pub trait Sealed {}

    // TODO: Does the implement for things outside this file that are committable?
    impl<C: Committable> Sealed for C {}
}

impl<T: NodeType> QuorumMaker for QuorumData<T> {}
impl<T: NodeType> QuorumMaker for QuorumData2<T> {}
impl<T: NodeType> QuorumMaker for TimeoutData<T> {}
impl<T: NodeType> QuorumMaker for ViewSyncPreCommitData<T> {}
impl<T: NodeType> QuorumMaker for ViewSyncCommitData<T> {}
impl<T: NodeType> QuorumMaker for ViewSyncFinalizeData<T> {}
impl<T: NodeType + DeserializeOwned> QuorumMaker for UpgradeProposalData<T> {}

/// A simple yes vote over some votable type.
#[derive(Serialize, Deserialize, Clone, Debug, PartialEq, Hash, Eq)]
pub struct SimpleVote<TYPES: NodeType, DATA: Voteable<TYPES>> {
    /// The signature share associated with this vote
    pub signature: (
        TYPES::SignatureKey,
        <TYPES::SignatureKey as SignatureKey>::PureAssembledSignatureType,
    ),
    /// The leaf commitment being voted on.
    pub data: DATA,
    /// The view this vote was cast for
    pub view_number: TYPES::View,
}

impl<TYPES: NodeType, DATA: Voteable<TYPES> + 'static> HasViewNumber<TYPES>
    for SimpleVote<TYPES, DATA>
{
    fn view_number(&self) -> <TYPES as NodeType>::View {
        self.view_number
    }
}

impl<TYPES: NodeType, DATA: Voteable<TYPES> + 'static> Vote<TYPES> for SimpleVote<TYPES, DATA> {
    type Commitment = DATA;

    fn signing_key(&self) -> <TYPES as NodeType>::SignatureKey {
        self.signature.0.clone()
    }

    fn signature(&self) -> <TYPES::SignatureKey as SignatureKey>::PureAssembledSignatureType {
        self.signature.1.clone()
    }

    fn date(&self) -> &DATA {
        &self.data
    }

    fn data_commitment(&self) -> Commitment<DATA> {
        self.data.commit()
    }
}

impl<TYPES: NodeType, DATA: Voteable<TYPES> + 'static> SimpleVote<TYPES, DATA> {
    /// Creates and signs a simple vote
    /// # Errors
    /// If we are unable to sign the data
    pub async fn create_signed_vote<V: Versions>(
        data: DATA,
        view: TYPES::View,
        pub_key: &TYPES::SignatureKey,
        private_key: &<TYPES::SignatureKey as SignatureKey>::PrivateKey,
        upgrade_lock: &UpgradeLock<TYPES, V>,
    ) -> Result<Self> {
        let commit = VersionedVoteData::new(data.clone(), view, upgrade_lock)
            .await?
            .commit();

        let signature = (
            pub_key.clone(),
            TYPES::SignatureKey::sign(private_key, commit.as_ref())
                .wrap()
                .context(error!("Failed to sign vote"))?,
        );

        Ok(Self {
            signature,
            data,
            view_number: view,
        })
    }
}

#[derive(Serialize, Deserialize, Clone, Debug, PartialEq, Hash, Eq)]
/// A wrapper for vote data that carries a view number and an `upgrade_lock`, allowing switching the commitment calculation dynamically depending on the version
pub struct VersionedVoteData<TYPES: NodeType, DATA: Voteable<TYPES>, V: Versions> {
    /// underlying vote data
    data: DATA,

    /// view number
    view: TYPES::View,

    /// version applied to the view number
    version: Version,

    /// phantom data
    _pd: PhantomData<V>,
}

impl<TYPES: NodeType, DATA: Voteable<TYPES>, V: Versions> VersionedVoteData<TYPES, DATA, V> {
    /// Create a new `VersionedVoteData` struct
    ///
    /// # Errors
    ///
    /// Returns an error if `upgrade_lock.version(view)` is unable to return a version we support
    pub async fn new(
        data: DATA,
        view: TYPES::View,
        upgrade_lock: &UpgradeLock<TYPES, V>,
    ) -> Result<Self> {
        let version = upgrade_lock.version(view).await?;

        Ok(Self {
            data,
            view,
            version,
            _pd: PhantomData,
        })
    }

    /// Create a new `VersionedVoteData` struct
    ///
    /// This function cannot error, but may use an invalid version.
    pub async fn new_infallible(
        data: DATA,
        view: TYPES::View,
        upgrade_lock: &UpgradeLock<TYPES, V>,
    ) -> Self {
        let version = upgrade_lock.version_infallible(view).await;

        Self {
            data,
            view,
            version,
            _pd: PhantomData,
        }
    }
}

impl<TYPES: NodeType, DATA: Voteable<TYPES>, V: Versions> Committable
    for VersionedVoteData<TYPES, DATA, V>
{
    fn commit(&self) -> Commitment<Self> {
        committable::RawCommitmentBuilder::new("Vote")
            .var_size_bytes(self.data.commit().as_ref())
            .u64(*self.view)
            .finalize()
    }
}

impl<TYPES: NodeType> Committable for QuorumData<TYPES> {
    fn commit(&self) -> Commitment<Self> {
        committable::RawCommitmentBuilder::new("Quorum data")
            .var_size_bytes(self.leaf_commit.as_ref())
            .finalize()
    }
}

impl<TYPES: NodeType> Committable for QuorumData2<TYPES> {
    fn commit(&self) -> Commitment<Self> {
        if *self.epoch == 0 {
            committable::RawCommitmentBuilder::new("Quorum data")
                .var_size_bytes(self.leaf_commit.as_ref())
                .finalize()
        } else {
            committable::RawCommitmentBuilder::new("Quorum data")
                .var_size_bytes(self.leaf_commit.as_ref())
                .u64(*self.epoch)
                .finalize()
        }
    }
}

impl<TYPES: NodeType> Committable for TimeoutData<TYPES> {
    fn commit(&self) -> Commitment<Self> {
        committable::RawCommitmentBuilder::new("Timeout data")
            .u64(*self.view)
            .u64(*self.epoch)
            .finalize()
    }
}

impl<TYPES: NodeType> Committable for DaData<TYPES> {
    fn commit(&self) -> Commitment<Self> {
        committable::RawCommitmentBuilder::new("DA data")
            .var_size_bytes(self.payload_commit.as_ref())
            .u64(*self.epoch)
            .finalize()
    }
}

<<<<<<< HEAD
impl<TYPES: NodeType> Committable for VidData<TYPES> {
    fn commit(&self) -> Commitment<Self> {
        committable::RawCommitmentBuilder::new("VID data")
            .var_size_bytes(self.payload_commit.as_ref())
            .u64(*self.epoch)
            .finalize()
    }
}

=======
>>>>>>> 723dc4a3
impl<TYPES: NodeType> Committable for UpgradeProposalData<TYPES> {
    fn commit(&self) -> Commitment<Self> {
        let builder = committable::RawCommitmentBuilder::new("Upgrade data");
        builder
            .u64(*self.decide_by)
            .u64(*self.new_version_first_view)
            .u64(*self.old_version_last_view)
            .var_size_bytes(self.new_version_hash.as_slice())
            .u16(self.new_version.minor)
            .u16(self.new_version.major)
            .u16(self.old_version.minor)
            .u16(self.old_version.major)
            .u64(*self.epoch)
            .finalize()
    }
}

/// This implements commit for all the types which contain a view and relay public key.
fn view_and_relay_commit<TYPES: NodeType, T: Committable>(
    view: TYPES::View,
    relay: u64,
    epoch: TYPES::Epoch,
    tag: &str,
) -> Commitment<T> {
    let builder = committable::RawCommitmentBuilder::new(tag);
    builder.u64(*view).u64(relay).u64(*epoch).finalize()
}

impl<TYPES: NodeType> Committable for ViewSyncPreCommitData<TYPES> {
    fn commit(&self) -> Commitment<Self> {
        view_and_relay_commit::<TYPES, Self>(
            self.round,
            self.relay,
            self.epoch,
            "View Sync Precommit",
        )
    }
}

impl<TYPES: NodeType> Committable for ViewSyncFinalizeData<TYPES> {
    fn commit(&self) -> Commitment<Self> {
        view_and_relay_commit::<TYPES, Self>(
            self.round,
            self.relay,
            self.epoch,
            "View Sync Finalize",
        )
    }
}
impl<TYPES: NodeType> Committable for ViewSyncCommitData<TYPES> {
    fn commit(&self) -> Commitment<Self> {
        view_and_relay_commit::<TYPES, Self>(self.round, self.relay, self.epoch, "View Sync Commit")
    }
}

/// A trait for types belonging for specific epoch
pub trait HasEpoch<TYPES: NodeType> {
    /// Returns `Epoch`
    fn epoch(&self) -> TYPES::Epoch;
}

/// Helper macro for trivial implementation of the `HasEpoch` trait
#[macro_export]
macro_rules! impl_has_epoch {
    ($($t:ty),*) => {
        $(
            impl<TYPES: NodeType> HasEpoch<TYPES> for $t {
                fn epoch(&self) -> TYPES::Epoch {
                    self.epoch
                }
            }
        )*
    };
}

impl_has_epoch!(
    QuorumData2<TYPES>,
    DaData<TYPES>,
    TimeoutData<TYPES>,
    VidData<TYPES>,
    ViewSyncPreCommitData<TYPES>,
    ViewSyncCommitData<TYPES>,
    ViewSyncFinalizeData<TYPES>,
    UpgradeProposalData<TYPES>
);

// impl votable for all the data types in this file sealed marker should ensure nothing is accidently
// implemented for structs that aren't "voteable"
impl<
        TYPES: NodeType,
        V: sealed::Sealed + Committable + Clone + Serialize + Debug + PartialEq + Hash + Eq,
    > Voteable<TYPES> for V
{
}

// impl votable for all the data types in this file sealed marker should ensure nothing is accidently
// implemented for structs that aren't "voteable"
impl<
        TYPES: NodeType,
        V: sealed::Sealed
            + HasEpoch<TYPES>
            + Committable
            + Clone
            + Serialize
            + Debug
            + PartialEq
            + Hash
            + Eq,
    > Voteable2<TYPES> for V
{
}

impl<TYPES: NodeType> QuorumVote<TYPES> {
    /// Convert a `QuorumVote` to a `QuorumVote2`
    pub fn to_vote2(self) -> QuorumVote2<TYPES> {
        let bytes: [u8; 32] = self.data.leaf_commit.into();

        let signature = self.signature;
        let data = QuorumData2 {
            leaf_commit: Commitment::from_raw(bytes),
            epoch: TYPES::Epoch::genesis(),
        };
        let view_number = self.view_number;

        SimpleVote {
            signature,
            data,
            view_number,
        }
    }
}

impl<TYPES: NodeType> QuorumVote2<TYPES> {
    /// Convert a `QuorumVote2` to a `QuorumVote`
    pub fn to_vote(self) -> QuorumVote<TYPES> {
        let bytes: [u8; 32] = self.data.leaf_commit.into();

        let signature = self.signature;
        let data = QuorumData {
            leaf_commit: Commitment::from_raw(bytes),
        };
        let view_number = self.view_number;

        SimpleVote {
            signature,
            data,
            view_number,
        }
    }
}

// Type aliases for simple use of all the main votes.  We should never see `SimpleVote` outside this file
/// Quorum vote Alias
pub type QuorumVote<TYPES> = SimpleVote<TYPES, QuorumData<TYPES>>;
// Type aliases for simple use of all the main votes.  We should never see `SimpleVote` outside this file
/// Quorum vote Alias
pub type QuorumVote2<TYPES> = SimpleVote<TYPES, QuorumData2<TYPES>>;
/// DA vote type alias
pub type DaVote<TYPES> = SimpleVote<TYPES, DaData<TYPES>>;
/// Timeout Vote type alias
pub type TimeoutVote<TYPES> = SimpleVote<TYPES, TimeoutData<TYPES>>;
/// View Sync Commit Vote type alias
pub type ViewSyncCommitVote<TYPES> = SimpleVote<TYPES, ViewSyncCommitData<TYPES>>;
/// View Sync Pre Commit Vote type alias
pub type ViewSyncPreCommitVote<TYPES> = SimpleVote<TYPES, ViewSyncPreCommitData<TYPES>>;
/// View Sync Finalize Vote type alias
pub type ViewSyncFinalizeVote<TYPES> = SimpleVote<TYPES, ViewSyncFinalizeData<TYPES>>;
/// Upgrade proposal vote
pub type UpgradeVote<TYPES> = SimpleVote<TYPES, UpgradeProposalData<TYPES>>;<|MERGE_RESOLUTION|>--- conflicted
+++ resolved
@@ -59,18 +59,7 @@
     /// An epoch to which the data belongs to. Relevant for validating against the correct stake table
     pub epoch: TYPES::Epoch,
 }
-<<<<<<< HEAD
-#[derive(Serialize, Deserialize, Clone, Debug, PartialEq, Hash, Eq)]
-/// Data used for a VID vote.
-pub struct VidData<TYPES: NodeType> {
-    /// Commitment to the block payload the VID vote is on.
-    pub payload_commit: VidCommitment,
-    /// An epoch to which the data belongs to. Relevant for validating against the correct stake table
-    pub epoch: TYPES::Epoch,
-}
-=======
-
->>>>>>> 723dc4a3
+
 #[derive(Serialize, Deserialize, Clone, Debug, PartialEq, Hash, Eq)]
 /// Data used for a Pre Commit vote.
 pub struct ViewSyncPreCommitData<TYPES: NodeType> {
@@ -338,18 +327,6 @@
     }
 }
 
-<<<<<<< HEAD
-impl<TYPES: NodeType> Committable for VidData<TYPES> {
-    fn commit(&self) -> Commitment<Self> {
-        committable::RawCommitmentBuilder::new("VID data")
-            .var_size_bytes(self.payload_commit.as_ref())
-            .u64(*self.epoch)
-            .finalize()
-    }
-}
-
-=======
->>>>>>> 723dc4a3
 impl<TYPES: NodeType> Committable for UpgradeProposalData<TYPES> {
     fn commit(&self) -> Commitment<Self> {
         let builder = committable::RawCommitmentBuilder::new("Upgrade data");
@@ -429,7 +406,6 @@
     QuorumData2<TYPES>,
     DaData<TYPES>,
     TimeoutData<TYPES>,
-    VidData<TYPES>,
     ViewSyncPreCommitData<TYPES>,
     ViewSyncCommitData<TYPES>,
     ViewSyncFinalizeData<TYPES>,
