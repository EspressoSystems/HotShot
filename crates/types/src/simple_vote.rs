// Copyright (c) 2021-2024 Espresso Systems (espressosys.com)
// This file is part of the HotShot repository.

// You should have received a copy of the MIT License
// along with the HotShot repository. If not, see <https://mit-license.org/>.

//! Implementations of the simple vote types.

use std::{fmt::Debug, hash::Hash, marker::PhantomData};

use committable::{Commitment, Committable};
use serde::{de::DeserializeOwned, Deserialize, Serialize};
use utils::anytrace::*;
use vbs::version::Version;

use crate::{
    data::{Leaf, Leaf2},
    message::UpgradeLock,
    traits::{
        node_implementation::{ConsensusTime, NodeType, Versions},
        signature_key::SignatureKey,
    },
    vid::VidCommitment,
    vote::{HasViewNumber, Vote},
};

/// Marker that data should use the quorum cert type
pub(crate) trait QuorumMarker {}

#[derive(Serialize, Deserialize, Clone, Debug, PartialEq, Hash, Eq)]
/// Data used for a yes vote.
#[serde(bound(deserialize = ""))]
pub struct QuorumData<TYPES: NodeType> {
    /// Commitment to the leaf
    pub leaf_commit: Commitment<Leaf<TYPES>>,
}
#[derive(Serialize, Deserialize, Clone, Debug, PartialEq, Hash, Eq)]
/// Data used for a yes vote.
#[serde(bound(deserialize = ""))]
pub struct QuorumData2<TYPES: NodeType> {
    /// Commitment to the leaf
    pub leaf_commit: Commitment<Leaf2<TYPES>>,
    /// Epoch number
    pub epoch: TYPES::Epoch,
}
#[derive(Serialize, Deserialize, Clone, Debug, PartialEq, Hash, Eq)]
/// Data used for a DA vote.
pub struct DaData {
    /// Commitment to a block payload
    pub payload_commit: VidCommitment,
}
#[derive(Serialize, Deserialize, Clone, Debug, PartialEq, Hash, Eq)]
/// Data used for a DA vote.
pub struct DaData2<TYPES: NodeType> {
    /// Commitment to a block payload
    pub payload_commit: VidCommitment,
    /// Epoch number
    pub epoch: TYPES::Epoch,
}
#[derive(Serialize, Deserialize, Clone, Debug, PartialEq, Hash, Eq)]
/// Data used for a timeout vote.
pub struct TimeoutData<TYPES: NodeType> {
    /// View the timeout is for
    pub view: TYPES::View,
}
#[derive(Serialize, Deserialize, Clone, Debug, PartialEq, Hash, Eq)]
/// Data used for a timeout vote.
pub struct TimeoutData2<TYPES: NodeType> {
    /// View the timeout is for
    pub view: TYPES::View,
    /// Epoch number
    pub epoch: TYPES::Epoch,
}
#[derive(Serialize, Deserialize, Clone, Debug, PartialEq, Hash, Eq)]
/// Data used for a Pre Commit vote.
pub struct ViewSyncPreCommitData<TYPES: NodeType> {
    /// The relay this vote is intended for
    pub relay: u64,
    /// The view number we are trying to sync on
    pub round: TYPES::View,
}
#[derive(Serialize, Deserialize, Clone, Debug, PartialEq, Hash, Eq)]
/// Data used for a Pre Commit vote.
pub struct ViewSyncPreCommitData2<TYPES: NodeType> {
    /// The relay this vote is intended for
    pub relay: u64,
    /// The view number we are trying to sync on
    pub round: TYPES::View,
    /// Epoch number
    pub epoch: TYPES::Epoch,
}
#[derive(Serialize, Deserialize, Clone, Debug, PartialEq, Hash, Eq)]
/// Data used for a Commit vote.
pub struct ViewSyncCommitData<TYPES: NodeType> {
    /// The relay this vote is intended for
    pub relay: u64,
    /// The view number we are trying to sync on
    pub round: TYPES::View,
}
#[derive(Serialize, Deserialize, Clone, Debug, PartialEq, Hash, Eq)]
/// Data used for a Commit vote.
pub struct ViewSyncCommitData2<TYPES: NodeType> {
    /// The relay this vote is intended for
    pub relay: u64,
    /// The view number we are trying to sync on
    pub round: TYPES::View,
    /// Epoch number
    pub epoch: TYPES::Epoch,
}
#[derive(Serialize, Deserialize, Clone, Debug, PartialEq, Hash, Eq)]
/// Data used for a Finalize vote.
pub struct ViewSyncFinalizeData<TYPES: NodeType> {
    /// The relay this vote is intended for
    pub relay: u64,
    /// The view number we are trying to sync on
    pub round: TYPES::View,
}
#[derive(Serialize, Deserialize, Clone, Debug, PartialEq, Hash, Eq)]
/// Data used for a Finalize vote.
pub struct ViewSyncFinalizeData2<TYPES: NodeType> {
    /// The relay this vote is intended for
    pub relay: u64,
    /// The view number we are trying to sync on
    pub round: TYPES::View,
    /// Epoch number
    pub epoch: TYPES::Epoch,
}
#[derive(Serialize, Deserialize, Clone, Debug, PartialEq, Hash, Eq)]
/// Data used for a Upgrade vote.
pub struct UpgradeProposalData<TYPES: NodeType + DeserializeOwned> {
    /// The old version that we are upgrading from.
    pub old_version: Version,
    /// The new version that we are upgrading to.
    pub new_version: Version,
    /// The last view in which we are allowed to reach a decide on this upgrade.
    /// If it is not decided by that view, we discard it.
    pub decide_by: TYPES::View,
    /// A unique identifier for the specific protocol being voted on.
    pub new_version_hash: Vec<u8>,
    /// The last block for which the old version will be in effect.
    pub old_version_last_view: TYPES::View,
    /// The first block for which the new version will be in effect.
    pub new_version_first_view: TYPES::View,
}

/// Data used for an upgrade once epochs are implemented
pub struct UpgradeData2<TYPES: NodeType> {
    /// The old version that we are upgrading from
    pub old_version: Version,
    /// The new version that we are upgrading to
    pub new_version: Version,
    /// A unique identifier for the specific protocol being voted on
    pub hash: Vec<u8>,
    /// The first epoch in which the upgrade will be in effect
    pub epoch: TYPES::Epoch,
}

/// Marker trait for data or commitments that can be voted on.
/// Only structs in this file can implement voteable.  This is enforced with the `Sealed` trait
/// Sealing this trait prevents creating new vote types outside this file.
pub trait Voteable<TYPES: NodeType>:
    sealed::Sealed + Committable + Clone + Serialize + Debug + PartialEq + Hash + Eq
{
}

/// Marker trait for data or commitments that can be voted on.
/// Only structs in this file can implement voteable.  This is enforced with the `Sealed` trait
/// Sealing this trait prevents creating new vote types outside this file.
pub trait Voteable2<TYPES: NodeType>:
    sealed::Sealed + HasEpoch<TYPES> + Committable + Clone + Serialize + Debug + PartialEq + Hash + Eq
{
}

/// Sealed is used to make sure no other files can implement the Voteable trait.
/// All simple voteable types should be implemented here.  This prevents us from
/// creating/using improper types when using the vote types.
mod sealed {
    use committable::Committable;

    /// Only structs in this file can impl `Sealed`
    pub trait Sealed {}

    // TODO: Does the implement for things outside this file that are committable?
    impl<C: Committable> Sealed for C {}
}

impl<T: NodeType> QuorumMarker for QuorumData<T> {}
impl<T: NodeType> QuorumMarker for QuorumData2<T> {}
impl<T: NodeType> QuorumMarker for TimeoutData<T> {}
impl<T: NodeType> QuorumMarker for TimeoutData2<T> {}
impl<T: NodeType> QuorumMarker for ViewSyncPreCommitData<T> {}
impl<T: NodeType> QuorumMarker for ViewSyncCommitData<T> {}
impl<T: NodeType> QuorumMarker for ViewSyncFinalizeData<T> {}
impl<T: NodeType> QuorumMarker for ViewSyncPreCommitData2<T> {}
impl<T: NodeType> QuorumMarker for ViewSyncCommitData2<T> {}
impl<T: NodeType> QuorumMarker for ViewSyncFinalizeData2<T> {}
impl<T: NodeType + DeserializeOwned> QuorumMarker for UpgradeProposalData<T> {}

/// A simple yes vote over some votable type.
#[derive(Serialize, Deserialize, Clone, Debug, PartialEq, Hash, Eq)]
pub struct SimpleVote<TYPES: NodeType, DATA: Voteable<TYPES>> {
    /// The signature share associated with this vote
    pub signature: (
        TYPES::SignatureKey,
        <TYPES::SignatureKey as SignatureKey>::PureAssembledSignatureType,
    ),
    /// The leaf commitment being voted on.
    pub data: DATA,
    /// The view this vote was cast for
    pub view_number: TYPES::View,
}

impl<TYPES: NodeType, DATA: Voteable<TYPES> + 'static> HasViewNumber<TYPES>
    for SimpleVote<TYPES, DATA>
{
    fn view_number(&self) -> <TYPES as NodeType>::View {
        self.view_number
    }
}

impl<TYPES: NodeType, DATA: Voteable<TYPES> + 'static> Vote<TYPES> for SimpleVote<TYPES, DATA> {
    type Commitment = DATA;

    fn signing_key(&self) -> <TYPES as NodeType>::SignatureKey {
        self.signature.0.clone()
    }

    fn signature(&self) -> <TYPES::SignatureKey as SignatureKey>::PureAssembledSignatureType {
        self.signature.1.clone()
    }

    fn date(&self) -> &DATA {
        &self.data
    }

    fn data_commitment(&self) -> Commitment<DATA> {
        self.data.commit()
    }
}

impl<TYPES: NodeType, DATA: Voteable<TYPES> + 'static> SimpleVote<TYPES, DATA> {
    /// Creates and signs a simple vote
    /// # Errors
    /// If we are unable to sign the data
    pub async fn create_signed_vote<V: Versions>(
        data: DATA,
        view: TYPES::View,
        pub_key: &TYPES::SignatureKey,
        private_key: &<TYPES::SignatureKey as SignatureKey>::PrivateKey,
        upgrade_lock: &UpgradeLock<TYPES, V>,
    ) -> Result<Self> {
        let commit = VersionedVoteData::new(data.clone(), view, upgrade_lock)
            .await?
            .commit();

        let signature = (
            pub_key.clone(),
            TYPES::SignatureKey::sign(private_key, commit.as_ref())
                .wrap()
                .context(error!("Failed to sign vote"))?,
        );

        Ok(Self {
            signature,
            data,
            view_number: view,
        })
    }
}

#[derive(Serialize, Deserialize, Clone, Debug, PartialEq, Hash, Eq)]
/// A wrapper for vote data that carries a view number and an `upgrade_lock`, allowing switching the commitment calculation dynamically depending on the version
pub struct VersionedVoteData<TYPES: NodeType, DATA: Voteable<TYPES>, V: Versions> {
    /// underlying vote data
    data: DATA,

    /// view number
    view: TYPES::View,

    /// version applied to the view number
    version: Version,

    /// phantom data
    _pd: PhantomData<V>,
}

impl<TYPES: NodeType, DATA: Voteable<TYPES>, V: Versions> VersionedVoteData<TYPES, DATA, V> {
    /// Create a new `VersionedVoteData` struct
    ///
    /// # Errors
    ///
    /// Returns an error if `upgrade_lock.version(view)` is unable to return a version we support
    pub async fn new(
        data: DATA,
        view: TYPES::View,
        upgrade_lock: &UpgradeLock<TYPES, V>,
    ) -> Result<Self> {
        let version = upgrade_lock.version(view).await?;

        Ok(Self {
            data,
            view,
            version,
            _pd: PhantomData,
        })
    }

    /// Create a new `VersionedVoteData` struct
    ///
    /// This function cannot error, but may use an invalid version.
    pub async fn new_infallible(
        data: DATA,
        view: TYPES::View,
        upgrade_lock: &UpgradeLock<TYPES, V>,
    ) -> Self {
        let version = upgrade_lock.version_infallible(view).await;

        Self {
            data,
            view,
            version,
            _pd: PhantomData,
        }
    }
}

impl<TYPES: NodeType, DATA: Voteable<TYPES>, V: Versions> Committable
    for VersionedVoteData<TYPES, DATA, V>
{
    fn commit(&self) -> Commitment<Self> {
        committable::RawCommitmentBuilder::new("Vote")
            .var_size_bytes(self.data.commit().as_ref())
            .u64(*self.view)
            .finalize()
    }
}

impl<TYPES: NodeType> Committable for QuorumData<TYPES> {
    fn commit(&self) -> Commitment<Self> {
        committable::RawCommitmentBuilder::new("Quorum data")
            .var_size_bytes(self.leaf_commit.as_ref())
            .finalize()
    }
}

impl<TYPES: NodeType> Committable for QuorumData2<TYPES> {
    fn commit(&self) -> Commitment<Self> {
        let QuorumData2 { leaf_commit, epoch } = self;

        if **epoch == 0 {
            committable::RawCommitmentBuilder::new("Quorum data")
                .var_size_bytes(leaf_commit.as_ref())
                .finalize()
        } else {
            committable::RawCommitmentBuilder::new("Quorum data")
                .var_size_bytes(leaf_commit.as_ref())
                .u64(**epoch)
                .finalize()
        }
    }
}

impl<TYPES: NodeType> Committable for TimeoutData<TYPES> {
    fn commit(&self) -> Commitment<Self> {
        committable::RawCommitmentBuilder::new("Timeout data")
            .u64(*self.view)
            .finalize()
    }
}

impl<TYPES: NodeType> Committable for TimeoutData2<TYPES> {
    fn commit(&self) -> Commitment<Self> {
        let TimeoutData2 { view, epoch } = self;

        if **epoch == 0 {
            committable::RawCommitmentBuilder::new("Timeout data")
                .u64(**view)
                .finalize()
        } else {
            committable::RawCommitmentBuilder::new("Timeout data")
                .u64(**view)
                .u64(**epoch)
                .finalize()
        }
    }
}

impl Committable for DaData {
    fn commit(&self) -> Commitment<Self> {
        committable::RawCommitmentBuilder::new("DA data")
            .var_size_bytes(self.payload_commit.as_ref())
            .finalize()
    }
}

impl<TYPES: NodeType> Committable for DaData2<TYPES> {
    fn commit(&self) -> Commitment<Self> {
        let DaData2 {
            payload_commit,
            epoch,
        } = self;
        if **epoch == 0 {
            committable::RawCommitmentBuilder::new("DA data")
                .var_size_bytes(payload_commit.as_ref())
                .finalize()
        } else {
            committable::RawCommitmentBuilder::new("DA data")
                .var_size_bytes(payload_commit.as_ref())
                .u64(**epoch)
                .finalize()
        }
    }
}

impl<TYPES: NodeType> Committable for UpgradeProposalData<TYPES> {
    fn commit(&self) -> Commitment<Self> {
        let builder = committable::RawCommitmentBuilder::new("Upgrade data");
        builder
            .u64(*self.decide_by)
            .u64(*self.new_version_first_view)
            .u64(*self.old_version_last_view)
            .var_size_bytes(self.new_version_hash.as_slice())
            .u16(self.new_version.minor)
            .u16(self.new_version.major)
            .u16(self.old_version.minor)
            .u16(self.old_version.major)
            .finalize()
    }
}

impl<TYPES: NodeType> Committable for UpgradeData2<TYPES> {
    fn commit(&self) -> Commitment<Self> {
        let UpgradeData2 {
            old_version,
            new_version,
            hash,
            epoch,
        } = self;

        committable::RawCommitmentBuilder::new("Upgrade data")
            .u16(old_version.minor)
            .u16(old_version.major)
            .u16(new_version.minor)
            .u16(new_version.major)
            .var_size_bytes(hash.as_slice())
            .u64(**epoch)
            .finalize()
    }
}

/// This implements commit for all the types which contain a view and relay public key.
fn view_and_relay_commit<TYPES: NodeType, T: Committable>(
    view: TYPES::View,
    relay: u64,
    tag: &str,
) -> Commitment<T> {
    let builder = committable::RawCommitmentBuilder::new(tag);
    builder.u64(*view).u64(relay).finalize()
}

impl<TYPES: NodeType> Committable for ViewSyncPreCommitData<TYPES> {
    fn commit(&self) -> Commitment<Self> {
        view_and_relay_commit::<TYPES, Self>(self.round, self.relay, "View Sync Precommit")
    }
}

impl<TYPES: NodeType> Committable for ViewSyncPreCommitData2<TYPES> {
    fn commit(&self) -> Commitment<Self> {
        let ViewSyncPreCommitData2 {
            relay,
            round,
            epoch,
        } = self;

        if **epoch == 0 {
            view_and_relay_commit::<TYPES, Self>(*round, *relay, "View Sync Precommit")
        } else {
            committable::RawCommitmentBuilder::new("View Sync Precommit")
                .u64(*relay)
                .u64(**round)
                .u64(**epoch)
                .finalize()
        }
    }
}

impl<TYPES: NodeType> Committable for ViewSyncFinalizeData<TYPES> {
    fn commit(&self) -> Commitment<Self> {
        view_and_relay_commit::<TYPES, Self>(self.round, self.relay, "View Sync Finalize")
    }
}

impl<TYPES: NodeType> Committable for ViewSyncFinalizeData2<TYPES> {
    fn commit(&self) -> Commitment<Self> {
        let ViewSyncFinalizeData2 {
            relay,
            round,
            epoch,
        } = self;

        if **epoch == 0 {
            view_and_relay_commit::<TYPES, Self>(*round, *relay, "View Sync Finalize")
        } else {
            committable::RawCommitmentBuilder::new("View Sync Finalize")
                .u64(*relay)
                .u64(**round)
                .u64(**epoch)
                .finalize()
        }
    }
}

impl<TYPES: NodeType> Committable for ViewSyncCommitData<TYPES> {
    fn commit(&self) -> Commitment<Self> {
        view_and_relay_commit::<TYPES, Self>(self.round, self.relay, "View Sync Commit")
    }
}

impl<TYPES: NodeType> Committable for ViewSyncCommitData2<TYPES> {
    fn commit(&self) -> Commitment<Self> {
        let ViewSyncCommitData2 {
            relay,
            round,
            epoch,
        } = self;

        if **epoch == 0 {
            view_and_relay_commit::<TYPES, Self>(*round, *relay, "View Sync Commit")
        } else {
            committable::RawCommitmentBuilder::new("View Sync Commit")
                .u64(*relay)
                .u64(**round)
                .u64(**epoch)
                .finalize()
        }
    }
}

<<<<<<< HEAD
/// A trait for types belonging for specific epoch
pub trait HasEpoch<TYPES: NodeType> {
    /// Returns `Epoch`
    fn epoch(&self) -> TYPES::Epoch;
}

/// Helper macro for trivial implementation of the `HasEpoch` trait
#[macro_export]
macro_rules! impl_has_epoch {
    ($($t:ty),*) => {
        $(
            impl<TYPES: NodeType> HasEpoch<TYPES> for $t {
                fn epoch(&self) -> TYPES::Epoch {
                    self.epoch
                }
            }
        )*
    };
}

impl_has_epoch!(
    QuorumData2<TYPES>,
    TimeoutData2<TYPES>,
    ViewSyncPreCommitData2<TYPES>,
    ViewSyncCommitData2<TYPES>,
    ViewSyncFinalizeData2<TYPES>
);

// impl votable for all the data types in this file sealed marker should ensure nothing is accidently
// implemented for structs that aren't "voteable"
impl<
        TYPES: NodeType,
        V: sealed::Sealed + Committable + Clone + Serialize + Debug + PartialEq + Hash + Eq,
    > Voteable<TYPES> for V
{
}

// impl votable for all the data types in this file sealed marker should ensure nothing is accidently
=======
// impl votable for all the data types in this file sealed marker should ensure nothing is accidentally
>>>>>>> fd044d7e
// implemented for structs that aren't "voteable"
impl<
        TYPES: NodeType,
        V: sealed::Sealed
            + HasEpoch<TYPES>
            + Committable
            + Clone
            + Serialize
            + Debug
            + PartialEq
            + Hash
            + Eq,
    > Voteable2<TYPES> for V
{
}

impl<TYPES: NodeType> QuorumVote<TYPES> {
    /// Convert a `QuorumVote` to a `QuorumVote2`
    pub fn to_vote2(self) -> QuorumVote2<TYPES> {
        let bytes: [u8; 32] = self.data.leaf_commit.into();

        let signature = self.signature;
        let data = QuorumData2 {
            leaf_commit: Commitment::from_raw(bytes),
            epoch: TYPES::Epoch::genesis(),
        };
        let view_number = self.view_number;

        SimpleVote {
            signature,
            data,
            view_number,
        }
    }
}

impl<TYPES: NodeType> QuorumVote2<TYPES> {
    /// Convert a `QuorumVote2` to a `QuorumVote`
    pub fn to_vote(self) -> QuorumVote<TYPES> {
        let bytes: [u8; 32] = self.data.leaf_commit.into();

        let signature = self.signature;
        let data = QuorumData {
            leaf_commit: Commitment::from_raw(bytes),
        };
        let view_number = self.view_number;

        SimpleVote {
            signature,
            data,
            view_number,
        }
    }
}

impl<TYPES: NodeType> DaVote<TYPES> {
    /// Convert a `QuorumVote` to a `QuorumVote2`
    pub fn to_vote2(self) -> DaVote2<TYPES> {
        let signature = self.signature;
        let data = DaData2 {
            payload_commit: self.data.payload_commit,
            epoch: TYPES::Epoch::new(0),
        };
        let view_number = self.view_number;

        SimpleVote {
            signature,
            data,
            view_number,
        }
    }
}

impl<TYPES: NodeType> DaVote2<TYPES> {
    /// Convert a `QuorumVote2` to a `QuorumVote`
    pub fn to_vote(self) -> DaVote<TYPES> {
        let signature = self.signature;
        let data = DaData {
            payload_commit: self.data.payload_commit,
        };
        let view_number = self.view_number;

        SimpleVote {
            signature,
            data,
            view_number,
        }
    }
}

impl<TYPES: NodeType> TimeoutVote<TYPES> {
    /// Convert a `TimeoutVote` to a `TimeoutVote2`
    pub fn to_vote2(self) -> TimeoutVote2<TYPES> {
        let signature = self.signature;
        let data = TimeoutData2 {
            view: self.data.view,
            epoch: TYPES::Epoch::new(0),
        };
        let view_number = self.view_number;

        SimpleVote {
            signature,
            data,
            view_number,
        }
    }
}

impl<TYPES: NodeType> TimeoutVote2<TYPES> {
    /// Convert a `QuorumVote2` to a `QuorumVote`
    pub fn to_vote(self) -> TimeoutVote<TYPES> {
        let signature = self.signature;
        let data = TimeoutData {
            view: self.data.view,
        };
        let view_number = self.view_number;

        SimpleVote {
            signature,
            data,
            view_number,
        }
    }
}

impl<TYPES: NodeType> ViewSyncPreCommitVote<TYPES> {
    /// Convert a `ViewSyncPreCommitVote` to a `ViewSyncPreCommitVote2`
    pub fn to_vote2(self) -> ViewSyncPreCommitVote2<TYPES> {
        let signature = self.signature;
        let data = ViewSyncPreCommitData2 {
            relay: self.data.relay,
            round: self.data.round,
            epoch: TYPES::Epoch::new(0),
        };
        let view_number = self.view_number;

        SimpleVote {
            signature,
            data,
            view_number,
        }
    }
}

impl<TYPES: NodeType> ViewSyncPreCommitVote2<TYPES> {
    /// Convert a `ViewSyncPreCommitVote2` to a `ViewSyncPreCommitVote`
    pub fn to_vote(self) -> ViewSyncPreCommitVote<TYPES> {
        let signature = self.signature;
        let data = ViewSyncPreCommitData {
            relay: self.data.relay,
            round: self.data.round,
        };
        let view_number = self.view_number;

        SimpleVote {
            signature,
            data,
            view_number,
        }
    }
}

impl<TYPES: NodeType> ViewSyncCommitVote<TYPES> {
    /// Convert a `ViewSyncCommitVote` to a `ViewSyncCommitVote2`
    pub fn to_vote2(self) -> ViewSyncCommitVote2<TYPES> {
        let signature = self.signature;
        let data = ViewSyncCommitData2 {
            relay: self.data.relay,
            round: self.data.round,
            epoch: TYPES::Epoch::new(0),
        };
        let view_number = self.view_number;

        SimpleVote {
            signature,
            data,
            view_number,
        }
    }
}

impl<TYPES: NodeType> ViewSyncCommitVote2<TYPES> {
    /// Convert a `ViewSyncCommitVote2` to a `ViewSyncCommitVote`
    pub fn to_vote(self) -> ViewSyncCommitVote<TYPES> {
        let signature = self.signature;
        let data = ViewSyncCommitData {
            relay: self.data.relay,
            round: self.data.round,
        };
        let view_number = self.view_number;

        SimpleVote {
            signature,
            data,
            view_number,
        }
    }
}

impl<TYPES: NodeType> ViewSyncFinalizeVote<TYPES> {
    /// Convert a `ViewSyncFinalizeVote` to a `ViewSyncFinalizeVote2`
    pub fn to_vote2(self) -> ViewSyncFinalizeVote2<TYPES> {
        let signature = self.signature;
        let data = ViewSyncFinalizeData2 {
            relay: self.data.relay,
            round: self.data.round,
            epoch: TYPES::Epoch::new(0),
        };
        let view_number = self.view_number;

        SimpleVote {
            signature,
            data,
            view_number,
        }
    }
}

impl<TYPES: NodeType> ViewSyncFinalizeVote2<TYPES> {
    /// Convert a `ViewSyncFinalizeVote2` to a `ViewSyncFinalizeVote`
    pub fn to_vote(self) -> ViewSyncFinalizeVote<TYPES> {
        let signature = self.signature;
        let data = ViewSyncFinalizeData {
            relay: self.data.relay,
            round: self.data.round,
        };
        let view_number = self.view_number;

        SimpleVote {
            signature,
            data,
            view_number,
        }
    }
}

// Type aliases for simple use of all the main votes.  We should never see `SimpleVote` outside this file

/// Quorum vote Alias
pub type QuorumVote<TYPES> = SimpleVote<TYPES, QuorumData<TYPES>>;
// Type aliases for simple use of all the main votes.  We should never see `SimpleVote` outside this file
/// Quorum vote Alias
pub type QuorumVote2<TYPES> = SimpleVote<TYPES, QuorumData2<TYPES>>;

/// DA vote type alias
pub type DaVote<TYPES> = SimpleVote<TYPES, DaData>;
/// DA vote 2 type alias
pub type DaVote2<TYPES> = SimpleVote<TYPES, DaData2<TYPES>>;

/// Timeout Vote type alias
pub type TimeoutVote<TYPES> = SimpleVote<TYPES, TimeoutData<TYPES>>;
/// Timeout Vote 2 type alias
pub type TimeoutVote2<TYPES> = SimpleVote<TYPES, TimeoutData2<TYPES>>;

/// View Sync Pre Commit Vote type alias
pub type ViewSyncPreCommitVote<TYPES> = SimpleVote<TYPES, ViewSyncPreCommitData<TYPES>>;
/// View Sync Pre Commit Vote 2 type alias
pub type ViewSyncPreCommitVote2<TYPES> = SimpleVote<TYPES, ViewSyncPreCommitData2<TYPES>>;
/// View Sync Finalize Vote type alias
pub type ViewSyncFinalizeVote<TYPES> = SimpleVote<TYPES, ViewSyncFinalizeData<TYPES>>;
/// View Sync Finalize Vote 2 type alias
pub type ViewSyncFinalizeVote2<TYPES> = SimpleVote<TYPES, ViewSyncFinalizeData2<TYPES>>;
/// View Sync Commit Vote type alias
pub type ViewSyncCommitVote<TYPES> = SimpleVote<TYPES, ViewSyncCommitData<TYPES>>;
/// View Sync Commit Vote 2 type alias
pub type ViewSyncCommitVote2<TYPES> = SimpleVote<TYPES, ViewSyncCommitData2<TYPES>>;

/// Upgrade proposal vote
pub type UpgradeVote<TYPES> = SimpleVote<TYPES, UpgradeProposalData<TYPES>>;
/// Upgrade proposal 2 vote
pub type UpgradeVote2<TYPES> = SimpleVote<TYPES, UpgradeData2<TYPES>>;<|MERGE_RESOLUTION|>--- conflicted
+++ resolved
@@ -536,7 +536,6 @@
     }
 }
 
-<<<<<<< HEAD
 /// A trait for types belonging for specific epoch
 pub trait HasEpoch<TYPES: NodeType> {
     /// Returns `Epoch`
@@ -565,7 +564,7 @@
     ViewSyncFinalizeData2<TYPES>
 );
 
-// impl votable for all the data types in this file sealed marker should ensure nothing is accidently
+// impl votable for all the data types in this file sealed marker should ensure nothing is accidentally
 // implemented for structs that aren't "voteable"
 impl<
         TYPES: NodeType,
@@ -575,9 +574,6 @@
 }
 
 // impl votable for all the data types in this file sealed marker should ensure nothing is accidently
-=======
-// impl votable for all the data types in this file sealed marker should ensure nothing is accidentally
->>>>>>> fd044d7e
 // implemented for structs that aren't "voteable"
 impl<
         TYPES: NodeType,
