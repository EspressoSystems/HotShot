// Copyright (c) 2021-2024 Espresso Systems (espressosys.com)
// This file is part of the HotShot repository.

// You should have received a copy of the MIT License
// along with the HotShot repository. If not, see <https://mit-license.org/>.

//! Types and structs associated with light client state

use std::collections::HashMap;

use ark_ed_on_bn254::EdwardsConfig as Config;
use ark_ff::PrimeField;
use ark_serialize::{CanonicalDeserialize, CanonicalSerialize};
use ethereum_types::U256;
use jf_signature::schnorr;
use rand::SeedableRng;
use rand_chacha::ChaCha20Rng;
use serde::{Deserialize, Serialize};
use tagged_base64::tagged;

/// Base field in the prover circuit
pub type CircuitField = ark_ed_on_bn254::Fq;
/// Concrete type for light client state
pub type LightClientState = GenericLightClientState<CircuitField>;
/// Concrete type for stake table state
pub type StakeTableState = GenericStakeTableState<CircuitField>;
/// Signature scheme
pub type StateSignatureScheme =
    jf_signature::schnorr::SchnorrSignatureScheme<ark_ed_on_bn254::EdwardsConfig>;
/// Signatures
pub type StateSignature = schnorr::Signature<Config>;
/// Verification key for verifying state signatures
pub type StateVerKey = schnorr::VerKey<Config>;
/// Signing key for signing a light client state
pub type StateSignKey = schnorr::SignKey<ark_ed_on_bn254::Fr>;
/// Concrete for circuit's public input
pub type PublicInput = GenericPublicInput<CircuitField>;
/// Key pairs for signing/verifying a light client state
#[derive(Debug, Default, Clone, serde::Serialize, serde::Deserialize)]
pub struct StateKeyPair(pub schnorr::KeyPair<Config>);

<<<<<<< HEAD
/// Stake table state

=======
>>>>>>> 688e0899
/// Request body to send to the state relay server
#[derive(Clone, Debug, CanonicalSerialize, CanonicalDeserialize, Serialize, Deserialize)]
pub struct StateSignatureRequestBody {
    /// The public key associated with this request
    pub key: StateVerKey,
    /// The associated light client state
    pub state: LightClientState,
    /// The associated signature of the light client state
    pub signature: StateSignature,
}

/// The state signatures bundle is a light client state and its signatures collected
#[derive(Clone, Debug, Serialize, Deserialize)]
pub struct StateSignaturesBundle {
    /// The state for this signatures bundle
    pub state: LightClientState,
    /// The collected signatures
    pub signatures: HashMap<StateVerKey, StateSignature>,
    /// Total stakes associated with the signer
    pub accumulated_weight: U256,
}

/// A light client state
#[tagged("LIGHT_CLIENT_STATE")]
#[derive(
    Clone,
    Debug,
    CanonicalSerialize,
    CanonicalDeserialize,
    Default,
    Eq,
    PartialEq,
    PartialOrd,
    Ord,
    Hash,
)]
pub struct GenericLightClientState<F: PrimeField> {
    /// Current view number
    pub view_number: usize,
    /// Current block height
    pub block_height: usize,
    /// Root of the block commitment tree
    pub block_comm_root: F,
}

impl<F: PrimeField> From<GenericLightClientState<F>> for [F; 3] {
    fn from(state: GenericLightClientState<F>) -> Self {
        [
            F::from(state.view_number as u64),
            F::from(state.block_height as u64),
            state.block_comm_root,
        ]
    }
}

impl<F: PrimeField> From<&GenericLightClientState<F>> for [F; 3] {
    fn from(state: &GenericLightClientState<F>) -> Self {
        [
            F::from(state.view_number as u64),
            F::from(state.block_height as u64),
            state.block_comm_root,
        ]
    }
}

/// Stake table state
#[tagged("STAKE_TABLE_STATE")]
#[derive(
    Clone,
    Debug,
    CanonicalSerialize,
    CanonicalDeserialize,
    Default,
    Eq,
    PartialEq,
    PartialOrd,
    Ord,
    Hash,
)]
pub struct GenericStakeTableState<F: PrimeField> {
    /// Commitments to the table column for BLS public keys
    pub bls_key_comm: F,
    /// Commitments to the table column for Schnorr public keys
    pub schnorr_key_comm: F,
    /// Commitments to the table column for Stake amounts
    pub amount_comm: F,
    /// threshold
    pub threshold: F,
}

impl std::ops::Deref for StateKeyPair {
    type Target = schnorr::KeyPair<Config>;

    fn deref(&self) -> &Self::Target {
        &self.0
    }
}

impl StateKeyPair {
    /// Generate key pairs from private signing keys
    #[must_use]
    pub fn from_sign_key(sk: StateSignKey) -> Self {
        Self(schnorr::KeyPair::<Config>::from(sk))
    }

    /// Generate key pairs from `thread_rng()`
    #[must_use]
    pub fn generate() -> StateKeyPair {
        schnorr::KeyPair::generate(&mut rand::thread_rng()).into()
    }

    /// Generate key pairs from seed
    #[must_use]
    pub fn generate_from_seed(seed: [u8; 32]) -> StateKeyPair {
        schnorr::KeyPair::generate(&mut ChaCha20Rng::from_seed(seed)).into()
    }

    /// Generate key pairs from an index and a seed
    #[must_use]
    pub fn generate_from_seed_indexed(seed: [u8; 32], index: u64) -> StateKeyPair {
        let mut hasher = blake3::Hasher::new();
        hasher.update(&seed);
        hasher.update(&index.to_le_bytes());
        let new_seed = *hasher.finalize().as_bytes();
        Self::generate_from_seed(new_seed)
    }
}

impl From<schnorr::KeyPair<Config>> for StateKeyPair {
    fn from(value: schnorr::KeyPair<Config>) -> Self {
        StateKeyPair(value)
    }
}

/// Public input to the light client state prover service
#[derive(Clone, Debug)]
pub struct GenericPublicInput<F: PrimeField>(Vec<F>);

impl<F: PrimeField> GenericPublicInput<F> {
    /// Construct a public input from light client state and static stake table state
    pub fn new(lc_state: GenericLightClientState<F>, st_state: GenericStakeTableState<F>) -> Self {
        let lc_state_f: [F; 3] = lc_state.into();
        Self(vec![
            lc_state_f[0],
            lc_state_f[1],
            lc_state_f[2],
            st_state.bls_key_comm,
            st_state.schnorr_key_comm,
            st_state.amount_comm,
            st_state.threshold,
        ])
    }
}

impl<F: PrimeField> AsRef<[F]> for GenericPublicInput<F> {
    fn as_ref(&self) -> &[F] {
        &self.0
    }
}

impl<F: PrimeField> From<Vec<F>> for GenericPublicInput<F> {
    fn from(v: Vec<F>) -> Self {
        Self(v)
    }
}

impl<F: PrimeField> GenericPublicInput<F> {
    /// Return the view number of the light client state
    #[must_use]
    pub fn view_number(&self) -> F {
        self.0[0]
    }

    /// Return the block height of the light client state
    #[must_use]
    pub fn block_height(&self) -> F {
        self.0[1]
    }

    /// Return the block commitment root of the light client state
    #[must_use]
    pub fn block_comm_root(&self) -> F {
        self.0[2]
    }

    /// Return the stake table commitment of the light client state
    #[must_use]
    pub fn stake_table_comm(&self) -> (F, F, F) {
        (self.0[3], self.0[4], self.0[5])
    }

    /// Return the qc key commitment of the light client state
    #[must_use]
    pub fn qc_key_comm(&self) -> F {
        self.0[3]
    }

    /// Return the state key commitment of the light client state
    #[must_use]
    pub fn state_key_comm(&self) -> F {
        self.0[4]
    }

    /// Return the stake amount commitment of the light client state
    #[must_use]
    pub fn stake_amount_comm(&self) -> F {
        self.0[5]
    }

    /// Return the threshold
    #[must_use]
    pub fn threshold(&self) -> F {
        self.0[6]
    }
}<|MERGE_RESOLUTION|>--- conflicted
+++ resolved
@@ -39,11 +39,6 @@
 #[derive(Debug, Default, Clone, serde::Serialize, serde::Deserialize)]
 pub struct StateKeyPair(pub schnorr::KeyPair<Config>);
 
-<<<<<<< HEAD
-/// Stake table state
-
-=======
->>>>>>> 688e0899
 /// Request body to send to the state relay server
 #[derive(Clone, Debug, CanonicalSerialize, CanonicalDeserialize, Serialize, Deserialize)]
 pub struct StateSignatureRequestBody {
