--- conflicted
+++ resolved
@@ -201,10 +201,7 @@
     /// time to wait until we request data associated with a proposal
     pub data_request_delay: Duration,
     /// Builder API base URL
-<<<<<<< HEAD
     pub builder_urls: Vec1<Url>,
-=======
-    pub builder_url: Url,
     /// View to start proposing an upgrade
     pub start_proposing_view: u64,
     /// View to stop proposing an upgrade. To prevent proposing an upgrade, set stop_proposing_view <= start_proposing_view.
@@ -213,5 +210,4 @@
     pub start_voting_view: u64,
     /// View to stop voting on an upgrade. To prevent voting on an upgrade, set stop_voting_view <= start_voting_view.
     pub stop_voting_view: u64,
->>>>>>> 9d39554b
 }