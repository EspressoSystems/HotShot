// Copyright (c) 2021-2024 Espresso Systems (espressosys.com)
// This file is part of the HotShot repository.

// You should have received a copy of the MIT License
// along with the HotShot repository. If not, see <https://mit-license.org/>.

//! Provides types useful for representing `HotShot`'s data structures
//!
//! This module provides types for representing consensus internal state, such as leaves,
//! `HotShot`'s version of a block, and proposals, messages upon which to reach the consensus.

use std::{
    collections::BTreeMap,
    fmt::{Debug, Display},
    hash::Hash,
    marker::PhantomData,
    sync::Arc,
};

use async_lock::RwLock;
use bincode::Options;
use committable::{Commitment, CommitmentBoundsArkless, Committable, RawCommitmentBuilder};
use jf_vid::{precomputable::Precomputable, VidDisperse as JfVidDisperse, VidScheme};
use rand::Rng;
use serde::{Deserialize, Serialize};
use thiserror::Error;
use tokio::task::spawn_blocking;
use tracing::error;
use utils::anytrace::*;
use vec1::Vec1;

use crate::{
    drb::{DrbResult, DrbSeedInput, INITIAL_DRB_RESULT, INITIAL_DRB_SEED_INPUT},
    impl_has_epoch,
    message::{Proposal, UpgradeLock},
    simple_certificate::{
        NextEpochQuorumCertificate2, QuorumCertificate, QuorumCertificate2, TimeoutCertificate2,
        UpgradeCertificate, ViewSyncFinalizeCertificate2,
    },
    simple_vote::{HasEpoch, QuorumData, QuorumData2, UpgradeProposalData, VersionedVoteData},
    traits::{
        block_contents::{
            vid_commitment, BlockHeader, BuilderFee, EncodeBytes, TestableBlock,
            GENESIS_VID_NUM_STORAGE_NODES,
        },
        election::Membership,
        node_implementation::{ConsensusTime, NodeType, Versions},
        signature_key::SignatureKey,
        states::TestableState,
        BlockPayload,
    },
    utils::{bincode_opts, epoch_from_block_number},
    vid::{vid_scheme, VidCommitment, VidCommon, VidPrecomputeData, VidSchemeType, VidShare},
    vote::{Certificate, HasViewNumber},
};

/// Implements `ConsensusTime`, `Display`, `Add`, `AddAssign`, `Deref` and `Sub`
/// for the given thing wrapper type around u64.
macro_rules! impl_u64_wrapper {
    ($t:ty) => {
        impl ConsensusTime for $t {
            /// Create a genesis number (0)
            fn genesis() -> Self {
                Self(0)
            }
            /// Create a new number with the given value.
            fn new(n: u64) -> Self {
                Self(n)
            }
            /// Return the u64 format
            fn u64(&self) -> u64 {
                self.0
            }
        }

        impl Display for $t {
            fn fmt(&self, f: &mut std::fmt::Formatter<'_>) -> std::fmt::Result {
                write!(f, "{}", self.0)
            }
        }

        impl std::ops::Add<u64> for $t {
            type Output = $t;

            fn add(self, rhs: u64) -> Self::Output {
                Self(self.0 + rhs)
            }
        }

        impl std::ops::AddAssign<u64> for $t {
            fn add_assign(&mut self, rhs: u64) {
                self.0 += rhs;
            }
        }

        impl std::ops::Deref for $t {
            type Target = u64;

            fn deref(&self) -> &Self::Target {
                &self.0
            }
        }

        impl std::ops::Sub<u64> for $t {
            type Output = $t;
            fn sub(self, rhs: u64) -> Self::Output {
                Self(self.0 - rhs)
            }
        }
    };
}

/// Type-safe wrapper around `u64` so we know the thing we're talking about is a view number.
#[derive(Copy, Clone, Debug, PartialEq, Eq, PartialOrd, Ord, Hash, Serialize, Deserialize)]
pub struct ViewNumber(u64);

impl Committable for ViewNumber {
    fn commit(&self) -> Commitment<Self> {
        let builder = RawCommitmentBuilder::new("View Number Commitment");
        builder.u64(self.0).finalize()
    }
}

impl_u64_wrapper!(ViewNumber);

/// Type-safe wrapper around `u64` so we know the thing we're talking about is a epoch number.
#[derive(Copy, Clone, Debug, PartialEq, Eq, PartialOrd, Ord, Hash, Serialize, Deserialize)]
pub struct EpochNumber(u64);

impl Committable for EpochNumber {
    fn commit(&self) -> Commitment<Self> {
        let builder = RawCommitmentBuilder::new("Epoch Number Commitment");
        builder.u64(self.0).finalize()
    }
}

impl_u64_wrapper!(EpochNumber);

/// A proposal to start providing data availability for a block.
#[derive(derive_more::Debug, Serialize, Deserialize, Clone, Eq, PartialEq, Hash)]
#[serde(bound = "TYPES: NodeType")]
pub struct DaProposal<TYPES: NodeType> {
    /// Encoded transactions in the block to be applied.
    pub encoded_transactions: Arc<[u8]>,
    /// Metadata of the block to be applied.
    pub metadata: <TYPES::BlockPayload as BlockPayload<TYPES>>::Metadata,
    /// View this proposal applies to
    pub view_number: TYPES::View,
    /// Epoch this proposal applies to
    pub epoch: TYPES::Epoch,
}

/// A proposal to start providing data availability for a block.
#[derive(derive_more::Debug, Serialize, Deserialize, Clone, Eq, PartialEq, Hash)]
#[serde(bound = "TYPES: NodeType")]
pub struct DaProposal2<TYPES: NodeType> {
    /// Encoded transactions in the block to be applied.
    pub encoded_transactions: Arc<[u8]>,
    /// Metadata of the block to be applied.
    pub metadata: <TYPES::BlockPayload as BlockPayload<TYPES>>::Metadata,
    /// View this proposal applies to
    pub view_number: TYPES::View,
    /// Epoch this proposal applies to
    pub epoch: TYPES::Epoch,
}

impl<TYPES: NodeType> From<DaProposal<TYPES>> for DaProposal2<TYPES> {
    fn from(da_proposal: DaProposal<TYPES>) -> Self {
        Self {
            encoded_transactions: da_proposal.encoded_transactions,
            metadata: da_proposal.metadata,
            view_number: da_proposal.view_number,
            epoch: TYPES::Epoch::new(0),
        }
    }
}

impl<TYPES: NodeType> From<DaProposal2<TYPES>> for DaProposal<TYPES> {
    fn from(da_proposal2: DaProposal2<TYPES>) -> Self {
        Self {
            encoded_transactions: da_proposal2.encoded_transactions,
            metadata: da_proposal2.metadata,
            view_number: da_proposal2.view_number,
            epoch: TYPES::Epoch::new(0),
        }
    }
}

/// A proposal to upgrade the network
#[derive(derive_more::Debug, Serialize, Deserialize, Clone, Eq, PartialEq, Hash)]
#[serde(bound = "TYPES: NodeType")]
pub struct UpgradeProposal<TYPES>
where
    TYPES: NodeType,
{
    /// The information about which version we are upgrading to.
    pub upgrade_proposal: UpgradeProposalData<TYPES>,
    /// View this proposal applies to
    pub view_number: TYPES::View,
    /// Epoch this proposal applies to
    pub epoch: TYPES::Epoch,
}

/// VID dispersal data
///
/// Like [`DaProposal`].
///
/// TODO move to vid.rs?
#[derive(Debug, Serialize, Deserialize, Clone, Eq, PartialEq, Hash)]
pub struct VidDisperse<TYPES: NodeType> {
    /// The view number for which this VID data is intended
    pub view_number: TYPES::View,
    /// Epoch the data of this proposal belongs to
    pub epoch: TYPES::Epoch,
    /// Epoch to which the recipients of this VID belong to
    pub target_epoch: TYPES::Epoch,
    /// VidCommitment calculated based on the number of nodes in `target_epoch`.
    pub payload_commitment: VidCommitment,
    /// VidCommitment calculated based on the number of nodes in `epoch`. Needed during epoch transition.
    pub data_epoch_payload_commitment: Option<VidCommitment>,
    /// A storage node's key and its corresponding VID share
    pub shares: BTreeMap<TYPES::SignatureKey, VidShare>,
    /// VID common data sent to all storage nodes
    pub common: VidCommon,
}

impl<TYPES: NodeType> VidDisperse<TYPES> {
    /// Create VID dispersal from a specified membership for the target epoch.
    /// Uses the specified function to calculate share dispersal
    /// Allows for more complex stake table functionality
    pub async fn from_membership(
        view_number: TYPES::View,
        mut vid_disperse: JfVidDisperse<VidSchemeType>,
        membership: &Arc<RwLock<TYPES::Membership>>,
        target_epoch: TYPES::Epoch,
        data_epoch: TYPES::Epoch,
        data_epoch_payload_commitment: Option<VidCommitment>,
    ) -> Self {
        let shares = membership
            .read()
            .await
            .committee_members(view_number, target_epoch)
            .iter()
            .map(|node| (node.clone(), vid_disperse.shares.remove(0)))
            .collect();

        Self {
            view_number,
            shares,
            common: vid_disperse.common,
            payload_commitment: vid_disperse.commit,
            data_epoch_payload_commitment,
            epoch: data_epoch,
            target_epoch,
        }
    }

    /// Calculate the vid disperse information from the payload given a view, epoch and membership,
    /// optionally using precompute data from builder.
    /// If the sender epoch is missing, it means it's the same as the target epoch.
    ///
    /// # Panics
    /// Panics if the VID calculation fails, this should not happen.
    #[allow(clippy::panic)]
    pub async fn calculate_vid_disperse(
        txns: Arc<[u8]>,
        membership: &Arc<RwLock<TYPES::Membership>>,
        view: TYPES::View,
        target_epoch: TYPES::Epoch,
        data_epoch: TYPES::Epoch,
        precompute_data: Option<VidPrecomputeData>,
    ) -> Self {
        let num_nodes = membership.read().await.total_nodes(target_epoch);

        let txns_clone = Arc::clone(&txns);
        let vid_disperse = spawn_blocking(move || {
            precompute_data
                .map_or_else(
                    || vid_scheme(num_nodes).disperse(&txns_clone),
                    |data| vid_scheme(num_nodes).disperse_precompute(&txns_clone, &data)
                )
                .unwrap_or_else(|err| panic!("VID disperse failure:(num_storage nodes,payload_byte_len)=({num_nodes},{}) error: {err}", txns_clone.len()))
        }).await;
        let data_epoch_payload_commitment = if target_epoch == data_epoch {
            None
        } else {
            let data_epoch_num_nodes = membership.total_nodes(data_epoch);
            Some(spawn_blocking(move || {
                vid_scheme(data_epoch_num_nodes).commit_only(&txns)
                    .unwrap_or_else(|err| panic!("VID commit_only failure:(num_storage nodes,payload_byte_len)=({num_nodes},{}) error: {err}", txns.len()))
            }).await)
        };
        // Unwrap here will just propagate any panic from the spawned task, it's not a new place we can panic.
        let vid_disperse = vid_disperse.unwrap();
        let data_epoch_payload_commitment =
            data_epoch_payload_commitment.map(|result| result.unwrap());

<<<<<<< HEAD
        Self::from_membership(
            view,
            vid_disperse,
            membership.as_ref(),
            target_epoch,
            data_epoch,
            data_epoch_payload_commitment,
        )
=======
        Self::from_membership(view, vid_disperse, membership, target_epoch, sender_epoch).await
>>>>>>> 71cf05d4
    }
}

/// Helper type to encapsulate the various ways that proposal certificates can be captured and
/// stored.
#[derive(derive_more::Debug, Serialize, Deserialize, Clone, Eq, PartialEq, Hash)]
#[serde(bound(deserialize = ""))]
pub enum ViewChangeEvidence<TYPES: NodeType> {
    /// Holds a timeout certificate.
    Timeout(TimeoutCertificate2<TYPES>),
    /// Holds a view sync finalized certificate.
    ViewSync(ViewSyncFinalizeCertificate2<TYPES>),
}

impl<TYPES: NodeType> ViewChangeEvidence<TYPES> {
    /// Check that the given ViewChangeEvidence is relevant to the current view.
    pub fn is_valid_for_view(&self, view: &TYPES::View) -> bool {
        match self {
            ViewChangeEvidence::Timeout(timeout_cert) => timeout_cert.data().view == *view - 1,
            ViewChangeEvidence::ViewSync(view_sync_cert) => view_sync_cert.view_number == *view,
        }
    }
}

#[derive(Debug, Serialize, Deserialize, Clone, Eq, PartialEq, Hash)]
/// VID share and associated metadata for a single node
pub struct VidDisperseShare<TYPES: NodeType> {
    /// The view number for which this VID data is intended
    pub view_number: TYPES::View,
    /// Block payload commitment
    pub payload_commitment: VidCommitment,
    /// A storage node's key and its corresponding VID share
    pub share: VidShare,
    /// VID common data sent to all storage nodes
    pub common: VidCommon,
    /// a public key of the share recipient
    pub recipient_key: TYPES::SignatureKey,
}

impl<TYPES: NodeType> VidDisperseShare<TYPES> {
    /// Create a vector of `VidDisperseShare` from `VidDisperse`
    pub fn from_vid_disperse(vid_disperse: VidDisperse<TYPES>) -> Vec<Self> {
        vid_disperse
            .shares
            .into_iter()
            .map(|(recipient_key, share)| Self {
                share,
                recipient_key,
                view_number: vid_disperse.view_number,
                common: vid_disperse.common.clone(),
                payload_commitment: vid_disperse.payload_commitment,
            })
            .collect()
    }

    /// Consume `self` and return a `Proposal`
    pub fn to_proposal(
        self,
        private_key: &<TYPES::SignatureKey as SignatureKey>::PrivateKey,
    ) -> Option<Proposal<TYPES, Self>> {
        let Ok(signature) =
            TYPES::SignatureKey::sign(private_key, self.payload_commitment.as_ref())
        else {
            error!("VID: failed to sign dispersal share payload");
            return None;
        };
        Some(Proposal {
            signature,
            _pd: PhantomData,
            data: self,
        })
    }

    /// Create `VidDisperse` out of an iterator to `VidDisperseShare`s
    pub fn to_vid_disperse<'a, I>(mut it: I) -> Option<VidDisperse<TYPES>>
    where
        I: Iterator<Item = &'a Self>,
    {
        let first_vid_disperse_share = it.next()?.clone();
        let mut share_map = BTreeMap::new();
        share_map.insert(
            first_vid_disperse_share.recipient_key,
            first_vid_disperse_share.share,
        );
        let mut vid_disperse = VidDisperse {
            view_number: first_vid_disperse_share.view_number,
            epoch: TYPES::Epoch::new(0),
            target_epoch: TYPES::Epoch::new(0),
            payload_commitment: first_vid_disperse_share.payload_commitment,
            data_epoch_payload_commitment: None,
            common: first_vid_disperse_share.common,
            shares: share_map,
        };
        let _ = it.map(|vid_disperse_share| {
            vid_disperse.shares.insert(
                vid_disperse_share.recipient_key.clone(),
                vid_disperse_share.share.clone(),
            )
        });
        Some(vid_disperse)
    }

    /// Split a VID share proposal into a proposal for each recipient.
    pub fn to_vid_share_proposals(
        vid_disperse_proposal: Proposal<TYPES, VidDisperse<TYPES>>,
    ) -> Vec<Proposal<TYPES, Self>> {
        vid_disperse_proposal
            .data
            .shares
            .into_iter()
            .map(|(recipient_key, share)| Proposal {
                data: Self {
                    share,
                    recipient_key,
                    view_number: vid_disperse_proposal.data.view_number,
                    common: vid_disperse_proposal.data.common.clone(),
                    payload_commitment: vid_disperse_proposal.data.payload_commitment,
                },
                signature: vid_disperse_proposal.signature.clone(),
                _pd: vid_disperse_proposal._pd,
            })
            .collect()
    }
}

#[derive(Debug, Serialize, Deserialize, Clone, Eq, PartialEq, Hash)]
/// VID share and associated metadata for a single node
pub struct VidDisperseShare2<TYPES: NodeType> {
    /// The view number for which this VID data is intended
    pub view_number: TYPES::View,
    /// The epoch number for which this VID data belongs to
    pub epoch: TYPES::Epoch,
    /// The epoch number to which the recipient of this VID belongs to
    pub target_epoch: TYPES::Epoch,
    /// Block payload commitment
    pub payload_commitment: VidCommitment,
    /// VidCommitment calculated based on the number of nodes in `epoch`. Needed during epoch transition.
    pub data_epoch_payload_commitment: Option<VidCommitment>,
    /// A storage node's key and its corresponding VID share
    pub share: VidShare,
    /// VID common data sent to all storage nodes
    pub common: VidCommon,
    /// a public key of the share recipient
    pub recipient_key: TYPES::SignatureKey,
}

impl<TYPES: NodeType> From<VidDisperseShare2<TYPES>> for VidDisperseShare<TYPES> {
    fn from(vid_disperse2: VidDisperseShare2<TYPES>) -> Self {
        let VidDisperseShare2 {
            view_number,
            epoch: _,
            target_epoch: _,
            payload_commitment,
            data_epoch_payload_commitment: _,
            share,
            common,
            recipient_key,
        } = vid_disperse2;

        Self {
            view_number,
            payload_commitment,
            share,
            common,
            recipient_key,
        }
    }
}

impl<TYPES: NodeType> From<VidDisperseShare<TYPES>> for VidDisperseShare2<TYPES> {
    fn from(vid_disperse: VidDisperseShare<TYPES>) -> Self {
        let VidDisperseShare {
            view_number,
            payload_commitment,
            share,
            common,
            recipient_key,
        } = vid_disperse;

        Self {
            view_number,
            epoch: TYPES::Epoch::new(0),
            target_epoch: TYPES::Epoch::new(0),
            payload_commitment,
            data_epoch_payload_commitment: None,
            share,
            common,
            recipient_key,
        }
    }
}

impl<TYPES: NodeType> VidDisperseShare2<TYPES> {
    /// Create a vector of `VidDisperseShare` from `VidDisperse`
    pub fn from_vid_disperse(vid_disperse: VidDisperse<TYPES>) -> Vec<Self> {
        vid_disperse
            .shares
            .into_iter()
            .map(|(recipient_key, share)| Self {
                share,
                recipient_key,
                view_number: vid_disperse.view_number,
                common: vid_disperse.common.clone(),
                payload_commitment: vid_disperse.payload_commitment,
                data_epoch_payload_commitment: vid_disperse.data_epoch_payload_commitment,
                epoch: vid_disperse.epoch,
                target_epoch: vid_disperse.target_epoch,
            })
            .collect()
    }

    /// Consume `self` and return a `Proposal`
    pub fn to_proposal(
        self,
        private_key: &<TYPES::SignatureKey as SignatureKey>::PrivateKey,
    ) -> Option<Proposal<TYPES, Self>> {
        let Ok(signature) =
            TYPES::SignatureKey::sign(private_key, self.payload_commitment.as_ref())
        else {
            error!("VID: failed to sign dispersal share payload");
            return None;
        };
        Some(Proposal {
            signature,
            _pd: PhantomData,
            data: self,
        })
    }

    /// Create `VidDisperse` out of an iterator to `VidDisperseShare`s
    pub fn to_vid_disperse<'a, I>(mut it: I) -> Option<VidDisperse<TYPES>>
    where
        I: Iterator<Item = &'a Self>,
    {
        let first_vid_disperse_share = it.next()?.clone();
        let mut share_map = BTreeMap::new();
        share_map.insert(
            first_vid_disperse_share.recipient_key,
            first_vid_disperse_share.share,
        );
        let mut vid_disperse = VidDisperse {
            view_number: first_vid_disperse_share.view_number,
            epoch: first_vid_disperse_share.epoch,
            target_epoch: first_vid_disperse_share.target_epoch,
            payload_commitment: first_vid_disperse_share.payload_commitment,
            data_epoch_payload_commitment: first_vid_disperse_share.data_epoch_payload_commitment,
            common: first_vid_disperse_share.common,
            shares: share_map,
        };
        let _ = it.map(|vid_disperse_share| {
            vid_disperse.shares.insert(
                vid_disperse_share.recipient_key.clone(),
                vid_disperse_share.share.clone(),
            )
        });
        Some(vid_disperse)
    }

    /// Split a VID share proposal into a proposal for each recipient.
    pub fn to_vid_share_proposals(
        vid_disperse_proposal: Proposal<TYPES, VidDisperse<TYPES>>,
    ) -> Vec<Proposal<TYPES, Self>> {
        vid_disperse_proposal
            .data
            .shares
            .into_iter()
            .map(|(recipient_key, share)| Proposal {
                data: Self {
                    share,
                    recipient_key,
                    view_number: vid_disperse_proposal.data.view_number,
                    common: vid_disperse_proposal.data.common.clone(),
                    payload_commitment: vid_disperse_proposal.data.payload_commitment,
                    data_epoch_payload_commitment: vid_disperse_proposal
                        .data
                        .data_epoch_payload_commitment,
                    epoch: vid_disperse_proposal.data.epoch,
                    target_epoch: vid_disperse_proposal.data.target_epoch,
                },
                signature: vid_disperse_proposal.signature.clone(),
                _pd: vid_disperse_proposal._pd,
            })
            .collect()
    }
}

/// Proposal to append a block.
#[derive(derive_more::Debug, Serialize, Deserialize, Clone, Eq, PartialEq, Hash)]
#[serde(bound(deserialize = ""))]
pub struct QuorumProposal<TYPES: NodeType> {
    /// The block header to append
    pub block_header: TYPES::BlockHeader,

    /// CurView from leader when proposing leaf
    pub view_number: TYPES::View,

    /// Per spec, justification
    pub justify_qc: QuorumCertificate<TYPES>,

    /// Possible upgrade certificate, which the leader may optionally attach.
    pub upgrade_certificate: Option<UpgradeCertificate<TYPES>>,

    /// Possible timeout or view sync certificate.
    /// - A timeout certificate is only present if the justify_qc is not for the preceding view
    /// - A view sync certificate is only present if the justify_qc and timeout_cert are not
    ///   present.
    pub proposal_certificate: Option<ViewChangeEvidence<TYPES>>,
}

/// Proposal to append a block.
#[derive(derive_more::Debug, Serialize, Deserialize, Clone, Eq, PartialEq, Hash)]
#[serde(bound(deserialize = ""))]
pub struct QuorumProposal2<TYPES: NodeType> {
    /// The block header to append
    pub block_header: TYPES::BlockHeader,

    /// view number for the proposal
    pub view_number: TYPES::View,

    /// certificate that the proposal is chaining from
    pub justify_qc: QuorumCertificate2<TYPES>,

    /// certificate that the proposal is chaining from formed by the next epoch nodes
    pub next_epoch_justify_qc: Option<NextEpochQuorumCertificate2<TYPES>>,

    /// Possible upgrade certificate, which the leader may optionally attach.
    pub upgrade_certificate: Option<UpgradeCertificate<TYPES>>,

    /// Possible timeout or view sync certificate. If the `justify_qc` is not for a proposal in the immediately preceding view, then either a timeout or view sync certificate must be attached.
    pub view_change_evidence: Option<ViewChangeEvidence<TYPES>>,

    /// The DRB seed for the next epoch.
    ///
    /// The DRB computation using this seed was started in the previous epoch.
    #[serde(with = "serde_bytes")]
    pub drb_seed: DrbSeedInput,

    /// The DRB result for the current epoch.
    ///
    /// The DRB computation with this result was started two epochs ago.
    #[serde(with = "serde_bytes")]
    pub drb_result: DrbResult,
}

impl<TYPES: NodeType> From<QuorumProposal<TYPES>> for QuorumProposal2<TYPES> {
    fn from(quorum_proposal: QuorumProposal<TYPES>) -> Self {
        Self {
            block_header: quorum_proposal.block_header,
            view_number: quorum_proposal.view_number,
            justify_qc: quorum_proposal.justify_qc.to_qc2(),
            next_epoch_justify_qc: None,
            upgrade_certificate: quorum_proposal.upgrade_certificate,
            view_change_evidence: quorum_proposal.proposal_certificate,
            drb_seed: INITIAL_DRB_SEED_INPUT,
            drb_result: INITIAL_DRB_RESULT,
        }
    }
}

impl<TYPES: NodeType> From<QuorumProposal2<TYPES>> for QuorumProposal<TYPES> {
    fn from(quorum_proposal2: QuorumProposal2<TYPES>) -> Self {
        Self {
            block_header: quorum_proposal2.block_header,
            view_number: quorum_proposal2.view_number,
            justify_qc: quorum_proposal2.justify_qc.to_qc(),
            upgrade_certificate: quorum_proposal2.upgrade_certificate,
            proposal_certificate: quorum_proposal2.view_change_evidence,
        }
    }
}

impl<TYPES: NodeType> From<Leaf<TYPES>> for Leaf2<TYPES> {
    fn from(leaf: Leaf<TYPES>) -> Self {
        let bytes: [u8; 32] = leaf.parent_commitment.into();

        Self {
            view_number: leaf.view_number,
            epoch: TYPES::Epoch::genesis(),
            justify_qc: leaf.justify_qc.to_qc2(),
            next_epoch_justify_qc: None,
            parent_commitment: Commitment::from_raw(bytes),
            block_header: leaf.block_header,
            upgrade_certificate: leaf.upgrade_certificate,
            block_payload: leaf.block_payload,
            view_change_evidence: None,
            drb_seed: INITIAL_DRB_SEED_INPUT,
            drb_result: INITIAL_DRB_RESULT,
        }
    }
}

impl<TYPES: NodeType> HasViewNumber<TYPES> for DaProposal<TYPES> {
    fn view_number(&self) -> TYPES::View {
        self.view_number
    }
}

impl<TYPES: NodeType> HasViewNumber<TYPES> for DaProposal2<TYPES> {
    fn view_number(&self) -> TYPES::View {
        self.view_number
    }
}

impl<TYPES: NodeType> HasViewNumber<TYPES> for VidDisperse<TYPES> {
    fn view_number(&self) -> TYPES::View {
        self.view_number
    }
}

impl<TYPES: NodeType> HasViewNumber<TYPES> for VidDisperseShare<TYPES> {
    fn view_number(&self) -> TYPES::View {
        self.view_number
    }
}

impl<TYPES: NodeType> HasViewNumber<TYPES> for VidDisperseShare2<TYPES> {
    fn view_number(&self) -> TYPES::View {
        self.view_number
    }
}

impl<TYPES: NodeType> HasViewNumber<TYPES> for QuorumProposal<TYPES> {
    fn view_number(&self) -> TYPES::View {
        self.view_number
    }
}

impl<TYPES: NodeType> HasViewNumber<TYPES> for QuorumProposal2<TYPES> {
    fn view_number(&self) -> TYPES::View {
        self.view_number
    }
}

impl<TYPES: NodeType> HasViewNumber<TYPES> for UpgradeProposal<TYPES> {
    fn view_number(&self) -> TYPES::View {
        self.view_number
    }
}

impl_has_epoch!(
    DaProposal2<TYPES>,
    VidDisperse<TYPES>,
    VidDisperseShare2<TYPES>
);

/// The error type for block and its transactions.
#[derive(Error, Debug, Serialize, Deserialize)]
pub enum BlockError {
    /// The block header is invalid
    #[error("Invalid block header: {0}")]
    InvalidBlockHeader(String),

    /// The payload commitment does not match the block header's payload commitment
    #[error("Inconsistent payload commitment")]
    InconsistentPayloadCommitment,
}

/// Additional functions required to use a [`Leaf`] with hotshot-testing.
pub trait TestableLeaf {
    /// Type of nodes participating in the network.
    type NodeType: NodeType;

    /// Create a transaction that can be added to the block contained in this leaf.
    fn create_random_transaction(
        &self,
        rng: &mut dyn rand::RngCore,
        padding: u64,
    ) -> <<Self::NodeType as NodeType>::BlockPayload as BlockPayload<Self::NodeType>>::Transaction;
}

/// This is the consensus-internal analogous concept to a block, and it contains the block proper,
/// as well as the hash of its parent `Leaf`.
/// NOTE: `State` is constrained to implementing `BlockContents`, is `TypeMap::BlockPayload`
#[derive(Serialize, Deserialize, Clone, Debug, Eq)]
#[serde(bound(deserialize = ""))]
pub struct Leaf<TYPES: NodeType> {
    /// CurView from leader when proposing leaf
    view_number: TYPES::View,

    /// Per spec, justification
    justify_qc: QuorumCertificate<TYPES>,

    /// The hash of the parent `Leaf`
    /// So we can ask if it extends
    parent_commitment: Commitment<Self>,

    /// Block header.
    block_header: TYPES::BlockHeader,

    /// Optional upgrade certificate, if one was attached to the quorum proposal for this view.
    upgrade_certificate: Option<UpgradeCertificate<TYPES>>,

    /// Optional block payload.
    ///
    /// It may be empty for nodes not in the DA committee.
    block_payload: Option<TYPES::BlockPayload>,
}

/// This is the consensus-internal analogous concept to a block, and it contains the block proper,
/// as well as the hash of its parent `Leaf`.
#[derive(Serialize, Deserialize, Clone, Debug, Eq)]
#[serde(bound(deserialize = ""))]
pub struct Leaf2<TYPES: NodeType> {
    /// CurView from leader when proposing leaf
    view_number: TYPES::View,

    /// An epoch to which the data belongs to. Relevant for validating against the correct stake table
    epoch: TYPES::Epoch,

    /// Per spec, justification
    justify_qc: QuorumCertificate2<TYPES>,

    /// certificate that the proposal is chaining from formed by the next epoch nodes
    next_epoch_justify_qc: Option<NextEpochQuorumCertificate2<TYPES>>,

    /// The hash of the parent `Leaf`
    /// So we can ask if it extends
    parent_commitment: Commitment<Self>,

    /// Block header.
    block_header: TYPES::BlockHeader,

    /// Optional upgrade certificate, if one was attached to the quorum proposal for this view.
    upgrade_certificate: Option<UpgradeCertificate<TYPES>>,

    /// Optional block payload.
    ///
    /// It may be empty for nodes not in the DA committee.
    block_payload: Option<TYPES::BlockPayload>,

    /// Possible timeout or view sync certificate. If the `justify_qc` is not for a proposal in the immediately preceding view, then either a timeout or view sync certificate must be attached.
    pub view_change_evidence: Option<ViewChangeEvidence<TYPES>>,

    /// The DRB seed for the next epoch.
    ///
    /// The DRB computation using this seed was started in the previous epoch.
    #[serde(with = "serde_bytes")]
    pub drb_seed: DrbSeedInput,

    /// The DRB result for the current epoch.
    ///
    /// The DRB computation with this result was started two epochs ago.
    #[serde(with = "serde_bytes")]
    pub drb_result: DrbResult,
}

impl<TYPES: NodeType> Leaf2<TYPES> {
    /// Create a new leaf from its components.
    ///
    /// # Panics
    ///
    /// Panics if the genesis payload (`TYPES::BlockPayload::genesis()`) is malformed (unable to be
    /// interpreted as bytes).
    #[must_use]
    pub async fn genesis(
        validated_state: &TYPES::ValidatedState,
        instance_state: &TYPES::InstanceState,
    ) -> Self {
        let (payload, metadata) =
            TYPES::BlockPayload::from_transactions([], validated_state, instance_state)
                .await
                .unwrap();
        let builder_commitment = payload.builder_commitment(&metadata);
        let payload_bytes = payload.encode();

        let payload_commitment = vid_commitment(&payload_bytes, GENESIS_VID_NUM_STORAGE_NODES);

        let block_header = TYPES::BlockHeader::genesis(
            instance_state,
            payload_commitment,
            builder_commitment,
            metadata,
        );

        let null_quorum_data = QuorumData2 {
            leaf_commit: Commitment::<Leaf2<TYPES>>::default_commitment_no_preimage(),
            epoch: TYPES::Epoch::genesis(),
        };

        let justify_qc = QuorumCertificate2::new(
            null_quorum_data.clone(),
            null_quorum_data.commit(),
            <TYPES::View as ConsensusTime>::genesis(),
            None,
            PhantomData,
        );

        Self {
            view_number: TYPES::View::genesis(),
            justify_qc,
            next_epoch_justify_qc: None,
            parent_commitment: null_quorum_data.leaf_commit,
            upgrade_certificate: None,
            block_header: block_header.clone(),
            block_payload: Some(payload),
            epoch: TYPES::Epoch::genesis(),
            view_change_evidence: None,
            drb_seed: [0; 32],
            drb_result: [0; 32],
        }
    }
    /// Time when this leaf was created.
    pub fn view_number(&self) -> TYPES::View {
        self.view_number
    }
    /// Epoch in which this leaf was created.
    pub fn epoch(&self) -> TYPES::Epoch {
        self.epoch
    }
    /// Height of this leaf in the chain.
    ///
    /// Equivalently, this is the number of leaves before this one in the chain.
    pub fn height(&self) -> u64 {
        self.block_header.block_number()
    }
    /// The QC linking this leaf to its parent in the chain.
    pub fn justify_qc(&self) -> QuorumCertificate2<TYPES> {
        self.justify_qc.clone()
    }
    /// The QC linking this leaf to its parent in the chain.
    pub fn upgrade_certificate(&self) -> Option<UpgradeCertificate<TYPES>> {
        self.upgrade_certificate.clone()
    }
    /// Commitment to this leaf's parent.
    pub fn parent_commitment(&self) -> Commitment<Self> {
        self.parent_commitment
    }
    /// The block header contained in this leaf.
    pub fn block_header(&self) -> &<TYPES as NodeType>::BlockHeader {
        &self.block_header
    }

    /// Get a mutable reference to the block header contained in this leaf.
    pub fn block_header_mut(&mut self) -> &mut <TYPES as NodeType>::BlockHeader {
        &mut self.block_header
    }
    /// Fill this leaf with the block payload.
    ///
    /// # Errors
    ///
    /// Fails if the payload commitment doesn't match `self.block_header.payload_commitment()`
    /// or if the transactions are of invalid length
    pub fn fill_block_payload(
        &mut self,
        block_payload: TYPES::BlockPayload,
        num_storage_nodes: usize,
    ) -> std::result::Result<(), BlockError> {
        let encoded_txns = block_payload.encode();
        let commitment = vid_commitment(&encoded_txns, num_storage_nodes);
        if commitment != self.block_header.payload_commitment() {
            return Err(BlockError::InconsistentPayloadCommitment);
        }
        self.block_payload = Some(block_payload);
        Ok(())
    }

    /// Take the block payload from the leaf and return it if it is present
    pub fn unfill_block_payload(&mut self) -> Option<TYPES::BlockPayload> {
        self.block_payload.take()
    }

    /// Fill this leaf with the block payload, without checking
    /// header and payload consistency
    pub fn fill_block_payload_unchecked(&mut self, block_payload: TYPES::BlockPayload) {
        self.block_payload = Some(block_payload);
    }

    /// Optional block payload.
    pub fn block_payload(&self) -> Option<TYPES::BlockPayload> {
        self.block_payload.clone()
    }

    /// A commitment to the block payload contained in this leaf.
    pub fn payload_commitment(&self) -> VidCommitment {
        self.block_header().payload_commitment()
    }

    /// Validate that a leaf has the right upgrade certificate to be the immediate child of another leaf
    ///
    /// This may not be a complete function. Please double-check that it performs the checks you expect before substituting validation logic with it.
    ///
    /// # Errors
    /// Returns an error if the certificates are not identical, or that when we no longer see a
    /// cert, it's for the right reason.
    pub async fn extends_upgrade(
        &self,
        parent: &Self,
        decided_upgrade_certificate: &Arc<RwLock<Option<UpgradeCertificate<TYPES>>>>,
    ) -> Result<()> {
        match (self.upgrade_certificate(), parent.upgrade_certificate()) {
            // Easiest cases are:
            //   - no upgrade certificate on either: this is the most common case, and is always fine.
            //   - if the parent didn't have a certificate, but we see one now, it just means that we have begun an upgrade: again, this is always fine.
            (None | Some(_), None) => {}
            // If we no longer see a cert, we have to make sure that we either:
            //    - no longer care because we have passed new_version_first_view, or
            //    - no longer care because we have passed `decide_by` without deciding the certificate.
            (None, Some(parent_cert)) => {
                let decided_upgrade_certificate_read = decided_upgrade_certificate.read().await;
                ensure!(self.view_number() > parent_cert.data.new_version_first_view
                    || (self.view_number() > parent_cert.data.decide_by && decided_upgrade_certificate_read.is_none()),
                       "The new leaf is missing an upgrade certificate that was present in its parent, and should still be live."
                );
            }
            // If we both have a certificate, they should be identical.
            // Technically, this prevents us from initiating a new upgrade in the view immediately following an upgrade.
            // I think this is a fairly lax restriction.
            (Some(cert), Some(parent_cert)) => {
                ensure!(cert == parent_cert, "The new leaf does not extend the parent leaf, because it has attached a different upgrade certificate.");
            }
        }

        // This check should be added once we sort out the genesis leaf/justify_qc issue.
        // ensure!(self.parent_commitment() == parent_leaf.commit(), "The commitment of the parent leaf does not match the specified parent commitment.");

        Ok(())
    }
}

impl<TYPES: NodeType> Committable for Leaf2<TYPES> {
    fn commit(&self) -> committable::Commitment<Self> {
        RawCommitmentBuilder::new("leaf commitment")
            .u64_field("view number", *self.view_number)
            .field("parent leaf commitment", self.parent_commitment)
            .field("block header", self.block_header.commit())
            .field("justify qc", self.justify_qc.commit())
            .optional("upgrade certificate", &self.upgrade_certificate)
            .finalize()
    }
}

impl<TYPES: NodeType> Leaf<TYPES> {
    #[allow(clippy::unused_async)]
    /// Calculate the leaf commitment,
    /// which is gated on the version to include the block header.
    pub async fn commit<V: Versions>(
        &self,
        _upgrade_lock: &UpgradeLock<TYPES, V>,
    ) -> Commitment<Self> {
        <Self as Committable>::commit(self)
    }
}

impl<TYPES: NodeType> PartialEq for Leaf<TYPES> {
    fn eq(&self, other: &Self) -> bool {
        self.view_number == other.view_number
            && self.justify_qc == other.justify_qc
            && self.parent_commitment == other.parent_commitment
            && self.block_header == other.block_header
    }
}

impl<TYPES: NodeType> PartialEq for Leaf2<TYPES> {
    fn eq(&self, other: &Self) -> bool {
        let Leaf2 {
            view_number,
            epoch,
            justify_qc,
            next_epoch_justify_qc,
            parent_commitment,
            block_header,
            upgrade_certificate,
            block_payload: _,
            view_change_evidence,
            drb_seed,
            drb_result,
        } = self;

        *view_number == other.view_number
            && *epoch == other.epoch
            && *justify_qc == other.justify_qc
            && *next_epoch_justify_qc == other.next_epoch_justify_qc
            && *parent_commitment == other.parent_commitment
            && *block_header == other.block_header
            && *upgrade_certificate == other.upgrade_certificate
            && *view_change_evidence == other.view_change_evidence
            && *drb_seed == other.drb_seed
            && *drb_result == other.drb_result
    }
}

impl<TYPES: NodeType> Hash for Leaf<TYPES> {
    fn hash<H: std::hash::Hasher>(&self, state: &mut H) {
        self.view_number.hash(state);
        self.justify_qc.hash(state);
        self.parent_commitment.hash(state);
        self.block_header.hash(state);
    }
}

impl<TYPES: NodeType> Hash for Leaf2<TYPES> {
    fn hash<H: std::hash::Hasher>(&self, state: &mut H) {
        self.commit().hash(state);
        self.view_number.hash(state);
        self.justify_qc.hash(state);
        self.parent_commitment.hash(state);
        self.block_header.hash(state);
    }
}

impl<TYPES: NodeType> Display for Leaf<TYPES> {
    fn fmt(&self, f: &mut std::fmt::Formatter<'_>) -> std::fmt::Result {
        write!(
            f,
            "view: {:?}, height: {:?}, justify: {}",
            self.view_number,
            self.height(),
            self.justify_qc
        )
    }
}

impl<TYPES: NodeType> QuorumCertificate<TYPES> {
    #[must_use]
    /// Creat the Genesis certificate
    pub async fn genesis<V: Versions>(
        validated_state: &TYPES::ValidatedState,
        instance_state: &TYPES::InstanceState,
    ) -> Self {
        // since this is genesis, we should never have a decided upgrade certificate.
        let upgrade_lock = UpgradeLock::<TYPES, V>::new();

        let genesis_view = <TYPES::View as ConsensusTime>::genesis();

        let data = QuorumData {
            leaf_commit: Leaf::genesis(validated_state, instance_state)
                .await
                .commit(&upgrade_lock)
                .await,
        };

        let versioned_data =
            VersionedVoteData::<_, _, V>::new_infallible(data.clone(), genesis_view, &upgrade_lock)
                .await;

        let bytes: [u8; 32] = versioned_data.commit().into();

        Self::new(
            data,
            Commitment::from_raw(bytes),
            genesis_view,
            None,
            PhantomData,
        )
    }
}

impl<TYPES: NodeType> QuorumCertificate2<TYPES> {
    #[must_use]
    /// Creat the Genesis certificate
    pub async fn genesis<V: Versions>(
        validated_state: &TYPES::ValidatedState,
        instance_state: &TYPES::InstanceState,
    ) -> Self {
        // since this is genesis, we should never have a decided upgrade certificate.
        let upgrade_lock = UpgradeLock::<TYPES, V>::new();

        let genesis_view = <TYPES::View as ConsensusTime>::genesis();

        let data = QuorumData2 {
            leaf_commit: Leaf2::genesis(validated_state, instance_state)
                .await
                .commit(),
            epoch: TYPES::Epoch::genesis(),
        };

        let versioned_data =
            VersionedVoteData::<_, _, V>::new_infallible(data.clone(), genesis_view, &upgrade_lock)
                .await;

        let bytes: [u8; 32] = versioned_data.commit().into();

        Self::new(
            data,
            Commitment::from_raw(bytes),
            genesis_view,
            None,
            PhantomData,
        )
    }
}

impl<TYPES: NodeType> Leaf<TYPES> {
    /// Create a new leaf from its components.
    ///
    /// # Panics
    ///
    /// Panics if the genesis payload (`TYPES::BlockPayload::genesis()`) is malformed (unable to be
    /// interpreted as bytes).
    #[must_use]
    pub async fn genesis(
        validated_state: &TYPES::ValidatedState,
        instance_state: &TYPES::InstanceState,
    ) -> Self {
        let (payload, metadata) =
            TYPES::BlockPayload::from_transactions([], validated_state, instance_state)
                .await
                .unwrap();
        let builder_commitment = payload.builder_commitment(&metadata);
        let payload_bytes = payload.encode();

        let payload_commitment = vid_commitment(&payload_bytes, GENESIS_VID_NUM_STORAGE_NODES);

        let block_header = TYPES::BlockHeader::genesis(
            instance_state,
            payload_commitment,
            builder_commitment,
            metadata,
        );

        let null_quorum_data = QuorumData {
            leaf_commit: Commitment::<Leaf<TYPES>>::default_commitment_no_preimage(),
        };

        let justify_qc = QuorumCertificate::new(
            null_quorum_data.clone(),
            null_quorum_data.commit(),
            <TYPES::View as ConsensusTime>::genesis(),
            None,
            PhantomData,
        );

        Self {
            view_number: TYPES::View::genesis(),
            justify_qc,
            parent_commitment: null_quorum_data.leaf_commit,
            upgrade_certificate: None,
            block_header: block_header.clone(),
            block_payload: Some(payload),
        }
    }

    /// Time when this leaf was created.
    pub fn view_number(&self) -> TYPES::View {
        self.view_number
    }
    /// Height of this leaf in the chain.
    ///
    /// Equivalently, this is the number of leaves before this one in the chain.
    pub fn height(&self) -> u64 {
        self.block_header.block_number()
    }
    /// The QC linking this leaf to its parent in the chain.
    pub fn justify_qc(&self) -> QuorumCertificate<TYPES> {
        self.justify_qc.clone()
    }
    /// The QC linking this leaf to its parent in the chain.
    pub fn upgrade_certificate(&self) -> Option<UpgradeCertificate<TYPES>> {
        self.upgrade_certificate.clone()
    }
    /// Commitment to this leaf's parent.
    pub fn parent_commitment(&self) -> Commitment<Self> {
        self.parent_commitment
    }
    /// The block header contained in this leaf.
    pub fn block_header(&self) -> &<TYPES as NodeType>::BlockHeader {
        &self.block_header
    }

    /// Get a mutable reference to the block header contained in this leaf.
    pub fn block_header_mut(&mut self) -> &mut <TYPES as NodeType>::BlockHeader {
        &mut self.block_header
    }
    /// Fill this leaf with the block payload.
    ///
    /// # Errors
    ///
    /// Fails if the payload commitment doesn't match `self.block_header.payload_commitment()`
    /// or if the transactions are of invalid length
    pub fn fill_block_payload(
        &mut self,
        block_payload: TYPES::BlockPayload,
        num_storage_nodes: usize,
    ) -> std::result::Result<(), BlockError> {
        let encoded_txns = block_payload.encode();
        let commitment = vid_commitment(&encoded_txns, num_storage_nodes);
        if commitment != self.block_header.payload_commitment() {
            return Err(BlockError::InconsistentPayloadCommitment);
        }
        self.block_payload = Some(block_payload);
        Ok(())
    }

    /// Take the block payload from the leaf and return it if it is present
    pub fn unfill_block_payload(&mut self) -> Option<TYPES::BlockPayload> {
        self.block_payload.take()
    }

    /// Fill this leaf with the block payload, without checking
    /// header and payload consistency
    pub fn fill_block_payload_unchecked(&mut self, block_payload: TYPES::BlockPayload) {
        self.block_payload = Some(block_payload);
    }

    /// Optional block payload.
    pub fn block_payload(&self) -> Option<TYPES::BlockPayload> {
        self.block_payload.clone()
    }

    /// A commitment to the block payload contained in this leaf.
    pub fn payload_commitment(&self) -> VidCommitment {
        self.block_header().payload_commitment()
    }

    /// Validate that a leaf has the right upgrade certificate to be the immediate child of another leaf
    ///
    /// This may not be a complete function. Please double-check that it performs the checks you expect before substituting validation logic with it.
    ///
    /// # Errors
    /// Returns an error if the certificates are not identical, or that when we no longer see a
    /// cert, it's for the right reason.
    pub async fn extends_upgrade(
        &self,
        parent: &Self,
        decided_upgrade_certificate: &Arc<RwLock<Option<UpgradeCertificate<TYPES>>>>,
    ) -> Result<()> {
        match (self.upgrade_certificate(), parent.upgrade_certificate()) {
            // Easiest cases are:
            //   - no upgrade certificate on either: this is the most common case, and is always fine.
            //   - if the parent didn't have a certificate, but we see one now, it just means that we have begun an upgrade: again, this is always fine.
            (None | Some(_), None) => {}
            // If we no longer see a cert, we have to make sure that we either:
            //    - no longer care because we have passed new_version_first_view, or
            //    - no longer care because we have passed `decide_by` without deciding the certificate.
            (None, Some(parent_cert)) => {
                let decided_upgrade_certificate_read = decided_upgrade_certificate.read().await;
                ensure!(self.view_number() > parent_cert.data.new_version_first_view
                    || (self.view_number() > parent_cert.data.decide_by && decided_upgrade_certificate_read.is_none()),
                       "The new leaf is missing an upgrade certificate that was present in its parent, and should still be live."
                );
            }
            // If we both have a certificate, they should be identical.
            // Technically, this prevents us from initiating a new upgrade in the view immediately following an upgrade.
            // I think this is a fairly lax restriction.
            (Some(cert), Some(parent_cert)) => {
                ensure!(cert == parent_cert, "The new leaf does not extend the parent leaf, because it has attached a different upgrade certificate.");
            }
        }

        // This check should be added once we sort out the genesis leaf/justify_qc issue.
        // ensure!(self.parent_commitment() == parent_leaf.commit(), "The commitment of the parent leaf does not match the specified parent commitment.");

        Ok(())
    }
}

impl<TYPES: NodeType> TestableLeaf for Leaf<TYPES>
where
    TYPES::ValidatedState: TestableState<TYPES>,
    TYPES::BlockPayload: TestableBlock<TYPES>,
{
    type NodeType = TYPES;

    fn create_random_transaction(
        &self,
        rng: &mut dyn rand::RngCore,
        padding: u64,
    ) -> <<Self::NodeType as NodeType>::BlockPayload as BlockPayload<Self::NodeType>>::Transaction
    {
        TYPES::ValidatedState::create_random_transaction(None, rng, padding)
    }
}
impl<TYPES: NodeType> TestableLeaf for Leaf2<TYPES>
where
    TYPES::ValidatedState: TestableState<TYPES>,
    TYPES::BlockPayload: TestableBlock<TYPES>,
{
    type NodeType = TYPES;

    fn create_random_transaction(
        &self,
        rng: &mut dyn rand::RngCore,
        padding: u64,
    ) -> <<Self::NodeType as NodeType>::BlockPayload as BlockPayload<Self::NodeType>>::Transaction
    {
        TYPES::ValidatedState::create_random_transaction(None, rng, padding)
    }
}
/// Fake the thing a genesis block points to. Needed to avoid infinite recursion
#[must_use]
pub fn fake_commitment<S: Committable>() -> Commitment<S> {
    RawCommitmentBuilder::new("Dummy commitment for arbitrary genesis").finalize()
}

/// create a random commitment
#[must_use]
pub fn random_commitment<S: Committable>(rng: &mut dyn rand::RngCore) -> Commitment<S> {
    let random_array: Vec<u8> = (0u8..100u8).map(|_| rng.gen_range(0..255)).collect();
    RawCommitmentBuilder::new("Random Commitment")
        .constant_str("Random Field")
        .var_size_bytes(&random_array)
        .finalize()
}

/// Serialization for the QC assembled signature
/// # Panics
/// if serialization fails
pub fn serialize_signature2<TYPES: NodeType>(
    signatures: &<TYPES::SignatureKey as SignatureKey>::QcType,
) -> Vec<u8> {
    let mut signatures_bytes = vec![];
    signatures_bytes.extend("Yes".as_bytes());

    let (sig, proof) = TYPES::SignatureKey::sig_proof(signatures);
    let proof_bytes = bincode_opts()
        .serialize(&proof.as_bitslice())
        .expect("This serialization shouldn't be able to fail");
    signatures_bytes.extend("bitvec proof".as_bytes());
    signatures_bytes.extend(proof_bytes.as_slice());
    let sig_bytes = bincode_opts()
        .serialize(&sig)
        .expect("This serialization shouldn't be able to fail");
    signatures_bytes.extend("aggregated signature".as_bytes());
    signatures_bytes.extend(sig_bytes.as_slice());
    signatures_bytes
}

impl<TYPES: NodeType> Committable for Leaf<TYPES> {
    fn commit(&self) -> committable::Commitment<Self> {
        RawCommitmentBuilder::new("leaf commitment")
            .u64_field("view number", *self.view_number)
            .field("parent leaf commitment", self.parent_commitment)
            .field("block header", self.block_header.commit())
            .field("justify qc", self.justify_qc.commit())
            .optional("upgrade certificate", &self.upgrade_certificate)
            .finalize()
    }
}

impl<TYPES: NodeType> Leaf2<TYPES> {
    /// Constructs a leaf from a given quorum proposal.
    pub fn from_quorum_proposal(quorum_proposal: &QuorumProposal2<TYPES>) -> Self {
        // WARNING: Do NOT change this to a wildcard match, or reference the fields directly in the construction of the leaf.
        // The point of this match is that we will get a compile-time error if we add a field without updating this.
        let QuorumProposal2 {
            view_number,
            justify_qc,
            next_epoch_justify_qc,
            block_header,
            upgrade_certificate,
            view_change_evidence,
            drb_seed,
            drb_result,
        } = quorum_proposal;

        Self {
            view_number: *view_number,
            epoch: TYPES::Epoch::new(epoch_from_block_number(
                quorum_proposal.block_header.block_number(),
                TYPES::EPOCH_HEIGHT,
            )),
            justify_qc: justify_qc.clone(),
            next_epoch_justify_qc: next_epoch_justify_qc.clone(),
            parent_commitment: justify_qc.data().leaf_commit,
            block_header: block_header.clone(),
            upgrade_certificate: upgrade_certificate.clone(),
            block_payload: None,
            view_change_evidence: view_change_evidence.clone(),
            drb_seed: *drb_seed,
            drb_result: *drb_result,
        }
    }
}

impl<TYPES: NodeType> Leaf<TYPES> {
    /// Constructs a leaf from a given quorum proposal.
    pub fn from_quorum_proposal(quorum_proposal: &QuorumProposal<TYPES>) -> Self {
        // WARNING: Do NOT change this to a wildcard match, or reference the fields directly in the construction of the leaf.
        // The point of this match is that we will get a compile-time error if we add a field without updating this.
        let QuorumProposal {
            view_number,
            justify_qc,
            block_header,
            upgrade_certificate,
            proposal_certificate: _,
        } = quorum_proposal;

        Self {
            view_number: *view_number,
            justify_qc: justify_qc.clone(),
            parent_commitment: justify_qc.data().leaf_commit,
            block_header: block_header.clone(),
            upgrade_certificate: upgrade_certificate.clone(),
            block_payload: None,
        }
    }
}

pub mod null_block {
    #![allow(missing_docs)]

    use jf_vid::VidScheme;
    use memoize::memoize;
    use vbs::version::StaticVersionType;

    use crate::{
        traits::{
            block_contents::BuilderFee,
            node_implementation::{NodeType, Versions},
            signature_key::BuilderSignatureKey,
            BlockPayload,
        },
        vid::{vid_scheme, VidCommitment},
    };

    /// The commitment for a null block payload.
    ///
    /// Note: the commitment depends on the network (via `num_storage_nodes`),
    /// and may change (albeit rarely) during execution.
    ///
    /// We memoize the result to avoid having to recalculate it.
    #[memoize(SharedCache, Capacity: 10)]
    #[must_use]
    pub fn commitment(num_storage_nodes: usize) -> Option<VidCommitment> {
        let vid_result = vid_scheme(num_storage_nodes).commit_only(Vec::new());

        match vid_result {
            Ok(r) => Some(r),
            Err(_) => None,
        }
    }

    /// Builder fee data for a null block payload
    #[must_use]
    pub fn builder_fee<TYPES: NodeType, V: Versions>(
        num_storage_nodes: usize,
        version: vbs::version::Version,
        view_number: u64,
    ) -> Option<BuilderFee<TYPES>> {
        /// Arbitrary fee amount, this block doesn't actually come from a builder
        const FEE_AMOUNT: u64 = 0;

        let (pub_key, priv_key) =
            <TYPES::BuilderSignatureKey as BuilderSignatureKey>::generated_from_seed_indexed(
                [0_u8; 32], 0,
            );

        if version >= V::Marketplace::VERSION {
            match TYPES::BuilderSignatureKey::sign_sequencing_fee_marketplace(
                &priv_key,
                FEE_AMOUNT,
                view_number,
            ) {
                Ok(sig) => Some(BuilderFee {
                    fee_amount: FEE_AMOUNT,
                    fee_account: pub_key,
                    fee_signature: sig,
                }),
                Err(_) => None,
            }
        } else {
            let (_null_block, null_block_metadata) =
                <TYPES::BlockPayload as BlockPayload<TYPES>>::empty();

            match TYPES::BuilderSignatureKey::sign_fee(
                &priv_key,
                FEE_AMOUNT,
                &null_block_metadata,
                &commitment(num_storage_nodes)?,
            ) {
                Ok(sig) => Some(BuilderFee {
                    fee_amount: FEE_AMOUNT,
                    fee_account: pub_key,
                    fee_signature: sig,
                }),
                Err(_) => None,
            }
        }
    }
}

/// A packed bundle constructed from a sequence of bundles.
#[derive(Debug, Eq, PartialEq, Clone)]
pub struct PackedBundle<TYPES: NodeType> {
    /// The combined transactions as bytes.
    pub encoded_transactions: Arc<[u8]>,

    /// The metadata of the block.
    pub metadata: <TYPES::BlockPayload as BlockPayload<TYPES>>::Metadata,

    /// The view number that this block is associated with.
    pub view_number: TYPES::View,

    /// The view number that this block is associated with.
    pub epoch_number: TYPES::Epoch,

    /// The sequencing fee for submitting bundles.
    pub sequencing_fees: Vec1<BuilderFee<TYPES>>,

    /// The Vid precompute for the block.
    pub vid_precompute: Option<VidPrecomputeData>,

    /// The auction results for the block, if it was produced as the result of an auction
    pub auction_result: Option<TYPES::AuctionResult>,
}

impl<TYPES: NodeType> PackedBundle<TYPES> {
    /// Create a new [`PackedBundle`].
    pub fn new(
        encoded_transactions: Arc<[u8]>,
        metadata: <TYPES::BlockPayload as BlockPayload<TYPES>>::Metadata,
        view_number: TYPES::View,
        epoch_number: TYPES::Epoch,
        sequencing_fees: Vec1<BuilderFee<TYPES>>,
        vid_precompute: Option<VidPrecomputeData>,
        auction_result: Option<TYPES::AuctionResult>,
    ) -> Self {
        Self {
            encoded_transactions,
            metadata,
            view_number,
            epoch_number,
            sequencing_fees,
            vid_precompute,
            auction_result,
        }
    }
}<|MERGE_RESOLUTION|>--- conflicted
+++ resolved
@@ -284,7 +284,7 @@
         let data_epoch_payload_commitment = if target_epoch == data_epoch {
             None
         } else {
-            let data_epoch_num_nodes = membership.total_nodes(data_epoch);
+            let data_epoch_num_nodes = membership.read().await.total_nodes(data_epoch);
             Some(spawn_blocking(move || {
                 vid_scheme(data_epoch_num_nodes).commit_only(&txns)
                     .unwrap_or_else(|err| panic!("VID commit_only failure:(num_storage nodes,payload_byte_len)=({num_nodes},{}) error: {err}", txns.len()))
@@ -295,18 +295,15 @@
         let data_epoch_payload_commitment =
             data_epoch_payload_commitment.map(|result| result.unwrap());
 
-<<<<<<< HEAD
         Self::from_membership(
             view,
             vid_disperse,
-            membership.as_ref(),
+            membership,
             target_epoch,
             data_epoch,
             data_epoch_payload_commitment,
         )
-=======
-        Self::from_membership(view, vid_disperse, membership, target_epoch, sender_epoch).await
->>>>>>> 71cf05d4
+        .await
     }
 }
 
