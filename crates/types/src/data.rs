//! Provides types useful for representing `HotShot`'s data structures
//!
//! This module provides types for representing consensus internal state, such as leaves,
//! `HotShot`'s version of a block, and proposals, messages upon which to reach the consensus.

use crate::{
    message::Proposal,
    simple_certificate::{
        QuorumCertificate, TimeoutCertificate, UpgradeCertificate, ViewSyncFinalizeCertificate2,
    },
    simple_vote::{QuorumData, UpgradeProposalData},
    traits::{
        block_contents::{
            vid_commitment, BlockHeader, TestableBlock, GENESIS_VID_NUM_STORAGE_NODES,
        },
        election::Membership,
        node_implementation::{ConsensusTime, NodeType},
        signature_key::SignatureKey,
        states::TestableState,
        BlockPayload,
    },
    utils::bincode_opts,
    vid::{VidCommitment, VidCommon, VidSchemeType, VidShare},
    vote::{Certificate, HasViewNumber},
};
use ark_serialize::{CanonicalDeserialize, CanonicalSerialize};
use bincode::Options;
use commit::{Commitment, CommitmentBoundsArkless, Committable, RawCommitmentBuilder};
use derivative::Derivative;
use jf_primitives::vid::VidDisperse as JfVidDisperse;
use rand::Rng;
use serde::{Deserialize, Serialize};
use snafu::Snafu;
use std::{
    collections::BTreeMap,
    fmt::{Debug, Display},
    hash::Hash,
    marker::PhantomData,
    sync::Arc,
};
use tracing::error;

/// Type-safe wrapper around `u64` so we know the thing we're talking about is a view number.
#[derive(
    Copy,
    Clone,
    Debug,
    PartialEq,
    Eq,
    PartialOrd,
    Ord,
    Hash,
    Serialize,
    Deserialize,
    CanonicalSerialize,
    CanonicalDeserialize,
)]
pub struct ViewNumber(u64);

impl ConsensusTime for ViewNumber {
    /// Create a genesis view number (0)
    fn genesis() -> Self {
        Self(0)
    }
    /// Create a new `ViewNumber` with the given value.
    fn new(n: u64) -> Self {
        Self(n)
    }
    /// Returen the u64 format
    fn get_u64(&self) -> u64 {
        self.0
    }
}

impl Committable for ViewNumber {
    fn commit(&self) -> Commitment<Self> {
        let builder = RawCommitmentBuilder::new("View Number Commitment");
        builder.u64(self.0).finalize()
    }
}

impl std::ops::Add<u64> for ViewNumber {
    type Output = ViewNumber;

    fn add(self, rhs: u64) -> Self::Output {
        Self(self.0 + rhs)
    }
}

impl std::ops::AddAssign<u64> for ViewNumber {
    fn add_assign(&mut self, rhs: u64) {
        self.0 += rhs;
    }
}

impl std::ops::Deref for ViewNumber {
    type Target = u64;

    fn deref(&self) -> &Self::Target {
        &self.0
    }
}

impl std::ops::Sub<u64> for ViewNumber {
    type Output = ViewNumber;
    fn sub(self, rhs: u64) -> Self::Output {
        Self(self.0 - rhs)
    }
}

/// A proposal to start providing data availability for a block.
#[derive(custom_debug::Debug, Serialize, Deserialize, Clone, Eq, PartialEq, Hash)]
pub struct DAProposal<TYPES: NodeType> {
    /// Encoded transactions in the block to be applied.
    pub encoded_transactions: Vec<u8>,
    /// Metadata of the block to be applied.
    pub metadata: <TYPES::BlockPayload as BlockPayload>::Metadata,
    /// View this proposal applies to
    pub view_number: TYPES::Time,
}

/// A proposal to upgrade the network
#[derive(custom_debug::Debug, Serialize, Deserialize, Clone, Eq, PartialEq, Hash)]
#[serde(bound = "TYPES: NodeType")]
pub struct UpgradeProposal<TYPES>
where
    TYPES: NodeType,
{
    /// The information about which version we are upgrading to.
    pub upgrade_proposal: UpgradeProposalData<TYPES>,
    /// View this proposal applies to
    pub view_number: TYPES::Time,
}

/// VID dispersal data
///
/// Like [`DAProposal`].
///
/// TODO move to vid.rs?
#[derive(Debug, Serialize, Deserialize, Clone, Eq, PartialEq, Hash)]
pub struct VidDisperse<TYPES: NodeType> {
    /// The view number for which this VID data is intended
    pub view_number: TYPES::Time,
    /// Block payload commitment
    pub payload_commitment: VidCommitment,
    /// A storage node's key and its corresponding VID share
    pub shares: BTreeMap<TYPES::SignatureKey, VidShare>,
    /// VID common data sent to all storage nodes
    pub common: VidCommon,
}

impl<TYPES: NodeType> VidDisperse<TYPES> {
    /// Create VID dispersal from a specified membership
    /// Uses the specified function to calculate share dispersal
    /// Allows for more complex stake table functionality
    pub fn from_membership(
        view_number: TYPES::Time,
        mut vid_disperse: JfVidDisperse<VidSchemeType>,
        membership: &Arc<TYPES::Membership>,
    ) -> Self {
        let shares = membership
            .get_staked_committee(view_number)
            .iter()
            .map(|node| (node.clone(), vid_disperse.shares.remove(0)))
            .collect();

        Self {
            view_number,
            shares,
            common: vid_disperse.common,
            payload_commitment: vid_disperse.commit,
        }
    }
}

/// Helper type to encapsulate the various ways that proposal certificates can be captured and
/// stored.
#[derive(custom_debug::Debug, Serialize, Deserialize, Clone, Eq, PartialEq, Hash)]
#[serde(bound(deserialize = ""))]
pub enum ViewChangeEvidence<TYPES: NodeType> {
    /// Holds a timeout certificate.
    Timeout(TimeoutCertificate<TYPES>),
    /// Holds a view sync finalized certificate.
    ViewSync(ViewSyncFinalizeCertificate2<TYPES>),
}

impl<TYPES: NodeType> ViewChangeEvidence<TYPES> {
    pub fn is_valid_for_view(&self, view: &TYPES::Time) -> bool {
        match self {
            ViewChangeEvidence::Timeout(timeout_cert) => timeout_cert.get_data().view == *view - 1,
            ViewChangeEvidence::ViewSync(view_sync_cert) => view_sync_cert.view_number == *view,
        }
    }
}

#[derive(Debug, Serialize, Deserialize, Clone, Eq, PartialEq, Hash)]
pub struct VidDisperseShare<TYPES: NodeType> {
    /// The view number for which this VID data is intended
    pub view_number: TYPES::Time,
    /// Block payload commitment
    pub payload_commitment: VidCommitment,
    /// A storage node's key and its corresponding VID share
    pub share: VidShare,
    /// VID common data sent to all storage nodes
    pub common: VidCommon,
    /// a public key of the share recipient
    pub recipient_key: TYPES::SignatureKey,
}

impl<TYPES: NodeType> VidDisperseShare<TYPES> {
    /// Create a vector of `VidDisperseShare` from `VidDisperse`
    pub fn from_vid_disperse(vid_disperse: VidDisperse<TYPES>) -> Vec<Self> {
        vid_disperse
            .shares
            .into_iter()
            .map(|(recipient_key, share)| VidDisperseShare {
                share,
                recipient_key,
                view_number: vid_disperse.view_number,
                common: vid_disperse.common.clone(),
                payload_commitment: vid_disperse.payload_commitment,
            })
            .collect()
    }

    /// Consume `self` and return a `Proposal`
    pub fn to_proposal(
        self,
        private_key: &<TYPES::SignatureKey as SignatureKey>::PrivateKey,
    ) -> Option<Proposal<TYPES, Self>> {
        let Ok(signature) =
            TYPES::SignatureKey::sign(private_key, self.payload_commitment.as_ref().as_ref())
        else {
            error!("VID: failed to sign dispersal share payload");
            return None;
        };
        Some(Proposal {
            signature,
            _pd: PhantomData,
            data: self,
        })
    }

    /// Create `VidDisperse` out of an iterator to `VidDisperseShare`s
    pub fn to_vid_disperse<'a, I>(mut it: I) -> Option<VidDisperse<TYPES>>
    where
        I: Iterator<Item = &'a VidDisperseShare<TYPES>>,
    {
        let first_vid_disperse_share = it.next()?.clone();
        let mut share_map = BTreeMap::new();
        share_map.insert(
            first_vid_disperse_share.recipient_key,
            first_vid_disperse_share.share,
        );
        let mut vid_disperse = VidDisperse {
            view_number: first_vid_disperse_share.view_number,
            payload_commitment: first_vid_disperse_share.payload_commitment,
            common: first_vid_disperse_share.common,
            shares: share_map,
        };
        let _ = it.map(|vid_disperse_share| {
            vid_disperse.shares.insert(
                vid_disperse_share.recipient_key.clone(),
                vid_disperse_share.share.clone(),
            )
        });
        Some(vid_disperse)
    }

    pub fn to_vid_share_proposals(
        vid_disperse_proposal: Proposal<TYPES, VidDisperse<TYPES>>,
    ) -> Vec<Proposal<TYPES, VidDisperseShare<TYPES>>> {
        vid_disperse_proposal
            .data
            .shares
            .into_iter()
            .map(|(recipient_key, share)| Proposal {
                data: VidDisperseShare {
                    share,
                    recipient_key,
                    view_number: vid_disperse_proposal.data.view_number,
                    common: vid_disperse_proposal.data.common.clone(),
                    payload_commitment: vid_disperse_proposal.data.payload_commitment,
                },
                signature: vid_disperse_proposal.signature.clone(),
                _pd: vid_disperse_proposal._pd,
            })
            .collect()
    }
}

/// Proposal to append a block.
#[derive(custom_debug::Debug, Serialize, Deserialize, Clone, Eq, PartialEq, Hash)]
#[serde(bound(deserialize = ""))]
pub struct QuorumProposal<TYPES: NodeType> {
    /// The block header to append
    pub block_header: TYPES::BlockHeader,

    /// CurView from leader when proposing leaf
    pub view_number: TYPES::Time,

    /// Per spec, justification
    pub justify_qc: QuorumCertificate<TYPES>,

    /// Possible upgrade certificate, which the leader may optionally attach.
    pub upgrade_certificate: Option<UpgradeCertificate<TYPES>>,

    /// Possible timeout or view sync certificate.
    /// - A timeout certificate is only present if the justify_qc is not for the preceding view
    /// - A view sync certificate is only present if the justify_qc and timeout_cert are not
    /// present.
    pub proposal_certificate: Option<ViewChangeEvidence<TYPES>>,
}

impl<TYPES: NodeType> HasViewNumber<TYPES> for DAProposal<TYPES> {
    fn get_view_number(&self) -> TYPES::Time {
        self.view_number
    }
}

impl<TYPES: NodeType> HasViewNumber<TYPES> for VidDisperse<TYPES> {
    fn get_view_number(&self) -> TYPES::Time {
        self.view_number
    }
}

impl<TYPES: NodeType> HasViewNumber<TYPES> for VidDisperseShare<TYPES> {
    fn get_view_number(&self) -> TYPES::Time {
        self.view_number
    }
}

impl<TYPES: NodeType> HasViewNumber<TYPES> for QuorumProposal<TYPES> {
    fn get_view_number(&self) -> TYPES::Time {
        self.view_number
    }
}

impl<TYPES: NodeType> HasViewNumber<TYPES> for UpgradeProposal<TYPES> {
    fn get_view_number(&self) -> TYPES::Time {
        self.view_number
    }
}

/// The error type for block and its transactions.
#[derive(Snafu, Debug, Serialize, Deserialize)]
pub enum BlockError {
    /// Invalid block header.
    InvalidBlockHeader,
    /// Invalid transaction length.
    InvalidTransactionLength,
    /// Inconsistent payload commitment.
    InconsistentPayloadCommitment,
}

/// Additional functions required to use a [`Leaf`] with hotshot-testing.
pub trait TestableLeaf {
    /// Type of nodes participating in the network.
    type NodeType: NodeType;

    /// Create a transaction that can be added to the block contained in this leaf.
    fn create_random_transaction(
        &self,
        rng: &mut dyn rand::RngCore,
        padding: u64,
    ) -> <<Self::NodeType as NodeType>::BlockPayload as BlockPayload>::Transaction;
}

/// This is the consensus-internal analogous concept to a block, and it contains the block proper,
/// as well as the hash of its parent `Leaf`.
/// NOTE: `State` is constrained to implementing `BlockContents`, is `TypeMap::BlockPayload`
#[derive(Serialize, Deserialize, Clone, Debug, Derivative, Eq)]
#[serde(bound(deserialize = ""))]
pub struct Leaf<TYPES: NodeType> {
    /// CurView from leader when proposing leaf
    view_number: TYPES::Time,

    /// Per spec, justification
    justify_qc: QuorumCertificate<TYPES>,

    /// The hash of the parent `Leaf`
    /// So we can ask if it extends
    parent_commitment: Commitment<Self>,

    /// Block header.
    block_header: TYPES::BlockHeader,

    /// Optional upgrade certificate, if one was attached to the quorum proposal for this view.
    upgrade_certificate: Option<UpgradeCertificate<TYPES>>,

    /// Optional block payload.
    ///
    /// It may be empty for nodes not in the DA committee.
    block_payload: Option<TYPES::BlockPayload>,
}

impl<TYPES: NodeType> PartialEq for Leaf<TYPES> {
    fn eq(&self, other: &Self) -> bool {
        self.view_number == other.view_number
            && self.justify_qc == other.justify_qc
            && self.parent_commitment == other.parent_commitment
            && self.block_header == other.block_header
    }
}

impl<TYPES: NodeType> Hash for Leaf<TYPES> {
    fn hash<H: std::hash::Hasher>(&self, state: &mut H) {
        self.view_number.hash(state);
        self.justify_qc.hash(state);
        self.parent_commitment.hash(state);
        self.block_header.hash(state);
    }
}

impl<TYPES: NodeType> Display for Leaf<TYPES> {
    fn fmt(&self, f: &mut std::fmt::Formatter<'_>) -> std::fmt::Result {
        write!(
            f,
            "view: {:?}, height: {:?}, justify: {}",
            self.view_number,
            self.get_height(),
            self.justify_qc
        )
    }
}

impl<TYPES: NodeType> QuorumCertificate<TYPES> {
    #[must_use]
    /// Creat the Genesis certificate
    pub fn genesis(instance_state: &TYPES::InstanceState) -> Self {
        let data = QuorumData {
            leaf_commit: Leaf::genesis(instance_state).commit(),
        };
        let commit = data.commit();
        Self {
            data,
            vote_commitment: commit,
            view_number: <TYPES::Time as ConsensusTime>::genesis(),
            signatures: None,
            _pd: PhantomData,
        }
    }
}

impl<TYPES: NodeType> Leaf<TYPES> {
    /// Create a new leaf from its components.
    ///
    /// # Panics
    ///
    /// Panics if the genesis payload (`TYPES::BlockPayload::genesis()`) is malformed (unable to be
    /// interpreted as bytes).
    #[must_use]
    pub fn genesis(instance_state: &TYPES::InstanceState) -> Self {
        let (payload, metadata) = TYPES::BlockPayload::genesis();
        let payload_bytes = payload
            .encode()
            .expect("unable to encode genesis payload")
            .collect();
        let payload_commitment = vid_commitment(&payload_bytes, GENESIS_VID_NUM_STORAGE_NODES);
        let block_header =
            TYPES::BlockHeader::genesis(instance_state, payload_commitment, metadata);

        let null_quorum_data = QuorumData {
            leaf_commit: Commitment::<Leaf<TYPES>>::default_commitment_no_preimage(),
        };

        let justify_qc = QuorumCertificate {
            data: null_quorum_data.clone(),
            vote_commitment: null_quorum_data.commit(),
            view_number: <TYPES::Time as ConsensusTime>::genesis(),
            signatures: None,
            _pd: PhantomData,
        };

        Self {
            view_number: TYPES::Time::genesis(),
            justify_qc,
            parent_commitment: null_quorum_data.leaf_commit,
            upgrade_certificate: None,
            block_header: block_header.clone(),
            block_payload: Some(payload),
        }
    }

    /// Time when this leaf was created.
    pub fn get_view_number(&self) -> TYPES::Time {
        self.view_number
    }
    /// Height of this leaf in the chain.
    ///
    /// Equivalently, this is the number of leaves before this one in the chain.
    pub fn get_height(&self) -> u64 {
        self.block_header.block_number()
    }
    /// The QC linking this leaf to its parent in the chain.
    pub fn get_justify_qc(&self) -> QuorumCertificate<TYPES> {
        self.justify_qc.clone()
    }
    /// The QC linking this leaf to its parent in the chain.
    pub fn get_upgrade_certificate(&self) -> Option<UpgradeCertificate<TYPES>> {
        self.upgrade_certificate.clone()
    }
    /// Commitment to this leaf's parent.
    pub fn get_parent_commitment(&self) -> Commitment<Self> {
        self.parent_commitment
    }
<<<<<<< HEAD
    /// The block header contained in this leaf.
=======
    /// Commitment to this leaf's parent.
    pub fn set_parent_commitment(&mut self, commitment: Commitment<Self>) {
        self.parent_commitment = commitment;
    }
    /// Get a reference to the block header contained in this leaf.
>>>>>>> 632977cd
    pub fn get_block_header(&self) -> &<TYPES as NodeType>::BlockHeader {
        &self.block_header
    }

    /// Get a mutable reference to the block header contained in this leaf.
    pub fn get_block_header_mut(&mut self) -> &mut <TYPES as NodeType>::BlockHeader {
        &mut self.block_header
    }
    /// Fill this leaf with the block payload.
    ///
    /// # Errors
    ///
    /// Fails if the payload commitment doesn't match `self.block_header.payload_commitment()`
    /// or if the transactions are of invalid length
    pub fn fill_block_payload(
        &mut self,
        block_payload: TYPES::BlockPayload,
        num_storage_nodes: usize,
    ) -> Result<(), BlockError> {
        let encoded_txns = match block_payload.encode() {
            // TODO (Keyao) [VALIDATED_STATE] - Avoid collect/copy on the encoded transaction bytes.
            // <https://github.com/EspressoSystems/HotShot/issues/2115>
            Ok(encoded) => encoded.into_iter().collect(),
            Err(_) => return Err(BlockError::InvalidTransactionLength),
        };
        let commitment = vid_commitment(&encoded_txns, num_storage_nodes);
        if commitment != self.block_header.payload_commitment() {
            return Err(BlockError::InconsistentPayloadCommitment);
        }
        self.block_payload = Some(block_payload);
        Ok(())
    }

    /// Fill this leaf with the block payload, without checking
    /// header and payload consistency
    pub fn fill_block_payload_unchecked(&mut self, block_payload: TYPES::BlockPayload) {
        self.block_payload = Some(block_payload);
    }

    /// Optional block payload.
    pub fn get_block_payload(&self) -> Option<TYPES::BlockPayload> {
        self.block_payload.clone()
    }

    /// A commitment to the block payload contained in this leaf.
    pub fn get_payload_commitment(&self) -> VidCommitment {
        self.get_block_header().payload_commitment()
    }
}

impl<TYPES: NodeType> TestableLeaf for Leaf<TYPES>
where
    TYPES::ValidatedState: TestableState<TYPES>,
    TYPES::BlockPayload: TestableBlock,
{
    type NodeType = TYPES;

    fn create_random_transaction(
        &self,
        rng: &mut dyn rand::RngCore,
        padding: u64,
    ) -> <<Self::NodeType as NodeType>::BlockPayload as BlockPayload>::Transaction {
        TYPES::ValidatedState::create_random_transaction(None, rng, padding)
    }
}
/// Fake the thing a genesis block points to. Needed to avoid infinite recursion
#[must_use]
pub fn fake_commitment<S: Committable>() -> Commitment<S> {
    RawCommitmentBuilder::new("Dummy commitment for arbitrary genesis").finalize()
}

/// create a random commitment
#[must_use]
pub fn random_commitment<S: Committable>(rng: &mut dyn rand::RngCore) -> Commitment<S> {
    let random_array: Vec<u8> = (0u8..100u8).map(|_| rng.gen_range(0..255)).collect();
    RawCommitmentBuilder::new("Random Commitment")
        .constant_str("Random Field")
        .var_size_bytes(&random_array)
        .finalize()
}

/// Serialization for the QC assembled signature
/// # Panics
/// if serialization fails
pub fn serialize_signature2<TYPES: NodeType>(
    signatures: &<TYPES::SignatureKey as SignatureKey>::QCType,
) -> Vec<u8> {
    let mut signatures_bytes = vec![];
    signatures_bytes.extend("Yes".as_bytes());

    let (sig, proof) = TYPES::SignatureKey::get_sig_proof(signatures);
    let proof_bytes = bincode_opts()
        .serialize(&proof.as_bitslice())
        .expect("This serialization shouldn't be able to fail");
    signatures_bytes.extend("bitvec proof".as_bytes());
    signatures_bytes.extend(proof_bytes.as_slice());
    let sig_bytes = bincode_opts()
        .serialize(&sig)
        .expect("This serialization shouldn't be able to fail");
    signatures_bytes.extend("aggregated signature".as_bytes());
    signatures_bytes.extend(sig_bytes.as_slice());
    signatures_bytes
}

impl<TYPES: NodeType> Committable for Leaf<TYPES> {
    fn commit(&self) -> commit::Commitment<Self> {
        // Skip the transaction commitments, so that the repliacs can reconstruct the leaf.
        RawCommitmentBuilder::new("leaf commitment")
            .u64_field("view number", *self.view_number)
            .u64_field("block number", self.get_height())
            .field("parent Leaf commitment", self.parent_commitment)
            .fixed_size_field(
                "block payload commitment",
                self.get_payload_commitment().as_ref().as_ref(),
            )
            .field("justify qc", self.justify_qc.commit())
            .optional("upgrade certificate", &self.upgrade_certificate)
            .finalize()
    }
}

impl<TYPES: NodeType> Leaf<TYPES> {
    pub fn from_proposal(proposal: &Proposal<TYPES, QuorumProposal<TYPES>>) -> Self {
        Self::from_quorum_proposal(&proposal.data)
    }

    pub fn from_quorum_proposal(quorum_proposal: &QuorumProposal<TYPES>) -> Self {
        // WARNING: Do NOT change this to a wildcard match, or reference the fields directly in the construction of the leaf.
        // The point of this match is that we will get a compile-time error if we add a field without updating this.
        let QuorumProposal {
            view_number,
            justify_qc,
            block_header,
            upgrade_certificate,
            proposal_certificate: _,
        } = quorum_proposal;
        Leaf {
            view_number: *view_number,
            justify_qc: justify_qc.clone(),
            parent_commitment: justify_qc.get_data().leaf_commit,
            block_header: block_header.clone(),
            upgrade_certificate: upgrade_certificate.clone(),
            block_payload: None,
        }
    }

    pub fn commit_from_proposal(
        proposal: &Proposal<TYPES, QuorumProposal<TYPES>>,
    ) -> Commitment<Self> {
        Leaf::from_proposal(proposal).commit()
    }
}<|MERGE_RESOLUTION|>--- conflicted
+++ resolved
@@ -504,15 +504,7 @@
     pub fn get_parent_commitment(&self) -> Commitment<Self> {
         self.parent_commitment
     }
-<<<<<<< HEAD
     /// The block header contained in this leaf.
-=======
-    /// Commitment to this leaf's parent.
-    pub fn set_parent_commitment(&mut self, commitment: Commitment<Self>) {
-        self.parent_commitment = commitment;
-    }
-    /// Get a reference to the block header contained in this leaf.
->>>>>>> 632977cd
     pub fn get_block_header(&self) -> &<TYPES as NodeType>::BlockHeader {
         &self.block_header
     }
