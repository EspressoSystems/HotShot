//! Provides types useful for representing `HotShot`'s data structures
//!
//! This module provides types for representing consensus internal state, such as leaves,
//! `HotShot`'s version of a block, and proposals, messages upon which to reach the consensus.

use crate::{
    message::Proposal,
    simple_certificate::{
        QuorumCertificate, TimeoutCertificate, UpgradeCertificate, ViewSyncFinalizeCertificate2,
    },
    simple_vote::{QuorumData, UpgradeProposalData},
    traits::{
        block_contents::{
            vid_commitment, BlockHeader, TestableBlock, GENESIS_VID_NUM_STORAGE_NODES,
        },
        election::Membership,
        node_implementation::{ConsensusTime, NodeType},
        signature_key::SignatureKey,
        states::TestableState,
        BlockPayload,
    },
    utils::bincode_opts,
    vid::{VidCommitment, VidCommon, VidSchemeType, VidShare},
    vote::{Certificate, HasViewNumber},
};
use anyhow::{ensure, Result};
use ark_serialize::{CanonicalDeserialize, CanonicalSerialize};
use bincode::Options;
<<<<<<< HEAD
use commit::{Commitment, CommitmentBoundsArkless, Committable, RawCommitmentBuilder};
=======
use committable::{Commitment, Committable, RawCommitmentBuilder};
>>>>>>> 5f51005f
use derivative::Derivative;
use jf_primitives::vid::VidDisperse as JfVidDisperse;
use rand::Rng;
use serde::{Deserialize, Serialize};
use snafu::Snafu;
use std::{
    collections::BTreeMap,
    fmt::{Debug, Display},
    hash::Hash,
    marker::PhantomData,
};
use tracing::error;

/// Type-safe wrapper around `u64` so we know the thing we're talking about is a view number.
#[derive(
    Copy,
    Clone,
    Debug,
    PartialEq,
    Eq,
    PartialOrd,
    Ord,
    Hash,
    Serialize,
    Deserialize,
    CanonicalSerialize,
    CanonicalDeserialize,
)]
pub struct ViewNumber(u64);

impl ConsensusTime for ViewNumber {
    /// Create a genesis view number (0)
    fn genesis() -> Self {
        Self(0)
    }
    /// Create a new `ViewNumber` with the given value.
    fn new(n: u64) -> Self {
        Self(n)
    }
    /// Returen the u64 format
    fn get_u64(&self) -> u64 {
        self.0
    }
}

impl Committable for ViewNumber {
    fn commit(&self) -> Commitment<Self> {
        let builder = RawCommitmentBuilder::new("View Number Commitment");
        builder.u64(self.0).finalize()
    }
}

impl std::ops::Add<u64> for ViewNumber {
    type Output = ViewNumber;

    fn add(self, rhs: u64) -> Self::Output {
        Self(self.0 + rhs)
    }
}

impl std::ops::AddAssign<u64> for ViewNumber {
    fn add_assign(&mut self, rhs: u64) {
        self.0 += rhs;
    }
}

impl std::ops::Deref for ViewNumber {
    type Target = u64;

    fn deref(&self) -> &Self::Target {
        &self.0
    }
}

impl std::ops::Sub<u64> for ViewNumber {
    type Output = ViewNumber;
    fn sub(self, rhs: u64) -> Self::Output {
        Self(self.0 - rhs)
    }
}

/// A proposal to start providing data availability for a block.
#[derive(custom_debug::Debug, Serialize, Deserialize, Clone, Eq, PartialEq, Hash)]
pub struct DAProposal<TYPES: NodeType> {
    /// Encoded transactions in the block to be applied.
    pub encoded_transactions: Vec<u8>,
    /// Metadata of the block to be applied.
    pub metadata: <TYPES::BlockPayload as BlockPayload>::Metadata,
    /// View this proposal applies to
    pub view_number: TYPES::Time,
}

/// A proposal to upgrade the network
#[derive(custom_debug::Debug, Serialize, Deserialize, Clone, Eq, PartialEq, Hash)]
#[serde(bound = "TYPES: NodeType")]
pub struct UpgradeProposal<TYPES>
where
    TYPES: NodeType,
{
    /// The information about which version we are upgrading to.
    pub upgrade_proposal: UpgradeProposalData<TYPES>,
    /// View this proposal applies to
    pub view_number: TYPES::Time,
}

/// VID dispersal data
///
/// Like [`DAProposal`].
///
/// TODO move to vid.rs?
#[derive(Debug, Serialize, Deserialize, Clone, Eq, PartialEq, Hash)]
pub struct VidDisperse<TYPES: NodeType> {
    /// The view number for which this VID data is intended
    pub view_number: TYPES::Time,
    /// Block payload commitment
    pub payload_commitment: VidCommitment,
    /// A storage node's key and its corresponding VID share
    pub shares: BTreeMap<TYPES::SignatureKey, VidShare>,
    /// VID common data sent to all storage nodes
    pub common: VidCommon,
}

impl<TYPES: NodeType> VidDisperse<TYPES> {
    /// Create VID dispersal from a specified membership
    /// Uses the specified function to calculate share dispersal
    /// Allows for more complex stake table functionality
    pub fn from_membership(
        view_number: TYPES::Time,
        mut vid_disperse: JfVidDisperse<VidSchemeType>,
        membership: &TYPES::Membership,
    ) -> Self {
        let shares = membership
            .get_staked_committee(view_number)
            .iter()
            .map(|node| (node.clone(), vid_disperse.shares.remove(0)))
            .collect();

        Self {
            view_number,
            shares,
            common: vid_disperse.common,
            payload_commitment: vid_disperse.commit,
        }
    }
}

/// Helper type to encapsulate the various ways that proposal certificates can be captured and
/// stored.
#[derive(custom_debug::Debug, Serialize, Deserialize, Clone, Eq, PartialEq, Hash)]
#[serde(bound(deserialize = ""))]
pub enum ViewChangeEvidence<TYPES: NodeType> {
    /// Holds a timeout certificate.
    Timeout(TimeoutCertificate<TYPES>),
    /// Holds a view sync finalized certificate.
    ViewSync(ViewSyncFinalizeCertificate2<TYPES>),
}

impl<TYPES: NodeType> ViewChangeEvidence<TYPES> {
    /// Check that the given ViewChangeEvidence is relevant to the current view.
    pub fn is_valid_for_view(&self, view: &TYPES::Time) -> bool {
        match self {
            ViewChangeEvidence::Timeout(timeout_cert) => timeout_cert.get_data().view == *view - 1,
            ViewChangeEvidence::ViewSync(view_sync_cert) => view_sync_cert.view_number == *view,
        }
    }
}

#[derive(Debug, Serialize, Deserialize, Clone, Eq, PartialEq, Hash)]
/// VID share and associated metadata for a single node
pub struct VidDisperseShare<TYPES: NodeType> {
    /// The view number for which this VID data is intended
    pub view_number: TYPES::Time,
    /// Block payload commitment
    pub payload_commitment: VidCommitment,
    /// A storage node's key and its corresponding VID share
    pub share: VidShare,
    /// VID common data sent to all storage nodes
    pub common: VidCommon,
    /// a public key of the share recipient
    pub recipient_key: TYPES::SignatureKey,
}

impl<TYPES: NodeType> VidDisperseShare<TYPES> {
    /// Create a vector of `VidDisperseShare` from `VidDisperse`
    pub fn from_vid_disperse(vid_disperse: VidDisperse<TYPES>) -> Vec<Self> {
        vid_disperse
            .shares
            .into_iter()
            .map(|(recipient_key, share)| VidDisperseShare {
                share,
                recipient_key,
                view_number: vid_disperse.view_number,
                common: vid_disperse.common.clone(),
                payload_commitment: vid_disperse.payload_commitment,
            })
            .collect()
    }

    /// Consume `self` and return a `Proposal`
    pub fn to_proposal(
        self,
        private_key: &<TYPES::SignatureKey as SignatureKey>::PrivateKey,
    ) -> Option<Proposal<TYPES, Self>> {
        let Ok(signature) =
            TYPES::SignatureKey::sign(private_key, self.payload_commitment.as_ref())
        else {
            error!("VID: failed to sign dispersal share payload");
            return None;
        };
        Some(Proposal {
            signature,
            _pd: PhantomData,
            data: self,
        })
    }

    /// Create `VidDisperse` out of an iterator to `VidDisperseShare`s
    pub fn to_vid_disperse<'a, I>(mut it: I) -> Option<VidDisperse<TYPES>>
    where
        I: Iterator<Item = &'a VidDisperseShare<TYPES>>,
    {
        let first_vid_disperse_share = it.next()?.clone();
        let mut share_map = BTreeMap::new();
        share_map.insert(
            first_vid_disperse_share.recipient_key,
            first_vid_disperse_share.share,
        );
        let mut vid_disperse = VidDisperse {
            view_number: first_vid_disperse_share.view_number,
            payload_commitment: first_vid_disperse_share.payload_commitment,
            common: first_vid_disperse_share.common,
            shares: share_map,
        };
        let _ = it.map(|vid_disperse_share| {
            vid_disperse.shares.insert(
                vid_disperse_share.recipient_key.clone(),
                vid_disperse_share.share.clone(),
            )
        });
        Some(vid_disperse)
    }

    /// Split a VID share proposal into a proposal for each recipient.
    pub fn to_vid_share_proposals(
        vid_disperse_proposal: Proposal<TYPES, VidDisperse<TYPES>>,
    ) -> Vec<Proposal<TYPES, VidDisperseShare<TYPES>>> {
        vid_disperse_proposal
            .data
            .shares
            .into_iter()
            .map(|(recipient_key, share)| Proposal {
                data: VidDisperseShare {
                    share,
                    recipient_key,
                    view_number: vid_disperse_proposal.data.view_number,
                    common: vid_disperse_proposal.data.common.clone(),
                    payload_commitment: vid_disperse_proposal.data.payload_commitment,
                },
                signature: vid_disperse_proposal.signature.clone(),
                _pd: vid_disperse_proposal._pd,
            })
            .collect()
    }
}

/// Proposal to append a block.
#[derive(custom_debug::Debug, Serialize, Deserialize, Clone, Eq, PartialEq, Hash)]
#[serde(bound(deserialize = ""))]
pub struct QuorumProposal<TYPES: NodeType> {
    /// The block header to append
    pub block_header: TYPES::BlockHeader,

    /// CurView from leader when proposing leaf
    pub view_number: TYPES::Time,

    /// Per spec, justification
    pub justify_qc: QuorumCertificate<TYPES>,

    /// Possible upgrade certificate, which the leader may optionally attach.
    pub upgrade_certificate: Option<UpgradeCertificate<TYPES>>,

    /// Possible timeout or view sync certificate.
    /// - A timeout certificate is only present if the justify_qc is not for the preceding view
    /// - A view sync certificate is only present if the justify_qc and timeout_cert are not
    /// present.
    pub proposal_certificate: Option<ViewChangeEvidence<TYPES>>,
}

impl<TYPES: NodeType> HasViewNumber<TYPES> for DAProposal<TYPES> {
    fn get_view_number(&self) -> TYPES::Time {
        self.view_number
    }
}

impl<TYPES: NodeType> HasViewNumber<TYPES> for VidDisperse<TYPES> {
    fn get_view_number(&self) -> TYPES::Time {
        self.view_number
    }
}

impl<TYPES: NodeType> HasViewNumber<TYPES> for VidDisperseShare<TYPES> {
    fn get_view_number(&self) -> TYPES::Time {
        self.view_number
    }
}

impl<TYPES: NodeType> HasViewNumber<TYPES> for QuorumProposal<TYPES> {
    fn get_view_number(&self) -> TYPES::Time {
        self.view_number
    }
}

impl<TYPES: NodeType> HasViewNumber<TYPES> for UpgradeProposal<TYPES> {
    fn get_view_number(&self) -> TYPES::Time {
        self.view_number
    }
}

/// The error type for block and its transactions.
#[derive(Snafu, Debug, Serialize, Deserialize)]
pub enum BlockError {
    /// Invalid block header.
    InvalidBlockHeader,
    /// Invalid transaction length.
    InvalidTransactionLength,
    /// Inconsistent payload commitment.
    InconsistentPayloadCommitment,
}

/// Additional functions required to use a [`Leaf`] with hotshot-testing.
pub trait TestableLeaf {
    /// Type of nodes participating in the network.
    type NodeType: NodeType;

    /// Create a transaction that can be added to the block contained in this leaf.
    fn create_random_transaction(
        &self,
        rng: &mut dyn rand::RngCore,
        padding: u64,
    ) -> <<Self::NodeType as NodeType>::BlockPayload as BlockPayload>::Transaction;
}

/// This is the consensus-internal analogous concept to a block, and it contains the block proper,
/// as well as the hash of its parent `Leaf`.
/// NOTE: `State` is constrained to implementing `BlockContents`, is `TypeMap::BlockPayload`
#[derive(Serialize, Deserialize, Clone, Debug, Derivative, Eq)]
#[serde(bound(deserialize = ""))]
pub struct Leaf<TYPES: NodeType> {
    /// CurView from leader when proposing leaf
    view_number: TYPES::Time,

    /// Per spec, justification
    justify_qc: QuorumCertificate<TYPES>,

    /// The hash of the parent `Leaf`
    /// So we can ask if it extends
    parent_commitment: Commitment<Self>,

    /// Block header.
    block_header: TYPES::BlockHeader,

    /// Optional upgrade certificate, if one was attached to the quorum proposal for this view.
    upgrade_certificate: Option<UpgradeCertificate<TYPES>>,

    /// Optional block payload.
    ///
    /// It may be empty for nodes not in the DA committee.
    block_payload: Option<TYPES::BlockPayload>,
}

impl<TYPES: NodeType> PartialEq for Leaf<TYPES> {
    fn eq(&self, other: &Self) -> bool {
        self.view_number == other.view_number
            && self.justify_qc == other.justify_qc
            && self.parent_commitment == other.parent_commitment
            && self.block_header == other.block_header
    }
}

impl<TYPES: NodeType> Hash for Leaf<TYPES> {
    fn hash<H: std::hash::Hasher>(&self, state: &mut H) {
        self.view_number.hash(state);
        self.justify_qc.hash(state);
        self.parent_commitment.hash(state);
        self.block_header.hash(state);
    }
}

impl<TYPES: NodeType> Display for Leaf<TYPES> {
    fn fmt(&self, f: &mut std::fmt::Formatter<'_>) -> std::fmt::Result {
        write!(
            f,
            "view: {:?}, height: {:?}, justify: {}",
            self.view_number,
            self.get_height(),
            self.justify_qc
        )
    }
}

impl<TYPES: NodeType> QuorumCertificate<TYPES> {
    #[must_use]
    /// Creat the Genesis certificate
    pub fn genesis(instance_state: &TYPES::InstanceState) -> Self {
        let data = QuorumData {
            leaf_commit: Leaf::genesis(instance_state).commit(),
        };
        let commit = data.commit();
        Self {
            data,
            vote_commitment: commit,
            view_number: <TYPES::Time as ConsensusTime>::genesis(),
            signatures: None,
            _pd: PhantomData,
        }
    }
}

impl<TYPES: NodeType> Leaf<TYPES> {
    /// Create a new leaf from its components.
    ///
    /// # Panics
    ///
    /// Panics if the genesis payload (`TYPES::BlockPayload::genesis()`) is malformed (unable to be
    /// interpreted as bytes).
    #[must_use]
    pub fn genesis(instance_state: &TYPES::InstanceState) -> Self {
        let (payload, metadata) = TYPES::BlockPayload::genesis();
        let payload_bytes = payload
            .encode()
            .expect("unable to encode genesis payload")
            .collect();
        let payload_commitment = vid_commitment(&payload_bytes, GENESIS_VID_NUM_STORAGE_NODES);
        let block_header =
            TYPES::BlockHeader::genesis(instance_state, payload_commitment, metadata);

        let null_quorum_data = QuorumData {
            leaf_commit: Commitment::<Leaf<TYPES>>::default_commitment_no_preimage(),
        };

        let justify_qc = QuorumCertificate {
            data: null_quorum_data.clone(),
            vote_commitment: null_quorum_data.commit(),
            view_number: <TYPES::Time as ConsensusTime>::genesis(),
            signatures: None,
            _pd: PhantomData,
        };

        Self {
            view_number: TYPES::Time::genesis(),
            justify_qc,
            parent_commitment: null_quorum_data.leaf_commit,
            upgrade_certificate: None,
            block_header: block_header.clone(),
            block_payload: Some(payload),
        }
    }

    /// Time when this leaf was created.
    pub fn get_view_number(&self) -> TYPES::Time {
        self.view_number
    }
    /// Height of this leaf in the chain.
    ///
    /// Equivalently, this is the number of leaves before this one in the chain.
    pub fn get_height(&self) -> u64 {
        self.block_header.block_number()
    }
    /// The QC linking this leaf to its parent in the chain.
    pub fn get_justify_qc(&self) -> QuorumCertificate<TYPES> {
        self.justify_qc.clone()
    }
    /// The QC linking this leaf to its parent in the chain.
    pub fn get_upgrade_certificate(&self) -> Option<UpgradeCertificate<TYPES>> {
        self.upgrade_certificate.clone()
    }
    /// Commitment to this leaf's parent.
    pub fn get_parent_commitment(&self) -> Commitment<Self> {
        self.parent_commitment
    }
    /// The block header contained in this leaf.
    pub fn get_block_header(&self) -> &<TYPES as NodeType>::BlockHeader {
        &self.block_header
    }

    /// Get a mutable reference to the block header contained in this leaf.
    pub fn get_block_header_mut(&mut self) -> &mut <TYPES as NodeType>::BlockHeader {
        &mut self.block_header
    }
    /// Fill this leaf with the block payload.
    ///
    /// # Errors
    ///
    /// Fails if the payload commitment doesn't match `self.block_header.payload_commitment()`
    /// or if the transactions are of invalid length
    pub fn fill_block_payload(
        &mut self,
        block_payload: TYPES::BlockPayload,
        num_storage_nodes: usize,
    ) -> Result<(), BlockError> {
        let encoded_txns = match block_payload.encode() {
            // TODO (Keyao) [VALIDATED_STATE] - Avoid collect/copy on the encoded transaction bytes.
            // <https://github.com/EspressoSystems/HotShot/issues/2115>
            Ok(encoded) => encoded.into_iter().collect(),
            Err(_) => return Err(BlockError::InvalidTransactionLength),
        };
        let commitment = vid_commitment(&encoded_txns, num_storage_nodes);
        if commitment != self.block_header.payload_commitment() {
            return Err(BlockError::InconsistentPayloadCommitment);
        }
        self.block_payload = Some(block_payload);
        Ok(())
    }

    /// Fill this leaf with the block payload, without checking
    /// header and payload consistency
    pub fn fill_block_payload_unchecked(&mut self, block_payload: TYPES::BlockPayload) {
        self.block_payload = Some(block_payload);
    }

    /// Optional block payload.
    pub fn get_block_payload(&self) -> Option<TYPES::BlockPayload> {
        self.block_payload.clone()
    }

    /// A commitment to the block payload contained in this leaf.
    pub fn get_payload_commitment(&self) -> VidCommitment {
        self.get_block_header().payload_commitment()
    }

    /// Validate that a leaf has the right upgrade certificate to be the immediate child of another leaf
    ///
    /// This may not be a complete function. Please double-check that it performs the checks you expect before subtituting validation logic with it.
    pub fn extends_upgrade(
        &self,
        parent: Self,
        decided_upgrade_certificate: Option<UpgradeCertificate<TYPES>>,
    ) -> Result<()> {
        match (
            self.get_upgrade_certificate(),
            parent.get_upgrade_certificate(),
        ) {
            // No upgrade certificate on either is the most common case, and is always fine.
            (None, None) => {}
            // If the parent didn't have a certificate, but we see one now, it just means that we have begun an upgrade. Again, this is always fine.
            (Some(_), None) => {}
            // If we no longer see a cert, we have to make sure that we either:
            //    - no longer care because we have passed new_version_first_view, or
            //    - no longer care because we have passed `decide_by` without deciding the certificate.
            (None, Some(parent_cert)) => {
                ensure!(self.get_view_number() > parent_cert.data.new_version_first_view
                    || (self.get_view_number() > parent_cert.data.decide_by && decided_upgrade_certificate.is_none()),
                       "The new leaf is missing an upgrade certificate that was present in its parent, and should still be live."
                );
            }
            // If we both have a certificate, they should be identical.
            // Technically, this prevents us from initiating a new upgrade in the view immediately following an upgrade.
            // I think this is a fairly lax restriction.
            (Some(cert), Some(parent_cert)) => {
                ensure!(cert == parent_cert, "The new leaf does not extend the parent leaf, because it has attached a different upgrade certificate.");
            }
        }

        // This check should be added once we sort out the genesis leaf/justify_qc issue.
        // ensure!(self.get_parent_commitment() == parent_leaf.commit(), "The commitment of the parent leaf does not match the specified parent commitment.");

        Ok(())
    }
}

impl<TYPES: NodeType> TestableLeaf for Leaf<TYPES>
where
    TYPES::ValidatedState: TestableState<TYPES>,
    TYPES::BlockPayload: TestableBlock,
{
    type NodeType = TYPES;

    fn create_random_transaction(
        &self,
        rng: &mut dyn rand::RngCore,
        padding: u64,
    ) -> <<Self::NodeType as NodeType>::BlockPayload as BlockPayload>::Transaction {
        TYPES::ValidatedState::create_random_transaction(None, rng, padding)
    }
}
/// Fake the thing a genesis block points to. Needed to avoid infinite recursion
#[must_use]
pub fn fake_commitment<S: Committable>() -> Commitment<S> {
    RawCommitmentBuilder::new("Dummy commitment for arbitrary genesis").finalize()
}

/// create a random commitment
#[must_use]
pub fn random_commitment<S: Committable>(rng: &mut dyn rand::RngCore) -> Commitment<S> {
    let random_array: Vec<u8> = (0u8..100u8).map(|_| rng.gen_range(0..255)).collect();
    RawCommitmentBuilder::new("Random Commitment")
        .constant_str("Random Field")
        .var_size_bytes(&random_array)
        .finalize()
}

/// Serialization for the QC assembled signature
/// # Panics
/// if serialization fails
pub fn serialize_signature2<TYPES: NodeType>(
    signatures: &<TYPES::SignatureKey as SignatureKey>::QCType,
) -> Vec<u8> {
    let mut signatures_bytes = vec![];
    signatures_bytes.extend("Yes".as_bytes());

    let (sig, proof) = TYPES::SignatureKey::get_sig_proof(signatures);
    let proof_bytes = bincode_opts()
        .serialize(&proof.as_bitslice())
        .expect("This serialization shouldn't be able to fail");
    signatures_bytes.extend("bitvec proof".as_bytes());
    signatures_bytes.extend(proof_bytes.as_slice());
    let sig_bytes = bincode_opts()
        .serialize(&sig)
        .expect("This serialization shouldn't be able to fail");
    signatures_bytes.extend("aggregated signature".as_bytes());
    signatures_bytes.extend(sig_bytes.as_slice());
    signatures_bytes
}

impl<TYPES: NodeType> Committable for Leaf<TYPES> {
    fn commit(&self) -> committable::Commitment<Self> {
        // Skip the transaction commitments, so that the repliacs can reconstruct the leaf.
        RawCommitmentBuilder::new("leaf commitment")
            .u64_field("view number", *self.view_number)
            .u64_field("block number", self.get_height())
            .field("parent Leaf commitment", self.parent_commitment)
            .var_size_field(
                "block payload commitment",
                self.get_payload_commitment().as_ref(),
            )
            .field("justify qc", self.justify_qc.commit())
            .optional("upgrade certificate", &self.upgrade_certificate)
            .finalize()
    }
}

impl<TYPES: NodeType> Leaf<TYPES> {
    /// Constructs a leaf from a given quorum proposal.
    pub fn from_quorum_proposal(quorum_proposal: &QuorumProposal<TYPES>) -> Self {
        // WARNING: Do NOT change this to a wildcard match, or reference the fields directly in the construction of the leaf.
        // The point of this match is that we will get a compile-time error if we add a field without updating this.
        let QuorumProposal {
            view_number,
            justify_qc,
            block_header,
            upgrade_certificate,
            proposal_certificate: _,
        } = quorum_proposal;
        Leaf {
            view_number: *view_number,
            justify_qc: justify_qc.clone(),
            parent_commitment: justify_qc.get_data().leaf_commit,
            block_header: block_header.clone(),
            upgrade_certificate: upgrade_certificate.clone(),
            block_payload: None,
        }
    }
}

pub mod null_block {
    #![allow(missing_docs)]
    use crate::vid::{vid_scheme, VidCommitment};
    use jf_primitives::vid::VidScheme;
    use memoize::memoize;

    /// The commitment for a null block payload.
    ///
    /// Note: the commitment depends on the network (via `num_storage_nodes`),
    /// and may change (albeit rarely) during execution.
    ///
    /// We memoize the result to avoid having to recalculate it.
    #[memoize(SharedCache, Capacity: 10)]
    #[must_use]
    pub fn commitment(num_storage_nodes: usize) -> Option<VidCommitment> {
        let vid_result = vid_scheme(num_storage_nodes).commit_only(&Vec::new());

        match vid_result {
            Ok(r) => Some(r),
            Err(_) => None,
        }
    }
}<|MERGE_RESOLUTION|>--- conflicted
+++ resolved
@@ -26,11 +26,7 @@
 use anyhow::{ensure, Result};
 use ark_serialize::{CanonicalDeserialize, CanonicalSerialize};
 use bincode::Options;
-<<<<<<< HEAD
-use commit::{Commitment, CommitmentBoundsArkless, Committable, RawCommitmentBuilder};
-=======
-use committable::{Commitment, Committable, RawCommitmentBuilder};
->>>>>>> 5f51005f
+use committable::{Commitment, CommitmentBoundsArkless, Committable, RawCommitmentBuilder};
 use derivative::Derivative;
 use jf_primitives::vid::VidDisperse as JfVidDisperse;
 use rand::Rng;
@@ -564,19 +560,22 @@
     /// Validate that a leaf has the right upgrade certificate to be the immediate child of another leaf
     ///
     /// This may not be a complete function. Please double-check that it performs the checks you expect before subtituting validation logic with it.
+    ///
+    /// # Errors
+    /// Returns `Err` if the child fails to correctly reattach the upgrade certificate.
     pub fn extends_upgrade(
         &self,
-        parent: Self,
-        decided_upgrade_certificate: Option<UpgradeCertificate<TYPES>>,
+        parent: &Self,
+        decided_upgrade_certificate: &Option<UpgradeCertificate<TYPES>>,
     ) -> Result<()> {
         match (
             self.get_upgrade_certificate(),
             parent.get_upgrade_certificate(),
         ) {
-            // No upgrade certificate on either is the most common case, and is always fine.
-            (None, None) => {}
-            // If the parent didn't have a certificate, but we see one now, it just means that we have begun an upgrade. Again, this is always fine.
-            (Some(_), None) => {}
+            // Easiest cases are:
+            //   - no upgrade certificate on either: this is the most common case, and is always fine.
+            //   - if the parent didn't have a certificate, but we see one now, it just means that we have begun an upgrade: again, this is always fine.
+            (None | Some(_), None) => {}
             // If we no longer see a cert, we have to make sure that we either:
             //    - no longer care because we have passed new_version_first_view, or
             //    - no longer care because we have passed `decide_by` without deciding the certificate.
