--- conflicted
+++ resolved
@@ -816,21 +816,15 @@
 
 impl<TYPES: NodeType> Committable for Leaf2<TYPES> {
     fn commit(&self) -> committable::Commitment<Self> {
-<<<<<<< HEAD
-        if self.next_drb_seed == INITIAL_DRB_SEED_INPUT
-            && self.current_drb_result == INITIAL_DRB_RESULT
-        {
-=======
         let part_commit = if *self.epoch == 0 {
             RawCommitmentBuilder::new("leaf commitment").u64_field("view number", *self.view_number)
         } else {
->>>>>>> 89bce259
             RawCommitmentBuilder::new("leaf commitment")
                 .u64_field("view number", *self.view_number)
                 .u64_field("epoch number", *self.epoch)
                 .optional("next epoch justify qc", &self.next_epoch_justify_qc)
         };
-        if self.drb_seed == [0; 32] && self.drb_result == [0; 32] {
+        if self.next_drb_seed == INITIAL_DRB_SEED_INPUT && self.current_drb_result == INITIAL_DRB_RESULT {
             part_commit
                 .field("parent leaf commitment", self.parent_commitment)
                 .field("block header", self.block_header.commit())
