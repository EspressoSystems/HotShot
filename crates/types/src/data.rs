--- conflicted
+++ resolved
@@ -41,7 +41,6 @@
     vid::{VidCommitment, VidCommon, VidSchemeType, VidShare},
     vote::{Certificate, HasViewNumber},
 };
-<<<<<<< HEAD
 use anyhow::{anyhow, ensure, Result};
 use ark_serialize::{CanonicalDeserialize, CanonicalSerialize};
 use async_compatibility_layer::art::async_block_on;
@@ -60,8 +59,6 @@
     sync::Arc,
 };
 use tracing::error;
-=======
->>>>>>> 1556f73f
 
 /// Type-safe wrapper around `u64` so we know the thing we're talking about is a view number.
 #[derive(
