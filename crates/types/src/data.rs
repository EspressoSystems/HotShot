--- conflicted
+++ resolved
@@ -562,12 +562,8 @@
     /// This may not be a complete function. Please double-check that it performs the checks you expect before subtituting validation logic with it.
     ///
     /// # Errors
-<<<<<<< HEAD
-    /// Returns `Err` if the child fails to correctly reattach the upgrade certificate.
-=======
     /// Returns an error if the certificates are not identical, or that when we no longer see a
     /// cert, it's for the right reason.
->>>>>>> cbed623b
     pub fn extends_upgrade(
         &self,
         parent: &Self,
@@ -577,16 +573,10 @@
             self.get_upgrade_certificate(),
             parent.get_upgrade_certificate(),
         ) {
-<<<<<<< HEAD
             // Easiest cases are:
             //   - no upgrade certificate on either: this is the most common case, and is always fine.
             //   - if the parent didn't have a certificate, but we see one now, it just means that we have begun an upgrade: again, this is always fine.
             (None | Some(_), None) => {}
-=======
-            // If the parent didn't have a certificate, but we see one now, it just means that we have begun an upgrade. Again, this is always fine.
-            // But, if we have no upgrade certificate on either is the most common case, and is always fine.
-            (Some(_) | None, None) => {}
->>>>>>> cbed623b
             // If we no longer see a cert, we have to make sure that we either:
             //    - no longer care because we have passed new_version_first_view, or
             //    - no longer care because we have passed `decide_by` without deciding the certificate.
