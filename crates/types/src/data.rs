--- conflicted
+++ resolved
@@ -34,13 +34,10 @@
     impl_has_epoch,
     message::{Proposal, UpgradeLock},
     simple_certificate::{
-<<<<<<< HEAD
         NextEpochQuorumCertificate2, QuorumCertificate, QuorumCertificate2, TimeoutCertificate,
         UpgradeCertificate, ViewSyncFinalizeCertificate2,
-=======
         QuorumCertificate, QuorumCertificate2, TimeoutCertificate2, UpgradeCertificate,
         ViewSyncFinalizeCertificate2,
->>>>>>> 43263a55
     },
     simple_vote::{HasEpoch, QuorumData, QuorumData2, UpgradeProposalData, VersionedVoteData},
     traits::{
@@ -214,11 +211,7 @@
 pub struct VidDisperse<TYPES: NodeType> {
     /// The view number for which this VID data is intended
     pub view_number: TYPES::View,
-<<<<<<< HEAD
     /// Epoch this proposal applies to
-=======
-    /// The epoch number for which this VID data is intended
->>>>>>> 43263a55
     pub epoch: TYPES::Epoch,
     /// Block payload commitment
     pub payload_commitment: VidCommitment,
@@ -344,6 +337,7 @@
                 view_number: vid_disperse.view_number,
                 common: vid_disperse.common.clone(),
                 payload_commitment: vid_disperse.payload_commitment,
+                epoch,
             })
             .collect()
     }
@@ -372,6 +366,7 @@
         I: Iterator<Item = &'a Self>,
     {
         let first_vid_disperse_share = it.next()?.clone();
+        let epoch = first_vid_disperse_share.epoch;
         let mut share_map = BTreeMap::new();
         share_map.insert(
             first_vid_disperse_share.recipient_key,
@@ -383,6 +378,7 @@
             payload_commitment: first_vid_disperse_share.payload_commitment,
             common: first_vid_disperse_share.common,
             shares: share_map,
+            epoch,
         };
         let _ = it.map(|vid_disperse_share| {
             vid_disperse.shares.insert(
@@ -397,6 +393,7 @@
     pub fn to_vid_share_proposals(
         vid_disperse_proposal: Proposal<TYPES, VidDisperse<TYPES>>,
     ) -> Vec<Proposal<TYPES, Self>> {
+        let epoch = vid_disperse_proposal.data.epoch;
         vid_disperse_proposal
             .data
             .shares
@@ -408,6 +405,7 @@
                     view_number: vid_disperse_proposal.data.view_number,
                     common: vid_disperse_proposal.data.common.clone(),
                     payload_commitment: vid_disperse_proposal.data.payload_commitment,
+                    epoch,
                 },
                 signature: vid_disperse_proposal.signature.clone(),
                 _pd: vid_disperse_proposal._pd,
@@ -529,7 +527,6 @@
             payload_commitment: first_vid_disperse_share.payload_commitment,
             common: first_vid_disperse_share.common,
             shares: share_map,
-            epoch,
         };
         let _ = it.map(|vid_disperse_share| {
             vid_disperse.shares.insert(
@@ -543,11 +540,7 @@
     /// Split a VID share proposal into a proposal for each recipient.
     pub fn to_vid_share_proposals(
         vid_disperse_proposal: Proposal<TYPES, VidDisperse<TYPES>>,
-<<<<<<< HEAD
-    ) -> Vec<Proposal<TYPES, VidDisperseShare<TYPES>>> {
-=======
     ) -> Vec<Proposal<TYPES, Self>> {
->>>>>>> 43263a55
         let epoch = vid_disperse_proposal.data.epoch;
         vid_disperse_proposal
             .data
@@ -727,17 +720,9 @@
 }
 
 impl_has_epoch!(
-<<<<<<< HEAD
-    QuorumProposal2<TYPES>,
-    DaProposal<TYPES>,
-    UpgradeProposal<TYPES>,
-    VidDisperse<TYPES>,
-    VidDisperseShare<TYPES>
-=======
     DaProposal2<TYPES>,
     VidDisperse<TYPES>,
     VidDisperseShare2<TYPES>
->>>>>>> 43263a55
 );
 
 /// The error type for block and its transactions.
@@ -885,10 +870,7 @@
         Self {
             view_number: TYPES::View::genesis(),
             justify_qc,
-<<<<<<< HEAD
             next_epoch_justify_qc: None,
-=======
->>>>>>> 43263a55
             parent_commitment: null_quorum_data.leaf_commit,
             upgrade_certificate: None,
             block_header: block_header.clone(),
@@ -1019,33 +1001,6 @@
 
 impl<TYPES: NodeType> Committable for Leaf2<TYPES> {
     fn commit(&self) -> committable::Commitment<Self> {
-<<<<<<< HEAD
-        let part_commit = if *self.epoch == 0 {
-            RawCommitmentBuilder::new("leaf commitment").u64_field("view number", *self.view_number)
-        } else {
-            RawCommitmentBuilder::new("leaf commitment")
-                .u64_field("view number", *self.view_number)
-                .u64_field("epoch number", *self.epoch)
-                .optional("next epoch justify qc", &self.next_epoch_justify_qc)
-        };
-        if self.drb_seed == [0; 32] && self.drb_result == [0; 32] {
-            part_commit
-                .field("parent leaf commitment", self.parent_commitment)
-                .field("block header", self.block_header.commit())
-                .field("justify qc", self.justify_qc.commit())
-                .optional("upgrade certificate", &self.upgrade_certificate)
-                .finalize()
-        } else {
-            part_commit
-                .field("parent leaf commitment", self.parent_commitment)
-                .field("block header", self.block_header.commit())
-                .field("justify qc", self.justify_qc.commit())
-                .optional("upgrade certificate", &self.upgrade_certificate)
-                .fixed_size_bytes(&self.drb_seed)
-                .fixed_size_bytes(&self.drb_result)
-                .finalize()
-        }
-=======
         RawCommitmentBuilder::new("leaf commitment")
             .u64_field("view number", *self.view_number)
             .field("parent leaf commitment", self.parent_commitment)
@@ -1053,7 +1008,6 @@
             .field("justify qc", self.justify_qc.commit())
             .optional("upgrade certificate", &self.upgrade_certificate)
             .finalize()
->>>>>>> 43263a55
     }
 }
 
@@ -1474,14 +1428,10 @@
 
         Self {
             view_number: *view_number,
-<<<<<<< HEAD
-            epoch: *epoch,
-=======
             epoch: TYPES::Epoch::new(epoch_from_block_number(
                 quorum_proposal.block_header.block_number(),
                 TYPES::EPOCH_HEIGHT,
             )),
->>>>>>> 43263a55
             justify_qc: justify_qc.clone(),
             next_epoch_justify_qc: next_epoch_justify_qc.clone(),
             parent_commitment: justify_qc.data().leaf_commit,
