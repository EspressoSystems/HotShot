--- conflicted
+++ resolved
@@ -34,11 +34,7 @@
     impl_has_epoch,
     message::{Proposal, UpgradeLock},
     simple_certificate::{
-<<<<<<< HEAD
-        NextEpochQuorumCertificate2, QuorumCertificate, QuorumCertificate2, TimeoutCertificate,
-=======
         NextEpochQuorumCertificate2, QuorumCertificate, QuorumCertificate2, TimeoutCertificate2,
->>>>>>> 3d705c6a
         UpgradeCertificate, ViewSyncFinalizeCertificate2,
     },
     simple_vote::{HasEpoch, QuorumData, QuorumData2, UpgradeProposalData, VersionedVoteData},
@@ -152,8 +148,6 @@
     pub view_number: TYPES::View,
     /// Epoch this proposal applies to
     pub epoch: TYPES::Epoch,
-<<<<<<< HEAD
-=======
 }
 
 /// A proposal to start providing data availability for a block.
@@ -190,7 +184,6 @@
             epoch: TYPES::Epoch::new(0),
         }
     }
->>>>>>> 3d705c6a
 }
 
 /// A proposal to upgrade the network
@@ -217,17 +210,11 @@
 pub struct VidDisperse<TYPES: NodeType> {
     /// The view number for which this VID data is intended
     pub view_number: TYPES::View,
-<<<<<<< HEAD
-    /// Epoch this proposal applies to
-    pub epoch: TYPES::Epoch,
-    /// Block payload commitment
-=======
     /// Epoch the data of this proposal belongs to
     pub epoch: TYPES::Epoch,
     /// Epoch to which the recipients of this VID belong to
     pub target_epoch: TYPES::Epoch,
     /// VidCommitment calculated based on the number of nodes in `target_epoch`.
->>>>>>> 3d705c6a
     pub payload_commitment: VidCommitment,
     /// VidCommitment calculated based on the number of nodes in `epoch`. Needed during epoch transition.
     pub data_epoch_payload_commitment: Option<VidCommitment>,
@@ -244,13 +231,6 @@
     pub async fn from_membership(
         view_number: TYPES::View,
         mut vid_disperse: JfVidDisperse<VidSchemeType>,
-<<<<<<< HEAD
-        membership: &TYPES::Membership,
-        target_epoch: TYPES::Epoch,
-        sender_epoch: Option<TYPES::Epoch>,
-    ) -> Self {
-        let shares = membership
-=======
         membership: &Arc<RwLock<TYPES::Membership>>,
         target_epoch: TYPES::Epoch,
         data_epoch: TYPES::Epoch,
@@ -259,7 +239,6 @@
         let shares = membership
             .read()
             .await
->>>>>>> 3d705c6a
             .committee_members(view_number, target_epoch)
             .iter()
             .map(|node| (node.clone(), vid_disperse.shares.remove(0)))
@@ -270,13 +249,9 @@
             shares,
             common: vid_disperse.common,
             payload_commitment: vid_disperse.commit,
-<<<<<<< HEAD
-            epoch: sender_epoch.unwrap_or(target_epoch),
-=======
             data_epoch_payload_commitment,
             epoch: data_epoch,
             target_epoch,
->>>>>>> 3d705c6a
         }
     }
 
@@ -292,17 +267,10 @@
         membership: &Arc<RwLock<TYPES::Membership>>,
         view: TYPES::View,
         target_epoch: TYPES::Epoch,
-<<<<<<< HEAD
-        sender_epoch: Option<TYPES::Epoch>,
-        precompute_data: Option<VidPrecomputeData>,
-    ) -> Self {
-        let num_nodes = membership.total_nodes(target_epoch);
-=======
         data_epoch: TYPES::Epoch,
         precompute_data: Option<VidPrecomputeData>,
     ) -> Self {
         let num_nodes = membership.read().await.total_nodes(target_epoch);
->>>>>>> 3d705c6a
 
         let txns_clone = Arc::clone(&txns);
         let vid_disperse = spawn_blocking(move || {
@@ -324,28 +292,18 @@
         };
         // Unwrap here will just propagate any panic from the spawned task, it's not a new place we can panic.
         let vid_disperse = vid_disperse.unwrap();
-<<<<<<< HEAD
-=======
         let data_epoch_payload_commitment =
             data_epoch_payload_commitment.map(|result| result.unwrap());
->>>>>>> 3d705c6a
 
         Self::from_membership(
             view,
             vid_disperse,
-<<<<<<< HEAD
-            membership.as_ref(),
-            target_epoch,
-            sender_epoch,
-        )
-=======
             membership,
             target_epoch,
             data_epoch,
             data_epoch_payload_commitment,
         )
         .await
->>>>>>> 3d705c6a
     }
 }
 
@@ -375,8 +333,6 @@
 pub struct VidDisperseShare<TYPES: NodeType> {
     /// The view number for which this VID data is intended
     pub view_number: TYPES::View,
-    /// Epoch this proposal applies to
-    pub epoch: TYPES::Epoch,
     /// Block payload commitment
     pub payload_commitment: VidCommitment,
     /// A storage node's key and its corresponding VID share
@@ -390,7 +346,6 @@
 impl<TYPES: NodeType> VidDisperseShare<TYPES> {
     /// Create a vector of `VidDisperseShare` from `VidDisperse`
     pub fn from_vid_disperse(vid_disperse: VidDisperse<TYPES>) -> Vec<Self> {
-        let epoch = vid_disperse.epoch;
         vid_disperse
             .shares
             .into_iter()
@@ -400,7 +355,6 @@
                 view_number: vid_disperse.view_number,
                 common: vid_disperse.common.clone(),
                 payload_commitment: vid_disperse.payload_commitment,
-                epoch,
             })
             .collect()
     }
@@ -429,7 +383,6 @@
         I: Iterator<Item = &'a Self>,
     {
         let first_vid_disperse_share = it.next()?.clone();
-        let epoch = first_vid_disperse_share.epoch;
         let mut share_map = BTreeMap::new();
         share_map.insert(
             first_vid_disperse_share.recipient_key,
@@ -443,7 +396,6 @@
             data_epoch_payload_commitment: None,
             common: first_vid_disperse_share.common,
             shares: share_map,
-            epoch,
         };
         let _ = it.map(|vid_disperse_share| {
             vid_disperse.shares.insert(
@@ -457,12 +409,7 @@
     /// Split a VID share proposal into a proposal for each recipient.
     pub fn to_vid_share_proposals(
         vid_disperse_proposal: Proposal<TYPES, VidDisperse<TYPES>>,
-<<<<<<< HEAD
-    ) -> Vec<Proposal<TYPES, VidDisperseShare<TYPES>>> {
-        let epoch = vid_disperse_proposal.data.epoch;
-=======
     ) -> Vec<Proposal<TYPES, Self>> {
->>>>>>> 3d705c6a
         vid_disperse_proposal
             .data
             .shares
@@ -474,7 +421,6 @@
                     view_number: vid_disperse_proposal.data.view_number,
                     common: vid_disperse_proposal.data.common.clone(),
                     payload_commitment: vid_disperse_proposal.data.payload_commitment,
-                    epoch,
                 },
                 signature: vid_disperse_proposal.signature.clone(),
                 _pd: vid_disperse_proposal._pd,
@@ -677,9 +623,6 @@
     /// view number for the proposal
     pub view_number: TYPES::View,
 
-    /// Epoch this proposal applies to
-    pub epoch: TYPES::Epoch,
-
     /// certificate that the proposal is chaining from
     pub justify_qc: QuorumCertificate2<TYPES>,
 
@@ -719,7 +662,6 @@
         Self {
             block_header: quorum_proposal.block_header,
             view_number: quorum_proposal.view_number,
-            epoch: TYPES::Epoch::genesis(),
             justify_qc: quorum_proposal.justify_qc.to_qc2(),
             next_epoch_justify_qc: None,
             upgrade_certificate: quorum_proposal.upgrade_certificate,
@@ -812,17 +754,9 @@
 }
 
 impl_has_epoch!(
-<<<<<<< HEAD
-    QuorumProposal2<TYPES>,
-    DaProposal<TYPES>,
-    UpgradeProposal<TYPES>,
-    VidDisperse<TYPES>,
-    VidDisperseShare<TYPES>
-=======
     DaProposal2<TYPES>,
     VidDisperse<TYPES>,
     VidDisperseShare2<TYPES>
->>>>>>> 3d705c6a
 );
 
 /// The error type for block and its transactions.
@@ -979,13 +913,8 @@
             block_payload: Some(payload),
             epoch: TYPES::Epoch::genesis(),
             view_change_evidence: None,
-<<<<<<< HEAD
             next_drb_seed: INITIAL_DRB_SEED_INPUT,
             current_drb_result: INITIAL_DRB_RESULT,
-=======
-            drb_seed: [0; 32],
-            drb_result: [0; 32],
->>>>>>> 3d705c6a
         }
     }
     /// Time when this leaf was created.
@@ -1108,26 +1037,18 @@
 
 impl<TYPES: NodeType> Committable for Leaf2<TYPES> {
     fn commit(&self) -> committable::Commitment<Self> {
-<<<<<<< HEAD
-        let part_commit = if *self.epoch == 0 {
-            RawCommitmentBuilder::new("leaf commitment").u64_field("view number", *self.view_number)
+        if self.next_drb_seed == INITIAL_DRB_SEED_INPUT
+            && self.current_drb_result == INITIAL_DRB_RESULT
+        {
+            RawCommitmentBuilder::new("leaf commitment")
+                .u64_field("view number", *self.view_number)
+                .field("parent leaf commitment", self.parent_commitment)
+                .field("block header", self.block_header.commit())
+                .optional("upgrade certificate", &self.upgrade_certificate)
+                .finalize()
         } else {
             RawCommitmentBuilder::new("leaf commitment")
                 .u64_field("view number", *self.view_number)
-                .u64_field("epoch number", *self.epoch)
-                .optional("next epoch justify qc", &self.next_epoch_justify_qc)
-        };
-        if self.next_drb_seed == INITIAL_DRB_SEED_INPUT
-            && self.current_drb_result == INITIAL_DRB_RESULT
-        {
-            part_commit
-                .field("parent leaf commitment", self.parent_commitment)
-                .field("block header", self.block_header.commit())
-                .field("justify qc", self.justify_qc.commit())
-                .optional("upgrade certificate", &self.upgrade_certificate)
-                .finalize()
-        } else {
-            part_commit
                 .field("parent leaf commitment", self.parent_commitment)
                 .field("block header", self.block_header.commit())
                 .field("justify qc", self.justify_qc.commit())
@@ -1136,15 +1057,6 @@
                 .fixed_size_bytes(&self.current_drb_result)
                 .finalize()
         }
-=======
-        RawCommitmentBuilder::new("leaf commitment")
-            .u64_field("view number", *self.view_number)
-            .field("parent leaf commitment", self.parent_commitment)
-            .field("block header", self.block_header.commit())
-            .field("justify qc", self.justify_qc.commit())
-            .optional("upgrade certificate", &self.upgrade_certificate)
-            .finalize()
->>>>>>> 3d705c6a
     }
 }
 
@@ -1553,7 +1465,6 @@
         // The point of this match is that we will get a compile-time error if we add a field without updating this.
         let QuorumProposal2 {
             view_number,
-            epoch,
             justify_qc,
             next_epoch_justify_qc,
             block_header,
@@ -1566,14 +1477,10 @@
 
         Self {
             view_number: *view_number,
-<<<<<<< HEAD
-            epoch: *epoch,
-=======
             epoch: TYPES::Epoch::new(epoch_from_block_number(
                 quorum_proposal.block_header.block_number(),
                 TYPES::EPOCH_HEIGHT,
             )),
->>>>>>> 3d705c6a
             justify_qc: justify_qc.clone(),
             next_epoch_justify_qc: next_epoch_justify_qc.clone(),
             parent_commitment: justify_qc.data().leaf_commit,
