use hotshot::traits::implementations::CombinedNetworks;
use std::{marker::PhantomData, sync::Arc};

use hotshot::{
    demo::SDemoState,
    traits::{
        election::static_committee::{StaticCommittee, StaticElectionConfig, StaticVoteToken},
        implementations::{
            CombinedCommChannel, Libp2pCommChannel, Libp2pNetwork, MemoryCommChannel,
            MemoryNetwork, MemoryStorage, WebCommChannel, WebServerNetwork,
        },
        NodeImplementation,
    },
    types::bn254::BLSPubKey,
};
use hotshot_types::{
    block_impl::{VIDBlockPayload, VIDTransaction},
    certificate::ViewSyncCertificate,
    data::{QuorumProposal, SequencingLeaf, ViewNumber},
    message::{Message, SequencingMessage},
    traits::{
        election::{CommitteeExchange, QuorumExchange, ViewSyncExchange},
        network::{TestableChannelImplementation, TestableNetworkingImplementation},
        node_implementation::{ChannelMaps, NodeType, SequencingExchanges, TestableExchange},
    },
};
use serde::{Deserialize, Serialize};

#[derive(
    Copy,
    Clone,
    Debug,
    Default,
    Hash,
    PartialEq,
    Eq,
    PartialOrd,
    Ord,
    serde::Serialize,
    serde::Deserialize,
)]
pub struct SequencingTestTypes;
impl NodeType for SequencingTestTypes {
    type Time = ViewNumber;
    type BlockType = VIDBlockPayload;
    type SignatureKey = BLSPubKey;
    type VoteTokenType = StaticVoteToken<Self::SignatureKey>;
    type Transaction = VIDTransaction;
    type ElectionConfigType = StaticElectionConfig;
    type StateType = SDemoState;
}

#[derive(Clone, Debug, Deserialize, Serialize, Hash, Eq, PartialEq)]
pub struct SequencingMemoryImpl;

#[derive(Clone, Debug, Deserialize, Serialize, Hash, Eq, PartialEq)]
pub struct SequencingLibp2pImpl;

#[derive(Clone, Debug, Deserialize, Serialize, Hash, Eq, PartialEq)]
pub struct SequencingWebImpl;

#[derive(Clone, Debug, Deserialize, Serialize, Hash, Eq, PartialEq)]
pub struct SequencingCombinedImpl;

pub type StaticMembership =
    StaticCommittee<SequencingTestTypes, SequencingLeaf<SequencingTestTypes>>;

pub type StaticMemoryDAComm =
    MemoryCommChannel<SequencingTestTypes, SequencingMemoryImpl, StaticMembership>;

type StaticLibp2pDAComm =
    Libp2pCommChannel<SequencingTestTypes, SequencingLibp2pImpl, StaticMembership>;

type StaticWebDAComm = WebCommChannel<SequencingTestTypes, SequencingWebImpl, StaticMembership>;

type StaticCombinedDAComm =
    CombinedCommChannel<SequencingTestTypes, SequencingCombinedImpl, StaticMembership>;

pub type StaticMemoryQuorumComm =
    MemoryCommChannel<SequencingTestTypes, SequencingMemoryImpl, StaticMembership>;

type StaticLibp2pQuorumComm =
    Libp2pCommChannel<SequencingTestTypes, SequencingLibp2pImpl, StaticMembership>;

type StaticWebQuorumComm = WebCommChannel<SequencingTestTypes, SequencingWebImpl, StaticMembership>;

<<<<<<< HEAD
pub type StaticMemoryViewSyncComm =
    MemoryCommChannel<SequencingTestTypes, SequencingMemoryImpl, StaticMembership>;

type StaticLibp2pViewSyncComm =
    Libp2pCommChannel<SequencingTestTypes, SequencingLibp2pImpl, StaticMembership>;

type StaticWebViewSyncComm =
    WebCommChannel<SequencingTestTypes, SequencingWebImpl, StaticMembership>;
=======
type StaticCombinedQuorumComm =
    CombinedCommChannel<SequencingTestTypes, SequencingCombinedImpl, StaticMembership>;

pub type StaticMemoryViewSyncComm =
    MemoryCommChannel<SequencingTestTypes, SequencingMemoryImpl, StaticMembership>;

type StaticLibp2pViewSyncComm =
    Libp2pCommChannel<SequencingTestTypes, SequencingLibp2pImpl, StaticMembership>;

type StaticWebViewSyncComm =
    WebCommChannel<SequencingTestTypes, SequencingWebImpl, StaticMembership>;

type StaticCombinedViewSyncComm =
    CombinedCommChannel<SequencingTestTypes, SequencingCombinedImpl, StaticMembership>;
>>>>>>> 3fc6194d

pub type SequencingLibp2pExchange = SequencingExchanges<
    SequencingTestTypes,
    Message<SequencingTestTypes, SequencingLibp2pImpl>,
    QuorumExchange<
        SequencingTestTypes,
        <SequencingLibp2pImpl as NodeImplementation<SequencingTestTypes>>::Leaf,
        QuorumProposal<SequencingTestTypes, SequencingLeaf<SequencingTestTypes>>,
        StaticMembership,
        StaticLibp2pQuorumComm,
        Message<SequencingTestTypes, SequencingLibp2pImpl>,
    >,
    CommitteeExchange<
        SequencingTestTypes,
        StaticMembership,
        StaticLibp2pDAComm,
        Message<SequencingTestTypes, SequencingLibp2pImpl>,
    >,
    ViewSyncExchange<
        SequencingTestTypes,
        ViewSyncCertificate<SequencingTestTypes>,
        StaticMembership,
        StaticLibp2pViewSyncComm,
        Message<SequencingTestTypes, SequencingLibp2pImpl>,
    >,
>;

impl NodeImplementation<SequencingTestTypes> for SequencingLibp2pImpl {
    type Storage = MemoryStorage<SequencingTestTypes, SequencingLeaf<SequencingTestTypes>>;
    type Leaf = SequencingLeaf<SequencingTestTypes>;
    type Exchanges = SequencingLibp2pExchange;
    type ConsensusMessage = SequencingMessage<SequencingTestTypes, Self>;

    fn new_channel_maps(
        start_view: <SequencingTestTypes as NodeType>::Time,
    ) -> (
        ChannelMaps<SequencingTestTypes, Self>,
        Option<ChannelMaps<SequencingTestTypes, Self>>,
    ) {
        (
            ChannelMaps::new(start_view),
            Some(ChannelMaps::new(start_view)),
        )
    }
}

impl
    TestableExchange<
        SequencingTestTypes,
        <SequencingLibp2pImpl as NodeImplementation<SequencingTestTypes>>::Leaf,
        Message<SequencingTestTypes, SequencingLibp2pImpl>,
    > for SequencingLibp2pExchange
{
    #[allow(clippy::arc_with_non_send_sync)]
    fn gen_comm_channels(
        expected_node_count: usize,
        num_bootstrap: usize,
        da_committee_size: usize,
    ) -> Box<
        dyn Fn(
                u64,
            ) -> (
                <Self::QuorumExchange as hotshot_types::traits::election::ConsensusExchange<
                    SequencingTestTypes,
                    Message<SequencingTestTypes, SequencingLibp2pImpl>,
                >>::Networking,
                <Self::CommitteeExchange as hotshot_types::traits::election::ConsensusExchange<
                    SequencingTestTypes,
                    Message<SequencingTestTypes, SequencingLibp2pImpl>,
                >>::Networking,
                <Self::ViewSyncExchange as hotshot_types::traits::election::ConsensusExchange<
                    SequencingTestTypes,
                    Message<SequencingTestTypes, SequencingLibp2pImpl>,
                >>::Networking,
            ) + 'static,
    > {
        let network_generator = Arc::new(<Libp2pNetwork<
            Message<SequencingTestTypes, SequencingLibp2pImpl>,
            <SequencingTestTypes as NodeType>::SignatureKey,
        > as TestableNetworkingImplementation<
            SequencingTestTypes,
            Message<SequencingTestTypes, SequencingLibp2pImpl>,
        >>::generator(
            expected_node_count,
            num_bootstrap,
            0,
            da_committee_size,
            false,
        ));

        Box::new(move |id| {
            let network = Arc::new(network_generator(id));
            let quorum_chan =
                <<Self::QuorumExchange as hotshot_types::traits::election::ConsensusExchange<
                    SequencingTestTypes,
                    Message<SequencingTestTypes, SequencingLibp2pImpl>,
                >>::Networking as TestableChannelImplementation<_, _, _, _>>::generate_network(
                )(network.clone());
            let committee_chan =
                <<Self::CommitteeExchange as hotshot_types::traits::election::ConsensusExchange<
                    SequencingTestTypes,
                    Message<SequencingTestTypes, SequencingLibp2pImpl>,
                >>::Networking as TestableChannelImplementation<_, _, _, _>>::generate_network(
                )(network.clone());
            let view_sync_chan =
                <<Self::ViewSyncExchange as hotshot_types::traits::election::ConsensusExchange<
                    SequencingTestTypes,
                    Message<SequencingTestTypes, SequencingLibp2pImpl>,
                >>::Networking as TestableChannelImplementation<_, _, _, _>>::generate_network(
                )(network);

            (quorum_chan, committee_chan, view_sync_chan)
        })
    }
}

pub type SequencingMemoryExchange = SequencingExchanges<
    SequencingTestTypes,
    Message<SequencingTestTypes, SequencingMemoryImpl>,
    QuorumExchange<
        SequencingTestTypes,
        <SequencingMemoryImpl as NodeImplementation<SequencingTestTypes>>::Leaf,
        QuorumProposal<SequencingTestTypes, SequencingLeaf<SequencingTestTypes>>,
        StaticMembership,
        StaticMemoryQuorumComm,
        Message<SequencingTestTypes, SequencingMemoryImpl>,
    >,
    CommitteeExchange<
        SequencingTestTypes,
        StaticMembership,
        StaticMemoryDAComm,
        Message<SequencingTestTypes, SequencingMemoryImpl>,
    >,
    ViewSyncExchange<
        SequencingTestTypes,
        ViewSyncCertificate<SequencingTestTypes>,
        StaticMembership,
        StaticMemoryViewSyncComm,
        Message<SequencingTestTypes, SequencingMemoryImpl>,
    >,
>;

impl
    TestableExchange<
        SequencingTestTypes,
        <SequencingMemoryImpl as NodeImplementation<SequencingTestTypes>>::Leaf,
        Message<SequencingTestTypes, SequencingMemoryImpl>,
    > for SequencingMemoryExchange
{
    #[allow(clippy::arc_with_non_send_sync)]
    fn gen_comm_channels(
        expected_node_count: usize,
        num_bootstrap: usize,
        da_committee_size: usize,
    ) -> Box<
        dyn Fn(
                u64,
            ) -> (
                <Self::QuorumExchange as hotshot_types::traits::election::ConsensusExchange<
                    SequencingTestTypes,
                    Message<SequencingTestTypes, SequencingMemoryImpl>,
                >>::Networking,
                <Self::CommitteeExchange as hotshot_types::traits::election::ConsensusExchange<
                    SequencingTestTypes,
                    Message<SequencingTestTypes, SequencingMemoryImpl>,
                >>::Networking,
                <Self::ViewSyncExchange as hotshot_types::traits::election::ConsensusExchange<
                    SequencingTestTypes,
                    Message<SequencingTestTypes, SequencingMemoryImpl>,
                >>::Networking,
            ) + 'static,
    > {
        let network_generator = Arc::new(<MemoryNetwork<
            Message<SequencingTestTypes, SequencingMemoryImpl>,
            <SequencingTestTypes as NodeType>::SignatureKey,
        > as TestableNetworkingImplementation<
            SequencingTestTypes,
            Message<SequencingTestTypes, SequencingMemoryImpl>,
        >>::generator(
            expected_node_count,
            num_bootstrap,
            0,
            da_committee_size,
            false,
        ));
        let network_da_generator = Arc::new(<MemoryNetwork<
            Message<SequencingTestTypes, SequencingMemoryImpl>,
            <SequencingTestTypes as NodeType>::SignatureKey,
        > as TestableNetworkingImplementation<
            SequencingTestTypes,
            Message<SequencingTestTypes, SequencingMemoryImpl>,
        >>::generator(
            expected_node_count,
            num_bootstrap,
            1,
            da_committee_size,
            true,
        ));
        Box::new(move |id| {
            let network = Arc::new(network_generator(id));
            let network_da = Arc::new(network_da_generator(id));
            let quorum_chan =
                <<Self::QuorumExchange as hotshot_types::traits::election::ConsensusExchange<
                    SequencingTestTypes,
                    Message<SequencingTestTypes, SequencingMemoryImpl>,
                >>::Networking as TestableChannelImplementation<_, _, _, _>>::generate_network(
                )(network.clone());
            let committee_chan =
                <<Self::CommitteeExchange as hotshot_types::traits::election::ConsensusExchange<
                    SequencingTestTypes,
                    Message<SequencingTestTypes, SequencingMemoryImpl>,
                >>::Networking as TestableChannelImplementation<_, _, _, _>>::generate_network(
                )(network_da);
            let view_sync_chan =
                <<Self::ViewSyncExchange as hotshot_types::traits::election::ConsensusExchange<
                    SequencingTestTypes,
                    Message<SequencingTestTypes, SequencingMemoryImpl>,
                >>::Networking as TestableChannelImplementation<_, _, _, _>>::generate_network(
                )(network);

            (quorum_chan, committee_chan, view_sync_chan)
        })
    }
}

impl NodeImplementation<SequencingTestTypes> for SequencingMemoryImpl {
    type Storage = MemoryStorage<SequencingTestTypes, SequencingLeaf<SequencingTestTypes>>;
    type Leaf = SequencingLeaf<SequencingTestTypes>;
    type Exchanges = SequencingMemoryExchange;
    type ConsensusMessage = SequencingMessage<SequencingTestTypes, Self>;

    fn new_channel_maps(
        start_view: <SequencingTestTypes as NodeType>::Time,
    ) -> (
        ChannelMaps<SequencingTestTypes, Self>,
        Option<ChannelMaps<SequencingTestTypes, Self>>,
    ) {
        (
            ChannelMaps::new(start_view),
            Some(ChannelMaps::new(start_view)),
        )
    }
}

// man these generics are big oof
// they're a LOT
// when are we getting HKT for rust
// smh my head

pub type SequencingWebExchanges = SequencingExchanges<
    SequencingTestTypes,
    Message<SequencingTestTypes, SequencingWebImpl>,
    QuorumExchange<
        SequencingTestTypes,
        <SequencingWebImpl as NodeImplementation<SequencingTestTypes>>::Leaf,
        QuorumProposal<SequencingTestTypes, SequencingLeaf<SequencingTestTypes>>,
        StaticMembership,
        StaticWebQuorumComm,
        Message<SequencingTestTypes, SequencingWebImpl>,
    >,
    CommitteeExchange<
        SequencingTestTypes,
        StaticMembership,
        StaticWebDAComm,
        Message<SequencingTestTypes, SequencingWebImpl>,
    >,
    ViewSyncExchange<
        SequencingTestTypes,
        ViewSyncCertificate<SequencingTestTypes>,
        StaticMembership,
        StaticWebViewSyncComm,
        Message<SequencingTestTypes, SequencingWebImpl>,
    >,
>;

impl
    TestableExchange<
        SequencingTestTypes,
        <SequencingWebImpl as NodeImplementation<SequencingTestTypes>>::Leaf,
        Message<SequencingTestTypes, SequencingWebImpl>,
    > for SequencingWebExchanges
{
    #[allow(clippy::arc_with_non_send_sync)]
    fn gen_comm_channels(
        expected_node_count: usize,
        num_bootstrap: usize,
        da_committee_size: usize,
    ) -> Box<
        dyn Fn(
                u64,
            ) -> (
                <Self::QuorumExchange as hotshot_types::traits::election::ConsensusExchange<
                    SequencingTestTypes,
                    Message<SequencingTestTypes, SequencingWebImpl>,
                >>::Networking,
                <Self::CommitteeExchange as hotshot_types::traits::election::ConsensusExchange<
                    SequencingTestTypes,
                    Message<SequencingTestTypes, SequencingWebImpl>,
                >>::Networking,
                <Self::ViewSyncExchange as hotshot_types::traits::election::ConsensusExchange<
                    SequencingTestTypes,
                    Message<SequencingTestTypes, SequencingWebImpl>,
                >>::Networking,
            ) + 'static,
    > {
        let network_generator = Arc::new(<WebServerNetwork<
            Message<SequencingTestTypes, SequencingWebImpl>,
            <SequencingTestTypes as NodeType>::SignatureKey,
            _,
        > as TestableNetworkingImplementation<
            SequencingTestTypes,
            Message<SequencingTestTypes, SequencingWebImpl>,
        >>::generator(
            expected_node_count,
            num_bootstrap,
            0,
            da_committee_size,
            false,
        ));
        let network_da_generator = Arc::new(<WebServerNetwork<
            Message<SequencingTestTypes, SequencingWebImpl>,
            <SequencingTestTypes as NodeType>::SignatureKey,
            SequencingTestTypes,
        > as TestableNetworkingImplementation<
            SequencingTestTypes,
            Message<SequencingTestTypes, SequencingWebImpl>,
        >>::generator(
            expected_node_count,
            num_bootstrap,
            1,
            da_committee_size,
            true,
        ));
        Box::new(move |id| {
            let network = Arc::new(network_generator(id));
            let network_da = Arc::new(network_da_generator(id));
            let quorum_chan =
                <<Self::QuorumExchange as hotshot_types::traits::election::ConsensusExchange<
                    SequencingTestTypes,
                    Message<SequencingTestTypes, SequencingWebImpl>,
                >>::Networking as TestableChannelImplementation<_, _, _, _>>::generate_network(
                )(network.clone());
            let committee_chan =
                <<Self::CommitteeExchange as hotshot_types::traits::election::ConsensusExchange<
                    SequencingTestTypes,
                    Message<SequencingTestTypes, SequencingWebImpl>,
                >>::Networking as TestableChannelImplementation<_, _, _, _>>::generate_network(
                )(network_da);
            let view_sync_chan =
                <<Self::ViewSyncExchange as hotshot_types::traits::election::ConsensusExchange<
                    SequencingTestTypes,
                    Message<SequencingTestTypes, SequencingWebImpl>,
                >>::Networking as TestableChannelImplementation<_, _, _, _>>::generate_network(
                )(network);

            (quorum_chan, committee_chan, view_sync_chan)
        })
    }
}

impl NodeImplementation<SequencingTestTypes> for SequencingWebImpl {
    type Storage = MemoryStorage<SequencingTestTypes, SequencingLeaf<SequencingTestTypes>>;
    type Leaf = SequencingLeaf<SequencingTestTypes>;
    type Exchanges = SequencingWebExchanges;
    type ConsensusMessage = SequencingMessage<SequencingTestTypes, Self>;

    fn new_channel_maps(
        start_view: <SequencingTestTypes as NodeType>::Time,
    ) -> (
        ChannelMaps<SequencingTestTypes, Self>,
        Option<ChannelMaps<SequencingTestTypes, Self>>,
    ) {
        (
            ChannelMaps::new(start_view),
            Some(ChannelMaps::new(start_view)),
        )
    }
}

pub type SequencingCombinedExchange = SequencingExchanges<
    SequencingTestTypes,
    Message<SequencingTestTypes, SequencingCombinedImpl>,
    QuorumExchange<
        SequencingTestTypes,
        <SequencingCombinedImpl as NodeImplementation<SequencingTestTypes>>::Leaf,
        QuorumProposal<SequencingTestTypes, SequencingLeaf<SequencingTestTypes>>,
        StaticMembership,
        StaticCombinedQuorumComm,
        Message<SequencingTestTypes, SequencingCombinedImpl>,
    >,
    CommitteeExchange<
        SequencingTestTypes,
        StaticMembership,
        StaticCombinedDAComm,
        Message<SequencingTestTypes, SequencingCombinedImpl>,
    >,
    ViewSyncExchange<
        SequencingTestTypes,
        ViewSyncCertificate<SequencingTestTypes>,
        StaticMembership,
        StaticCombinedViewSyncComm,
        Message<SequencingTestTypes, SequencingCombinedImpl>,
    >,
>;

impl NodeImplementation<SequencingTestTypes> for SequencingCombinedImpl {
    type Storage = MemoryStorage<SequencingTestTypes, SequencingLeaf<SequencingTestTypes>>;
    type Leaf = SequencingLeaf<SequencingTestTypes>;
    type Exchanges = SequencingCombinedExchange;
    type ConsensusMessage = SequencingMessage<SequencingTestTypes, Self>;

    fn new_channel_maps(
        start_view: <SequencingTestTypes as NodeType>::Time,
    ) -> (
        ChannelMaps<SequencingTestTypes, Self>,
        Option<ChannelMaps<SequencingTestTypes, Self>>,
    ) {
        (
            ChannelMaps::new(start_view),
            Some(ChannelMaps::new(start_view)),
        )
    }
}

impl
    TestableExchange<
        SequencingTestTypes,
        <SequencingCombinedImpl as NodeImplementation<SequencingTestTypes>>::Leaf,
        Message<SequencingTestTypes, SequencingCombinedImpl>,
    > for SequencingCombinedExchange
{
    #[allow(clippy::arc_with_non_send_sync)]
    fn gen_comm_channels(
        expected_node_count: usize,
        num_bootstrap: usize,
        da_committee_size: usize,
    ) -> Box<
        dyn Fn(
                u64,
            ) -> (
                <Self::QuorumExchange as hotshot_types::traits::election::ConsensusExchange<
                    SequencingTestTypes,
                    Message<SequencingTestTypes, SequencingCombinedImpl>,
                >>::Networking,
                <Self::CommitteeExchange as hotshot_types::traits::election::ConsensusExchange<
                    SequencingTestTypes,
                    Message<SequencingTestTypes, SequencingCombinedImpl>,
                >>::Networking,
                <Self::ViewSyncExchange as hotshot_types::traits::election::ConsensusExchange<
                    SequencingTestTypes,
                    Message<SequencingTestTypes, SequencingCombinedImpl>,
                >>::Networking,
            ) + 'static,
    > {
        let web_server_network_generator = Arc::new(<WebServerNetwork<
            Message<SequencingTestTypes, SequencingCombinedImpl>,
            <SequencingTestTypes as NodeType>::SignatureKey,
            _,
        > as TestableNetworkingImplementation<
            SequencingTestTypes,
            Message<SequencingTestTypes, SequencingCombinedImpl>,
        >>::generator(
            expected_node_count,
            num_bootstrap,
            0,
            da_committee_size,
            false,
        ));

        let web_server_network_da_generator = Arc::new(<WebServerNetwork<
            Message<SequencingTestTypes, SequencingCombinedImpl>,
            <SequencingTestTypes as NodeType>::SignatureKey,
            SequencingTestTypes,
        > as TestableNetworkingImplementation<
            SequencingTestTypes,
            Message<SequencingTestTypes, SequencingCombinedImpl>,
        >>::generator(
            expected_node_count,
            num_bootstrap,
            1,
            da_committee_size,
            true,
        ));

        let libp2p_network_generator = Arc::new(<Libp2pNetwork<
            Message<SequencingTestTypes, SequencingCombinedImpl>,
            <SequencingTestTypes as NodeType>::SignatureKey,
        > as TestableNetworkingImplementation<
            SequencingTestTypes,
            Message<SequencingTestTypes, SequencingCombinedImpl>,
        >>::generator(
            expected_node_count,
            num_bootstrap,
            2,
            da_committee_size,
            true,
        ));

        // libp2p
        Box::new(move |id| {
            let web_server_network = web_server_network_generator(id);
            let web_server_network_da = web_server_network_da_generator(id);

            let libp2p_network = libp2p_network_generator(id);

            let network = Arc::new(CombinedNetworks(
                web_server_network,
                libp2p_network.clone(),
                PhantomData,
            ));
            let network_da = Arc::new(CombinedNetworks(
                web_server_network_da,
                libp2p_network,
                PhantomData,
            ));

            let quorum_chan =
                <<Self::QuorumExchange as hotshot_types::traits::election::ConsensusExchange<
                    SequencingTestTypes,
<<<<<<< HEAD
                    Message<SequencingTestTypes, StaticFallbackImpl>,
=======
                    Message<SequencingTestTypes, SequencingCombinedImpl>,
>>>>>>> 3fc6194d
                >>::Networking as TestableChannelImplementation<_, _, _, _>>::generate_network(
                )(network.clone());
            let committee_chan =
                <<Self::CommitteeExchange as hotshot_types::traits::election::ConsensusExchange<
                    SequencingTestTypes,
<<<<<<< HEAD
                    Message<SequencingTestTypes, StaticFallbackImpl>,
=======
                    Message<SequencingTestTypes, SequencingCombinedImpl>,
>>>>>>> 3fc6194d
                >>::Networking as TestableChannelImplementation<_, _, _, _>>::generate_network(
                )(network_da);
            let view_sync_chan =
                <<Self::ViewSyncExchange as hotshot_types::traits::election::ConsensusExchange<
                    SequencingTestTypes,
<<<<<<< HEAD
                    Message<SequencingTestTypes, StaticFallbackImpl>,
=======
                    Message<SequencingTestTypes, SequencingCombinedImpl>,
>>>>>>> 3fc6194d
                >>::Networking as TestableChannelImplementation<_, _, _, _>>::generate_network(
                )(network);
            (quorum_chan, committee_chan, view_sync_chan)
        })
    }
}<|MERGE_RESOLUTION|>--- conflicted
+++ resolved
@@ -84,7 +84,9 @@
 
 type StaticWebQuorumComm = WebCommChannel<SequencingTestTypes, SequencingWebImpl, StaticMembership>;
 
-<<<<<<< HEAD
+type StaticCombinedQuorumComm =
+    CombinedCommChannel<SequencingTestTypes, SequencingCombinedImpl, StaticMembership>;
+
 pub type StaticMemoryViewSyncComm =
     MemoryCommChannel<SequencingTestTypes, SequencingMemoryImpl, StaticMembership>;
 
@@ -93,22 +95,9 @@
 
 type StaticWebViewSyncComm =
     WebCommChannel<SequencingTestTypes, SequencingWebImpl, StaticMembership>;
-=======
-type StaticCombinedQuorumComm =
-    CombinedCommChannel<SequencingTestTypes, SequencingCombinedImpl, StaticMembership>;
-
-pub type StaticMemoryViewSyncComm =
-    MemoryCommChannel<SequencingTestTypes, SequencingMemoryImpl, StaticMembership>;
-
-type StaticLibp2pViewSyncComm =
-    Libp2pCommChannel<SequencingTestTypes, SequencingLibp2pImpl, StaticMembership>;
-
-type StaticWebViewSyncComm =
-    WebCommChannel<SequencingTestTypes, SequencingWebImpl, StaticMembership>;
 
 type StaticCombinedViewSyncComm =
     CombinedCommChannel<SequencingTestTypes, SequencingCombinedImpl, StaticMembership>;
->>>>>>> 3fc6194d
 
 pub type SequencingLibp2pExchange = SequencingExchanges<
     SequencingTestTypes,
@@ -628,31 +617,19 @@
             let quorum_chan =
                 <<Self::QuorumExchange as hotshot_types::traits::election::ConsensusExchange<
                     SequencingTestTypes,
-<<<<<<< HEAD
-                    Message<SequencingTestTypes, StaticFallbackImpl>,
-=======
                     Message<SequencingTestTypes, SequencingCombinedImpl>,
->>>>>>> 3fc6194d
                 >>::Networking as TestableChannelImplementation<_, _, _, _>>::generate_network(
                 )(network.clone());
             let committee_chan =
                 <<Self::CommitteeExchange as hotshot_types::traits::election::ConsensusExchange<
                     SequencingTestTypes,
-<<<<<<< HEAD
-                    Message<SequencingTestTypes, StaticFallbackImpl>,
-=======
                     Message<SequencingTestTypes, SequencingCombinedImpl>,
->>>>>>> 3fc6194d
                 >>::Networking as TestableChannelImplementation<_, _, _, _>>::generate_network(
                 )(network_da);
             let view_sync_chan =
                 <<Self::ViewSyncExchange as hotshot_types::traits::election::ConsensusExchange<
                     SequencingTestTypes,
-<<<<<<< HEAD
-                    Message<SequencingTestTypes, StaticFallbackImpl>,
-=======
                     Message<SequencingTestTypes, SequencingCombinedImpl>,
->>>>>>> 3fc6194d
                 >>::Networking as TestableChannelImplementation<_, _, _, _>>::generate_network(
                 )(network);
             (quorum_chan, committee_chan, view_sync_chan)
