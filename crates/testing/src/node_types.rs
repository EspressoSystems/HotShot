--- conflicted
+++ resolved
@@ -5,21 +5,11 @@
     state_types::TestState,
 };
 
-<<<<<<< HEAD
-use hotshot::{
-    traits::{
-        election::static_committee::{StaticCommittee, StaticElectionConfig},
-        implementations::{
-            CombinedCommChannel, Libp2pAllToAllCommChannel, Libp2pRegularCommChannel,
-            MemoryCommChannel, MemoryStorage, WebCommChannel,
-        },
-        NodeImplementation,
-=======
 use hotshot::traits::{
     election::static_committee::{StaticCommittee, StaticElectionConfig},
     implementations::{
-        CombinedCommChannel, Libp2pCommChannel, MemoryCommChannel, MemoryStorage, WebCommChannel,
->>>>>>> 31b80066
+        CombinedCommChannel, Libp2pAllToAllCommChannel, Libp2pRegularCommChannel,
+        MemoryCommChannel, MemoryStorage, WebCommChannel,
     },
     NodeImplementation,
 };
