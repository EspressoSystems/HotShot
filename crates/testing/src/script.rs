use crate::predicates::Predicate;
use async_broadcast::broadcast;
use hotshot_task_impls::events::HotShotEvent;

use async_compatibility_layer::art::async_timeout;
use hotshot_task::task::{Task, TaskRegistry, TaskState};
use hotshot_types::traits::node_implementation::NodeType;
use std::{sync::Arc, time::Duration};

<<<<<<< HEAD
const RECV_TIMEOUT_SEC: Duration = Duration::from_millis(250);
=======
const RECV_TIMEOUT_SEC: Duration = Duration::from_secs(1);
>>>>>>> eb63c9a0

pub struct TestScriptStage<TYPES: NodeType, S: TaskState<Event = Arc<HotShotEvent<TYPES>>>> {
    pub inputs: Vec<HotShotEvent<TYPES>>,
    pub outputs: Vec<Predicate<Arc<HotShotEvent<TYPES>>>>,
    pub asserts: Vec<Predicate<S>>,
}

/// A `TestScript` is a sequence of triples (input sequence, output sequence, assertions).
type TestScript<TYPES, S> = Vec<TestScriptStage<TYPES, S>>;

pub fn panic_extra_output<S>(stage_number: usize, output: &S)
where
    S: std::fmt::Debug,
{
    let extra_output_error = format!(
        "Stage {} | Received unexpected additional output:\n\n{:?}",
        stage_number, output
    );

    panic!("{}", extra_output_error);
}

pub fn panic_missing_output<S>(stage_number: usize, output: &S)
where
    S: std::fmt::Debug,
{
    let output_missing_error = format!(
        "Stage {} | Failed to receive output for predicate: {:?}",
        stage_number, output
    );

    panic!("{}", output_missing_error);
}

pub fn validate_task_state_or_panic<S>(stage_number: usize, state: &S, assert: &Predicate<S>) {
    assert!(
        (assert.function)(state),
        "Stage {} | Task state failed to satisfy: {:?}",
        stage_number,
        assert
    );
}

pub fn validate_output_or_panic<S>(stage_number: usize, output: &S, assert: &Predicate<S>)
where
    S: std::fmt::Debug,
{
    assert!(
        (assert.function)(output),
        "Stage {} | Output failed to satisfy: {:?}.\n\nReceived:\n\n{:?}",
        stage_number,
        assert,
        output
    );
}

/// `run_test_script` reads a triple (inputs, outputs, asserts) in a `TestScript`,
/// It broadcasts all given inputs (in order) and waits to receive all outputs (in order).
/// Once the expected outputs have been received, it validates the task state at that stage
/// against the given assertions.
///
/// If all assertions pass, it moves onto the next stage. If it receives an unexpected output
/// or fails to receive an output, the test fails immediately with a panic.
///
/// Note: the task is not spawned with an async thread; instead, the harness just calls `handle_event`.
/// This has a few implications, e.g. shutting down tasks doesn't really make sense,
/// and event ordering is deterministic.
pub async fn run_test_script<TYPES, S: TaskState<Event = Arc<HotShotEvent<TYPES>>>>(
    mut script: TestScript<TYPES, S>,
    state: S,
) where
    TYPES: NodeType,
    S: Send + 'static,
{
    let registry = Arc::new(TaskRegistry::default());

<<<<<<< HEAD
    let (to_task, mut from_test) = broadcast(1024);
=======
    let (to_task, from_test) = broadcast(1024);
>>>>>>> eb63c9a0
    let (to_test, mut from_task) = broadcast(1024);

    let mut task = Task::new(to_test.clone(), from_test.clone(), registry.clone(), state);

    for (stage_number, stage) in script.iter_mut().enumerate() {
        tracing::debug!("Beginning test stage {}", stage_number);
        for input in &stage.inputs {
            if !task.state_mut().filter(&Arc::new(input.clone())) {
                tracing::debug!("Test sent: {:?}", input.clone());

                to_task
                    .broadcast(input.clone().into())
                    .await
                    .expect("Failed to broadcast input message");

                if let Some(res) = S::handle_event(input.clone().into(), &mut task).await {
                    task.state_mut().handle_result(&res).await;
                }

                while from_test.try_recv().is_ok() {}
            }
        }

        for assert in &stage.outputs {
<<<<<<< HEAD
            match async_timeout(RECV_TIMEOUT_SEC, from_task.recv_direct()).await {
                Ok(Ok(received_output)) => {
                    tracing::debug!("Test received: {:?}", received_output);
                    validate_output_or_panic(stage_number, &received_output, assert);
                }
                Ok(Err(_)) => panic_missing_output(stage_number, assert),
                Err(_) => {
                    tracing::debug!("Timeout waiting for output at stage {}", stage_number);
                    panic_missing_output(stage_number, assert);
=======
            if let Ok(Ok(received_output)) =
                async_timeout(RECV_TIMEOUT_SEC, from_task.recv_direct()).await
            {
                tracing::debug!("Test received: {:?}", received_output);
                validate_output_or_panic(stage_number, &received_output, assert);
                if !task.state_mut().filter(&received_output.clone()) {
                    tracing::debug!("Test sent: {:?}", received_output.clone());

                    if let Some(res) = S::handle_event(received_output.clone(), &mut task).await {
                        task.state_mut().handle_result(&res).await;
                    }
>>>>>>> eb63c9a0
                }
            }
        }

        for assert in &stage.asserts {
            validate_task_state_or_panic(stage_number, task.state(), assert);
        }

        if let Ok(received_output) = from_task.try_recv() {
            panic_extra_output(stage_number, &received_output);
        }
    }
}

pub struct TaskScript<TYPES: NodeType, S> {
    pub state: S,
    pub expectations: Vec<Expectations<TYPES, S>>,
}

pub struct Expectations<TYPES: NodeType, S> {
    pub output_asserts: Vec<Predicate<Arc<HotShotEvent<TYPES>>>>,
    pub task_state_asserts: Vec<Predicate<S>>,
}

pub fn panic_extra_output_in_script<S>(stage_number: usize, script_name: String, output: &S)
where
    S: std::fmt::Debug,
{
    let extra_output_error = format!(
        "Stage {} | Received unexpected additional output in {}:\n\n{:?}",
        stage_number, script_name, output
    );

    panic!("{}", extra_output_error);
}

pub fn panic_missing_output_in_script<S>(stage_number: usize, script_name: String, predicate: &S)
where
    S: std::fmt::Debug,
{
    let output_missing_error = format!(
        "Stage {} | Failed to receive output for predicate in {}: {:?}",
        stage_number, script_name, predicate
    );

    panic!("{}", output_missing_error);
}

pub fn validate_task_state_or_panic_in_script<S>(
    stage_number: usize,
    script_name: String,
    state: &S,
    assert: &Predicate<S>,
) {
    assert!(
        (assert.function)(state),
        "Stage {} | Task state in {} failed to satisfy: {:?}",
        stage_number,
        script_name,
        assert
    );
}

pub fn validate_output_or_panic_in_script<S: std::fmt::Debug>(
    stage_number: usize,
    script_name: String,
    output: &S,
    assert: &Predicate<S>,
) {
    assert!(
        (assert.function)(output),
        "Stage {} | Output in {} failed to satisfy: {:?}.\n\nReceived:\n\n{:?}",
        stage_number,
        script_name,
        assert,
        output
    );
}<|MERGE_RESOLUTION|>--- conflicted
+++ resolved
@@ -7,11 +7,7 @@
 use hotshot_types::traits::node_implementation::NodeType;
 use std::{sync::Arc, time::Duration};
 
-<<<<<<< HEAD
-const RECV_TIMEOUT_SEC: Duration = Duration::from_millis(250);
-=======
 const RECV_TIMEOUT_SEC: Duration = Duration::from_secs(1);
->>>>>>> eb63c9a0
 
 pub struct TestScriptStage<TYPES: NodeType, S: TaskState<Event = Arc<HotShotEvent<TYPES>>>> {
     pub inputs: Vec<HotShotEvent<TYPES>>,
@@ -88,11 +84,7 @@
 {
     let registry = Arc::new(TaskRegistry::default());
 
-<<<<<<< HEAD
-    let (to_task, mut from_test) = broadcast(1024);
-=======
     let (to_task, from_test) = broadcast(1024);
->>>>>>> eb63c9a0
     let (to_test, mut from_task) = broadcast(1024);
 
     let mut task = Task::new(to_test.clone(), from_test.clone(), registry.clone(), state);
@@ -111,23 +103,10 @@
                 if let Some(res) = S::handle_event(input.clone().into(), &mut task).await {
                     task.state_mut().handle_result(&res).await;
                 }
-
-                while from_test.try_recv().is_ok() {}
             }
         }
 
         for assert in &stage.outputs {
-<<<<<<< HEAD
-            match async_timeout(RECV_TIMEOUT_SEC, from_task.recv_direct()).await {
-                Ok(Ok(received_output)) => {
-                    tracing::debug!("Test received: {:?}", received_output);
-                    validate_output_or_panic(stage_number, &received_output, assert);
-                }
-                Ok(Err(_)) => panic_missing_output(stage_number, assert),
-                Err(_) => {
-                    tracing::debug!("Timeout waiting for output at stage {}", stage_number);
-                    panic_missing_output(stage_number, assert);
-=======
             if let Ok(Ok(received_output)) =
                 async_timeout(RECV_TIMEOUT_SEC, from_task.recv_direct()).await
             {
@@ -139,8 +118,9 @@
                     if let Some(res) = S::handle_event(received_output.clone(), &mut task).await {
                         task.state_mut().handle_result(&res).await;
                     }
->>>>>>> eb63c9a0
                 }
+            } else {
+                panic_missing_output(stage_number, assert);
             }
         }
 
