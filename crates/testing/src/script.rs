--- conflicted
+++ resolved
@@ -6,13 +6,6 @@
 use hotshot_task::task::{Task, TaskRegistry, TaskState};
 use hotshot_types::traits::node_implementation::NodeType;
 use std::{sync::Arc, time::Duration};
-
-#[cfg(async_executor_impl = "async-std")]
-use async_std::future::timeout;
-#[cfg(async_executor_impl = "tokio")]
-use tokio::time::timeout;
-
-use std::time::Duration;
 
 const RECV_TIMEOUT_SEC: Duration = Duration::from_secs(1);
 
@@ -91,7 +84,7 @@
 {
     let registry = Arc::new(TaskRegistry::default());
 
-    let (to_task, mut from_test) = broadcast(1024);
+    let (to_task, from_test) = broadcast(1024);
     let (to_test, mut from_task) = broadcast(1024);
 
     let mut task = Task::new(to_test.clone(), from_test.clone(), registry.clone(), state);
@@ -110,26 +103,12 @@
                 if let Some(res) = S::handle_event(input.clone().into(), &mut task).await {
                     task.state_mut().handle_result(&res).await;
                 }
-
-                while from_test.try_recv().is_ok() {}
             }
         }
 
         for assert in &stage.outputs {
-<<<<<<< HEAD
-            match timeout(RECV_TIMEOUT_SEC, from_task.recv_direct()).await {
-                Ok(Ok(received_output)) => {
-                    tracing::debug!("Test received: {:?}", received_output);
-                    validate_output_or_panic(stage_number, &received_output, assert);
-                }
-                Ok(Err(_)) => panic_missing_output(stage_number, assert),
-                Err(_) => {
-                    tracing::debug!("Timeout waiting for output at stage {}", stage_number);
-                    panic_missing_output(stage_number, assert);
-                }
-=======
             if let Ok(Ok(received_output)) =
-                async_timeout(Duration::from_millis(250), test_receiver.recv_direct()).await
+                async_timeout(RECV_TIMEOUT_SEC, from_task.recv_direct()).await
             {
                 tracing::debug!("Test received: {:?}", received_output);
                 validate_output_or_panic(stage_number, &received_output, assert);
@@ -142,7 +121,6 @@
                 }
             } else {
                 panic_missing_output(stage_number, assert);
->>>>>>> de67ae51
             }
         }
 
