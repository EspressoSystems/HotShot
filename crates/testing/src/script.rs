<<<<<<< HEAD
use crate::predicates::{EventPredicate, Predicate};
=======
use crate::predicates::{Predicate, PredicateResult};
>>>>>>> fc5fd438
use async_broadcast::broadcast;
use async_compatibility_layer::art::async_timeout;
use hotshot_task::task::{Task, TaskRegistry, TaskState};
use hotshot_task_impls::events::HotShotEvent;
use hotshot_types::traits::node_implementation::NodeType;
use std::{sync::Arc, time::Duration};

pub const RECV_TIMEOUT: Duration = Duration::from_millis(250);

pub struct TestScriptStage<TYPES: NodeType, S: TaskState<Event = Arc<HotShotEvent<TYPES>>>> {
    pub inputs: Vec<HotShotEvent<TYPES>>,
    // Verify either one or two consecutive events at a time. It should be the former in most
    // cases, but the latter is useful when we won't want to require the order of consecutive
    // events.
    pub outputs: Vec<EventPredicate<TYPES>>,
    pub asserts: Vec<Predicate<S>>,
}

/// A `TestScript` is a sequence of triples (input sequence, output sequence, assertions).
type TestScript<TYPES, S> = Vec<TestScriptStage<TYPES, S>>;

pub fn panic_extra_output<S>(stage_number: usize, output: &S)
where
    S: std::fmt::Debug,
{
    let extra_output_error = format!(
        "Stage {} | Received unexpected additional output:\n\n{:?}",
        stage_number, output
    );

    panic!("{}", extra_output_error);
}

pub fn panic_missing_output<S>(stage_number: usize, output: &S)
where
    S: std::fmt::Debug,
{
    let output_missing_error = format!(
        "Stage {} | Failed to receive output for predicate: {:?}",
        stage_number, output
    );

    panic!("{}", output_missing_error);
}

pub fn validate_task_state_or_panic<S>(stage_number: usize, state: &S, assert: &mut Predicate<S>) {
    assert!(
        (assert.function)(state) == PredicateResult::Pass,
        "Stage {} | Task state failed to satisfy: {:?}",
        stage_number,
        assert
    );
}

pub fn validate_output_or_panic<S>(
    stage_number: usize,
    output: &S,
    assert: &mut Predicate<S>,
) -> PredicateResult
where
    S: std::fmt::Debug,
{
    let result = (assert.function)(output);

    match result {
        PredicateResult::Pass => result,
        PredicateResult::Incomplete => result,
        PredicateResult::Fail => {
            format!(
                "Stage {} | Output failed to satisfy: {:?}.\n\nReceived:\n\n{:?}",
                stage_number, assert, output
            );
            result
        }
    }
}

/// `run_test_script` reads a triple (inputs, outputs, asserts) in a `TestScript`,
/// It broadcasts all given inputs (in order) and waits to receive all outputs (in order).
/// Once the expected outputs have been received, it validates the task state at that stage
/// against the given assertions.
///
/// If all assertions pass, it moves onto the next stage. If it receives an unexpected output
/// or fails to receive an output, the test fails immediately with a panic.
///
/// Note: the task is not spawned with an async thread; instead, the harness just calls `handle_event`.
/// This has a few implications, e.g. shutting down tasks doesn't really make sense,
/// and event ordering is deterministic.
pub async fn run_test_script<TYPES, S: TaskState<Event = Arc<HotShotEvent<TYPES>>>>(
    mut script: TestScript<TYPES, S>,
    state: S,
) where
    TYPES: NodeType,
    S: Send + 'static,
{
    let registry = Arc::new(TaskRegistry::default());

<<<<<<< HEAD
    let (test_input, task_receiver) = broadcast(1024);

    let task_input = test_input.clone();
    let mut test_receiver = task_receiver.clone();
=======
    let (to_task, mut from_test) = broadcast(1024);
    let (to_test, mut from_task) = broadcast(1024);
>>>>>>> fc5fd438

    let mut task = Task::new(
        task_input.clone(),
        task_receiver.clone(),
        registry.clone(),
        state,
    );

    for (stage_number, stage) in script.iter_mut().enumerate() {
        tracing::debug!("Beginning test stage {}", stage_number);
        for input in &stage.inputs {
            to_task
                .broadcast(input.clone().into())
                .await
                .expect("Failed to broadcast input message");

            if !task.state_mut().filter(&Arc::new(input.clone())) {
                tracing::debug!("Test sent: {:?}", input.clone());

                if let Some(res) = S::handle_event(input.clone().into(), &mut task).await {
                    task.state_mut().handle_result(&res).await;
                }
            }

            while from_test.try_recv().is_ok() {}
        }

<<<<<<< HEAD
        for assert in &stage.outputs {
            match assert {
                EventPredicate::One(assert) => {
                    match async_timeout(RECV_TIMEOUT, test_receiver.recv_direct()).await {
                        Ok(Ok(received_output)) => {
                            tracing::debug!("Test sent: {:?}", received_output);
                            validate_output_or_panic(stage_number, &received_output, assert);
                            if !task.state_mut().filter(&received_output.clone()) {
                                if let Some(res) =
                                    S::handle_event(received_output.clone(), &mut task).await
                                {
                                    task.state_mut().handle_result(&res).await;
                                }
                            }
                        }
                        _ => panic_missing_output(stage_number, assert),
                    }
                }
                EventPredicate::Consecutive(asserts) => {
                    match async_timeout(RECV_TIMEOUT, test_receiver.recv_direct()).await {
                        Ok(Ok(received_output_0)) => {
                            match async_timeout(RECV_TIMEOUT, test_receiver.recv_direct()).await {
                                Ok(Ok(received_output_1)) => {
                                    tracing::debug!(
                                        "Test sent: {:?} and {:?}",
                                        received_output_0,
                                        received_output_1
                                    );
                                    validate_output_or_panic(
                                        stage_number,
                                        &(received_output_0.clone(), received_output_1.clone()),
                                        asserts,
                                    );
                                    if !task.state_mut().filter(&received_output_0.clone()) {
                                        if let Some(res) =
                                            S::handle_event(received_output_0.clone(), &mut task)
                                                .await
                                        {
                                            task.state_mut().handle_result(&res).await;
                                        }
                                    }

                                    if !task.state_mut().filter(&received_output_1.clone()) {
                                        if let Some(res) =
                                            S::handle_event(received_output_1.clone(), &mut task)
                                                .await
                                        {
                                            task.state_mut().handle_result(&res).await;
                                        }
                                    }
                                }
                                _ => panic_missing_output(stage_number, asserts),
                            }
                        }
                        _ => panic_missing_output(stage_number, asserts),
                    }
                }
=======
        for assert in &mut stage.outputs {
            let mut result = PredicateResult::Incomplete;

            while let Ok(Ok(received_output)) =
                async_timeout(RECV_TIMEOUT_SEC, from_task.recv_direct()).await
            {
                tracing::debug!("Test received: {:?}", received_output);

                result = validate_output_or_panic(stage_number, &received_output, assert);

                to_task
                    .broadcast(received_output.clone())
                    .await
                    .expect("Failed to re-broadcast output message");

                if !task.state_mut().filter(&received_output.clone()) {
                    tracing::debug!("Test sent: {:?}", received_output.clone());

                    if let Some(res) = S::handle_event(received_output.clone(), &mut task).await {
                        task.state_mut().handle_result(&res).await;
                    }
                }

                while from_test.try_recv().is_ok() {}

                if result == PredicateResult::Pass {
                    break;
                }
            }

            if result == PredicateResult::Incomplete {
                panic_missing_output(stage_number, assert);
>>>>>>> fc5fd438
            }
        }

        for assert in &mut stage.asserts {
            validate_task_state_or_panic(stage_number, task.state(), assert);
        }

        if let Ok(received_output) = test_receiver.try_recv() {
            panic_extra_output(stage_number, &received_output);
        }
    }
}

pub struct TaskScript<TYPES: NodeType, S> {
    pub state: S,
    pub expectations: Vec<Expectations<TYPES, S>>,
}

pub struct Expectations<TYPES: NodeType, S> {
    pub output_asserts: Vec<EventPredicate<TYPES>>,
    pub task_state_asserts: Vec<Predicate<S>>,
}

pub fn panic_extra_output_in_script<S>(stage_number: usize, script_name: String, output: &S)
where
    S: std::fmt::Debug,
{
    let extra_output_error = format!(
        "Stage {} | Received unexpected additional output in {}:\n\n{:?}",
        stage_number, script_name, output
    );

    panic!("{}", extra_output_error);
}

pub fn panic_missing_output_in_script<S>(stage_number: usize, script_name: String, predicate: &S)
where
    S: std::fmt::Debug,
{
    let output_missing_error = format!(
        "Stage {} | Failed to receive output for predicate in {}: {:?}",
        stage_number, script_name, predicate
    );

    panic!("{}", output_missing_error);
}

pub fn validate_task_state_or_panic_in_script<S>(
    stage_number: usize,
    script_name: String,
    state: &S,
    assert: &mut Predicate<S>,
) {
    assert!(
        (assert.function)(state) == PredicateResult::Pass,
        "Stage {} | Task state in {} failed to satisfy: {:?}",
        stage_number,
        script_name,
        assert
    );
}

pub fn validate_output_or_panic_in_script<S: std::fmt::Debug>(
    stage_number: usize,
    script_name: String,
    output: &S,
    assert: &mut Predicate<S>,
) {
    assert!(
        (assert.function)(output) == PredicateResult::Pass,
        "Stage {} | Output in {} failed to satisfy: {:?}.\n\nReceived:\n\n{:?}",
        stage_number,
        script_name,
        assert,
        output
    );
}<|MERGE_RESOLUTION|>--- conflicted
+++ resolved
@@ -1,8 +1,4 @@
-<<<<<<< HEAD
-use crate::predicates::{EventPredicate, Predicate};
-=======
 use crate::predicates::{Predicate, PredicateResult};
->>>>>>> fc5fd438
 use async_broadcast::broadcast;
 use async_compatibility_layer::art::async_timeout;
 use hotshot_task::task::{Task, TaskRegistry, TaskState};
@@ -100,15 +96,8 @@
 {
     let registry = Arc::new(TaskRegistry::default());
 
-<<<<<<< HEAD
-    let (test_input, task_receiver) = broadcast(1024);
-
-    let task_input = test_input.clone();
-    let mut test_receiver = task_receiver.clone();
-=======
     let (to_task, mut from_test) = broadcast(1024);
     let (to_test, mut from_task) = broadcast(1024);
->>>>>>> fc5fd438
 
     let mut task = Task::new(
         task_input.clone(),
@@ -136,65 +125,6 @@
             while from_test.try_recv().is_ok() {}
         }
 
-<<<<<<< HEAD
-        for assert in &stage.outputs {
-            match assert {
-                EventPredicate::One(assert) => {
-                    match async_timeout(RECV_TIMEOUT, test_receiver.recv_direct()).await {
-                        Ok(Ok(received_output)) => {
-                            tracing::debug!("Test sent: {:?}", received_output);
-                            validate_output_or_panic(stage_number, &received_output, assert);
-                            if !task.state_mut().filter(&received_output.clone()) {
-                                if let Some(res) =
-                                    S::handle_event(received_output.clone(), &mut task).await
-                                {
-                                    task.state_mut().handle_result(&res).await;
-                                }
-                            }
-                        }
-                        _ => panic_missing_output(stage_number, assert),
-                    }
-                }
-                EventPredicate::Consecutive(asserts) => {
-                    match async_timeout(RECV_TIMEOUT, test_receiver.recv_direct()).await {
-                        Ok(Ok(received_output_0)) => {
-                            match async_timeout(RECV_TIMEOUT, test_receiver.recv_direct()).await {
-                                Ok(Ok(received_output_1)) => {
-                                    tracing::debug!(
-                                        "Test sent: {:?} and {:?}",
-                                        received_output_0,
-                                        received_output_1
-                                    );
-                                    validate_output_or_panic(
-                                        stage_number,
-                                        &(received_output_0.clone(), received_output_1.clone()),
-                                        asserts,
-                                    );
-                                    if !task.state_mut().filter(&received_output_0.clone()) {
-                                        if let Some(res) =
-                                            S::handle_event(received_output_0.clone(), &mut task)
-                                                .await
-                                        {
-                                            task.state_mut().handle_result(&res).await;
-                                        }
-                                    }
-
-                                    if !task.state_mut().filter(&received_output_1.clone()) {
-                                        if let Some(res) =
-                                            S::handle_event(received_output_1.clone(), &mut task)
-                                                .await
-                                        {
-                                            task.state_mut().handle_result(&res).await;
-                                        }
-                                    }
-                                }
-                                _ => panic_missing_output(stage_number, asserts),
-                            }
-                        }
-                        _ => panic_missing_output(stage_number, asserts),
-                    }
-                }
-=======
         for assert in &mut stage.outputs {
             let mut result = PredicateResult::Incomplete;
 
@@ -227,7 +157,6 @@
 
             if result == PredicateResult::Incomplete {
                 panic_missing_output(stage_number, assert);
->>>>>>> fc5fd438
             }
         }
 
