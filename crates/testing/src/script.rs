--- conflicted
+++ resolved
@@ -116,7 +116,6 @@
         }
 
         for assert in &stage.outputs {
-<<<<<<< HEAD
             match timeout(RECV_TIMEOUT_SEC, from_task.recv_direct()).await {
                 Ok(Ok(received_output)) => {
                     tracing::debug!("Test received: {:?}", received_output);
@@ -127,22 +126,6 @@
                     tracing::debug!("Timeout waiting for output at stage {}", stage_number);
                     panic_missing_output(stage_number, assert);
                 }
-=======
-            if let Ok(Ok(received_output)) =
-                async_timeout(Duration::from_millis(250), test_receiver.recv_direct()).await
-            {
-                tracing::debug!("Test received: {:?}", received_output);
-                validate_output_or_panic(stage_number, &received_output, assert);
-                if !task.state_mut().filter(&received_output.clone()) {
-                    tracing::debug!("Test sent: {:?}", received_output.clone());
-
-                    if let Some(res) = S::handle_event(received_output.clone(), &mut task).await {
-                        task.state_mut().handle_result(&res).await;
-                    }
-                }
-            } else {
-                panic_missing_output(stage_number, assert);
->>>>>>> de67ae51
             }
         }
 
