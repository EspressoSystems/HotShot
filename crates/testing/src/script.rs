use crate::predicates::Predicate;
use async_broadcast::broadcast;
use hotshot_task_impls::events::HotShotEvent;

use hotshot_task::task::{Task, TaskRegistry, TaskState};
use hotshot_types::traits::node_implementation::NodeType;
use std::sync::Arc;

<<<<<<< HEAD
/// A `TestScript` is a sequence of triples (input sequence, output sequence, assertions).
type TestScript<TYPES, S> = Vec<TestScriptStage<TYPES, S>>;

pub struct TestScriptStage<TYPES: NodeType, S: TaskState<Event = Arc<HotShotEvent<TYPES>>>> {
=======
pub struct TestScriptStage<TYPES: NodeType, S: TaskState<Event = HotShotEvent<TYPES>>> {
>>>>>>> 7d3ee17a
    pub inputs: Vec<HotShotEvent<TYPES>>,
    pub outputs: Vec<Predicate<HotShotEvent<TYPES>>>,
    pub asserts: Vec<Predicate<S>>,
}

/// A `TestScript` is a sequence of triples (input sequence, output sequence, assertions).
type TestScript<TYPES, S> = Vec<TestScriptStage<TYPES, S>>;

pub fn panic_extra_output<S>(stage_number: usize, output: &S)
where
    S: std::fmt::Debug,
{
    let extra_output_error = format!(
        "Stage {} | Received unexpected additional output:\n\n{:?}",
        stage_number, output
    );

    panic!("{}", extra_output_error);
}

pub fn panic_missing_output<S>(stage_number: usize, output: &S)
where
    S: std::fmt::Debug,
{
    let output_missing_error = format!(
        "Stage {} | Failed to receive output for predicate: {:?}",
        stage_number, output
    );

    panic!("{}", output_missing_error);
}

pub fn validate_task_state_or_panic<S>(stage_number: usize, state: &S, assert: &Predicate<S>) {
    assert!(
        (assert.function)(state),
        "Stage {} | Task state failed to satisfy: {:?}",
        stage_number,
        assert
    );
}

pub fn validate_output_or_panic<S>(stage_number: usize, output: &S, assert: &Predicate<S>)
where
    S: std::fmt::Debug,
{
    assert!(
        (assert.function)(output),
        "Stage {} | Output failed to satisfy: {:?}.\n\nReceived:\n\n{:?}",
        stage_number,
        assert,
        output
    );
}

/// `run_test_script` reads a triple (inputs, outputs, asserts) in a `TestScript`,
/// It broadcasts all given inputs (in order) and waits to receive all outputs (in order).
/// Once the expected outputs have been received, it validates the task state at that stage
/// against the given assertions.
///
/// If all assertions pass, it moves onto the next stage. If it receives an unexpected output
/// or fails to receive an output, the test fails immediately with a panic.
///
/// Note: the task is not spawned with an async thread; instead, the harness just calls `handle_event`.
/// This has a few implications, e.g. shutting down tasks doesn't really make sense,
/// and event ordering is deterministic.
pub async fn run_test_script<TYPES, S: TaskState<Event = Arc<HotShotEvent<TYPES>>>>(
    mut script: TestScript<TYPES, S>,
    state: S,
) where
    TYPES: NodeType,
    S: Send + 'static,
{
    let registry = Arc::new(TaskRegistry::default());

    let (test_input, task_receiver) = broadcast(1024);
    // let (task_input, mut test_receiver) = broadcast(1024);

    let task_input = test_input.clone();
    let mut test_receiver = task_receiver.clone();

    let mut task = Task::new(
        task_input.clone(),
        task_receiver.clone(),
        registry.clone(),
        state,
    );

    for (stage_number, stage) in script.iter_mut().enumerate() {
        tracing::debug!("Beginning test stage {}", stage_number);
        for input in &stage.inputs {
            if !task.state_mut().filter(&Arc::new(input.clone())) {
                tracing::debug!("Test sent: {:?}", input.clone());

                if let Some(res) = S::handle_event(input.clone().into(), &mut task).await {
                    task.state_mut().handle_result(&res).await;
                }
            }
        }

        for assert in &stage.outputs {
            if let Ok(received_output) = test_receiver.try_recv() {
                tracing::debug!("Test received: {:?}", received_output);
                validate_output_or_panic(stage_number, &received_output, assert);
            } else {
                panic_missing_output(stage_number, assert);
            }
        }

        for assert in &stage.asserts {
            validate_task_state_or_panic(stage_number, task.state(), assert);
        }

        if let Ok(received_output) = test_receiver.try_recv() {
            panic_extra_output(stage_number, &received_output);
        }
    }
}

pub struct TaskScript<TYPES: NodeType, S> {
    pub state: S,
    pub expectations: Vec<Expectations<TYPES, S>>,
}

pub struct Expectations<TYPES: NodeType, S> {
    pub output_asserts: Vec<Predicate<HotShotEvent<TYPES>>>,
    pub task_state_asserts: Vec<Predicate<S>>,
}

pub fn panic_extra_output_in_script<S>(stage_number: usize, script_name: String, output: &S)
where
    S: std::fmt::Debug,
{
    let extra_output_error = format!(
        "Stage {} | Received unexpected additional output in {}:\n\n{:?}",
        stage_number, script_name, output
    );

    panic!("{}", extra_output_error);
}

pub fn panic_missing_output_in_script<S>(stage_number: usize, script_name: String, predicate: &S)
where
    S: std::fmt::Debug,
{
    let output_missing_error = format!(
        "Stage {} | Failed to receive output for predicate in {}: {:?}",
        stage_number, script_name, predicate
    );

    panic!("{}", output_missing_error);
}

pub fn validate_task_state_or_panic_in_script<S>(
    stage_number: usize,
    script_name: String,
    state: &S,
    assert: &Predicate<S>,
) {
    assert!(
        (assert.function)(state),
        "Stage {} | Task state in {} failed to satisfy: {:?}",
        stage_number,
        script_name,
        assert
    );
}

pub fn validate_output_or_panic_in_script<S: std::fmt::Debug>(
    stage_number: usize,
    script_name: String,
    output: &S,
    assert: &Predicate<S>,
) {
    assert!(
        (assert.function)(output),
        "Stage {} | Output in {} failed to satisfy: {:?}.\n\nReceived:\n\n{:?}",
        stage_number,
        script_name,
        assert,
        output
    );
}<|MERGE_RESOLUTION|>--- conflicted
+++ resolved
@@ -6,16 +6,9 @@
 use hotshot_types::traits::node_implementation::NodeType;
 use std::sync::Arc;
 
-<<<<<<< HEAD
-/// A `TestScript` is a sequence of triples (input sequence, output sequence, assertions).
-type TestScript<TYPES, S> = Vec<TestScriptStage<TYPES, S>>;
-
 pub struct TestScriptStage<TYPES: NodeType, S: TaskState<Event = Arc<HotShotEvent<TYPES>>>> {
-=======
-pub struct TestScriptStage<TYPES: NodeType, S: TaskState<Event = HotShotEvent<TYPES>>> {
->>>>>>> 7d3ee17a
     pub inputs: Vec<HotShotEvent<TYPES>>,
-    pub outputs: Vec<Predicate<HotShotEvent<TYPES>>>,
+    pub outputs: Vec<Predicate<Arc<HotShotEvent<TYPES>>>>,
     pub asserts: Vec<Predicate<S>>,
 }
 
@@ -138,7 +131,7 @@
 }
 
 pub struct Expectations<TYPES: NodeType, S> {
-    pub output_asserts: Vec<Predicate<HotShotEvent<TYPES>>>,
+    pub output_asserts: Vec<Predicate<Arc<HotShotEvent<TYPES>>>>,
     pub task_state_asserts: Vec<Predicate<S>>,
 }
 
