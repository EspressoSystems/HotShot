--- conflicted
+++ resolved
@@ -31,7 +31,6 @@
     }
 }
 
-<<<<<<< HEAD
 pub type ConsecutiveEvents<TYPES> = (Arc<HotShotEvent<TYPES>>, Arc<HotShotEvent<TYPES>>);
 
 pub fn consecutive<TYPES>(
@@ -49,7 +48,6 @@
         }),
         info,
     }
-=======
 pub fn multi_exact<TYPES>(
     events: Vec<HotShotEvent<TYPES>>,
 ) -> Vec<Predicate<Arc<HotShotEvent<TYPES>>>>
@@ -67,7 +65,6 @@
             }
         })
         .collect()
->>>>>>> d785c909
 }
 
 pub fn leaf_decided<TYPES>() -> Predicate<Arc<HotShotEvent<TYPES>>>
