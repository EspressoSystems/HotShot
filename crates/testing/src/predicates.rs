use hotshot_task_impls::{
    consensus::ConsensusTaskState, events::HotShotEvent, events::HotShotEvent::*,
};
use hotshot_types::traits::node_implementation::NodeType;

use hotshot::types::SystemContextHandle;

use hotshot_example_types::node_types::{MemoryImpl, TestTypes};

pub struct Predicate<INPUT> {
    pub function: Box<dyn Fn(&INPUT) -> bool>,
    pub info: String,
}

impl<INPUT> std::fmt::Debug for Predicate<INPUT> {
    fn fmt(&self, f: &mut std::fmt::Formatter<'_>) -> Result<(), std::fmt::Error> {
        write!(f, "{}", self.info)
    }
}

pub fn exact<TYPES>(event: HotShotEvent<TYPES>) -> Predicate<HotShotEvent<TYPES>>
where
    TYPES: NodeType,
{
    let info = format!("{:?}", event);

    Predicate {
        function: Box::new(move |e| e == &event),
        info,
    }
}

pub fn leaf_decided<TYPES>() -> Predicate<HotShotEvent<TYPES>>
where
    TYPES: NodeType,
{
    let info = "LeafDecided".to_string();
    let function = |e: &_| matches!(e, LeafDecided(_));

    Predicate {
        function: Box::new(function),
        info,
    }
}

pub fn quorum_vote_send<TYPES>() -> Predicate<HotShotEvent<TYPES>>
where
    TYPES: NodeType,
{
    let info = "QuorumVoteSend".to_string();
    let function = |e: &_| matches!(e, QuorumVoteSend(_));

    Predicate {
        function: Box::new(function),
        info,
    }
}

<<<<<<< HEAD
pub fn view_change<TYPES>() -> Predicate<HotShotEvent<TYPES>>
where
    TYPES: NodeType,
{
    let info = "ViewChange".to_string();
    let function = |e: &_| matches!(e, ViewChange(_));

    Predicate {
        function: Box::new(function),
        info,
    }
}

pub fn upgrade_certificate_formed<TYPES>() -> Predicate<HotShotEvent<TYPES>>
where
    TYPES: NodeType,
{
    let info = "UpgradeCertificateFormed".to_string();
    let function = |e: &_| matches!(e, UpgradeCertificateFormed(_));

    Predicate {
        function: Box::new(function),
        info,
    }
}

pub fn quorum_proposal_send_with_upgrade_certificate<TYPES>() -> Predicate<HotShotEvent<TYPES>>
where
    TYPES: NodeType,
{
    let info = "QuorumProposalSend with UpgradeCertificate attached".to_string();
    let function = |e: &_| match e {
        QuorumProposalSend(proposal, _) => proposal.data.upgrade_certificate.is_some(),
        _ => false,
    };
=======
pub fn quorum_proposal_send<TYPES>() -> Predicate<HotShotEvent<TYPES>>
where
    TYPES: NodeType,
{
    let info = "QuorumProposalSend".to_string();
    let function = |e: &_| matches!(e, QuorumProposalSend(_, _));
>>>>>>> 21789a61

    Predicate {
        function: Box::new(function),
        info,
    }
}

type ConsensusTaskTestState =
    ConsensusTaskState<TestTypes, MemoryImpl, SystemContextHandle<TestTypes, MemoryImpl>>;

pub fn consensus_predicate(
    function: Box<dyn for<'a> Fn(&'a ConsensusTaskTestState) -> bool>,
    info: &str,
) -> Predicate<ConsensusTaskTestState> {
    Predicate {
        function,
        info: info.to_string(),
    }
}

pub fn no_decided_upgrade_cert() -> Predicate<ConsensusTaskTestState> {
    consensus_predicate(
        Box::new(|state| state.decided_upgrade_cert.is_none()),
        "expected decided_upgrade_cert to be None",
    )
}

pub fn decided_upgrade_cert() -> Predicate<ConsensusTaskTestState> {
    consensus_predicate(
        Box::new(|state| state.decided_upgrade_cert.is_some()),
        "expected decided_upgrade_cert to be Some(_)",
    )
}

pub fn is_at_view_number(n: u64) -> Predicate<ConsensusTaskTestState> {
    consensus_predicate(
        Box::new(move |state| *state.cur_view == n),
        format!("expected cur view to be {}", n).as_str(),
    )
}<|MERGE_RESOLUTION|>--- conflicted
+++ resolved
@@ -56,7 +56,6 @@
     }
 }
 
-<<<<<<< HEAD
 pub fn view_change<TYPES>() -> Predicate<HotShotEvent<TYPES>>
 where
     TYPES: NodeType,
@@ -92,14 +91,19 @@
         QuorumProposalSend(proposal, _) => proposal.data.upgrade_certificate.is_some(),
         _ => false,
     };
-=======
+
+    Predicate {
+        function: Box::new(function),
+        info,
+    }
+}
+
 pub fn quorum_proposal_send<TYPES>() -> Predicate<HotShotEvent<TYPES>>
 where
     TYPES: NodeType,
 {
     let info = "QuorumProposalSend".to_string();
     let function = |e: &_| matches!(e, QuorumProposalSend(_, _));
->>>>>>> 21789a61
 
     Predicate {
         function: Box::new(function),
