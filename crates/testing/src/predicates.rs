--- conflicted
+++ resolved
@@ -1,10 +1,3 @@
-<<<<<<< HEAD
-use std::sync::Arc;
-
-use hotshot::types::SystemContextHandle;
-use hotshot_example_types::node_types::{MemoryImpl, TestTypes};
-=======
->>>>>>> fc5fd438
 use hotshot_task_impls::{
     consensus::{null_block, ConsensusTaskState},
     events::HotShotEvent,
@@ -14,8 +7,6 @@
 use std::collections::HashSet;
 use std::sync::Arc;
 
-<<<<<<< HEAD
-=======
 use hotshot::types::SystemContextHandle;
 
 use hotshot_example_types::node_types::{MemoryImpl, TestTypes};
@@ -38,7 +29,6 @@
     }
 }
 
->>>>>>> fc5fd438
 pub struct Predicate<INPUT> {
     pub function: Box<dyn FnMut(&INPUT) -> PredicateResult>,
     pub info: String,
@@ -89,13 +79,8 @@
     let info = format!("{:?}", event);
     let event = Arc::new(event);
 
-<<<<<<< HEAD
-    EventPredicate::One(Predicate {
-        function: Box::new(move |e| e == &event),
-=======
     Predicate {
         function: Box::new(move |e| PredicateResult::from(e == &event)),
->>>>>>> fc5fd438
         info,
     })
 }
