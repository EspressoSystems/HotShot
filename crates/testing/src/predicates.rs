use std::sync::Arc;

use hotshot::types::SystemContextHandle;
use hotshot_example_types::node_types::{MemoryImpl, TestTypes};
use hotshot_task_impls::{
    consensus::{null_block, ConsensusTaskState},
    events::HotShotEvent,
    events::HotShotEvent::*,
};
use hotshot_types::traits::{block_contents::BlockHeader, node_implementation::NodeType};

pub struct Predicate<INPUT> {
    pub function: Box<dyn Fn(&INPUT) -> bool>,
    pub info: String,
}

impl<INPUT> std::fmt::Debug for Predicate<INPUT> {
    fn fmt(&self, f: &mut std::fmt::Formatter<'_>) -> Result<(), std::fmt::Error> {
        write!(f, "{}", self.info)
    }
}

pub type ConsecutiveEvents<TYPES> = (Arc<HotShotEvent<TYPES>>, Arc<HotShotEvent<TYPES>>);

#[derive(Debug)]
pub enum EventPredicate<TYPES: NodeType> {
    One(Predicate<Arc<HotShotEvent<TYPES>>>),
    Consecutive(Predicate<ConsecutiveEvents<TYPES>>),
}

pub fn exact<TYPES>(event: HotShotEvent<TYPES>) -> EventPredicate<TYPES>
where
    TYPES: NodeType,
{
    let info = format!("{:?}", event);
    let event = Arc::new(event);

    EventPredicate::One(Predicate {
        function: Box::new(move |e| e == &event),
        info,
    })
}

pub fn consecutive<TYPES>(
    events: (HotShotEvent<TYPES>, HotShotEvent<TYPES>),
) -> EventPredicate<TYPES>
where
    TYPES: NodeType,
{
    let info = format!("{:?}", events);
    let (event_0, event_1) = (Arc::new(events.0), Arc::new(events.1));

    EventPredicate::Consecutive(Predicate {
        function: Box::new(move |(e0, e1)| {
            (e0 == &event_0 && e1 == &event_1) || (e0 == &event_1 && e1 == &event_0)
        }),
        info,
    })
}

pub fn multi_exact<TYPES>(
    events: Vec<HotShotEvent<TYPES>>,
) -> Vec<Predicate<Arc<HotShotEvent<TYPES>>>>
where
    TYPES: NodeType,
{
    events
        .into_iter()
        .map(|event| {
            let event = Arc::new(event);
            let info = format!("{:?}", event);
            Predicate {
                function: Box::new(move |e| e == &event),
                info,
            }
        })
        .collect()
}

pub fn leaf_decided<TYPES>() -> EventPredicate<TYPES>
where
    TYPES: NodeType,
{
    let info = "LeafDecided".to_string();
    let function = |e: &Arc<HotShotEvent<TYPES>>| matches!(e.as_ref(), LeafDecided(_));

    EventPredicate::One(Predicate {
        function: Box::new(function),
        info,
    })
}

pub fn quorum_vote_send<TYPES>() -> EventPredicate<TYPES>
where
    TYPES: NodeType,
{
    let info = "QuorumVoteSend".to_string();
    let function = |e: &Arc<HotShotEvent<TYPES>>| matches!(e.as_ref(), QuorumVoteSend(_));

    EventPredicate::One(Predicate {
        function: Box::new(function),
        info,
    })
}

pub fn view_change<TYPES>() -> EventPredicate<TYPES>
where
    TYPES: NodeType,
{
    let info = "ViewChange".to_string();
    let function = |e: &Arc<HotShotEvent<TYPES>>| matches!(e.as_ref(), ViewChange(_));

    EventPredicate::One(Predicate {
        function: Box::new(function),
        info,
    })
}

pub fn upgrade_certificate_formed<TYPES>() -> EventPredicate<TYPES>
where
    TYPES: NodeType,
{
    let info = "UpgradeCertificateFormed".to_string();
    let function = |e: &Arc<HotShotEvent<TYPES>>| matches!(e.as_ref(), UpgradeCertificateFormed(_));

    EventPredicate::One(Predicate {
        function: Box::new(function),
        info,
    })
}

pub fn quorum_proposal_send_with_upgrade_certificate<TYPES>() -> EventPredicate<TYPES>
where
    TYPES: NodeType,
{
    let info = "QuorumProposalSend with UpgradeCertificate attached".to_string();
    let function = |e: &Arc<HotShotEvent<TYPES>>| match e.as_ref() {
        QuorumProposalSend(proposal, _) => proposal.data.upgrade_certificate.is_some(),
        _ => false,
    };

    EventPredicate::One(Predicate {
        function: Box::new(function),
        info,
    })
}

pub fn quorum_proposal_validated<TYPES>() -> EventPredicate<TYPES>
where
    TYPES: NodeType,
{
    let info = "QuorumProposalValidated".to_string();
    let function = |e: &Arc<HotShotEvent<TYPES>>| matches!(e.as_ref(), QuorumProposalValidated(_));

    EventPredicate::One(Predicate {
        function: Box::new(function),
        info,
    })
}

pub fn quorum_proposal_send<TYPES>() -> EventPredicate<TYPES>
where
    TYPES: NodeType,
{
    let info = "QuorumProposalSend".to_string();
    let function = |e: &Arc<HotShotEvent<TYPES>>| matches!(e.as_ref(), QuorumProposalSend(_, _));

    EventPredicate::One(Predicate {
        function: Box::new(function),
        info,
    })
}

<<<<<<< HEAD
pub fn timeout_vote_send<TYPES>() -> EventPredicate<TYPES>
=======
pub fn quorum_proposal_send_with_null_block<TYPES>(
    num_storage_nodes: usize,
) -> Predicate<Arc<HotShotEvent<TYPES>>>
where
    TYPES: NodeType,
{
    let info = "QuorumProposalSend with null block payload".to_string();
    let function = move |e: &Arc<HotShotEvent<TYPES>>| match e.as_ref() {
        QuorumProposalSend(proposal, _) => {
            Some(proposal.data.block_header.payload_commitment())
                == null_block::commitment(num_storage_nodes)
        }
        _ => false,
    };

    Predicate {
        function: Box::new(function),
        info,
    }
}

pub fn timeout_vote_send<TYPES>() -> Predicate<Arc<HotShotEvent<TYPES>>>
>>>>>>> 26c9c344
where
    TYPES: NodeType,
{
    let info = "TimeoutVoteSend".to_string();
    let function = |e: &Arc<HotShotEvent<TYPES>>| matches!(e.as_ref(), TimeoutVoteSend(_));

    EventPredicate::One(Predicate {
        function: Box::new(function),
        info,
    })
}

type ConsensusTaskTestState =
    ConsensusTaskState<TestTypes, MemoryImpl, SystemContextHandle<TestTypes, MemoryImpl>>;

pub fn consensus_predicate(
    function: Box<dyn for<'a> Fn(&'a ConsensusTaskTestState) -> bool>,
    info: &str,
) -> Predicate<ConsensusTaskTestState> {
    Predicate {
        function,
        info: info.to_string(),
    }
}

pub fn no_decided_upgrade_cert() -> Predicate<ConsensusTaskTestState> {
    consensus_predicate(
        Box::new(|state| state.decided_upgrade_cert.is_none()),
        "expected decided_upgrade_cert to be None",
    )
}

pub fn decided_upgrade_cert() -> Predicate<ConsensusTaskTestState> {
    consensus_predicate(
        Box::new(|state| state.decided_upgrade_cert.is_some()),
        "expected decided_upgrade_cert to be Some(_)",
    )
}

pub fn is_at_view_number(n: u64) -> Predicate<ConsensusTaskTestState> {
    consensus_predicate(
        Box::new(move |state| *state.cur_view == n),
        format!("expected cur view to be {}", n).as_str(),
    )
}<|MERGE_RESOLUTION|>--- conflicted
+++ resolved
@@ -171,32 +171,7 @@
     })
 }
 
-<<<<<<< HEAD
 pub fn timeout_vote_send<TYPES>() -> EventPredicate<TYPES>
-=======
-pub fn quorum_proposal_send_with_null_block<TYPES>(
-    num_storage_nodes: usize,
-) -> Predicate<Arc<HotShotEvent<TYPES>>>
-where
-    TYPES: NodeType,
-{
-    let info = "QuorumProposalSend with null block payload".to_string();
-    let function = move |e: &Arc<HotShotEvent<TYPES>>| match e.as_ref() {
-        QuorumProposalSend(proposal, _) => {
-            Some(proposal.data.block_header.payload_commitment())
-                == null_block::commitment(num_storage_nodes)
-        }
-        _ => false,
-    };
-
-    Predicate {
-        function: Box::new(function),
-        info,
-    }
-}
-
-pub fn timeout_vote_send<TYPES>() -> Predicate<Arc<HotShotEvent<TYPES>>>
->>>>>>> 26c9c344
 where
     TYPES: NodeType,
 {
