use hotshot::{traits::TestableNodeImplementation, HotShotError};

use hotshot_task::task::{Task, TaskState, TestTaskState};
use hotshot_types::{
    data::{Leaf, VidCommitment},
    error::RoundTimedoutState,
    event::{Event, EventType},
    simple_certificate::QuorumCertificate,
    traits::node_implementation::{ConsensusTime, NodeType},
};
use snafu::Snafu;
use std::{
    collections::{hash_map::Entry, HashMap, HashSet},
    sync::Arc,
};
use tracing::error;

use crate::test_runner::{HotShotTaskCompleted, Node};
/// convenience type alias for state and block
pub type StateAndBlock<S, B> = (Vec<S>, Vec<B>);

use super::GlobalTestEvent;

/// the status of a view
#[derive(Debug, Clone)]
pub enum ViewStatus<TYPES: NodeType> {
    /// success
    Ok,
    /// failure
    Failed,
    /// safety violation
    Err(OverallSafetyTaskErr<TYPES>),
    /// in progress
    InProgress,
}

/// possible errors
#[derive(Snafu, Debug, Clone)]
pub enum OverallSafetyTaskErr<TYPES: NodeType> {
    /// inconsistent txn nums
    InconsistentTxnsNum {
        /// node idx -> number transactions
        map: HashMap<u64, usize>,
    },
    /// too many failed  views
    TooManyFailures {
        /// vec of failed views
        failed_views: HashSet<TYPES::Time>,
    },
    /// not enough decides
    NotEnoughDecides {
        /// expected number of decides
        expected: usize,
        /// acutal number of decides
        got: usize,
    },
    /// mismatched leaves for a view
    MismatchedLeaf,
    /// mismatched states for a view
    InconsistentStates,
    /// mismatched blocks for a view
    InconsistentBlocks,
}

/// Data availability task state
pub struct OverallSafetyTask<TYPES: NodeType, I: TestableNodeImplementation<TYPES>> {
    /// handles
    pub handles: Vec<Node<TYPES, I>>,
    /// ctx
    pub ctx: RoundCtx<TYPES>,
    /// configure properties
    pub properties: OverallSafetyPropertiesDescription,
}

impl<TYPES: NodeType, I: TestableNodeImplementation<TYPES>> TaskState
    for OverallSafetyTask<TYPES, I>
{
    type Event = GlobalTestEvent;

    type Result = HotShotTaskCompleted;

    async fn handle_event(event: Self::Event, task: &mut Task<Self>) -> Option<Self::Result> {
        match event {
            GlobalTestEvent::ShutDown => {
                tracing::error!("Shutting down SafetyTask");
                let state = task.state_mut();
                let OverallSafetyPropertiesDescription {
                    check_leaf: _,
                    check_block: _,
                    num_failed_views: num_failed_rounds_total,
                    num_successful_views,
                    threshold_calculator: _,
                    transaction_threshold: _,
                }: OverallSafetyPropertiesDescription = state.properties.clone();

                let num_incomplete_views = state.ctx.round_results.len()
                    - state.ctx.successful_views.len()
                    - state.ctx.failed_views.len();

                if state.ctx.successful_views.len() < num_successful_views {
                    return Some(HotShotTaskCompleted::Error(Box::new(
                        OverallSafetyTaskErr::<TYPES>::NotEnoughDecides {
                            got: state.ctx.successful_views.len(),
                            expected: num_successful_views,
                        },
                    )));
                }

                if state.ctx.failed_views.len() + num_incomplete_views >= num_failed_rounds_total {
                    return Some(HotShotTaskCompleted::Error(Box::new(
                        OverallSafetyTaskErr::<TYPES>::TooManyFailures {
                            failed_views: state.ctx.failed_views.clone(),
                        },
                    )));
                }
                Some(HotShotTaskCompleted::ShutDown)
            }
        }
    }

    fn should_shutdown(_event: &Self::Event) -> bool {
        false
    }
}

impl<TYPES: NodeType, I: TestableNodeImplementation<TYPES>> TestTaskState
    for OverallSafetyTask<TYPES, I>
{
    type Message = Event<TYPES>;

    type Result = HotShotTaskCompleted;

    type State = Self;

    async fn handle_message(
        message: Self::Message,
        idx: usize,
        task: &mut hotshot_task::task::TestTask<Self::State, Self>,
    ) -> Option<Self::Result> {
        let OverallSafetyPropertiesDescription {
            check_leaf,
            check_block,
            num_failed_views,
            num_successful_views,
            threshold_calculator,
            transaction_threshold,
        }: OverallSafetyPropertiesDescription = task.state().properties.clone();
        let Event { view_number, event } = message;
        let key = match event {
            EventType::Error { error } => {
                task.state_mut()
                    .ctx
                    .insert_error_to_context(view_number, idx, error);
                None
            }
            EventType::Decide {
                leaf_chain,
                qc,
                block_size: maybe_block_size,
            } => {
                let paired_up = (leaf_chain.to_vec(), (*qc).clone());
                match task.state_mut().ctx.round_results.entry(view_number) {
                    Entry::Occupied(mut o) => {
                        o.get_mut()
                            .insert_into_result(idx, paired_up, maybe_block_size)
                    }
                    Entry::Vacant(v) => {
                        let mut round_result = RoundResult::default();
                        let key = round_result.insert_into_result(idx, paired_up, maybe_block_size);
                        v.insert(round_result);
                        key
                    }
                }
            }
            EventType::ReplicaViewTimeout { view_number } => {
                let error = Arc::new(HotShotError::<TYPES>::ViewTimeoutError {
                    view_number,
                    state: RoundTimedoutState::TestCollectRoundEventsTimedOut,
                });
                task.state_mut()
                    .ctx
                    .insert_error_to_context(view_number, idx, error);
                None
            }
            _ => return None,
        };

        // update view count
        let threshold =
            (threshold_calculator)(task.state().handles.len(), task.state().handles.len());

        let len = task.state().handles.len();
        let view = task
            .state_mut()
            .ctx
            .round_results
            .get_mut(&view_number)
            .unwrap();
        if let Some(key) = key {
            view.update_status(
                threshold,
                len,
                &key,
                check_leaf,
                check_block,
                transaction_threshold,
            );
            match view.status.clone() {
                ViewStatus::Ok => {
                    task.state_mut().ctx.successful_views.insert(view_number);
                    if task.state_mut().ctx.successful_views.len() >= num_successful_views {
                        task.send_event(GlobalTestEvent::ShutDown).await;
                        return Some(HotShotTaskCompleted::ShutDown);
                    }
                    return None;
                }
                ViewStatus::Failed => {
                    task.state_mut().ctx.failed_views.insert(view_number);
                    if task.state_mut().ctx.failed_views.len() > num_failed_views {
                        task.send_event(GlobalTestEvent::ShutDown).await;
                        return Some(HotShotTaskCompleted::Error(Box::new(
                            OverallSafetyTaskErr::<TYPES>::TooManyFailures {
                                failed_views: task.state_mut().ctx.failed_views.clone(),
                            },
                        )));
                    }
                    return None;
                }
                ViewStatus::Err(e) => {
                    return Some(HotShotTaskCompleted::Error(Box::new(e)));
                }
                ViewStatus::InProgress => {
                    return None;
                }
            }
        } else if view.check_if_failed(threshold, len) {
            view.status = ViewStatus::Failed;
            task.state_mut().ctx.failed_views.insert(view_number);
            if task.state_mut().ctx.failed_views.len() > num_failed_views {
                task.send_event(GlobalTestEvent::ShutDown).await;
                return Some(HotShotTaskCompleted::Error(Box::new(
                    OverallSafetyTaskErr::<TYPES>::TooManyFailures {
                        failed_views: task.state_mut().ctx.failed_views.clone(),
                    },
                )));
            }
            return None;
        }
        None
    }
}

/// Result of running a round of consensus
#[derive(Debug)]
pub struct RoundResult<TYPES: NodeType> {
    /// Transactions that were submitted
    // pub txns: Vec<TYPES::Transaction>,

    /// Nodes that committed this round
    /// id -> (leaf, qc)
    // TODO GG: isn't it infeasible to store a Vec<Leaf<TYPES>>?
    #[allow(clippy::type_complexity)]
    success_nodes: HashMap<u64, (Vec<Leaf<TYPES>>, QuorumCertificate<TYPES>)>,

    /// Nodes that failed to commit this round
    pub failed_nodes: HashMap<u64, Arc<HotShotError<TYPES>>>,

    /// whether or not the round succeeded (for a custom defn of succeeded)
    pub status: ViewStatus<TYPES>,

    /// NOTE: technically a map is not needed
    /// left one anyway for ease of viewing
    /// leaf -> # entries decided on that leaf
    pub leaf_map: HashMap<Leaf<TYPES>, usize>,

    /// block -> # entries decided on that block
    pub block_map: HashMap<VidCommitment, usize>,

    /// node idx -> number transactions
    pub num_txns_map: HashMap<u64, usize>,
}

impl<TYPES: NodeType> Default for RoundResult<TYPES> {
    fn default() -> Self {
        Self {
            success_nodes: HashMap::default(),
            failed_nodes: HashMap::default(),
            leaf_map: HashMap::default(),
            block_map: HashMap::default(),
            num_txns_map: HashMap::default(),
            status: ViewStatus::InProgress,
        }
    }
}

/// smh my head I shouldn't need to implement this
/// Rust doesn't realize I doesn't need to implement default
impl<TYPES: NodeType> Default for RoundCtx<TYPES> {
    fn default() -> Self {
        Self {
            round_results: HashMap::default(),
            failed_views: HashSet::default(),
            successful_views: HashSet::default(),
        }
    }
}

/// context for a round
/// TODO eventually we want these to just be futures
/// that we poll when things are event driven
/// this context will be passed around
#[derive(Debug)]
pub struct RoundCtx<TYPES: NodeType> {
    /// results from previous rounds
    /// view number -> round result
    pub round_results: HashMap<TYPES::Time, RoundResult<TYPES>>,
    /// during the run view refactor
    pub failed_views: HashSet<TYPES::Time>,
    /// successful views
    pub successful_views: HashSet<TYPES::Time>,
}

impl<TYPES: NodeType> RoundCtx<TYPES> {
    /// inserts an error into the context
    pub fn insert_error_to_context(
        &mut self,
        view_number: TYPES::Time,
        idx: usize,
        error: Arc<HotShotError<TYPES>>,
    ) {
        match self.round_results.entry(view_number) {
            Entry::Occupied(mut o) => match o.get_mut().failed_nodes.entry(idx as u64) {
                Entry::Occupied(mut o2) => {
                    *o2.get_mut() = error;
                }
                Entry::Vacant(v) => {
                    v.insert(error);
                }
            },
            Entry::Vacant(v) => {
                let mut round_result = RoundResult::default();
                round_result.failed_nodes.insert(idx as u64, error);
                v.insert(round_result);
            }
        }
    }
}

impl<TYPES: NodeType> RoundResult<TYPES> {
    /// insert into round result
    #[allow(clippy::unit_arg)]
    pub fn insert_into_result(
        &mut self,
        idx: usize,
        result: (Vec<Leaf<TYPES>>, QuorumCertificate<TYPES>),
        maybe_block_size: Option<u64>,
    ) -> Option<Leaf<TYPES>> {
        self.success_nodes.insert(idx as u64, result.clone());

        let maybe_leaf: Option<Leaf<TYPES>> = result.0.into_iter().last();
        if let Some(leaf) = maybe_leaf.clone() {
            match self.leaf_map.entry(leaf.clone()) {
                std::collections::hash_map::Entry::Occupied(mut o) => {
                    *o.get_mut() += 1;
                }
                std::collections::hash_map::Entry::Vacant(v) => {
                    v.insert(1);
                }
            }

            let payload_commitment = leaf.get_payload_commitment();

            match self.block_map.entry(payload_commitment) {
                std::collections::hash_map::Entry::Occupied(mut o) => {
                    *o.get_mut() += 1;
                }
                std::collections::hash_map::Entry::Vacant(v) => {
                    v.insert(1);
                }
            }

            if let Some(num_txns) = maybe_block_size {
                match self.num_txns_map.entry(num_txns) {
                    Entry::Occupied(mut o) => {
                        *o.get_mut() += 1;
                    }
                    Entry::Vacant(v) => {
                        v.insert(1);
                    }
                }
            }
        }
        maybe_leaf
    }

    /// check if the test failed due to not enough nodes getting through enough views
    pub fn check_if_failed(&mut self, threshold: usize, total_num_nodes: usize) -> bool {
        let num_failed = self.failed_nodes.len();
        total_num_nodes - num_failed >= threshold
    }
    /// determines whether or not the round passes
    /// also do a safety check
    /// # Panics
    /// if the `num_txns_map` is somehow empty
    /// This should never happen because this function should never be called in that case
    #[allow(clippy::too_many_arguments, clippy::let_unit_value)]
    pub fn update_status(
        &mut self,
        threshold: usize,
        total_num_nodes: usize,
        key: &Leaf<TYPES>,
        check_leaf: bool,
        check_block: bool,
        transaction_threshold: u64,
    ) {
        let num_decided = self.success_nodes.len();
        let num_failed = self.failed_nodes.len();
        let remaining_nodes = total_num_nodes - (num_decided + num_failed);

        if check_leaf && self.leaf_map.len() != 1 {
            error!("LEAF MAP (that is mismatched) IS: {:?}", self.leaf_map);
            self.status = ViewStatus::Err(OverallSafetyTaskErr::MismatchedLeaf);
            return;
        }

        if check_block && self.block_map.len() != 1 {
            self.status = ViewStatus::Err(OverallSafetyTaskErr::InconsistentBlocks);
            return;
        }

        if transaction_threshold >= 1 {
            if self.num_txns_map.len() > 1 {
                self.status = ViewStatus::Err(OverallSafetyTaskErr::InconsistentTxnsNum {
                    map: self.num_txns_map.clone(),
                });
                return;
            }
            if *self.num_txns_map.iter().last().unwrap().0 < transaction_threshold {
                self.status = ViewStatus::Failed;
                return;
            }
        }

        // check for success
        if num_decided >= threshold {
            // decide on if we've succeeded.
            // if so, set state and return
            // if not, return error
            // if neither, continue through

            let block_key = key.get_payload_commitment();

            if *self.block_map.get(&block_key).unwrap() == threshold
                && *self.leaf_map.get(key).unwrap() == threshold
            {
                self.status = ViewStatus::Ok;
                return;
            }
        }

        let is_success_possible = remaining_nodes + num_decided >= threshold;
        if !is_success_possible {
            self.status = ViewStatus::Failed;
        }
    }

    /// generate leaves
    #[must_use]
    pub fn gen_leaves(&self) -> HashMap<Leaf<TYPES>, usize> {
        let mut leaves = HashMap::<Leaf<TYPES>, usize>::new();

        for (leaf_vec, _) in self.success_nodes.values() {
            let most_recent_leaf = leaf_vec.iter().last();
            if let Some(leaf) = most_recent_leaf {
                match leaves.entry(leaf.clone()) {
                    std::collections::hash_map::Entry::Occupied(mut o) => {
                        *o.get_mut() += 1;
                    }
                    std::collections::hash_map::Entry::Vacant(v) => {
                        v.insert(1);
                    }
                }
            }
        }
        leaves
    }
}

/// cross node safety properties
#[derive(Clone)]
pub struct OverallSafetyPropertiesDescription {
    /// required number of successful views
    pub num_successful_views: usize,
    /// whether or not to check the leaf
    pub check_leaf: bool,
    /// whether or not to check the block
    pub check_block: bool,
    /// whether or not to check that we have threshold amounts of transactions each block
    /// if 0: don't check
    /// if n > 0, check that at least n transactions are decided upon if such information
    /// is available
    pub transaction_threshold: u64,
    /// num of total rounds allowed to fail
    pub num_failed_views: usize,
    /// threshold calculator. Given number of live and total nodes, provide number of successes
    /// required to mark view as successful
    pub threshold_calculator: Arc<dyn Fn(usize, usize) -> usize + Send + Sync>,
}

impl std::fmt::Debug for OverallSafetyPropertiesDescription {
    fn fmt(&self, f: &mut std::fmt::Formatter<'_>) -> std::fmt::Result {
        f.debug_struct("OverallSafetyPropertiesDescription")
            .field("num successful views", &self.num_successful_views)
            .field("check leaf", &self.check_leaf)
            .field("check_block", &self.check_block)
            .field("num_failed_rounds_total", &self.num_failed_views)
            .field("transaction_threshold", &self.transaction_threshold)
            .finish_non_exhaustive()
    }
}

impl Default for OverallSafetyPropertiesDescription {
    fn default() -> Self {
        Self {
            num_successful_views: 50,
            check_leaf: false,
            check_block: true,
            num_failed_views: 0,
            transaction_threshold: 0,
            // very strict
            threshold_calculator: Arc::new(|_num_live, num_total| 2 * num_total / 3 + 1),
        }
    }
<<<<<<< HEAD
}
=======
}

impl OverallSafetyPropertiesDescription {
    /// build a task
    /// # Panics
    /// if an internal variant that the prior views are filled is violated
    #[must_use]
    #[allow(clippy::too_many_lines)]
    pub fn build<TYPES: NodeType, I: TestableNodeImplementation<TYPES>>(
        self,
    ) -> TaskGenerator<OverallSafetyTask<TYPES, I>> {
        let Self {
            check_leaf,
            check_block,
            num_failed_views: num_failed_rounds_total,
            num_successful_views,
            threshold_calculator,
            transaction_threshold,
        }: Self = self;

        Box::new(move |mut state, mut registry, test_event_stream| {
            async move {
                let event_handler = HandleEvent::<OverallSafetyTaskTypes<TYPES, I>>(Arc::new(
                    move |event, state| {
                        async move {
                            match event {
                                GlobalTestEvent::ShutDown => {
                                    let num_incomplete_views = state.ctx.round_results.len()
                                        - state.ctx.successful_views.len()
                                        - state.ctx.failed_views.len();

                                    if state.ctx.successful_views.len() < num_successful_views {
                                        return (
                                            Some(HotShotTaskCompleted::Error(Box::new(
                                                OverallSafetyTaskErr::<TYPES>::NotEnoughDecides {
                                                    got: state.ctx.successful_views.len(),
                                                    expected: num_successful_views,
                                                },
                                            ))),
                                            state,
                                        );
                                    }

                                    if state.ctx.failed_views.len() + num_incomplete_views
                                        >= num_failed_rounds_total
                                    {
                                        return (
                                            Some(HotShotTaskCompleted::Error(Box::new(
                                                OverallSafetyTaskErr::<TYPES>::TooManyFailures {
                                                    failed_views: state.ctx.failed_views.clone(),
                                                },
                                            ))),
                                            state,
                                        );
                                    }
                                    // TODO check if we got enough successful views
                                    (Some(HotShotTaskCompleted::ShutDown), state)
                                }
                            }
                        }
                        .boxed()
                    },
                ));

                let message_handler = HandleMessage::<OverallSafetyTaskTypes<TYPES, I>>(Arc::new(
                    move |msg, mut state| {
                        let threshold_calculator = threshold_calculator.clone();
                        async move {

                            let (idx, maybe_event ) : (usize, Either<_, _>)= msg;
                            if let Either::Left(Event { view_number, event }) = maybe_event {
                                let key = match event {
                                    EventType::Error { error } => {
                                        state.ctx.insert_error_to_context(view_number, idx, error);
                                        None
                                    }
                                    EventType::Decide {
                                        leaf_chain,
                                        qc,
                                        block_size: maybe_block_size,
                                    } => {
                                        // Skip the genesis leaf.
                                        if leaf_chain.len() == 1 && leaf_chain[0].get_view_number() == TYPES::Time::genesis() {
                                            return (None, state);
                                        }
                                        let paired_up = (leaf_chain.to_vec(), (*qc).clone());
                                        match state.ctx.round_results.entry(view_number) {
                                            Entry::Occupied(mut o) => o.get_mut().insert_into_result(
                                                idx,
                                                paired_up,
                                                maybe_block_size,
                                                ),
                                            Entry::Vacant(v) => {
                                                let mut round_result = RoundResult::default();
                                                let key = round_result.insert_into_result(
                                                    idx,
                                                    paired_up,
                                                    maybe_block_size,
                                                    );
                                                v.insert(round_result);
                                                key
                                            }
                                        }
                                    }
                                    EventType::ReplicaViewTimeout { view_number } => {
                                        let error = Arc::new(HotShotError::<TYPES>::ViewTimeoutError {
                                            view_number,
                                            state: RoundTimedoutState::TestCollectRoundEventsTimedOut,
                                        });
                                        state.ctx.insert_error_to_context(view_number, idx, error);
                                        None
                                    }
                                    _ => return (None, state),
                                };

                                // update view count
                                let threshold =
                                    (threshold_calculator)(state.handles.len(), state.handles.len());

                                let view = state.ctx.round_results.get_mut(&view_number).unwrap();

                                if let Some(key) = key {
                                    view.update_status(
                                        threshold,
                                        state.handles.len(),
                                        &key,
                                        check_leaf,
                                        check_block,
                                        transaction_threshold,
                                        );
                                    match view.status.clone() {
                                        ViewStatus::Ok => {
                                            state.ctx.successful_views.insert(view_number);
                                            if state.ctx.successful_views.len()
                                                >= self.num_successful_views
                                                {
                                                    state
                                                        .test_event_stream
                                                        .publish(GlobalTestEvent::ShutDown)
                                                        .await;
                                                    return (Some(HotShotTaskCompleted::ShutDown), state);
                                                }
                                            return (None, state);
                                        }
                                        ViewStatus::Failed => {
                                            state.ctx.failed_views.insert(view_number);
                                            if state.ctx.failed_views.len() > self.num_failed_views {
                                                state
                                                    .test_event_stream
                                                    .publish(GlobalTestEvent::ShutDown)
                                                    .await;
                                                return (
                                                    Some(HotShotTaskCompleted::Error(Box::new(
                                                                OverallSafetyTaskErr::<TYPES>::TooManyFailures {
                                                                    failed_views: state.ctx.failed_views.clone(),
                                                                },
                                                                ))),
                                                                state,
                                                                );
                                            }
                                            return (None, state);
                                        }
                                        ViewStatus::Err(e) => {
                                            return (
                                                Some(HotShotTaskCompleted::Error(Box::new(e))),
                                                state,
                                                );
                                        }
                                        ViewStatus::InProgress => {
                                            return (None, state);
                                        }
                                    }
                                }
                                else if view.check_if_failed(threshold, state.handles.len()) {
                                        view.status = ViewStatus::Failed;
                                        state.ctx.failed_views.insert(view_number);
                                        if state.ctx.failed_views.len() > self.num_failed_views {
                                            state
                                                .test_event_stream
                                                .publish(GlobalTestEvent::ShutDown)
                                                .await;
                                            return (
                                                Some(HotShotTaskCompleted::Error(Box::new(
                                                            OverallSafetyTaskErr::<TYPES>::TooManyFailures {
                                                                failed_views: state.ctx.failed_views.clone(),
                                                            },
                                                            ))),
                                                            state,
                                                            );
                                        }
                                        return (None, state);
                                    }

                            }

                            (None, state)
                        }
                        .boxed()
                    },
                ));

                let mut streams = vec![];
                for handle in &mut state.handles {
                    let s1 =
                        handle
                            .handle
                            .get_event_stream_known_impl(FilterEvent::default())
                            .await
                            .0;
                    let s2 =
                        handle
                            .handle
                            .get_internal_event_stream_known_impl(FilterEvent::default())
                            .await
                            .0;
                    streams.push(
                        Merge::new(s1, s2)
                    );
                }
                let builder = TaskBuilder::<OverallSafetyTaskTypes<TYPES, I>>::new(
                    "Test Overall Safety Task".to_string(),
                )
                .register_event_stream(test_event_stream, FilterEvent::default())
                .await
                .register_registry(&mut registry)
                .await
                .register_message_handler(message_handler)
                .register_message_stream(MergeN::new(streams))
                .register_event_handler(event_handler)
                .register_state(state);
                let task_id = builder.get_task_id().unwrap();
                (task_id, OverallSafetyTaskTypes::build(builder).launch())
            }
            .boxed()
        })
    }
}

/// overall types for safety task
pub type OverallSafetyTaskTypes<TYPES, I> = HSTWithEventAndMessage<
    OverallSafetyTaskErr<TYPES>,
    GlobalTestEvent,
    ChannelStream<GlobalTestEvent>,
    (usize, Either<Event<TYPES>, HotShotEvent<TYPES>>),
    MergeN<Merge<UnboundedStream<Event<TYPES>>, UnboundedStream<HotShotEvent<TYPES>>>>,
    OverallSafetyTask<TYPES, I>,
>;
>>>>>>> 3f4f488a
<|MERGE_RESOLUTION|>--- conflicted
+++ resolved
@@ -158,6 +158,12 @@
                 qc,
                 block_size: maybe_block_size,
             } => {
+                // Skip the genesis leaf.
+                if leaf_chain.len() == 1
+                    && leaf_chain[0].get_view_number() == TYPES::Time::genesis()
+                {
+                    return None;
+                }
                 let paired_up = (leaf_chain.to_vec(), (*qc).clone());
                 match task.state_mut().ctx.round_results.entry(view_number) {
                     Entry::Occupied(mut o) => {
@@ -531,254 +537,4 @@
             threshold_calculator: Arc::new(|_num_live, num_total| 2 * num_total / 3 + 1),
         }
     }
-<<<<<<< HEAD
-}
-=======
-}
-
-impl OverallSafetyPropertiesDescription {
-    /// build a task
-    /// # Panics
-    /// if an internal variant that the prior views are filled is violated
-    #[must_use]
-    #[allow(clippy::too_many_lines)]
-    pub fn build<TYPES: NodeType, I: TestableNodeImplementation<TYPES>>(
-        self,
-    ) -> TaskGenerator<OverallSafetyTask<TYPES, I>> {
-        let Self {
-            check_leaf,
-            check_block,
-            num_failed_views: num_failed_rounds_total,
-            num_successful_views,
-            threshold_calculator,
-            transaction_threshold,
-        }: Self = self;
-
-        Box::new(move |mut state, mut registry, test_event_stream| {
-            async move {
-                let event_handler = HandleEvent::<OverallSafetyTaskTypes<TYPES, I>>(Arc::new(
-                    move |event, state| {
-                        async move {
-                            match event {
-                                GlobalTestEvent::ShutDown => {
-                                    let num_incomplete_views = state.ctx.round_results.len()
-                                        - state.ctx.successful_views.len()
-                                        - state.ctx.failed_views.len();
-
-                                    if state.ctx.successful_views.len() < num_successful_views {
-                                        return (
-                                            Some(HotShotTaskCompleted::Error(Box::new(
-                                                OverallSafetyTaskErr::<TYPES>::NotEnoughDecides {
-                                                    got: state.ctx.successful_views.len(),
-                                                    expected: num_successful_views,
-                                                },
-                                            ))),
-                                            state,
-                                        );
-                                    }
-
-                                    if state.ctx.failed_views.len() + num_incomplete_views
-                                        >= num_failed_rounds_total
-                                    {
-                                        return (
-                                            Some(HotShotTaskCompleted::Error(Box::new(
-                                                OverallSafetyTaskErr::<TYPES>::TooManyFailures {
-                                                    failed_views: state.ctx.failed_views.clone(),
-                                                },
-                                            ))),
-                                            state,
-                                        );
-                                    }
-                                    // TODO check if we got enough successful views
-                                    (Some(HotShotTaskCompleted::ShutDown), state)
-                                }
-                            }
-                        }
-                        .boxed()
-                    },
-                ));
-
-                let message_handler = HandleMessage::<OverallSafetyTaskTypes<TYPES, I>>(Arc::new(
-                    move |msg, mut state| {
-                        let threshold_calculator = threshold_calculator.clone();
-                        async move {
-
-                            let (idx, maybe_event ) : (usize, Either<_, _>)= msg;
-                            if let Either::Left(Event { view_number, event }) = maybe_event {
-                                let key = match event {
-                                    EventType::Error { error } => {
-                                        state.ctx.insert_error_to_context(view_number, idx, error);
-                                        None
-                                    }
-                                    EventType::Decide {
-                                        leaf_chain,
-                                        qc,
-                                        block_size: maybe_block_size,
-                                    } => {
-                                        // Skip the genesis leaf.
-                                        if leaf_chain.len() == 1 && leaf_chain[0].get_view_number() == TYPES::Time::genesis() {
-                                            return (None, state);
-                                        }
-                                        let paired_up = (leaf_chain.to_vec(), (*qc).clone());
-                                        match state.ctx.round_results.entry(view_number) {
-                                            Entry::Occupied(mut o) => o.get_mut().insert_into_result(
-                                                idx,
-                                                paired_up,
-                                                maybe_block_size,
-                                                ),
-                                            Entry::Vacant(v) => {
-                                                let mut round_result = RoundResult::default();
-                                                let key = round_result.insert_into_result(
-                                                    idx,
-                                                    paired_up,
-                                                    maybe_block_size,
-                                                    );
-                                                v.insert(round_result);
-                                                key
-                                            }
-                                        }
-                                    }
-                                    EventType::ReplicaViewTimeout { view_number } => {
-                                        let error = Arc::new(HotShotError::<TYPES>::ViewTimeoutError {
-                                            view_number,
-                                            state: RoundTimedoutState::TestCollectRoundEventsTimedOut,
-                                        });
-                                        state.ctx.insert_error_to_context(view_number, idx, error);
-                                        None
-                                    }
-                                    _ => return (None, state),
-                                };
-
-                                // update view count
-                                let threshold =
-                                    (threshold_calculator)(state.handles.len(), state.handles.len());
-
-                                let view = state.ctx.round_results.get_mut(&view_number).unwrap();
-
-                                if let Some(key) = key {
-                                    view.update_status(
-                                        threshold,
-                                        state.handles.len(),
-                                        &key,
-                                        check_leaf,
-                                        check_block,
-                                        transaction_threshold,
-                                        );
-                                    match view.status.clone() {
-                                        ViewStatus::Ok => {
-                                            state.ctx.successful_views.insert(view_number);
-                                            if state.ctx.successful_views.len()
-                                                >= self.num_successful_views
-                                                {
-                                                    state
-                                                        .test_event_stream
-                                                        .publish(GlobalTestEvent::ShutDown)
-                                                        .await;
-                                                    return (Some(HotShotTaskCompleted::ShutDown), state);
-                                                }
-                                            return (None, state);
-                                        }
-                                        ViewStatus::Failed => {
-                                            state.ctx.failed_views.insert(view_number);
-                                            if state.ctx.failed_views.len() > self.num_failed_views {
-                                                state
-                                                    .test_event_stream
-                                                    .publish(GlobalTestEvent::ShutDown)
-                                                    .await;
-                                                return (
-                                                    Some(HotShotTaskCompleted::Error(Box::new(
-                                                                OverallSafetyTaskErr::<TYPES>::TooManyFailures {
-                                                                    failed_views: state.ctx.failed_views.clone(),
-                                                                },
-                                                                ))),
-                                                                state,
-                                                                );
-                                            }
-                                            return (None, state);
-                                        }
-                                        ViewStatus::Err(e) => {
-                                            return (
-                                                Some(HotShotTaskCompleted::Error(Box::new(e))),
-                                                state,
-                                                );
-                                        }
-                                        ViewStatus::InProgress => {
-                                            return (None, state);
-                                        }
-                                    }
-                                }
-                                else if view.check_if_failed(threshold, state.handles.len()) {
-                                        view.status = ViewStatus::Failed;
-                                        state.ctx.failed_views.insert(view_number);
-                                        if state.ctx.failed_views.len() > self.num_failed_views {
-                                            state
-                                                .test_event_stream
-                                                .publish(GlobalTestEvent::ShutDown)
-                                                .await;
-                                            return (
-                                                Some(HotShotTaskCompleted::Error(Box::new(
-                                                            OverallSafetyTaskErr::<TYPES>::TooManyFailures {
-                                                                failed_views: state.ctx.failed_views.clone(),
-                                                            },
-                                                            ))),
-                                                            state,
-                                                            );
-                                        }
-                                        return (None, state);
-                                    }
-
-                            }
-
-                            (None, state)
-                        }
-                        .boxed()
-                    },
-                ));
-
-                let mut streams = vec![];
-                for handle in &mut state.handles {
-                    let s1 =
-                        handle
-                            .handle
-                            .get_event_stream_known_impl(FilterEvent::default())
-                            .await
-                            .0;
-                    let s2 =
-                        handle
-                            .handle
-                            .get_internal_event_stream_known_impl(FilterEvent::default())
-                            .await
-                            .0;
-                    streams.push(
-                        Merge::new(s1, s2)
-                    );
-                }
-                let builder = TaskBuilder::<OverallSafetyTaskTypes<TYPES, I>>::new(
-                    "Test Overall Safety Task".to_string(),
-                )
-                .register_event_stream(test_event_stream, FilterEvent::default())
-                .await
-                .register_registry(&mut registry)
-                .await
-                .register_message_handler(message_handler)
-                .register_message_stream(MergeN::new(streams))
-                .register_event_handler(event_handler)
-                .register_state(state);
-                let task_id = builder.get_task_id().unwrap();
-                (task_id, OverallSafetyTaskTypes::build(builder).launch())
-            }
-            .boxed()
-        })
-    }
-}
-
-/// overall types for safety task
-pub type OverallSafetyTaskTypes<TYPES, I> = HSTWithEventAndMessage<
-    OverallSafetyTaskErr<TYPES>,
-    GlobalTestEvent,
-    ChannelStream<GlobalTestEvent>,
-    (usize, Either<Event<TYPES>, HotShotEvent<TYPES>>),
-    MergeN<Merge<UnboundedStream<Event<TYPES>>, UnboundedStream<HotShotEvent<TYPES>>>>,
-    OverallSafetyTask<TYPES, I>,
->;
->>>>>>> 3f4f488a
+}