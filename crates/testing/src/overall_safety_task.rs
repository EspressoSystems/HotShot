--- conflicted
+++ resolved
@@ -107,37 +107,19 @@
 
     /// block -> # entries decided on that block
     pub block_map: HashMap<VidCommitment, usize>,
-
-<<<<<<< HEAD
-=======
-    // TODO should we delete this?
-    // state is empty now
-    /// state -> # entries decided on that state
-    /// <https://github.com/EspressoSystems/HotShot/issues/2435>
-    pub state_map: HashMap<(), usize>,
-
+    
     /// node idx -> number transactions
->>>>>>> b4be7d03
     pub num_txns_map: HashMap<u64, usize>,
 }
 
 impl<TYPES: NodeType> Default for RoundResult<TYPES> {
     fn default() -> Self {
         Self {
-<<<<<<< HEAD
-            success_nodes: Default::default(),
-            failed_nodes: Default::default(),
-            leaf_map: Default::default(),
-            block_map: Default::default(),
-            num_txns_map: Default::default(),
-=======
             success_nodes: HashMap::default(),
             failed_nodes: HashMap::default(),
             leaf_map: HashMap::default(),
             block_map: HashMap::default(),
-            state_map: HashMap::default(),
             num_txns_map: HashMap::default(),
->>>>>>> b4be7d03
             status: ViewStatus::InProgress,
         }
     }
@@ -300,12 +282,7 @@
             let block_key = key.get_payload_commitment();
 
             if *self.block_map.get(&block_key).unwrap() == threshold
-<<<<<<< HEAD
-                && *self.leaf_map.get(&key).unwrap() == threshold
-=======
-                && *self.state_map.get(&state_key).unwrap() == threshold
                 && *self.leaf_map.get(key).unwrap() == threshold
->>>>>>> b4be7d03
             {
                 self.status = ViewStatus::Ok;
                 return;
