--- conflicted
+++ resolved
@@ -192,29 +192,6 @@
         }
 
         let epoch = TYPES::Epoch::new(self.ctx.latest_epoch);
-<<<<<<< HEAD
-        let len = self
-            .handles
-            .read()
-            .await
-            .first()
-            .unwrap()
-            .handle
-            .memberships
-            .total_nodes(epoch);
-
-        // update view count
-        let threshold = self
-            .handles
-            .read()
-            .await
-            .first()
-            .unwrap()
-            .handle
-            .memberships
-            .success_threshold(epoch)
-            .get() as usize;
-=======
         let memberships_arc = Arc::clone(
             &self
                 .handles
@@ -232,7 +209,6 @@
         let threshold = memberships_reader.success_threshold(epoch).get() as usize;
         drop(memberships_reader);
         drop(memberships_arc);
->>>>>>> 3d705c6a
 
         let view = self.ctx.round_results.get_mut(&view_number).unwrap();
         if let Some(key) = key {
