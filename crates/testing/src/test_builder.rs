use hotshot::traits::NetworkReliability;
use hotshot_example_types::storage_types::TestStorage;
use hotshot_orchestrator::config::ValidatorConfigFile;
use hotshot_types::traits::election::Membership;
use std::{num::NonZeroUsize, sync::Arc, time::Duration};
use tide_disco::Url;

use hotshot::traits::{NodeImplementation, TestableNodeImplementation};

use hotshot_types::{
    traits::node_implementation::NodeType, ExecutionType, HotShotConfig, ValidatorConfig,
};

use super::completion_task::{CompletionTaskDescription, TimeBasedCompletionTaskDescription};
use super::{
    overall_safety_task::OverallSafetyPropertiesDescription, txn_task::TxnTaskDescription,
};
use crate::{
    spinning_task::SpinningTaskDescription,
    test_launcher::{ResourceGenerators, TestLauncher},
    view_sync_task::ViewSyncTaskDescription,
};
use hotshot_example_types::state_types::TestInstanceState;
/// data describing how a round should be timed.
#[derive(Clone, Debug, Copy)]
pub struct TimingData {
    /// Base duration for next-view timeout, in milliseconds
    pub next_view_timeout: u64,
    /// The exponential backoff ration for the next-view timeout
    pub timeout_ratio: (u64, u64),
    /// Delay after init before starting consensus, in milliseconds
    pub start_delay: u64,
    /// The minimum amount of time a leader has to wait to start a round
    pub propose_min_round_time: Duration,
    /// The maximum amount of time a leader can wait to start a round
    pub propose_max_round_time: Duration,
    /// time to wait until we request data associated with a proposal
    pub data_request_delay: Duration,
    /// Delay before sending through the secondary network in CombinedNetworks
    pub secondary_network_delay: Duration,
    /// view sync timeout
    pub view_sync_timeout: Duration,
}

/// metadata describing a test
#[derive(Clone, Debug)]
pub struct TestMetadata {
    /// Total number of staked nodes in the test
    pub num_nodes_with_stake: usize,
    /// Total number of non-staked nodes in the test
    pub num_nodes_without_stake: usize,
    /// nodes available at start
    pub start_nodes: usize,
    /// Whether to skip initializing nodes that will start late, which will catch up later with
    /// `HotShotInitializer::from_reload` in the spinning task.
    pub skip_late: bool,
    /// number of bootstrap nodes (libp2p usage only)
    pub num_bootstrap_nodes: usize,
    /// Size of the staked DA committee for the test
    pub da_staked_committee_size: usize,
    /// Size of the non-staked DA committee for the test
    pub da_non_staked_committee_size: usize,
    /// overall safety property description
    pub overall_safety_properties: OverallSafetyPropertiesDescription,
    /// spinning properties
    pub spinning_properties: SpinningTaskDescription,
    /// txns timing
    pub txn_description: TxnTaskDescription,
    /// completion task
    pub completion_task_description: CompletionTaskDescription,
    /// Minimum transactions required for a block
    pub min_transactions: usize,
    /// timing data
    pub timing_data: TimingData,
    /// unrelabile networking metadata
    pub unreliable_network: Option<Box<dyn NetworkReliability>>,
    /// view sync check task
    pub view_sync_properties: ViewSyncTaskDescription,
}

impl Default for TimingData {
    fn default() -> Self {
        Self {
            next_view_timeout: 4000,
            timeout_ratio: (11, 10),
            start_delay: 100,
            propose_min_round_time: Duration::new(0, 0),
            propose_max_round_time: Duration::from_millis(1000),
            data_request_delay: Duration::from_millis(200),
            secondary_network_delay: Duration::from_millis(1000),
            view_sync_timeout: Duration::from_millis(2000),
        }
    }
}

impl TestMetadata {
    /// the default metadata for a stress test
    #[must_use]
    #[allow(clippy::redundant_field_names)]
    pub fn default_stress() -> Self {
        let num_nodes_with_stake = 100;
        let num_nodes_without_stake = 0;

        TestMetadata {
            num_bootstrap_nodes: num_nodes_with_stake,
            num_nodes_with_stake: num_nodes_with_stake,
            num_nodes_without_stake: num_nodes_without_stake,
            start_nodes: num_nodes_with_stake,
            overall_safety_properties: OverallSafetyPropertiesDescription {
                num_successful_views: 50,
                check_leaf: true,
                check_block: true,
                num_failed_views: 15,
                transaction_threshold: 0,
                threshold_calculator: Arc::new(|_active, total| (2 * total / 3 + 1)),
            },
            timing_data: TimingData {
                next_view_timeout: 2000,
                timeout_ratio: (1, 1),
                start_delay: 20000,
                ..TimingData::default()
            },
            view_sync_properties: ViewSyncTaskDescription::Threshold(0, num_nodes_with_stake),
            ..TestMetadata::default()
        }
    }

    /// the default metadata for multiple rounds
    #[must_use]
    #[allow(clippy::redundant_field_names)]
    pub fn default_multiple_rounds() -> TestMetadata {
        let num_nodes_with_stake = 10;
        let num_nodes_without_stake = 0;
        TestMetadata {
            // TODO: remove once we have fixed the DHT timeout issue
            // https://github.com/EspressoSystems/HotShot/issues/2088
            num_bootstrap_nodes: num_nodes_with_stake,
            num_nodes_with_stake: num_nodes_with_stake,
            num_nodes_without_stake: num_nodes_without_stake,
            start_nodes: num_nodes_with_stake,
            overall_safety_properties: OverallSafetyPropertiesDescription {
                num_successful_views: 20,
                check_leaf: true,
                check_block: true,
                num_failed_views: 8,
                transaction_threshold: 0,
                threshold_calculator: Arc::new(|_active, total| (2 * total / 3 + 1)),
            },
            timing_data: TimingData {
                start_delay: 120_000,
                ..TimingData::default()
            },
            view_sync_properties: ViewSyncTaskDescription::Threshold(0, num_nodes_with_stake),
            ..TestMetadata::default()
        }
    }

    /// Default setting with 20 nodes and 8 views of successful views.
    #[must_use]
    #[allow(clippy::redundant_field_names)]
    pub fn default_more_nodes() -> TestMetadata {
        let num_nodes_with_stake = 20;
        let num_nodes_without_stake = 0;
        TestMetadata {
            num_nodes_with_stake: num_nodes_with_stake,
            num_nodes_without_stake: num_nodes_without_stake,
            start_nodes: num_nodes_with_stake,
            num_bootstrap_nodes: num_nodes_with_stake,
            // The first 14 (i.e., 20 - f) nodes are in the DA committee and we may shutdown the
            // remaining 6 (i.e., f) nodes. We could remove this restriction after fixing the
            // following issue.
            // TODO: Update message broadcasting to avoid hanging
            // <https://github.com/EspressoSystems/HotShot/issues/1567>
            da_staked_committee_size: 14,
            completion_task_description: CompletionTaskDescription::TimeBasedCompletionTaskBuilder(
                TimeBasedCompletionTaskDescription {
                    // Increase the duration to get the expected number of successful views.
                    duration: Duration::new(340, 0),
                },
            ),
            overall_safety_properties: OverallSafetyPropertiesDescription {
                ..Default::default()
            },
            timing_data: TimingData {
                next_view_timeout: 5000,
                ..TimingData::default()
            },
            view_sync_properties: ViewSyncTaskDescription::Threshold(0, num_nodes_with_stake),
            ..TestMetadata::default()
        }
    }
}

impl Default for TestMetadata {
    /// by default, just a single round
    #[allow(clippy::redundant_field_names)]
    fn default() -> Self {
        let num_nodes_with_stake = 6;
        let num_nodes_without_stake = 0;
        Self {
            timing_data: TimingData::default(),
            min_transactions: 0,
            num_nodes_with_stake: num_nodes_with_stake,
            num_nodes_without_stake: num_nodes_without_stake,
            start_nodes: num_nodes_with_stake,
            skip_late: false,
            num_bootstrap_nodes: num_nodes_with_stake,
            da_staked_committee_size: num_nodes_with_stake,
            da_non_staked_committee_size: num_nodes_without_stake,
            spinning_properties: SpinningTaskDescription {
                node_changes: vec![],
            },
            overall_safety_properties: OverallSafetyPropertiesDescription::default(),
            // arbitrary, haven't done the math on this
            txn_description: TxnTaskDescription::RoundRobinTimeBased(Duration::from_millis(100)),
            completion_task_description: CompletionTaskDescription::TimeBasedCompletionTaskBuilder(
                TimeBasedCompletionTaskDescription {
                    // TODO ED Put a configurable time here - 10 seconds for now
                    duration: Duration::from_millis(10000),
                },
            ),
            unreliable_network: None,
            view_sync_properties: ViewSyncTaskDescription::Threshold(0, num_nodes_with_stake),
        }
    }
}

impl TestMetadata {
    /// turn a description of a test (e.g. a [`TestMetadata`]) into
    /// a [`TestLauncher`] that can be used to launch the test.
    /// # Panics
    /// if some of the the configuration values are zero
    #[must_use]
    pub fn gen_launcher<
        TYPES: NodeType<InstanceState = TestInstanceState>,
        I: TestableNodeImplementation<TYPES, CommitteeElectionConfig = TYPES::ElectionConfigType>,
    >(
        self,
        node_id: u64,
    ) -> TestLauncher<TYPES, I>
    where
        I: NodeImplementation<TYPES>,
    {
        let TestMetadata {
            num_nodes_with_stake,
            num_bootstrap_nodes,
            min_transactions,
            timing_data,
            da_staked_committee_size,
            da_non_staked_committee_size,
            unreliable_network,
            ..
        } = self.clone();

        // We assign known_nodes' public key and stake value here rather than read from config file since it's a test.
        let known_nodes_with_stake = (0..num_nodes_with_stake)
            .map(|node_id_| {
                let cur_validator_config: ValidatorConfig<TYPES::SignatureKey> =
                    ValidatorConfig::generated_from_seed_indexed([0u8; 32], node_id_ as u64, 1);
                cur_validator_config.get_public_config()
            })
            .collect();
        // But now to test validator's config, we input the info of my_own_validator from config file when node_id == 0.
        let mut my_own_validator_config =
            ValidatorConfig::generated_from_seed_indexed([0u8; 32], node_id, 1);
        if node_id == 0 {
            my_own_validator_config = ValidatorConfig::from(ValidatorConfigFile::from_file(
                "config/ValidatorConfigFile.toml",
            ));
        }
        // let da_committee_nodes = known_nodes[0..da_committee_size].to_vec();
        let config = HotShotConfig {
            // TODO this doesn't exist anymore
            execution_type: ExecutionType::Incremental,
            num_nodes_with_stake: NonZeroUsize::new(num_nodes_with_stake).unwrap(),
            // Currently making this zero for simplicity
            num_nodes_without_stake: 0,
            num_bootstrap: num_bootstrap_nodes,
            min_transactions,
            max_transactions: NonZeroUsize::new(99999).unwrap(),
            known_nodes_with_stake,
            known_nodes_without_stake: vec![],
            my_own_validator_config,
            da_staked_committee_size,
            da_non_staked_committee_size,
            fixed_leader_for_gpuvid: 0,
            next_view_timeout: 500,
            view_sync_timeout: Duration::from_millis(250),
            timeout_ratio: (11, 10),
<<<<<<< HEAD
=======
            round_start_delay: 25,
>>>>>>> 4df7136f
            start_delay: 1,
            // TODO do we use these fields??
            propose_min_round_time: Duration::from_millis(0),
            propose_max_round_time: Duration::from_millis(1000),
            data_request_delay: Duration::from_millis(200),
            // TODO what's the difference between this and the second config?
            election_config: Some(TYPES::Membership::default_election_config(
                num_nodes_with_stake as u64,
                0,
            )),
            // Placeholder until we spin up the builder
            builder_url: Url::parse("http://localhost:9999").expect("Valid URL"),
        };
        let TimingData {
            next_view_timeout,
            timeout_ratio,
            start_delay,
            propose_min_round_time,
            propose_max_round_time,
            data_request_delay,
            secondary_network_delay,
            view_sync_timeout,
        } = timing_data;
        let mod_config =
            // TODO this should really be using the timing config struct
            |a: &mut HotShotConfig<TYPES::SignatureKey, TYPES::ElectionConfigType>| {
                a.next_view_timeout = next_view_timeout;
                a.timeout_ratio = timeout_ratio;
                a.start_delay = start_delay;
                a.propose_min_round_time = propose_min_round_time;
                a.propose_max_round_time = propose_max_round_time;
                a.data_request_delay = data_request_delay;
                a.view_sync_timeout = view_sync_timeout;
            };

        TestLauncher {
            resource_generator: ResourceGenerators {
                channel_generator: <I as TestableNodeImplementation<TYPES>>::gen_networks(
                    num_nodes_with_stake,
                    num_bootstrap_nodes,
                    da_staked_committee_size,
                    unreliable_network,
                    secondary_network_delay,
                ),
                storage: Box::new(|_| TestStorage::<TYPES>::default()),
                config,
            },
            metadata: self,
        }
        .modify_default_config(mod_config)
    }
}<|MERGE_RESOLUTION|>--- conflicted
+++ resolved
@@ -287,10 +287,7 @@
             next_view_timeout: 500,
             view_sync_timeout: Duration::from_millis(250),
             timeout_ratio: (11, 10),
-<<<<<<< HEAD
-=======
             round_start_delay: 25,
->>>>>>> 4df7136f
             start_delay: 1,
             // TODO do we use these fields??
             propose_min_round_time: Duration::from_millis(0),
