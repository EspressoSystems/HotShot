use hotshot::types::SignatureKey;
use hotshot_orchestrator::config::ValidatorConfigFile;
use hotshot_types::traits::election::Membership;
use std::{num::NonZeroUsize, sync::Arc, time::Duration};

<<<<<<< HEAD
use hotshot::traits::{NetworkReliability, NodeImplementation, TestableNodeImplementation};
use hotshot_types::message::{Message, SequencingMessage};
=======
use hotshot::traits::{NodeImplementation, TestableNodeImplementation};
>>>>>>> 1f831eca

use hotshot_types::{
    traits::node_implementation::NodeType, ExecutionType, HotShotConfig, ValidatorConfig,
};

use super::completion_task::{CompletionTaskDescription, TimeBasedCompletionTaskDescription};
use crate::{
    spinning_task::SpinningTaskDescription,
    test_launcher::{ResourceGenerators, TestLauncher},
};

use super::{
    overall_safety_task::OverallSafetyPropertiesDescription, txn_task::TxnTaskDescription,
};
use hotshot::{HotShotType, SystemContext};
/// data describing how a round should be timed.
#[derive(Clone, Debug, Copy)]
pub struct TimingData {
    /// Base duration for next-view timeout, in milliseconds
    pub next_view_timeout: u64,
    /// The exponential backoff ration for the next-view timeout
    pub timeout_ratio: (u64, u64),
    /// The delay a leader inserts before starting pre-commit, in milliseconds
    pub round_start_delay: u64,
    /// Delay after init before starting consensus, in milliseconds
    pub start_delay: u64,
    /// The minimum amount of time a leader has to wait to start a round
    pub propose_min_round_time: Duration,
    /// The maximum amount of time a leader can wait to start a round
    pub propose_max_round_time: Duration,
}

/// metadata describing a test
#[derive(Clone, Debug)]
pub struct TestMetadata {
    /// Total number of nodes in the test
    pub total_nodes: usize,
    /// nodes available at start
    pub start_nodes: usize,
    /// number of bootstrap nodes (libp2p usage only)
    pub num_bootstrap_nodes: usize,
    /// Size of the DA committee for the test
    pub da_committee_size: usize,
    // overall safety property description
    pub overall_safety_properties: OverallSafetyPropertiesDescription,
    /// spinning properties
    pub spinning_properties: SpinningTaskDescription,
    // txns timing
    pub txn_description: TxnTaskDescription,
    // completion task
    pub completion_task_description: CompletionTaskDescription,
    /// Minimum transactions required for a block
    pub min_transactions: usize,
    /// timing data
    pub timing_data: TimingData,
    /// unrelabile networking metadata
    pub unreliable_network: Option<Box<dyn NetworkReliability>>,
}

impl Default for TimingData {
    fn default() -> Self {
        Self {
            next_view_timeout: 1000,
            timeout_ratio: (11, 10),
            round_start_delay: 100,
            start_delay: 100,
            propose_min_round_time: Duration::new(0, 0),
            propose_max_round_time: Duration::from_millis(100),
        }
    }
}

impl TestMetadata {
    pub fn default_stress() -> Self {
        TestMetadata {
            num_bootstrap_nodes: 15,
            total_nodes: 100,
            start_nodes: 100,
            overall_safety_properties: OverallSafetyPropertiesDescription {
                num_successful_views: 50,
                check_leaf: true,
                check_state: true,
                check_block: true,
                num_failed_views: 15,
                transaction_threshold: 0,
                threshold_calculator: Arc::new(|_active, total| (2 * total / 3 + 1)),
            },
            timing_data: TimingData {
                next_view_timeout: 2000,
                timeout_ratio: (1, 1),
                start_delay: 20000,
                round_start_delay: 25,
                ..TimingData::default()
            },
            ..TestMetadata::default()
        }
    }

    pub fn default_multiple_rounds() -> TestMetadata {
        TestMetadata {
            total_nodes: 10,
            start_nodes: 10,
            overall_safety_properties: OverallSafetyPropertiesDescription {
                num_successful_views: 20,
                check_leaf: true,
                check_state: true,
                check_block: true,
                num_failed_views: 8,
                transaction_threshold: 0,
                threshold_calculator: Arc::new(|_active, total| (2 * total / 3 + 1)),
            },
            timing_data: TimingData {
                start_delay: 120000,
                round_start_delay: 25,
                ..TimingData::default()
            },
            ..TestMetadata::default()
        }
    }

    /// Default setting with 20 nodes and 8 views of successful views.
    pub fn default_more_nodes() -> TestMetadata {
        TestMetadata {
            total_nodes: 20,
            start_nodes: 20,
            num_bootstrap_nodes: 20,
            // The first 14 (i.e., 20 - f) nodes are in the DA committee and we may shutdown the
            // remaining 6 (i.e., f) nodes. We could remove this restriction after fixing the
            // following issue.
            // TODO: Update message broadcasting to avoid hanging
            // <https://github.com/EspressoSystems/HotShot/issues/1567>
            da_committee_size: 14,
            completion_task_description: CompletionTaskDescription::TimeBasedCompletionTaskBuilder(
                TimeBasedCompletionTaskDescription {
                    // Increase the duration to get the expected number of successful views.
                    duration: Duration::new(200, 0),
                },
            ),
            overall_safety_properties: OverallSafetyPropertiesDescription {
                ..Default::default()
            },
            timing_data: TimingData {
                next_view_timeout: 1000,
                ..TimingData::default()
            },
            ..TestMetadata::default()
        }
    }
}

impl Default for TestMetadata {
    /// by default, just a single round
    fn default() -> Self {
        Self {
            timing_data: TimingData::default(),
            min_transactions: 0,
            total_nodes: 5,
            start_nodes: 5,
            num_bootstrap_nodes: 5,
            da_committee_size: 5,
            spinning_properties: SpinningTaskDescription {
                node_changes: vec![],
            },
            overall_safety_properties: OverallSafetyPropertiesDescription::default(),
            // arbitrary, haven't done the math on this
            txn_description: TxnTaskDescription::RoundRobinTimeBased(Duration::from_millis(10)),
            completion_task_description: CompletionTaskDescription::TimeBasedCompletionTaskBuilder(
                TimeBasedCompletionTaskDescription {
                    // TODO ED Put a configurable time here - 10 seconds for now
                    duration: Duration::from_millis(10000),
                },
            ),
            unreliable_network: None,
        }
    }
}

impl TestMetadata {
    pub fn gen_launcher<TYPES: NodeType, I: TestableNodeImplementation<TYPES>>(
        self,
        node_id: u64,
    ) -> TestLauncher<TYPES, I>
    where
        I: NodeImplementation<TYPES>,
        SystemContext<TYPES, I>: HotShotType<TYPES, I>,
    {
        let TestMetadata {
            total_nodes,
            num_bootstrap_nodes,
            min_transactions,
            timing_data,
            da_committee_size,
            txn_description,
            completion_task_description,
            overall_safety_properties,
            spinning_properties,
            unreliable_network,
            ..
        } = self.clone();

        // We assign known_nodes' public key and stake value here rather than read from config file since it's a test.
        let known_nodes_with_stake = (0..total_nodes)
            .map(|node_id| {
                let cur_validator_config: ValidatorConfig<TYPES::SignatureKey> =
                    ValidatorConfig::generated_from_seed_indexed([0u8; 32], node_id as u64, 1);

                cur_validator_config
                    .public_key
                    .get_stake_table_entry(cur_validator_config.stake_value)
            })
            .collect();
        // But now to test validator's config, we input the info of my_own_validator from config file when node_id == 0.
        let mut my_own_validator_config =
            ValidatorConfig::generated_from_seed_indexed([0u8; 32], node_id, 1);
        if node_id == 0 {
            my_own_validator_config = ValidatorConfig::from(ValidatorConfigFile::from_file(
                "config/ValidatorConfigFile.toml",
            ));
        }
        // let da_committee_nodes = known_nodes[0..da_committee_size].to_vec();
        let config = HotShotConfig {
            // TODO this doesn't exist anymore
            execution_type: ExecutionType::Incremental,
            total_nodes: NonZeroUsize::new(total_nodes).unwrap(),
            num_bootstrap: num_bootstrap_nodes,
            min_transactions,
            max_transactions: NonZeroUsize::new(99999).unwrap(),
            known_nodes_with_stake,
            my_own_validator_config,
            da_committee_size,
            next_view_timeout: 500,
            timeout_ratio: (11, 10),
            round_start_delay: 1,
            start_delay: 1,
            // TODO do we use these fields??
            propose_min_round_time: Duration::from_millis(0),
            propose_max_round_time: Duration::from_millis(1000),
            // TODO what's the difference between this and the second config?
            election_config: Some(TYPES::Membership::default_election_config(
                total_nodes as u64,
            )),
        };
        let TimingData {
            next_view_timeout,
            timeout_ratio,
            round_start_delay,
            start_delay,
            propose_min_round_time,
            propose_max_round_time,
        } = timing_data;
        let mod_config =
            // TODO this should really be using the timing config struct
            |a: &mut HotShotConfig<TYPES::SignatureKey, TYPES::ElectionConfigType>| {
                a.next_view_timeout = next_view_timeout;
                a.timeout_ratio = timeout_ratio;
                a.round_start_delay = round_start_delay;
                a.start_delay = start_delay;
                a.propose_min_round_time = propose_min_round_time;
                a.propose_max_round_time = propose_max_round_time;
            };

        let txn_task_generator = txn_description.build();
        let completion_task_generator = completion_task_description.build_and_launch();
        let overall_safety_task_generator = overall_safety_properties.build();
        let spinning_task_generator = spinning_properties.build();
        TestLauncher {
<<<<<<< HEAD
            resource_generator:
                ResourceGenerators {
                    channel_generator:
                        <<I as NodeImplementation<TYPES>>::Exchanges as TestableExchange<
                            _,
                            _,
                            _,
                        >>::gen_comm_channels(
                            total_nodes, num_bootstrap_nodes, da_committee_size, unreliable_network
                        ),
                    storage: Box::new(|_| I::construct_tmp_storage().unwrap()),
                    config,
                },
=======
            resource_generator: ResourceGenerators {
                channel_generator: <I as TestableNodeImplementation<TYPES>>::gen_comm_channels(
                    total_nodes,
                    num_bootstrap_nodes,
                    da_committee_size,
                ),
                storage: Box::new(|_| I::construct_tmp_storage().unwrap()),
                config,
            },
>>>>>>> 1f831eca
            metadata: self,
            txn_task_generator,
            overall_safety_task_generator,
            completion_task_generator,
            spinning_task_generator,
            hooks: vec![],
        }
        .modify_default_config(mod_config)
    }
}<|MERGE_RESOLUTION|>--- conflicted
+++ resolved
@@ -1,14 +1,9 @@
-use hotshot::types::SignatureKey;
+use hotshot::{traits::NetworkReliability, types::SignatureKey};
 use hotshot_orchestrator::config::ValidatorConfigFile;
 use hotshot_types::traits::election::Membership;
 use std::{num::NonZeroUsize, sync::Arc, time::Duration};
 
-<<<<<<< HEAD
-use hotshot::traits::{NetworkReliability, NodeImplementation, TestableNodeImplementation};
-use hotshot_types::message::{Message, SequencingMessage};
-=======
 use hotshot::traits::{NodeImplementation, TestableNodeImplementation};
->>>>>>> 1f831eca
 
 use hotshot_types::{
     traits::node_implementation::NodeType, ExecutionType, HotShotConfig, ValidatorConfig,
@@ -275,31 +270,16 @@
         let overall_safety_task_generator = overall_safety_properties.build();
         let spinning_task_generator = spinning_properties.build();
         TestLauncher {
-<<<<<<< HEAD
-            resource_generator:
-                ResourceGenerators {
-                    channel_generator:
-                        <<I as NodeImplementation<TYPES>>::Exchanges as TestableExchange<
-                            _,
-                            _,
-                            _,
-                        >>::gen_comm_channels(
-                            total_nodes, num_bootstrap_nodes, da_committee_size, unreliable_network
-                        ),
-                    storage: Box::new(|_| I::construct_tmp_storage().unwrap()),
-                    config,
-                },
-=======
             resource_generator: ResourceGenerators {
                 channel_generator: <I as TestableNodeImplementation<TYPES>>::gen_comm_channels(
                     total_nodes,
                     num_bootstrap_nodes,
                     da_committee_size,
+                    unreliable_network,
                 ),
                 storage: Box::new(|_| I::construct_tmp_storage().unwrap()),
                 config,
             },
->>>>>>> 1f831eca
             metadata: self,
             txn_task_generator,
             overall_safety_task_generator,
