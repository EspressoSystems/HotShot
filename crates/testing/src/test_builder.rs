use hotshot::traits::NetworkReliability;
use hotshot_orchestrator::config::ValidatorConfigFile;
use hotshot_types::traits::election::Membership;
use std::{num::NonZeroUsize, sync::Arc, time::Duration};

use hotshot::traits::{NodeImplementation, TestableNodeImplementation};

use hotshot_types::{
    traits::node_implementation::NodeType, ExecutionType, HotShotConfig, ValidatorConfig,
};

use super::completion_task::{CompletionTaskDescription, TimeBasedCompletionTaskDescription};
use super::{
    overall_safety_task::OverallSafetyPropertiesDescription, txn_task::TxnTaskDescription,
};
use crate::{
    spinning_task::SpinningTaskDescription,
    test_launcher::{ResourceGenerators, TestLauncher},
    view_sync_task::ViewSyncTaskDescription,
};
use hotshot_example_types::state_types::TestInstanceState;
/// data describing how a round should be timed.
#[derive(Clone, Debug, Copy)]
pub struct TimingData {
    /// Base duration for next-view timeout, in milliseconds
    pub next_view_timeout: u64,
    /// The exponential backoff ration for the next-view timeout
    pub timeout_ratio: (u64, u64),
    /// The delay a leader inserts before starting pre-commit, in milliseconds
    pub round_start_delay: u64,
    /// Delay after init before starting consensus, in milliseconds
    pub start_delay: u64,
    /// The minimum amount of time a leader has to wait to start a round
    pub propose_min_round_time: Duration,
    /// The maximum amount of time a leader can wait to start a round
    pub propose_max_round_time: Duration,
    /// time to wait until we request data associated with a proposal
    pub data_request_delay: Duration,
    /// Delay before sending through the secondary network in CombinedNetworks
    pub secondary_network_delay: Duration,
    /// view sync timeout
    pub view_sync_timeout: Duration,
}

/// metadata describing a test
#[derive(Clone, Debug)]
pub struct TestMetadata {
    /// Total number of staked nodes in the test
    pub num_nodes_with_stake: usize,
    /// Total number of non-staked nodes in the test
    pub num_nodes_without_stake: usize,
    /// nodes available at start
    pub start_nodes: usize,
    /// Whether to skip initializing nodes that will start late, which will catch up later with
    /// `HotShotInitializer::from_reload` in the spinning task.
    pub skip_late: bool,
    /// number of bootstrap nodes (libp2p usage only)
    pub num_bootstrap_nodes: usize,
    /// Size of the staked DA committee for the test
    pub da_staked_committee_size: usize,
    /// Size of the non-staked DA committee for the test
    pub da_non_staked_committee_size: usize,
    /// overall safety property description
    pub overall_safety_properties: OverallSafetyPropertiesDescription,
    /// spinning properties
    pub spinning_properties: SpinningTaskDescription,
    /// txns timing
    pub txn_description: TxnTaskDescription,
    /// completion task
    pub completion_task_description: CompletionTaskDescription,
    /// Minimum transactions required for a block
    pub min_transactions: usize,
    /// timing data
    pub timing_data: TimingData,
    /// unrelabile networking metadata
    pub unreliable_network: Option<Box<dyn NetworkReliability>>,
    /// view sync check task
    pub view_sync_properties: ViewSyncTaskDescription,
}

impl Default for TimingData {
    fn default() -> Self {
        Self {
            next_view_timeout: 4000,
            timeout_ratio: (11, 10),
            round_start_delay: 100,
            start_delay: 100,
            propose_min_round_time: Duration::new(0, 0),
            propose_max_round_time: Duration::from_millis(100),
            data_request_delay: Duration::from_millis(200),
            secondary_network_delay: Duration::from_millis(1000),
            view_sync_timeout: Duration::from_millis(2000),
        }
    }
}

impl TestMetadata {
    /// the default metadata for a stress test
    #[must_use]
    #[allow(clippy::redundant_field_names)]
    pub fn default_stress() -> Self {
        let num_nodes_with_stake = 100;
        let num_nodes_without_stake = 0;

        TestMetadata {
            num_bootstrap_nodes: num_nodes_with_stake,
            num_nodes_with_stake: num_nodes_with_stake,
            num_nodes_without_stake: num_nodes_without_stake,
            start_nodes: num_nodes_with_stake,
            overall_safety_properties: OverallSafetyPropertiesDescription {
                num_successful_views: 50,
                check_leaf: true,
                check_block: true,
                num_failed_views: 15,
                transaction_threshold: 0,
                threshold_calculator: Arc::new(|_active, total| (2 * total / 3 + 1)),
            },
            timing_data: TimingData {
                next_view_timeout: 2000,
                timeout_ratio: (1, 1),
                start_delay: 20000,
                round_start_delay: 25,
                ..TimingData::default()
            },
            view_sync_properties: ViewSyncTaskDescription::Threshold(0, num_nodes_with_stake),
            ..TestMetadata::default()
        }
    }

    /// the default metadata for multiple rounds
    #[must_use]
    #[allow(clippy::redundant_field_names)]
    pub fn default_multiple_rounds() -> TestMetadata {
        let num_nodes_with_stake = 10;
        let num_nodes_without_stake = 0;
        TestMetadata {
            // TODO: remove once we have fixed the DHT timeout issue
            // https://github.com/EspressoSystems/HotShot/issues/2088
            num_bootstrap_nodes: num_nodes_with_stake,
            num_nodes_with_stake: num_nodes_with_stake,
            num_nodes_without_stake: num_nodes_without_stake,
            start_nodes: num_nodes_with_stake,
            overall_safety_properties: OverallSafetyPropertiesDescription {
                num_successful_views: 20,
                check_leaf: true,
                check_block: true,
                num_failed_views: 8,
                transaction_threshold: 0,
                threshold_calculator: Arc::new(|_active, total| (2 * total / 3 + 1)),
            },
            timing_data: TimingData {
                start_delay: 120_000,
                round_start_delay: 25,
                ..TimingData::default()
            },
            view_sync_properties: ViewSyncTaskDescription::Threshold(0, num_nodes_with_stake),
            ..TestMetadata::default()
        }
    }

    /// Default setting with 20 nodes and 8 views of successful views.
    #[must_use]
    #[allow(clippy::redundant_field_names)]
    pub fn default_more_nodes() -> TestMetadata {
        let num_nodes_with_stake = 20;
        let num_nodes_without_stake = 0;
        TestMetadata {
            num_nodes_with_stake: num_nodes_with_stake,
            num_nodes_without_stake: num_nodes_without_stake,
            start_nodes: num_nodes_with_stake,
            num_bootstrap_nodes: num_nodes_with_stake,
            // The first 14 (i.e., 20 - f) nodes are in the DA committee and we may shutdown the
            // remaining 6 (i.e., f) nodes. We could remove this restriction after fixing the
            // following issue.
            // TODO: Update message broadcasting to avoid hanging
            // <https://github.com/EspressoSystems/HotShot/issues/1567>
            da_staked_committee_size: 14,
            completion_task_description: CompletionTaskDescription::TimeBasedCompletionTaskBuilder(
                TimeBasedCompletionTaskDescription {
                    // Increase the duration to get the expected number of successful views.
                    duration: Duration::new(340, 0),
                },
            ),
            overall_safety_properties: OverallSafetyPropertiesDescription {
                ..Default::default()
            },
            timing_data: TimingData {
                next_view_timeout: 5000,
                ..TimingData::default()
            },
            view_sync_properties: ViewSyncTaskDescription::Threshold(0, num_nodes_with_stake),
            ..TestMetadata::default()
        }
    }
}

impl Default for TestMetadata {
    /// by default, just a single round
    #[allow(clippy::redundant_field_names)]
    fn default() -> Self {
        let num_nodes_with_stake = 6;
        let num_nodes_without_stake = 0;
        Self {
            timing_data: TimingData::default(),
            min_transactions: 0,
            num_nodes_with_stake: num_nodes_with_stake,
            num_nodes_without_stake: num_nodes_without_stake,
            start_nodes: num_nodes_with_stake,
            skip_late: false,
            num_bootstrap_nodes: num_nodes_with_stake,
            da_staked_committee_size: num_nodes_with_stake,
            da_non_staked_committee_size: num_nodes_without_stake,
            spinning_properties: SpinningTaskDescription {
                node_changes: vec![],
            },
            overall_safety_properties: OverallSafetyPropertiesDescription::default(),
            // arbitrary, haven't done the math on this
            txn_description: TxnTaskDescription::RoundRobinTimeBased(Duration::from_millis(100)),
            completion_task_description: CompletionTaskDescription::TimeBasedCompletionTaskBuilder(
                TimeBasedCompletionTaskDescription {
                    // TODO ED Put a configurable time here - 10 seconds for now
                    duration: Duration::from_millis(10000),
                },
            ),
            unreliable_network: None,
            view_sync_properties: ViewSyncTaskDescription::Threshold(0, num_nodes_with_stake),
        }
    }
}

impl TestMetadata {
    /// turn a description of a test (e.g. a [`TestMetadata`]) into
    /// a [`TestLauncher`] that can be used to launch the test.
    /// # Panics
    /// if some of the the configuration values are zero
    #[must_use]
    pub fn gen_launcher<
        TYPES: NodeType<InstanceState = TestInstanceState>,
        I: TestableNodeImplementation<TYPES, CommitteeElectionConfig = TYPES::ElectionConfigType>,
    >(
        self,
        node_id: u64,
    ) -> TestLauncher<TYPES, I>
    where
        I: NodeImplementation<TYPES>,
    {
        let TestMetadata {
            num_nodes_with_stake,
            num_bootstrap_nodes,
            min_transactions,
            timing_data,
            da_staked_committee_size,
            da_non_staked_committee_size,
            unreliable_network,
            ..
        } = self.clone();

        // We assign known_nodes' public key and stake value here rather than read from config file since it's a test.
        let known_nodes_with_stake = (0..num_nodes_with_stake)
            .map(|node_id_| {
                let cur_validator_config: ValidatorConfig<TYPES::SignatureKey> =
                    ValidatorConfig::generated_from_seed_indexed([0u8; 32], node_id_ as u64, 1);
                cur_validator_config.get_public_config()
            })
            .collect();
        // But now to test validator's config, we input the info of my_own_validator from config file when node_id == 0.
        let mut my_own_validator_config =
            ValidatorConfig::generated_from_seed_indexed([0u8; 32], node_id, 1);
        if node_id == 0 {
            my_own_validator_config = ValidatorConfig::from(ValidatorConfigFile::from_file(
                "config/ValidatorConfigFile.toml",
            ));
        }
        // let da_committee_nodes = known_nodes[0..da_committee_size].to_vec();
        let config = HotShotConfig {
            // TODO this doesn't exist anymore
            execution_type: ExecutionType::Incremental,
            num_nodes_with_stake: NonZeroUsize::new(num_nodes_with_stake).unwrap(),
            // Currently making this zero for simplicity
            num_nodes_without_stake: 0,
            num_bootstrap: num_bootstrap_nodes,
            min_transactions,
            max_transactions: NonZeroUsize::new(99999).unwrap(),
            known_nodes_with_stake,
            known_nodes_without_stake: vec![],
            my_own_validator_config,
            da_staked_committee_size,
            da_non_staked_committee_size,
            next_view_timeout: 500,
            view_sync_timeout: Duration::from_millis(250),
            timeout_ratio: (11, 10),
            round_start_delay: 1,
            start_delay: 1,
            // TODO do we use these fields??
            propose_min_round_time: Duration::from_millis(0),
            propose_max_round_time: Duration::from_millis(1000),
            data_request_delay: Duration::from_millis(200),
            // TODO what's the difference between this and the second config?
            election_config: Some(TYPES::Membership::default_election_config(
                num_nodes_with_stake as u64,
                0,
            )),
            data_request_delay: Duration::from_millis(200),
        };
        let TimingData {
            next_view_timeout,
            timeout_ratio,
            round_start_delay,
            start_delay,
            propose_min_round_time,
            propose_max_round_time,
            data_request_delay,
            secondary_network_delay,
            view_sync_timeout,
        } = timing_data;
        let mod_config =
            // TODO this should really be using the timing config struct
            |a: &mut HotShotConfig<TYPES::SignatureKey, TYPES::ElectionConfigType>| {
                a.next_view_timeout = next_view_timeout;
                a.timeout_ratio = timeout_ratio;
                a.round_start_delay = round_start_delay;
                a.start_delay = start_delay;
                a.propose_min_round_time = propose_min_round_time;
                a.propose_max_round_time = propose_max_round_time;
<<<<<<< HEAD
                a.data_request_delay = data_request_delay;
=======
                a.view_sync_timeout = view_sync_timeout;
>>>>>>> 7591fb14
            };

        TestLauncher {
            resource_generator: ResourceGenerators {
                channel_generator: <I as TestableNodeImplementation<TYPES>>::gen_networks(
                    num_nodes_with_stake,
                    num_bootstrap_nodes,
                    da_staked_committee_size,
                    unreliable_network,
                    secondary_network_delay,
                ),
                storage: Box::new(|_| I::construct_tmp_storage().unwrap()),
                config,
            },
            metadata: self,
        }
        .modify_default_config(mod_config)
    }
}<|MERGE_RESOLUTION|>--- conflicted
+++ resolved
@@ -300,7 +300,6 @@
                 num_nodes_with_stake as u64,
                 0,
             )),
-            data_request_delay: Duration::from_millis(200),
         };
         let TimingData {
             next_view_timeout,
@@ -322,11 +321,8 @@
                 a.start_delay = start_delay;
                 a.propose_min_round_time = propose_min_round_time;
                 a.propose_max_round_time = propose_max_round_time;
-<<<<<<< HEAD
                 a.data_request_delay = data_request_delay;
-=======
                 a.view_sync_timeout = view_sync_timeout;
->>>>>>> 7591fb14
             };
 
         TestLauncher {
