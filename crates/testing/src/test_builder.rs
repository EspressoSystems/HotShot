// Copyright (c) 2021-2024 Espresso Systems (espressosys.com)
// This file is part of the HotShot repository.

// You should have received a copy of the MIT License
// along with the HotShot repository. If not, see <https://mit-license.org/>.

use std::{collections::HashMap, num::NonZeroUsize, rc::Rc, sync::Arc, time::Duration};

use hotshot::{
    tasks::EventTransformerState,
    traits::{NetworkReliability, NodeImplementation, TestableNodeImplementation},
    types::SystemContextHandle,
    HotShotInitializer, MarketplaceConfig, Memberships, SystemContext, TwinsHandlerState,
};
use hotshot_example_types::{
    auction_results_provider_types::TestAuctionResultsProvider, state_types::TestInstanceState,
    storage_types::TestStorage, testable_delay::DelayConfig,
};
use hotshot_types::{
    consensus::ConsensusMetricsValue,
    traits::node_implementation::{NodeType, Versions},
    ExecutionType, HotShotConfig, ValidatorConfig,
};
use tide_disco::Url;
use vec1::Vec1;

use super::{
    completion_task::{CompletionTaskDescription, TimeBasedCompletionTaskDescription},
    overall_safety_task::OverallSafetyPropertiesDescription,
    txn_task::TxnTaskDescription,
};
use crate::{
    spinning_task::SpinningTaskDescription,
    test_launcher::{Network, ResourceGenerators, TestLauncher},
    view_sync_task::ViewSyncTaskDescription,
};
/// data describing how a round should be timed.
#[derive(Clone, Debug, Copy)]
pub struct TimingData {
    /// Base duration for next-view timeout, in milliseconds
    pub next_view_timeout: u64,
    /// The exponential backoff ration for the next-view timeout
    pub timeout_ratio: (u64, u64),
    /// The delay a leader inserts before starting pre-commit, in milliseconds
    pub round_start_delay: u64,
    /// Delay after init before starting consensus, in milliseconds
    pub start_delay: u64,
    /// The maximum amount of time a leader can wait to get a block from a builder
    pub builder_timeout: Duration,
    /// time to wait until we request data associated with a proposal
    pub data_request_delay: Duration,
    /// Delay before sending through the secondary network in CombinedNetworks
    pub secondary_network_delay: Duration,
    /// view sync timeout
    pub view_sync_timeout: Duration,
}

/// metadata describing a test
#[derive(Clone)]
pub struct TestDescription<TYPES: NodeType, I: NodeImplementation<TYPES>, V: Versions> {
    /// Total number of staked nodes in the test
    pub num_nodes_with_stake: usize,
    /// Total number of non-staked nodes in the test
    pub num_nodes_without_stake: usize,
    /// nodes available at start
    pub start_nodes: usize,
    /// Whether to skip initializing nodes that will start late, which will catch up later with
    /// `HotShotInitializer::from_reload` in the spinning task.
    pub skip_late: bool,
    /// number of bootstrap nodes (libp2p usage only)
    pub num_bootstrap_nodes: usize,
    /// Size of the staked DA committee for the test
    pub da_staked_committee_size: usize,
    /// Size of the non-staked DA committee for the test
    pub da_non_staked_committee_size: usize,
    /// overall safety property description
    pub overall_safety_properties: OverallSafetyPropertiesDescription<TYPES>,
    /// spinning properties
    pub spinning_properties: SpinningTaskDescription,
    /// txns timing
    pub txn_description: TxnTaskDescription,
    /// completion task
    pub completion_task_description: CompletionTaskDescription,
    /// timing data
    pub timing_data: TimingData,
    /// unrelabile networking metadata
    pub unreliable_network: Option<Box<dyn NetworkReliability>>,
    /// view sync check task
    pub view_sync_properties: ViewSyncTaskDescription,
    /// description of builders to run
    pub builders: Vec1<BuilderDescription>,
    /// description of the solver to run
    pub solver: FakeSolverApiDescription,
    /// nodes with byzantine behaviour
<<<<<<< HEAD
    pub behaviour: Rc<dyn Fn(u64) -> Behaviour<TYPES, I, V>>,
=======
    pub behaviour: Rc<dyn Fn(u64) -> Behaviour<TYPES, I>>,
    /// Delay config if any to add delays to asynchronous calls
    pub async_delay_config: DelayConfig,
>>>>>>> fbf4c813
}

#[derive(Debug)]
pub enum Behaviour<TYPES: NodeType, I: NodeImplementation<TYPES>, V: Versions> {
    ByzantineTwins(Box<dyn TwinsHandlerState<TYPES, I, V>>),
    Byzantine(Box<dyn EventTransformerState<TYPES, I, V>>),
    Standard,
}

pub async fn create_test_handle<
    TYPES: NodeType<InstanceState = TestInstanceState>,
    I: NodeImplementation<TYPES>,
    V: Versions,
>(
<<<<<<< HEAD
    behaviour: Behaviour<TYPES, I, V>,
=======
    metadata: TestDescription<TYPES, I>,
>>>>>>> fbf4c813
    node_id: u64,
    network: Network<TYPES, I>,
    memberships: Memberships<TYPES>,
    config: HotShotConfig<TYPES::SignatureKey>,
    storage: I::Storage,
    marketplace_config: MarketplaceConfig<TYPES, I>,
<<<<<<< HEAD
) -> SystemContextHandle<TYPES, I, V> {
    let initializer = HotShotInitializer::<TYPES>::from_genesis(TestInstanceState {})
        .await
        .unwrap();
=======
) -> SystemContextHandle<TYPES, I> {
    let initializer = HotShotInitializer::<TYPES>::from_genesis(TestInstanceState::new(
        metadata.async_delay_config,
    ))
    .await
    .unwrap();
>>>>>>> fbf4c813

    // See whether or not we should be DA
    let is_da = node_id < config.da_staked_committee_size as u64;

    let validator_config: ValidatorConfig<TYPES::SignatureKey> =
        ValidatorConfig::generated_from_seed_indexed([0u8; 32], node_id, 1, is_da);

    // Get key pair for certificate aggregation
    let private_key = validator_config.private_key.clone();
    let public_key = validator_config.public_key.clone();

    let behaviour = (metadata.behaviour)(node_id);
    match behaviour {
        Behaviour::ByzantineTwins(state) => {
            let state = Box::leak(state);
            let (left_handle, _right_handle) = state
                .spawn_twin_handles(
                    public_key,
                    private_key,
                    node_id,
                    config,
                    memberships,
                    network,
                    initializer,
                    ConsensusMetricsValue::default(),
                    storage,
                    marketplace_config,
                )
                .await;

            left_handle
        }
        Behaviour::Byzantine(state) => {
            let state = Box::leak(state);
            state
                .spawn_handle(
                    public_key,
                    private_key,
                    node_id,
                    config,
                    memberships,
                    network,
                    initializer,
                    ConsensusMetricsValue::default(),
                    storage,
                    marketplace_config,
                )
                .await
        }
        Behaviour::Standard => {
            let hotshot = SystemContext::<TYPES, I, V>::new(
                public_key,
                private_key,
                node_id,
                config,
                memberships,
                network,
                initializer,
                ConsensusMetricsValue::default(),
                storage,
                marketplace_config,
            );

            hotshot.run_tasks().await
        }
    }
}

/// Describes a possible change to builder status during test
#[derive(Clone, Debug)]
pub enum BuilderChange {
    // Builder should start up
    Up,
    // Builder should shut down completely
    Down,
    // Toggles whether builder should always respond
    // to claim calls with errors
    FailClaims(bool),
}

/// Metadata describing builder behaviour during a test
#[derive(Clone, Debug)]
pub struct BuilderDescription {
    /// view number -> change to builder status
    pub changes: HashMap<u64, BuilderChange>,
}

#[derive(Clone, Debug)]
pub struct FakeSolverApiDescription {
    /// The rate at which errors occur in the mock solver API
    pub error_pct: f32,
}

impl Default for TimingData {
    fn default() -> Self {
        Self {
            next_view_timeout: 4000,
            timeout_ratio: (11, 10),
            round_start_delay: 100,
            start_delay: 100,
            builder_timeout: Duration::from_millis(500),
            data_request_delay: Duration::from_millis(200),
            secondary_network_delay: Duration::from_millis(1000),
            view_sync_timeout: Duration::from_millis(2000),
        }
    }
}

impl<TYPES: NodeType, I: NodeImplementation<TYPES>, V: Versions> TestDescription<TYPES, I, V> {
    /// the default metadata for a stress test
    #[must_use]
    #[allow(clippy::redundant_field_names)]
    pub fn default_stress() -> Self {
        let num_nodes_with_stake = 100;
        let num_nodes_without_stake = 0;

        Self {
            num_bootstrap_nodes: num_nodes_with_stake,
            num_nodes_with_stake,
            num_nodes_without_stake,
            start_nodes: num_nodes_with_stake,
            overall_safety_properties: OverallSafetyPropertiesDescription::<TYPES> {
                num_successful_views: 50,
                check_leaf: true,
                check_block: true,
                num_failed_views: 15,
                transaction_threshold: 0,
                threshold_calculator: Arc::new(|_active, total| (2 * total / 3 + 1)),
                expected_views_to_fail: HashMap::new(),
            },
            timing_data: TimingData {
                next_view_timeout: 2000,
                timeout_ratio: (1, 1),
                start_delay: 20000,
                round_start_delay: 25,
                ..TimingData::default()
            },
            view_sync_properties: ViewSyncTaskDescription::Threshold(0, num_nodes_with_stake),
            ..Self::default()
        }
    }

    /// the default metadata for multiple rounds
    #[must_use]
    #[allow(clippy::redundant_field_names)]
    pub fn default_multiple_rounds() -> Self {
        let num_nodes_with_stake = 10;
        let num_nodes_without_stake = 0;
        TestDescription::<TYPES, I, V> {
            // TODO: remove once we have fixed the DHT timeout issue
            // https://github.com/EspressoSystems/HotShot/issues/2088
            num_bootstrap_nodes: num_nodes_with_stake,
            num_nodes_with_stake,
            num_nodes_without_stake,
            start_nodes: num_nodes_with_stake,
            overall_safety_properties: OverallSafetyPropertiesDescription::<TYPES> {
                num_successful_views: 20,
                check_leaf: true,
                check_block: true,
                num_failed_views: 8,
                transaction_threshold: 0,
                threshold_calculator: Arc::new(|_active, total| (2 * total / 3 + 1)),
                expected_views_to_fail: HashMap::new(),
            },
            timing_data: TimingData {
                start_delay: 120_000,
                round_start_delay: 25,
                ..TimingData::default()
            },
            view_sync_properties: ViewSyncTaskDescription::Threshold(0, num_nodes_with_stake),
            ..TestDescription::<TYPES, I, V>::default()
        }
    }

    /// Default setting with 20 nodes and 8 views of successful views.
    #[must_use]
    #[allow(clippy::redundant_field_names)]
    pub fn default_more_nodes() -> Self {
        let num_nodes_with_stake = 20;
        let num_nodes_without_stake = 0;
        Self {
            num_nodes_with_stake,
            num_nodes_without_stake,
            start_nodes: num_nodes_with_stake,
            num_bootstrap_nodes: num_nodes_with_stake,
            // The first 14 (i.e., 20 - f) nodes are in the DA committee and we may shutdown the
            // remaining 6 (i.e., f) nodes. We could remove this restriction after fixing the
            // following issue.
            // TODO: Update message broadcasting to avoid hanging
            // <https://github.com/EspressoSystems/HotShot/issues/1567>
            da_staked_committee_size: 14,
            completion_task_description: CompletionTaskDescription::TimeBasedCompletionTaskBuilder(
                TimeBasedCompletionTaskDescription {
                    // Increase the duration to get the expected number of successful views.
                    duration: Duration::new(340, 0),
                },
            ),
            overall_safety_properties: OverallSafetyPropertiesDescription {
                ..Default::default()
            },
            timing_data: TimingData {
                next_view_timeout: 5000,
                ..TimingData::default()
            },
            view_sync_properties: ViewSyncTaskDescription::Threshold(0, num_nodes_with_stake),
            ..Self::default()
        }
    }
}

impl<TYPES: NodeType, I: NodeImplementation<TYPES>, V: Versions> Default
    for TestDescription<TYPES, I, V>
{
    /// by default, just a single round
    #[allow(clippy::redundant_field_names)]
    fn default() -> Self {
        let num_nodes_with_stake = 6;
        let num_nodes_without_stake = 0;
        Self {
            timing_data: TimingData::default(),
            num_nodes_with_stake,
            num_nodes_without_stake,
            start_nodes: num_nodes_with_stake,
            skip_late: false,
            num_bootstrap_nodes: num_nodes_with_stake,
            da_staked_committee_size: num_nodes_with_stake,
            da_non_staked_committee_size: num_nodes_without_stake,
            spinning_properties: SpinningTaskDescription {
                node_changes: vec![],
            },
            overall_safety_properties: OverallSafetyPropertiesDescription::default(),
            // arbitrary, haven't done the math on this
            txn_description: TxnTaskDescription::RoundRobinTimeBased(Duration::from_millis(100)),
            completion_task_description: CompletionTaskDescription::TimeBasedCompletionTaskBuilder(
                TimeBasedCompletionTaskDescription {
                    // TODO ED Put a configurable time here - 10 seconds for now
                    duration: Duration::from_millis(10000),
                },
            ),
            unreliable_network: None,
            view_sync_properties: ViewSyncTaskDescription::Threshold(0, num_nodes_with_stake),
            builders: vec1::vec1![
                BuilderDescription {
                    changes: HashMap::new()
                },
                BuilderDescription {
                    changes: HashMap::new()
                }
            ],
            solver: FakeSolverApiDescription {
                // Default to a 10% error rate.
                error_pct: 0.1,
            },
            behaviour: Rc::new(|_| Behaviour::Standard),
            async_delay_config: DelayConfig::default(),
        }
    }
}

impl<
        TYPES: NodeType<InstanceState = TestInstanceState>,
        I: TestableNodeImplementation<TYPES>,
        V: Versions,
    > TestDescription<TYPES, I, V>
where
    I: NodeImplementation<TYPES, AuctionResultsProvider = TestAuctionResultsProvider<TYPES>>,
{
    /// turn a description of a test (e.g. a [`TestDescription`]) into
    /// a [`TestLauncher`] that can be used to launch the test.
    /// # Panics
    /// if some of the the configuration values are zero
    #[must_use]
    pub fn gen_launcher(self, node_id: u64) -> TestLauncher<TYPES, I, V> {
        let TestDescription {
            num_nodes_with_stake,
            num_bootstrap_nodes,
            timing_data,
            da_staked_committee_size,
            da_non_staked_committee_size,
            unreliable_network,
            ..
        } = self.clone();

        let mut known_da_nodes = Vec::new();

        // We assign known_nodes' public key and stake value here rather than read from config file since it's a test.
        let known_nodes_with_stake = (0..num_nodes_with_stake)
            .map(|node_id_| {
                let cur_validator_config: ValidatorConfig<TYPES::SignatureKey> =
                    ValidatorConfig::generated_from_seed_indexed(
                        [0u8; 32],
                        node_id_ as u64,
                        1,
                        node_id_ < da_staked_committee_size,
                    );

                // Add the node to the known DA nodes based on the index (for tests)
                if node_id_ < da_staked_committee_size {
                    known_da_nodes.push(cur_validator_config.public_config());
                }

                cur_validator_config.public_config()
            })
            .collect();
        // But now to test validator's config, we input the info of my_own_validator from config file when node_id == 0.
        let my_own_validator_config = ValidatorConfig::generated_from_seed_indexed(
            [0u8; 32],
            node_id,
            1,
            // This is the config for node 0
            0 < da_staked_committee_size,
        );
        // let da_committee_nodes = known_nodes[0..da_committee_size].to_vec();
        let config = HotShotConfig {
            // TODO this doesn't exist anymore
            execution_type: ExecutionType::Incremental,
            start_threshold: (1, 1),
            num_nodes_with_stake: NonZeroUsize::new(num_nodes_with_stake).unwrap(),
            // Currently making this zero for simplicity
            known_da_nodes,
            num_nodes_without_stake: 0,
            num_bootstrap: num_bootstrap_nodes,
            known_nodes_with_stake,
            known_nodes_without_stake: vec![],
            my_own_validator_config,
            da_staked_committee_size,
            da_non_staked_committee_size,
            fixed_leader_for_gpuvid: 1,
            next_view_timeout: 500,
            view_sync_timeout: Duration::from_millis(250),
            timeout_ratio: (11, 10),
            round_start_delay: 25,
            start_delay: 1,
            builder_timeout: Duration::from_millis(1000),
            data_request_delay: Duration::from_millis(200),
            // Placeholder until we spin up the builder
            builder_urls: vec1::vec1![Url::parse("http://localhost:9999").expect("Valid URL")],
            start_proposing_view: u64::MAX,
            stop_proposing_view: 0,
            start_voting_view: u64::MAX,
            stop_voting_view: 0,
            start_proposing_time: u64::MAX,
            stop_proposing_time: 0,
            start_voting_time: u64::MAX,
            stop_voting_time: 0,
        };
        let TimingData {
            next_view_timeout,
            timeout_ratio,
            round_start_delay,
            start_delay,
            builder_timeout,
            data_request_delay,
            secondary_network_delay,
            view_sync_timeout,
        } = timing_data;
        let mod_config =
            // TODO this should really be using the timing config struct
            |a: &mut HotShotConfig<TYPES::SignatureKey>| {
                a.next_view_timeout = next_view_timeout;
                a.timeout_ratio = timeout_ratio;
                a.round_start_delay = round_start_delay;
                a.start_delay = start_delay;
                a.builder_timeout = builder_timeout;
                a.data_request_delay = data_request_delay;
                a.view_sync_timeout = view_sync_timeout;
            };

        let metadata = self.clone();
        TestLauncher {
            resource_generator: ResourceGenerators {
                channel_generator: <I as TestableNodeImplementation<TYPES>>::gen_networks(
                    num_nodes_with_stake,
                    num_bootstrap_nodes,
                    da_staked_committee_size,
                    unreliable_network,
                    secondary_network_delay,
                ),
                storage: Box::new(move |_| {
                    let mut storage = TestStorage::<TYPES>::default();
                    // update storage impl to use settings delay option
                    storage.delay_config = metadata.async_delay_config.clone();
                    storage
                }),
                config,
                marketplace_config: Box::new(|_| MarketplaceConfig::<TYPES, I> {
                    auction_results_provider: TestAuctionResultsProvider::<TYPES>::default().into(),
                    fallback_builder_url: Url::parse("http://localhost").unwrap(),
                }),
            },
            metadata: self,
        }
        .modify_default_config(mod_config)
    }
}<|MERGE_RESOLUTION|>--- conflicted
+++ resolved
@@ -92,13 +92,9 @@
     /// description of the solver to run
     pub solver: FakeSolverApiDescription,
     /// nodes with byzantine behaviour
-<<<<<<< HEAD
     pub behaviour: Rc<dyn Fn(u64) -> Behaviour<TYPES, I, V>>,
-=======
-    pub behaviour: Rc<dyn Fn(u64) -> Behaviour<TYPES, I>>,
     /// Delay config if any to add delays to asynchronous calls
     pub async_delay_config: DelayConfig,
->>>>>>> fbf4c813
 }
 
 #[derive(Debug)]
@@ -113,30 +109,19 @@
     I: NodeImplementation<TYPES>,
     V: Versions,
 >(
-<<<<<<< HEAD
-    behaviour: Behaviour<TYPES, I, V>,
-=======
-    metadata: TestDescription<TYPES, I>,
->>>>>>> fbf4c813
+    metadata: TestDescription<TYPES, I, V>,
     node_id: u64,
     network: Network<TYPES, I>,
     memberships: Memberships<TYPES>,
     config: HotShotConfig<TYPES::SignatureKey>,
     storage: I::Storage,
     marketplace_config: MarketplaceConfig<TYPES, I>,
-<<<<<<< HEAD
 ) -> SystemContextHandle<TYPES, I, V> {
-    let initializer = HotShotInitializer::<TYPES>::from_genesis(TestInstanceState {})
-        .await
-        .unwrap();
-=======
-) -> SystemContextHandle<TYPES, I> {
     let initializer = HotShotInitializer::<TYPES>::from_genesis(TestInstanceState::new(
         metadata.async_delay_config,
     ))
     .await
     .unwrap();
->>>>>>> fbf4c813
 
     // See whether or not we should be DA
     let is_da = node_id < config.da_staked_committee_size as u64;
