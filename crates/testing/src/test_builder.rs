// Copyright (c) 2021-2024 Espresso Systems (espressosys.com)
// This file is part of the HotShot repository.

// You should have received a copy of the MIT License
// along with the HotShot repository. If not, see <https://mit-license.org/>.

use std::{collections::HashMap, num::NonZeroUsize, rc::Rc, sync::Arc, time::Duration};

<<<<<<< HEAD
use anyhow::{ensure, Result};
=======
>>>>>>> a6f11775
use hotshot::{
    tasks::EventTransformerState,
    traits::{NetworkReliability, NodeImplementation, TestableNodeImplementation},
    types::SystemContextHandle,
    HotShotInitializer, MarketplaceConfig, Memberships, SystemContext, TwinsHandlerState,
};
use hotshot_example_types::{
    auction_results_provider_types::TestAuctionResultsProvider, state_types::TestInstanceState,
    storage_types::TestStorage, testable_delay::DelayConfig,
};
use hotshot_types::{
    consensus::ConsensusMetricsValue,
    traits::node_implementation::{NodeType, Versions},
    ExecutionType, HotShotConfig, ValidatorConfig,
};
use tide_disco::Url;
use vec1::Vec1;

use super::{
    completion_task::{CompletionTaskDescription, TimeBasedCompletionTaskDescription},
    overall_safety_task::OverallSafetyPropertiesDescription,
    txn_task::TxnTaskDescription,
};
use crate::{
    spinning_task::SpinningTaskDescription,
    test_launcher::{Network, ResourceGenerators, TestLauncher},
    view_sync_task::ViewSyncTaskDescription,
};
<<<<<<< HEAD

pub type TransactionValidator = Arc<dyn Fn(&Vec<(u64, u64)>) -> Result<()> + Send + Sync>;

=======
>>>>>>> a6f11775
/// data describing how a round should be timed.
#[derive(Clone, Debug, Copy)]
pub struct TimingData {
    /// Base duration for next-view timeout, in milliseconds
    pub next_view_timeout: u64,
    /// The exponential backoff ration for the next-view timeout
    pub timeout_ratio: (u64, u64),
    /// The delay a leader inserts before starting pre-commit, in milliseconds
    pub round_start_delay: u64,
    /// Delay after init before starting consensus, in milliseconds
    pub start_delay: u64,
    /// The maximum amount of time a leader can wait to get a block from a builder
    pub builder_timeout: Duration,
    /// time to wait until we request data associated with a proposal
    pub data_request_delay: Duration,
    /// Delay before sending through the secondary network in CombinedNetworks
    pub secondary_network_delay: Duration,
    /// view sync timeout
    pub view_sync_timeout: Duration,
}

/// metadata describing a test
#[derive(Clone)]
pub struct TestDescription<TYPES: NodeType, I: NodeImplementation<TYPES>, V: Versions> {
    /// Total number of staked nodes in the test
    pub num_nodes_with_stake: usize,
    /// Total number of non-staked nodes in the test
    pub num_nodes_without_stake: usize,
    /// nodes available at start
    pub start_nodes: usize,
    /// Whether to skip initializing nodes that will start late, which will catch up later with
    /// `HotShotInitializer::from_reload` in the spinning task.
    pub skip_late: bool,
    /// number of bootstrap nodes (libp2p usage only)
    pub num_bootstrap_nodes: usize,
    /// Size of the staked DA committee for the test
    pub da_staked_committee_size: usize,
    /// Size of the non-staked DA committee for the test
    pub da_non_staked_committee_size: usize,
    /// overall safety property description
    pub overall_safety_properties: OverallSafetyPropertiesDescription<TYPES>,
    /// spinning properties
    pub spinning_properties: SpinningTaskDescription,
    /// txns timing
    pub txn_description: TxnTaskDescription,
    /// completion task
    pub completion_task_description: CompletionTaskDescription,
    /// timing data
    pub timing_data: TimingData,
    /// unrelabile networking metadata
    pub unreliable_network: Option<Box<dyn NetworkReliability>>,
    /// view sync check task
    pub view_sync_properties: ViewSyncTaskDescription,
    /// description of builders to run
    pub builders: Vec1<BuilderDescription>,
    /// description of the solver to run
    pub solver: FakeSolverApiDescription,
    /// nodes with byzantine behaviour
    pub behaviour: Rc<dyn Fn(u64) -> Behaviour<TYPES, I, V>>,
    /// Delay config if any to add delays to asynchronous calls
    pub async_delay_config: DelayConfig,
    /// view in which to propose an upgrade
    pub upgrade_view: Option<u64>,
    /// whether to initialize the solver on startup
    pub start_solver: bool,
    /// boxed closure used to validate the resulting transactions
    pub validate_transactions: TransactionValidator,
}

pub fn nonempty_block_threshold(threshold: (u64, u64)) -> TransactionValidator {
    Arc::new(move |transactions| {
        if matches!(threshold, (0, _)) {
            return Ok(());
        }

        let blocks: Vec<_> = transactions.iter().filter(|(view, _)| *view != 0).collect();

        let num_blocks = blocks.len() as u64;
        let mut num_nonempty_blocks = 0;

        ensure!(num_blocks > 0, "Failed to commit any non-genesis blocks");

        for (_, num_transactions) in blocks {
            if *num_transactions > 0 {
                num_nonempty_blocks += 1;
            }
        }

        ensure!(
          num_nonempty_blocks * threshold.1 >= threshold.0 * num_blocks,
          "Failed to meet nonempty block threshold; got {num_nonempty_blocks} nonempty blocks out of a total of {num_blocks}"
        );

        Ok(())
    })
}

#[derive(Debug)]
pub enum Behaviour<TYPES: NodeType, I: NodeImplementation<TYPES>, V: Versions> {
    ByzantineTwins(Box<dyn TwinsHandlerState<TYPES, I, V>>),
    Byzantine(Box<dyn EventTransformerState<TYPES, I, V>>),
    Standard,
}

pub async fn create_test_handle<
    TYPES: NodeType<InstanceState = TestInstanceState>,
    I: NodeImplementation<TYPES>,
    V: Versions,
>(
    metadata: TestDescription<TYPES, I, V>,
    node_id: u64,
    network: Network<TYPES, I>,
    memberships: Memberships<TYPES>,
    config: HotShotConfig<TYPES::SignatureKey>,
    storage: I::Storage,
    marketplace_config: MarketplaceConfig<TYPES, I>,
) -> SystemContextHandle<TYPES, I, V> {
    let initializer = HotShotInitializer::<TYPES>::from_genesis::<V>(TestInstanceState::new(
        metadata.async_delay_config,
    ))
    .await
    .unwrap();

    // See whether or not we should be DA
    let is_da = node_id < config.da_staked_committee_size as u64;

    let validator_config: ValidatorConfig<TYPES::SignatureKey> =
        ValidatorConfig::generated_from_seed_indexed([0u8; 32], node_id, 1, is_da);

    // Get key pair for certificate aggregation
    let private_key = validator_config.private_key.clone();
    let public_key = validator_config.public_key.clone();

    let behaviour = (metadata.behaviour)(node_id);
    match behaviour {
        Behaviour::ByzantineTwins(state) => {
            let state = Box::leak(state);
            let (left_handle, _right_handle) = state
                .spawn_twin_handles(
                    public_key,
                    private_key,
                    node_id,
                    config,
                    memberships,
                    network,
                    initializer,
                    ConsensusMetricsValue::default(),
                    storage,
                    marketplace_config,
                )
                .await;

            left_handle
        }
        Behaviour::Byzantine(state) => {
            let state = Box::leak(state);
            state
                .spawn_handle(
                    public_key,
                    private_key,
                    node_id,
                    config,
                    memberships,
                    network,
                    initializer,
                    ConsensusMetricsValue::default(),
                    storage,
                    marketplace_config,
                )
                .await
        }
        Behaviour::Standard => {
            let hotshot = SystemContext::<TYPES, I, V>::new(
                public_key,
                private_key,
                node_id,
                config,
                memberships,
                network,
                initializer,
                ConsensusMetricsValue::default(),
                storage,
                marketplace_config,
            )
            .await;

            hotshot.run_tasks().await
        }
    }
}

/// Describes a possible change to builder status during test
#[derive(Clone, Debug)]
pub enum BuilderChange {
    // Builder should start up
    Up,
    // Builder should shut down completely
    Down,
    // Toggles whether builder should always respond
    // to claim calls with errors
    FailClaims(bool),
}

/// Metadata describing builder behaviour during a test
#[derive(Clone, Debug)]
pub struct BuilderDescription {
    /// view number -> change to builder status
    pub changes: HashMap<u64, BuilderChange>,
}

#[derive(Clone, Debug)]
pub struct FakeSolverApiDescription {
    /// The rate at which errors occur in the mock solver API
    pub error_pct: f32,
}

impl Default for TimingData {
    fn default() -> Self {
        Self {
            next_view_timeout: 4000,
            timeout_ratio: (11, 10),
            round_start_delay: 100,
            start_delay: 100,
            builder_timeout: Duration::from_millis(500),
            data_request_delay: Duration::from_millis(200),
            secondary_network_delay: Duration::from_millis(1000),
            view_sync_timeout: Duration::from_millis(2000),
        }
    }
}

impl<TYPES: NodeType, I: NodeImplementation<TYPES>, V: Versions> TestDescription<TYPES, I, V> {
    /// the default metadata for a stress test
    #[must_use]
    #[allow(clippy::redundant_field_names)]
    pub fn default_stress() -> Self {
        let num_nodes_with_stake = 100;
        let num_nodes_without_stake = 0;

        Self {
            num_bootstrap_nodes: num_nodes_with_stake,
            num_nodes_with_stake,
            num_nodes_without_stake,
            start_nodes: num_nodes_with_stake,
            overall_safety_properties: OverallSafetyPropertiesDescription::<TYPES> {
                num_successful_views: 50,
                check_leaf: true,
                check_block: true,
                num_failed_views: 15,
                transaction_threshold: 0,
                threshold_calculator: Arc::new(|_active, total| (2 * total / 3 + 1)),
                expected_views_to_fail: HashMap::new(),
            },
            timing_data: TimingData {
                next_view_timeout: 2000,
                timeout_ratio: (1, 1),
                start_delay: 20000,
                round_start_delay: 25,
                ..TimingData::default()
            },
            view_sync_properties: ViewSyncTaskDescription::Threshold(0, num_nodes_with_stake),
            ..Self::default()
        }
    }

    /// the default metadata for multiple rounds
    #[must_use]
    #[allow(clippy::redundant_field_names)]
    pub fn default_multiple_rounds() -> Self {
        let num_nodes_with_stake = 10;
        let num_nodes_without_stake = 0;
        TestDescription::<TYPES, I, V> {
            // TODO: remove once we have fixed the DHT timeout issue
            // https://github.com/EspressoSystems/HotShot/issues/2088
            num_bootstrap_nodes: num_nodes_with_stake,
            num_nodes_with_stake,
            num_nodes_without_stake,
            start_nodes: num_nodes_with_stake,
            overall_safety_properties: OverallSafetyPropertiesDescription::<TYPES> {
                num_successful_views: 20,
                check_leaf: true,
                check_block: true,
                num_failed_views: 8,
                transaction_threshold: 0,
                threshold_calculator: Arc::new(|_active, total| (2 * total / 3 + 1)),
                expected_views_to_fail: HashMap::new(),
            },
            timing_data: TimingData {
                start_delay: 120_000,
                round_start_delay: 25,
                ..TimingData::default()
            },
            view_sync_properties: ViewSyncTaskDescription::Threshold(0, num_nodes_with_stake),
            ..TestDescription::<TYPES, I, V>::default()
        }
    }

    /// Default setting with 20 nodes and 8 views of successful views.
    #[must_use]
    #[allow(clippy::redundant_field_names)]
    pub fn default_more_nodes() -> Self {
        let num_nodes_with_stake = 20;
        let num_nodes_without_stake = 0;
        Self {
            num_nodes_with_stake,
            num_nodes_without_stake,
            start_nodes: num_nodes_with_stake,
            num_bootstrap_nodes: num_nodes_with_stake,
            // The first 14 (i.e., 20 - f) nodes are in the DA committee and we may shutdown the
            // remaining 6 (i.e., f) nodes. We could remove this restriction after fixing the
            // following issue.
            // TODO: Update message broadcasting to avoid hanging
            // <https://github.com/EspressoSystems/HotShot/issues/1567>
            da_staked_committee_size: 14,
            completion_task_description: CompletionTaskDescription::TimeBasedCompletionTaskBuilder(
                TimeBasedCompletionTaskDescription {
                    // Increase the duration to get the expected number of successful views.
                    duration: Duration::new(340, 0),
                },
            ),
            overall_safety_properties: OverallSafetyPropertiesDescription {
                ..Default::default()
            },
            timing_data: TimingData {
                next_view_timeout: 5000,
                ..TimingData::default()
            },
            view_sync_properties: ViewSyncTaskDescription::Threshold(0, num_nodes_with_stake),
            ..Self::default()
        }
    }
}

impl<TYPES: NodeType, I: NodeImplementation<TYPES>, V: Versions> Default
    for TestDescription<TYPES, I, V>
{
    /// by default, just a single round
    #[allow(clippy::redundant_field_names)]
    fn default() -> Self {
        let num_nodes_with_stake = 6;
        let num_nodes_without_stake = 0;
        Self {
            timing_data: TimingData::default(),
            num_nodes_with_stake,
            num_nodes_without_stake,
            start_nodes: num_nodes_with_stake,
            skip_late: false,
            num_bootstrap_nodes: num_nodes_with_stake,
            da_staked_committee_size: num_nodes_with_stake,
            da_non_staked_committee_size: num_nodes_without_stake,
            spinning_properties: SpinningTaskDescription {
                node_changes: vec![],
            },
            overall_safety_properties: OverallSafetyPropertiesDescription::default(),
            // arbitrary, haven't done the math on this
            txn_description: TxnTaskDescription::RoundRobinTimeBased(Duration::from_millis(100)),
            completion_task_description: CompletionTaskDescription::TimeBasedCompletionTaskBuilder(
                TimeBasedCompletionTaskDescription {
                    // TODO ED Put a configurable time here - 10 seconds for now
                    duration: Duration::from_millis(10000),
                },
            ),
            unreliable_network: None,
            view_sync_properties: ViewSyncTaskDescription::Threshold(0, num_nodes_with_stake),
            builders: vec1::vec1![
                BuilderDescription {
                    changes: HashMap::new()
                },
                BuilderDescription {
                    changes: HashMap::new()
                }
            ],
            solver: FakeSolverApiDescription {
                // Default to a 10% error rate.
                error_pct: 0.1,
            },
            behaviour: Rc::new(|_| Behaviour::Standard),
            async_delay_config: DelayConfig::default(),
            upgrade_view: None,
            start_solver: true,
            validate_transactions: Arc::new(|_| Ok(())),
        }
    }
}

impl<
        TYPES: NodeType<InstanceState = TestInstanceState>,
        I: TestableNodeImplementation<TYPES>,
        V: Versions,
    > TestDescription<TYPES, I, V>
where
    I: NodeImplementation<TYPES, AuctionResultsProvider = TestAuctionResultsProvider<TYPES>>,
{
    /// turn a description of a test (e.g. a [`TestDescription`]) into
    /// a [`TestLauncher`] that can be used to launch the test.
    /// # Panics
    /// if some of the the configuration values are zero
    #[must_use]
    pub fn gen_launcher(self, node_id: u64) -> TestLauncher<TYPES, I, V> {
        let TestDescription {
            num_nodes_with_stake,
            num_bootstrap_nodes,
            timing_data,
            da_staked_committee_size,
            da_non_staked_committee_size,
            unreliable_network,
            ..
        } = self.clone();

        let mut known_da_nodes = Vec::new();

        // We assign known_nodes' public key and stake value here rather than read from config file since it's a test.
        let known_nodes_with_stake = (0..num_nodes_with_stake)
            .map(|node_id_| {
                let cur_validator_config: ValidatorConfig<TYPES::SignatureKey> =
                    ValidatorConfig::generated_from_seed_indexed(
                        [0u8; 32],
                        node_id_ as u64,
                        1,
                        node_id_ < da_staked_committee_size,
                    );

                // Add the node to the known DA nodes based on the index (for tests)
                if node_id_ < da_staked_committee_size {
                    known_da_nodes.push(cur_validator_config.public_config());
                }

                cur_validator_config.public_config()
            })
            .collect();
        // But now to test validator's config, we input the info of my_own_validator from config file when node_id == 0.
        let my_own_validator_config = ValidatorConfig::generated_from_seed_indexed(
            [0u8; 32],
            node_id,
            1,
            // This is the config for node 0
            0 < da_staked_committee_size,
        );
        // let da_committee_nodes = known_nodes[0..da_committee_size].to_vec();
        let config = HotShotConfig {
            // TODO this doesn't exist anymore
            execution_type: ExecutionType::Incremental,
            start_threshold: (1, 1),
            num_nodes_with_stake: NonZeroUsize::new(num_nodes_with_stake).unwrap(),
            // Currently making this zero for simplicity
            known_da_nodes,
            num_nodes_without_stake: 0,
            num_bootstrap: num_bootstrap_nodes,
            known_nodes_with_stake,
            known_nodes_without_stake: vec![],
            my_own_validator_config,
            da_staked_committee_size,
            da_non_staked_committee_size,
            fixed_leader_for_gpuvid: 1,
            next_view_timeout: 500,
            view_sync_timeout: Duration::from_millis(250),
            timeout_ratio: (11, 10),
            round_start_delay: 25,
            start_delay: 1,
            builder_timeout: Duration::from_millis(1000),
            data_request_delay: Duration::from_millis(200),
            // Placeholder until we spin up the builder
            builder_urls: vec1::vec1![Url::parse("http://localhost:9999").expect("Valid URL")],
            start_proposing_view: u64::MAX,
            stop_proposing_view: 0,
            start_voting_view: u64::MAX,
            stop_voting_view: 0,
            start_proposing_time: u64::MAX,
            stop_proposing_time: 0,
            start_voting_time: u64::MAX,
            stop_voting_time: 0,
        };
        let TimingData {
            next_view_timeout,
            timeout_ratio,
            round_start_delay,
            start_delay,
            builder_timeout,
            data_request_delay,
            secondary_network_delay,
            view_sync_timeout,
        } = timing_data;
        let mod_config =
            // TODO this should really be using the timing config struct
            |a: &mut HotShotConfig<TYPES::SignatureKey>| {
                a.next_view_timeout = next_view_timeout;
                a.timeout_ratio = timeout_ratio;
                a.round_start_delay = round_start_delay;
                a.start_delay = start_delay;
                a.builder_timeout = builder_timeout;
                a.data_request_delay = data_request_delay;
                a.view_sync_timeout = view_sync_timeout;
            };

        let metadata = self.clone();
        TestLauncher {
            resource_generator: ResourceGenerators {
                channel_generator: <I as TestableNodeImplementation<TYPES>>::gen_networks(
                    num_nodes_with_stake,
                    num_bootstrap_nodes,
                    da_staked_committee_size,
                    unreliable_network,
                    secondary_network_delay,
                ),
                storage: Box::new(move |_| {
                    let mut storage = TestStorage::<TYPES>::default();
                    // update storage impl to use settings delay option
                    storage.delay_config = metadata.async_delay_config.clone();
                    storage
                }),
                config,
                marketplace_config: Box::new(|_| MarketplaceConfig::<TYPES, I> {
                    auction_results_provider: TestAuctionResultsProvider::<TYPES>::default().into(),
                    fallback_builder_url: Url::parse("http://localhost:9999").unwrap(),
                }),
            },
            metadata: self,
        }
        .modify_default_config(mod_config)
    }
}<|MERGE_RESOLUTION|>--- conflicted
+++ resolved
@@ -6,10 +6,7 @@
 
 use std::{collections::HashMap, num::NonZeroUsize, rc::Rc, sync::Arc, time::Duration};
 
-<<<<<<< HEAD
 use anyhow::{ensure, Result};
-=======
->>>>>>> a6f11775
 use hotshot::{
     tasks::EventTransformerState,
     traits::{NetworkReliability, NodeImplementation, TestableNodeImplementation},
@@ -38,12 +35,9 @@
     test_launcher::{Network, ResourceGenerators, TestLauncher},
     view_sync_task::ViewSyncTaskDescription,
 };
-<<<<<<< HEAD
 
 pub type TransactionValidator = Arc<dyn Fn(&Vec<(u64, u64)>) -> Result<()> + Send + Sync>;
 
-=======
->>>>>>> a6f11775
 /// data describing how a round should be timed.
 #[derive(Clone, Debug, Copy)]
 pub struct TimingData {
