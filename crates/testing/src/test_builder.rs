use std::{collections::HashMap, num::NonZeroUsize, sync::Arc, time::Duration};

use hotshot::traits::{NetworkReliability, TestableNodeImplementation};
use hotshot_example_types::{state_types::TestInstanceState, storage_types::TestStorage};
use hotshot_types::{
    traits::node_implementation::NodeType, ExecutionType, HotShotConfig, ValidatorConfig,
};
use tide_disco::Url;
use vec1::Vec1;

use super::{
    completion_task::{CompletionTaskDescription, TimeBasedCompletionTaskDescription},
    overall_safety_task::OverallSafetyPropertiesDescription,
    txn_task::TxnTaskDescription,
};
use crate::{
    spinning_task::SpinningTaskDescription,
    test_launcher::{ResourceGenerators, TestLauncher},
    view_sync_task::ViewSyncTaskDescription,
};
/// data describing how a round should be timed.
#[derive(Clone, Debug, Copy)]
pub struct TimingData {
    /// Base duration for next-view timeout, in milliseconds
    pub next_view_timeout: u64,
    /// The exponential backoff ration for the next-view timeout
    pub timeout_ratio: (u64, u64),
    /// The delay a leader inserts before starting pre-commit, in milliseconds
    pub round_start_delay: u64,
    /// Delay after init before starting consensus, in milliseconds
    pub start_delay: u64,
    /// The maximum amount of time a leader can wait to get a block from a builder
    pub builder_timeout: Duration,
    /// time to wait until we request data associated with a proposal
    pub data_request_delay: Duration,
    /// Delay before sending through the secondary network in CombinedNetworks
    pub secondary_network_delay: Duration,
    /// view sync timeout
    pub view_sync_timeout: Duration,
}

/// metadata describing a test
#[derive(Clone, Debug)]
pub struct TestDescription {
    /// Total number of staked nodes in the test
    pub num_nodes_with_stake: usize,
    /// Total number of non-staked nodes in the test
    pub num_nodes_without_stake: usize,
    /// nodes available at start
    pub start_nodes: usize,
    /// Whether to skip initializing nodes that will start late, which will catch up later with
    /// `HotShotInitializer::from_reload` in the spinning task.
    pub skip_late: bool,
    /// number of bootstrap nodes (libp2p usage only)
    pub num_bootstrap_nodes: usize,
    /// Size of the staked DA committee for the test
    pub da_staked_committee_size: usize,
    /// Size of the non-staked DA committee for the test
    pub da_non_staked_committee_size: usize,
    /// overall safety property description
    pub overall_safety_properties: OverallSafetyPropertiesDescription,
    /// spinning properties
    pub spinning_properties: SpinningTaskDescription,
    /// txns timing
    pub txn_description: TxnTaskDescription,
    /// completion task
    pub completion_task_description: CompletionTaskDescription,
    /// timing data
    pub timing_data: TimingData,
    /// unrelabile networking metadata
    pub unreliable_network: Option<Box<dyn NetworkReliability>>,
    /// view sync check task
    pub view_sync_properties: ViewSyncTaskDescription,
    /// description of builders to run
    pub builders: Vec1<BuilderDescription>,
}

/// Describes a possible change to builder status during test
#[derive(Clone, Debug)]
pub enum BuilderChange {
    // Builder should start up
    Up,
    // Builder should shut down completely
    Down,
    // Toggles whether builder should always respond
    // to claim calls with errors
    FailClaims(bool),
}

/// Metadata describing builder behaviour during a test
#[derive(Clone, Debug)]
pub struct BuilderDescription {
    /// view number -> change to builder status
    pub changes: HashMap<u64, BuilderChange>,
}

impl Default for TimingData {
    fn default() -> Self {
        Self {
            next_view_timeout: 4000,
            timeout_ratio: (11, 10),
            round_start_delay: 100,
            start_delay: 100,
            builder_timeout: Duration::from_millis(500),
            data_request_delay: Duration::from_millis(200),
            secondary_network_delay: Duration::from_millis(1000),
            view_sync_timeout: Duration::from_millis(2000),
        }
    }
}

impl TestDescription {
    /// the default metadata for a stress test
    #[must_use]
    #[allow(clippy::redundant_field_names)]
    pub fn default_stress() -> Self {
        let num_nodes_with_stake = 100;
        let num_nodes_without_stake = 0;

        TestDescription {
            num_bootstrap_nodes: num_nodes_with_stake,
            num_nodes_with_stake,
            num_nodes_without_stake,
            start_nodes: num_nodes_with_stake,
            overall_safety_properties: OverallSafetyPropertiesDescription {
                num_successful_views: 50,
                check_leaf: true,
                check_block: true,
                num_failed_views: 15,
                transaction_threshold: 0,
                threshold_calculator: Arc::new(|_active, total| (2 * total / 3 + 1)),
            },
            timing_data: TimingData {
                next_view_timeout: 2000,
                timeout_ratio: (1, 1),
                start_delay: 20000,
                round_start_delay: 25,
                ..TimingData::default()
            },
            view_sync_properties: ViewSyncTaskDescription::Threshold(0, num_nodes_with_stake),
            ..TestDescription::default()
        }
    }

    /// the default metadata for multiple rounds
    #[must_use]
    #[allow(clippy::redundant_field_names)]
    pub fn default_multiple_rounds() -> TestDescription {
        let num_nodes_with_stake = 10;
        let num_nodes_without_stake = 0;
        TestDescription {
            // TODO: remove once we have fixed the DHT timeout issue
            // https://github.com/EspressoSystems/HotShot/issues/2088
            num_bootstrap_nodes: num_nodes_with_stake,
            num_nodes_with_stake,
            num_nodes_without_stake,
            start_nodes: num_nodes_with_stake,
            overall_safety_properties: OverallSafetyPropertiesDescription {
                num_successful_views: 20,
                check_leaf: true,
                check_block: true,
                num_failed_views: 8,
                transaction_threshold: 0,
                threshold_calculator: Arc::new(|_active, total| (2 * total / 3 + 1)),
            },
            timing_data: TimingData {
                start_delay: 120_000,
                round_start_delay: 25,
                ..TimingData::default()
            },
            view_sync_properties: ViewSyncTaskDescription::Threshold(0, num_nodes_with_stake),
            ..TestDescription::default()
        }
    }

    /// Default setting with 20 nodes and 8 views of successful views.
    #[must_use]
    #[allow(clippy::redundant_field_names)]
    pub fn default_more_nodes() -> TestDescription {
        let num_nodes_with_stake = 20;
        let num_nodes_without_stake = 0;
        TestDescription {
            num_nodes_with_stake,
            num_nodes_without_stake,
            start_nodes: num_nodes_with_stake,
            num_bootstrap_nodes: num_nodes_with_stake,
            // The first 14 (i.e., 20 - f) nodes are in the DA committee and we may shutdown the
            // remaining 6 (i.e., f) nodes. We could remove this restriction after fixing the
            // following issue.
            // TODO: Update message broadcasting to avoid hanging
            // <https://github.com/EspressoSystems/HotShot/issues/1567>
            da_staked_committee_size: 14,
            completion_task_description: CompletionTaskDescription::TimeBasedCompletionTaskBuilder(
                TimeBasedCompletionTaskDescription {
                    // Increase the duration to get the expected number of successful views.
                    duration: Duration::new(340, 0),
                },
            ),
            overall_safety_properties: OverallSafetyPropertiesDescription {
                ..Default::default()
            },
            timing_data: TimingData {
                next_view_timeout: 5000,
                ..TimingData::default()
            },
            view_sync_properties: ViewSyncTaskDescription::Threshold(0, num_nodes_with_stake),
            ..TestDescription::default()
        }
    }
}

impl Default for TestDescription {
    /// by default, just a single round
    #[allow(clippy::redundant_field_names)]
    fn default() -> Self {
        let num_nodes_with_stake = 6;
        let num_nodes_without_stake = 0;
        Self {
            timing_data: TimingData::default(),
            num_nodes_with_stake,
            num_nodes_without_stake,
            start_nodes: num_nodes_with_stake,
            skip_late: false,
            num_bootstrap_nodes: num_nodes_with_stake,
            da_staked_committee_size: num_nodes_with_stake,
            da_non_staked_committee_size: num_nodes_without_stake,
            spinning_properties: SpinningTaskDescription {
                node_changes: vec![],
            },
            overall_safety_properties: OverallSafetyPropertiesDescription::default(),
            // arbitrary, haven't done the math on this
            txn_description: TxnTaskDescription::RoundRobinTimeBased(Duration::from_millis(100)),
            completion_task_description: CompletionTaskDescription::TimeBasedCompletionTaskBuilder(
                TimeBasedCompletionTaskDescription {
                    // TODO ED Put a configurable time here - 10 seconds for now
                    duration: Duration::from_millis(10000),
                },
            ),
            unreliable_network: None,
            view_sync_properties: ViewSyncTaskDescription::Threshold(0, num_nodes_with_stake),
            builders: vec1::vec1![
                BuilderDescription {
                    changes: HashMap::new()
                },
                BuilderDescription {
                    changes: HashMap::new()
                }
            ],
        }
    }
}

impl TestDescription {
    /// turn a description of a test (e.g. a [`TestDescription`]) into
    /// a [`TestLauncher`] that can be used to launch the test.
    /// # Panics
    /// if some of the the configuration values are zero
    #[must_use]
    pub fn gen_launcher<
        TYPES: NodeType<InstanceState = TestInstanceState>,
        I: TestableNodeImplementation<TYPES>,
    >(
        self,
        node_id: u64,
    ) -> TestLauncher<TYPES, I> {
        let TestDescription {
            num_nodes_with_stake,
            num_bootstrap_nodes,
            timing_data,
            da_staked_committee_size,
            da_non_staked_committee_size,
            unreliable_network,
            ..
        } = self.clone();

        let mut known_da_nodes = Vec::new();

        // We assign known_nodes' public key and stake value here rather than read from config file since it's a test.
        let known_nodes_with_stake = (0..num_nodes_with_stake)
            .map(|node_id_| {
                let cur_validator_config: ValidatorConfig<TYPES::SignatureKey> =
                    ValidatorConfig::generated_from_seed_indexed(
                        [0u8; 32],
                        node_id_ as u64,
                        1,
                        node_id_ < da_staked_committee_size,
                    );

                // Add the node to the known DA nodes based on the index (for tests)
                if node_id_ < da_staked_committee_size {
                    known_da_nodes.push(cur_validator_config.public_config());
                }

                cur_validator_config.public_config()
            })
            .collect();
        // But now to test validator's config, we input the info of my_own_validator from config file when node_id == 0.
        let my_own_validator_config = ValidatorConfig::generated_from_seed_indexed(
            [0u8; 32],
            node_id,
            1,
            // This is the config for node 0
            0 < da_staked_committee_size,
        );
        // let da_committee_nodes = known_nodes[0..da_committee_size].to_vec();
        let config = HotShotConfig {
            // TODO this doesn't exist anymore
            execution_type: ExecutionType::Incremental,
            start_threshold: (1, 1),
            num_nodes_with_stake: NonZeroUsize::new(num_nodes_with_stake).unwrap(),
            // Currently making this zero for simplicity
            known_da_nodes,
            num_nodes_without_stake: 0,
            num_bootstrap: num_bootstrap_nodes,
            known_nodes_with_stake,
            known_nodes_without_stake: vec![],
            my_own_validator_config,
            da_staked_committee_size,
            da_non_staked_committee_size,
            fixed_leader_for_gpuvid: 1,
            next_view_timeout: 500,
            view_sync_timeout: Duration::from_millis(250),
            timeout_ratio: (11, 10),
            round_start_delay: 25,
            start_delay: 1,
            builder_timeout: Duration::from_millis(1000),
            data_request_delay: Duration::from_millis(200),
            // Placeholder until we spin up the builder
<<<<<<< HEAD
            builder_urls: vec1::vec1![Url::parse("http://localhost:9999").expect("Valid URL")],
=======
            builder_url: Url::parse("http://localhost:9999").expect("Valid URL"),
            start_proposing_view: 0,
            stop_proposing_view: 0,
            start_voting_view: 0,
            stop_voting_view: 0,
>>>>>>> 9d39554b
        };
        let TimingData {
            next_view_timeout,
            timeout_ratio,
            round_start_delay,
            start_delay,
            builder_timeout,
            data_request_delay,
            secondary_network_delay,
            view_sync_timeout,
        } = timing_data;
        let mod_config =
            // TODO this should really be using the timing config struct
            |a: &mut HotShotConfig<TYPES::SignatureKey>| {
                a.next_view_timeout = next_view_timeout;
                a.timeout_ratio = timeout_ratio;
                a.round_start_delay = round_start_delay;
                a.start_delay = start_delay;
                a.builder_timeout = builder_timeout;
                a.data_request_delay = data_request_delay;
                a.view_sync_timeout = view_sync_timeout;
            };

        TestLauncher {
            resource_generator: ResourceGenerators {
                channel_generator: <I as TestableNodeImplementation<TYPES>>::gen_networks(
                    num_nodes_with_stake,
                    num_bootstrap_nodes,
                    da_staked_committee_size,
                    unreliable_network,
                    secondary_network_delay,
                ),
                storage: Box::new(|_| TestStorage::<TYPES>::default()),
                config,
            },
            metadata: self,
        }
        .modify_default_config(mod_config)
    }
}<|MERGE_RESOLUTION|>--- conflicted
+++ resolved
@@ -326,15 +326,11 @@
             builder_timeout: Duration::from_millis(1000),
             data_request_delay: Duration::from_millis(200),
             // Placeholder until we spin up the builder
-<<<<<<< HEAD
             builder_urls: vec1::vec1![Url::parse("http://localhost:9999").expect("Valid URL")],
-=======
-            builder_url: Url::parse("http://localhost:9999").expect("Valid URL"),
             start_proposing_view: 0,
             stop_proposing_view: 0,
             start_voting_view: 0,
             stop_voting_view: 0,
->>>>>>> 9d39554b
         };
         let TimingData {
             next_view_timeout,
