use std::{
    collections::HashMap,
    fmt::Display,
    num::NonZeroUsize,
    ops::Deref,
    sync::Arc,
    time::{Duration, Instant},
};

use async_compatibility_layer::art::{async_sleep, async_spawn};
use async_lock::RwLock;
use async_trait::async_trait;
use committable::{Commitment, Committable};
use futures::{future::BoxFuture, Stream, StreamExt};
use hotshot::{
    traits::BlockPayload,
    types::{Event, EventType, SignatureKey},
};
use hotshot_builder_api::{
    block_info::{AvailableBlockData, AvailableBlockHeaderInput, AvailableBlockInfo},
    builder::{BuildError, Error, Options},
    data_source::BuilderDataSource,
};
use hotshot_orchestrator::config::RandomBuilderConfig;
use hotshot_types::{
    constants::{Version01, STATIC_VER_0_1},
    traits::{
        block_contents::{vid_commitment, BlockHeader, Transaction},
        node_implementation::NodeType,
        signature_key::BuilderSignatureKey,
    },
    utils::BuilderCommitment,
    vid::VidCommitment,
};
use lru::LruCache;
use rand::{rngs::SmallRng, Rng, RngCore, SeedableRng};
use tagged_base64::TaggedBase64;
use tide_disco::{method::ReadState, App, Url};

#[async_trait]
pub trait TestBuilderImplementation<TYPES: NodeType> {
    type Config: Default;

    async fn start(
        num_storage_nodes: usize,
        options: Self::Config,
    ) -> (Option<Box<dyn BuilderTask<TYPES>>>, Url);
}

pub struct RandomBuilderImplementation;

#[async_trait]
<<<<<<< HEAD
impl<TYPES: NodeType> TestBuilderImplementation<TYPES> for RandomBuilderImplementation {
    type Config = RandomBuilderConfig;
=======
impl<TYPES: NodeType> TestBuilderImplementation<TYPES> for RandomBuilderImplementation
where
    for<'a> <<TYPES::SignatureKey as SignatureKey>::PureAssembledSignatureType as TryFrom<
        &'a TaggedBase64,
    >>::Error: Display,
    for<'a> <TYPES::SignatureKey as TryFrom<&'a TaggedBase64>>::Error: Display,
{
>>>>>>> 3db10ae6
    async fn start(
        num_storage_nodes: usize,
        config: RandomBuilderConfig,
    ) -> (Option<Box<dyn BuilderTask<TYPES>>>, Url) {
        let port = portpicker::pick_unused_port().expect("No free ports");
        let url = Url::parse(&format!("http://localhost:{port}")).expect("Valid URL");
        run_random_builder::<TYPES>(url.clone(), num_storage_nodes, config);
        (None, url)
    }
}

pub struct SimpleBuilderImplementation;

#[async_trait]
<<<<<<< HEAD
impl<TYPES: NodeType> TestBuilderImplementation<TYPES> for SimpleBuilderImplementation {
    type Config = ();

=======
impl<TYPES: NodeType> TestBuilderImplementation<TYPES> for SimpleBuilderImplementation
where
    for<'a> <<TYPES::SignatureKey as SignatureKey>::PureAssembledSignatureType as TryFrom<
        &'a TaggedBase64,
    >>::Error: Display,
    for<'a> <TYPES::SignatureKey as TryFrom<&'a TaggedBase64>>::Error: Display,
{
>>>>>>> 3db10ae6
    async fn start(
        num_storage_nodes: usize,
        _config: Self::Config,
    ) -> (Option<Box<dyn BuilderTask<TYPES>>>, Url) {
        let port = portpicker::pick_unused_port().expect("No free ports");
        let url = Url::parse(&format!("http://localhost:{port}")).expect("Valid URL");
        let (source, task) = make_simple_builder(num_storage_nodes).await;

        let builder_api = hotshot_builder_api::builder::define_api::<
            SimpleBuilderSource<TYPES>,
            TYPES,
            Version01,
        >(&Options::default())
        .expect("Failed to construct the builder API");
        let mut app: App<SimpleBuilderSource<TYPES>, hotshot_builder_api::builder::Error> =
            App::with_state(source);
        app.register_module("api", builder_api)
            .expect("Failed to register the builder API");

        async_spawn(app.serve(url.clone(), STATIC_VER_0_1));
        (Some(Box::new(task)), url)
    }
}

/// Entry for a built block
struct BlockEntry<TYPES: NodeType> {
    metadata: AvailableBlockInfo<TYPES>,
    payload: Option<AvailableBlockData<TYPES>>,
    header_input: Option<AvailableBlockHeaderInput<TYPES>>,
}

/// A mock implementation of the builder data source.
/// Builds random blocks, doesn't track HotShot state at all.
/// Evicts old available blocks if HotShot doesn't keep up.
#[derive(Clone, Debug)]
pub struct RandomBuilderSource<TYPES: NodeType> {
    /// Built blocks
    blocks: Arc<
        RwLock<
            // Isn't strictly speaking used as a cache,
            // just as a HashMap that evicts old blocks
            LruCache<BuilderCommitment, BlockEntry<TYPES>>,
        >,
    >,
    pub_key: TYPES::BuilderSignatureKey,
    priv_key: <TYPES::BuilderSignatureKey as BuilderSignatureKey>::BuilderPrivateKey,
}

impl<TYPES: NodeType> RandomBuilderSource<TYPES> {
    /// Create new [`RandomBuilderSource`]
    #[must_use]
    #[allow(clippy::missing_panics_doc)] // ony panics if 256 == 0
    pub fn new(
        pub_key: TYPES::BuilderSignatureKey,
        priv_key: <TYPES::BuilderSignatureKey as BuilderSignatureKey>::BuilderPrivateKey,
    ) -> Self {
        Self {
            blocks: Arc::new(RwLock::new(LruCache::new(NonZeroUsize::new(256).unwrap()))),
            priv_key,
            pub_key,
        }
    }

    /// Spawn a task building blocks, configured with given options
    #[allow(clippy::missing_panics_doc)] // ony panics on 16-bit platforms
    pub fn run(&self, num_storage_nodes: usize, options: RandomBuilderConfig) {
        let blocks = self.blocks.clone();
        let (priv_key, pub_key) = (self.priv_key.clone(), self.pub_key.clone());
        async_spawn(async move {
            let mut rng = SmallRng::from_entropy();
            let time_per_block = Duration::from_secs(1) / options.blocks_per_second;
            loop {
                let start = std::time::Instant::now();
                let transactions: Vec<TYPES::Transaction> = (0..options.txn_in_block)
                    .map(|_| {
                        let mut bytes = vec![
                            0;
                            rng.gen_range(options.txn_size.clone())
                                .try_into()
                                .expect("We are NOT running on a 16-bit platform")
                        ];
                        rng.fill_bytes(&mut bytes);
                        TYPES::Transaction::from_bytes(&bytes)
                    })
                    .collect();

                let (metadata, payload, header_input) = build_block(
                    transactions,
                    num_storage_nodes,
                    pub_key.clone(),
                    priv_key.clone(),
                );

                if let Some((hash, _)) = blocks.write().await.push(
                    metadata.block_hash.clone(),
                    BlockEntry {
                        metadata,
                        payload: Some(payload),
                        header_input: Some(header_input),
                    },
                ) {
                    tracing::warn!("Block {} evicted", hash);
                };
                async_sleep(time_per_block.saturating_sub(start.elapsed())).await;
            }
        });
    }
}

#[async_trait]
impl<TYPES: NodeType> ReadState for RandomBuilderSource<TYPES> {
    type State = Self;

    async fn read<T>(
        &self,
        op: impl Send + for<'a> FnOnce(&'a Self::State) -> BoxFuture<'a, T> + 'async_trait,
    ) -> T {
        op(self).await
    }
}

#[async_trait]
impl<TYPES: NodeType> BuilderDataSource<TYPES> for RandomBuilderSource<TYPES> {
    async fn get_available_blocks(
        &self,
        _for_parent: &VidCommitment,
        _sender: TYPES::SignatureKey,
        _signature: &<TYPES::SignatureKey as SignatureKey>::PureAssembledSignatureType,
    ) -> Result<Vec<AvailableBlockInfo<TYPES>>, BuildError> {
        Ok(self
            .blocks
            .deref()
            .read()
            .await
            .iter()
            .map(|(_, BlockEntry { metadata, .. })| metadata.clone())
            .collect())
    }

    async fn claim_block(
        &self,
        block_hash: &BuilderCommitment,
        _sender: TYPES::SignatureKey,
        _signature: &<TYPES::SignatureKey as SignatureKey>::PureAssembledSignatureType,
    ) -> Result<AvailableBlockData<TYPES>, BuildError> {
        let mut blocks = self.blocks.write().await;
        let entry = blocks.get_mut(block_hash).ok_or(BuildError::NotFound)?;
        let payload = entry.payload.take().ok_or(BuildError::Missing)?;
        // Check if header input is claimed as well, if yes, then evict block
        if entry.header_input.is_none() {
            blocks.pop(block_hash);
        };
        Ok(payload)
    }

    async fn claim_block_header_input(
        &self,
        block_hash: &BuilderCommitment,
        _sender: TYPES::SignatureKey,
        _signature: &<TYPES::SignatureKey as SignatureKey>::PureAssembledSignatureType,
    ) -> Result<AvailableBlockHeaderInput<TYPES>, BuildError> {
        let mut blocks = self.blocks.write().await;
        let entry = blocks.get_mut(block_hash).ok_or(BuildError::NotFound)?;
        let header_input = entry.header_input.take().ok_or(BuildError::Missing)?;
        // Check if payload is claimed as well, if yes, then evict block
        if entry.payload.is_none() {
            blocks.pop(block_hash);
        };
        Ok(header_input)
    }

    async fn get_builder_address(&self) -> Result<TYPES::BuilderSignatureKey, BuildError> {
        Ok(self.pub_key.clone())
    }
}

/// Construct a tide disco app that mocks the builder API.
///
/// # Panics
/// If constructing and launching the builder fails for any reason
<<<<<<< HEAD
pub fn run_random_builder<TYPES: NodeType>(
    url: Url,
    num_storage_nodes: usize,
    options: RandomBuilderConfig,
) {
    let (pub_key, priv_key) = TYPES::SignatureKey::generated_from_seed_indexed([1; 32], 0);
=======
pub fn run_random_builder<TYPES: NodeType>(url: Url)
where
    for<'a> <<TYPES::SignatureKey as SignatureKey>::PureAssembledSignatureType as TryFrom<
        &'a TaggedBase64,
    >>::Error: Display,
    for<'a> <TYPES::SignatureKey as TryFrom<&'a TaggedBase64>>::Error: Display,
{
    let (pub_key, priv_key) = TYPES::BuilderSignatureKey::generated_from_seed_indexed([1; 32], 0);
>>>>>>> 3db10ae6
    let source = RandomBuilderSource::new(pub_key, priv_key);
    source.run(num_storage_nodes, options);

    let builder_api =
        hotshot_builder_api::builder::define_api::<RandomBuilderSource<TYPES>, TYPES, Version01>(
            &Options::default(),
        )
        .expect("Failed to construct the builder API");
    let mut app: App<RandomBuilderSource<TYPES>, Error> = App::with_state(source);
    app.register_module::<Error, Version01>("api", builder_api)
        .expect("Failed to register the builder API");

    async_spawn(app.serve(url, STATIC_VER_0_1));
}

#[derive(Debug, Clone)]
struct SubmittedTransaction<TYPES: NodeType> {
    claimed: Option<Instant>,
    transaction: TYPES::Transaction,
}

pub struct SimpleBuilderSource<TYPES: NodeType> {
<<<<<<< HEAD
    pub_key: TYPES::SignatureKey,
    priv_key: <TYPES::SignatureKey as SignatureKey>::PrivateKey,
    num_storage_nodes: usize,
=======
    pub_key: TYPES::BuilderSignatureKey,
    priv_key: <TYPES::BuilderSignatureKey as BuilderSignatureKey>::BuilderPrivateKey,
    membership: Arc<TYPES::Membership>,
>>>>>>> 3db10ae6
    #[allow(clippy::type_complexity)]
    transactions: Arc<RwLock<HashMap<Commitment<TYPES::Transaction>, SubmittedTransaction<TYPES>>>>,
    blocks: Arc<RwLock<HashMap<BuilderCommitment, BlockEntry<TYPES>>>>,
}

#[async_trait]
impl<TYPES: NodeType> ReadState for SimpleBuilderSource<TYPES> {
    type State = Self;

    async fn read<T>(
        &self,
        op: impl Send + for<'a> FnOnce(&'a Self::State) -> BoxFuture<'a, T> + 'async_trait,
    ) -> T {
        op(self).await
    }
}

#[async_trait]
impl<TYPES: NodeType> BuilderDataSource<TYPES> for SimpleBuilderSource<TYPES> {
    async fn get_available_blocks(
        &self,
        _for_parent: &VidCommitment,
        _sender: TYPES::SignatureKey,
        _signature: &<TYPES::SignatureKey as SignatureKey>::PureAssembledSignatureType,
    ) -> Result<Vec<AvailableBlockInfo<TYPES>>, BuildError> {
        let transactions = self
            .transactions
            .read(|txns| {
                Box::pin(async {
                    txns.values()
                        .filter(|txn| {
                            // We want transactions that are either unclaimed, or claimed long ago
                            // and thus probably not included, or they would've been decided on
                            // already and removed from the queue
                            txn.claimed
                                .map(|claim_time| claim_time.elapsed() > Duration::from_secs(30))
                                .unwrap_or(true)
                        })
                        .cloned()
                        .map(|txn| txn.transaction)
                        .collect::<Vec<TYPES::Transaction>>()
                })
            })
            .await;
        let (metadata, payload, header_input) = build_block(
            transactions,
            self.num_storage_nodes,
            self.pub_key.clone(),
            self.priv_key.clone(),
        );

        self.blocks.write().await.insert(
            metadata.block_hash.clone(),
            BlockEntry {
                metadata: metadata.clone(),
                payload: Some(payload),
                header_input: Some(header_input),
            },
        );

        Ok(vec![metadata])
    }

    async fn claim_block(
        &self,
        block_hash: &BuilderCommitment,
        _sender: TYPES::SignatureKey,
        _signature: &<TYPES::SignatureKey as SignatureKey>::PureAssembledSignatureType,
    ) -> Result<AvailableBlockData<TYPES>, BuildError> {
        let payload = {
            let mut blocks = self.blocks.write().await;
            let entry = blocks.get_mut(block_hash).ok_or(BuildError::NotFound)?;
            entry.payload.take().ok_or(BuildError::Missing)?
        };

        let now = Instant::now();

        let claimed_transactions = payload
            .block_payload
            .transaction_commitments(&payload.metadata);

        let mut transactions = self.transactions.write().await;
        for txn_hash in claimed_transactions {
            if let Some(txn) = transactions.get_mut(&txn_hash) {
                txn.claimed = Some(now);
            }
        }

        Ok(payload)
    }

    async fn claim_block_header_input(
        &self,
        block_hash: &BuilderCommitment,
        _sender: TYPES::SignatureKey,
        _signature: &<TYPES::SignatureKey as SignatureKey>::PureAssembledSignatureType,
    ) -> Result<AvailableBlockHeaderInput<TYPES>, BuildError> {
        let mut blocks = self.blocks.write().await;
        let entry = blocks.get_mut(block_hash).ok_or(BuildError::NotFound)?;
        entry.header_input.take().ok_or(BuildError::Missing)
    }

    async fn get_builder_address(&self) -> Result<TYPES::BuilderSignatureKey, BuildError> {
        Ok(self.pub_key.clone())
    }
}

impl<TYPES: NodeType> SimpleBuilderSource<TYPES>
where
    for<'a> <<TYPES::SignatureKey as SignatureKey>::PureAssembledSignatureType as TryFrom<
        &'a TaggedBase64,
    >>::Error: Display,
    for<'a> <TYPES::SignatureKey as TryFrom<&'a TaggedBase64>>::Error: Display,
{
    pub async fn run(self, url: Url) {
        let builder_api = hotshot_builder_api::builder::define_api::<
            SimpleBuilderSource<TYPES>,
            TYPES,
            Version01,
        >(&Options::default())
        .expect("Failed to construct the builder API");
        let mut app: App<SimpleBuilderSource<TYPES>, Error> = App::with_state(self);
        app.register_module::<Error, Version01>("api", builder_api)
            .expect("Failed to register the builder API");

        async_spawn(app.serve(url, STATIC_VER_0_1));
    }
}

#[derive(Clone)]
pub struct SimpleBuilderTask<TYPES: NodeType> {
    #[allow(clippy::type_complexity)]
    transactions: Arc<RwLock<HashMap<Commitment<TYPES::Transaction>, SubmittedTransaction<TYPES>>>>,
    blocks: Arc<RwLock<HashMap<BuilderCommitment, BlockEntry<TYPES>>>>,
    decided_transactions: LruCache<Commitment<TYPES::Transaction>, ()>,
}

pub trait BuilderTask<TYPES: NodeType>: Send + Sync {
    fn start(
        self: Box<Self>,
        stream: Box<dyn Stream<Item = Event<TYPES>> + std::marker::Unpin + Send + 'static>,
    );
}

impl<TYPES: NodeType> BuilderTask<TYPES> for SimpleBuilderTask<TYPES> {
    fn start(
        mut self: Box<Self>,
        mut stream: Box<dyn Stream<Item = Event<TYPES>> + std::marker::Unpin + Send + 'static>,
    ) {
        async_spawn(async move {
            loop {
                match stream.next().await {
                    None => {
                        break;
                    }
                    Some(evt) => match evt.event {
                        EventType::Decide { leaf_chain, .. } => {
                            let mut queue = self.transactions.write().await;
                            for leaf_info in leaf_chain.iter() {
                                if let Some(ref payload) = leaf_info.leaf.get_block_payload() {
                                    for txn in payload.transaction_commitments(
                                        leaf_info.leaf.get_block_header().metadata(),
                                    ) {
                                        self.decided_transactions.put(txn, ());
                                        queue.remove(&txn);
                                    }
                                }
                            }
                            self.blocks.write().await.clear();
                        }
                        EventType::DAProposal { proposal, .. } => {
                            let payload = TYPES::BlockPayload::from_bytes(
                                proposal.data.encoded_transactions.into_iter(),
                                &proposal.data.metadata,
                            );
                            let now = Instant::now();

                            let mut queue = self.transactions.write().await;
                            for commitment in
                                payload.transaction_commitments(&proposal.data.metadata)
                            {
                                if let Some(txn) = queue.get_mut(&commitment) {
                                    txn.claimed = Some(now);
                                }
                            }
                        }
                        EventType::Transactions { transactions } => {
                            let mut queue = self.transactions.write().await;
                            for transaction in transactions {
                                if !self.decided_transactions.contains(&transaction.commit()) {
                                    queue.insert(
                                        transaction.commit(),
                                        SubmittedTransaction {
                                            claimed: None,
                                            transaction: transaction.clone(),
                                        },
                                    );
                                }
                            }
                        }
                        _ => {}
                    },
                }
            }
        });
    }
}

pub async fn make_simple_builder<TYPES: NodeType>(
    num_storage_nodes: usize,
) -> (SimpleBuilderSource<TYPES>, SimpleBuilderTask<TYPES>) {
    let (pub_key, priv_key) = TYPES::BuilderSignatureKey::generated_from_seed_indexed([1; 32], 0);

    let transactions = Arc::new(RwLock::new(HashMap::new()));
    let blocks = Arc::new(RwLock::new(HashMap::new()));

    let source = SimpleBuilderSource {
        pub_key,
        priv_key,
        transactions: transactions.clone(),
        blocks: blocks.clone(),
        num_storage_nodes,
    };

    let task = SimpleBuilderTask {
        transactions,
        blocks,
        decided_transactions: LruCache::new(NonZeroUsize::new(u16::MAX.into()).expect("> 0")),
    };

    (source, task)
}

/// Helper function to construct all builder data structures from a list of transactions
fn build_block<TYPES: NodeType>(
    transactions: Vec<TYPES::Transaction>,
    num_storage_nodes: usize,
    pub_key: TYPES::BuilderSignatureKey,
    priv_key: <TYPES::BuilderSignatureKey as BuilderSignatureKey>::BuilderPrivateKey,
) -> (
    AvailableBlockInfo<TYPES>,
    AvailableBlockData<TYPES>,
    AvailableBlockHeaderInput<TYPES>,
) {
    let block_size = transactions.iter().map(|t| t.len() as u64).sum::<u64>();

    let (block_payload, metadata) = TYPES::BlockPayload::from_transactions(transactions)
        .expect("failed to build block payload from transactions");

    let commitment = block_payload.builder_commitment(&metadata);

    let vid_commitment = vid_commitment(
        &block_payload.encode().unwrap().collect(),
        num_storage_nodes,
    );

    let signature_over_block_info = {
        let mut block_info: Vec<u8> = Vec::new();
        block_info.extend_from_slice(block_size.to_be_bytes().as_ref());
        block_info.extend_from_slice(123_u64.to_be_bytes().as_ref());
        block_info.extend_from_slice(commitment.as_ref());
        match TYPES::BuilderSignatureKey::sign_builder_message(&priv_key, &block_info) {
            Ok(sig) => sig,
            Err(e) => {
                panic!("Failed to sign block: {}", e);
            }
        }
    };

    let signature_over_builder_commitment =
        match TYPES::BuilderSignatureKey::sign_builder_message(&priv_key, commitment.as_ref()) {
            Ok(sig) => sig,
            Err(e) => {
                panic!("Failed to sign block: {}", e);
            }
        };

    let signature_over_vid_commitment = match TYPES::BuilderSignatureKey::sign_builder_message(
        &priv_key,
        vid_commitment.as_ref(),
    ) {
        Ok(sig) => sig,
        Err(e) => {
            panic!("Failed to sign block: {}", e);
        }
    };

    let block = AvailableBlockData {
        block_payload,
        metadata,
        sender: pub_key.clone(),
        signature: signature_over_block_info,
    };
    let metadata = AvailableBlockInfo {
        sender: pub_key.clone(),
        signature: signature_over_builder_commitment,
        block_hash: commitment,
        block_size,
        offered_fee: 123,
        _phantom: std::marker::PhantomData,
    };
    let header_input = AvailableBlockHeaderInput {
        vid_commitment,
        signature: signature_over_vid_commitment,
        sender: pub_key,
        _phantom: std::marker::PhantomData,
    };

    (metadata, block, header_input)
}<|MERGE_RESOLUTION|>--- conflicted
+++ resolved
@@ -50,18 +50,9 @@
 pub struct RandomBuilderImplementation;
 
 #[async_trait]
-<<<<<<< HEAD
 impl<TYPES: NodeType> TestBuilderImplementation<TYPES> for RandomBuilderImplementation {
     type Config = RandomBuilderConfig;
-=======
-impl<TYPES: NodeType> TestBuilderImplementation<TYPES> for RandomBuilderImplementation
-where
-    for<'a> <<TYPES::SignatureKey as SignatureKey>::PureAssembledSignatureType as TryFrom<
-        &'a TaggedBase64,
-    >>::Error: Display,
-    for<'a> <TYPES::SignatureKey as TryFrom<&'a TaggedBase64>>::Error: Display,
-{
->>>>>>> 3db10ae6
+
     async fn start(
         num_storage_nodes: usize,
         config: RandomBuilderConfig,
@@ -76,19 +67,9 @@
 pub struct SimpleBuilderImplementation;
 
 #[async_trait]
-<<<<<<< HEAD
 impl<TYPES: NodeType> TestBuilderImplementation<TYPES> for SimpleBuilderImplementation {
     type Config = ();
 
-=======
-impl<TYPES: NodeType> TestBuilderImplementation<TYPES> for SimpleBuilderImplementation
-where
-    for<'a> <<TYPES::SignatureKey as SignatureKey>::PureAssembledSignatureType as TryFrom<
-        &'a TaggedBase64,
-    >>::Error: Display,
-    for<'a> <TYPES::SignatureKey as TryFrom<&'a TaggedBase64>>::Error: Display,
-{
->>>>>>> 3db10ae6
     async fn start(
         num_storage_nodes: usize,
         _config: Self::Config,
@@ -269,23 +250,12 @@
 ///
 /// # Panics
 /// If constructing and launching the builder fails for any reason
-<<<<<<< HEAD
 pub fn run_random_builder<TYPES: NodeType>(
     url: Url,
     num_storage_nodes: usize,
     options: RandomBuilderConfig,
 ) {
-    let (pub_key, priv_key) = TYPES::SignatureKey::generated_from_seed_indexed([1; 32], 0);
-=======
-pub fn run_random_builder<TYPES: NodeType>(url: Url)
-where
-    for<'a> <<TYPES::SignatureKey as SignatureKey>::PureAssembledSignatureType as TryFrom<
-        &'a TaggedBase64,
-    >>::Error: Display,
-    for<'a> <TYPES::SignatureKey as TryFrom<&'a TaggedBase64>>::Error: Display,
-{
     let (pub_key, priv_key) = TYPES::BuilderSignatureKey::generated_from_seed_indexed([1; 32], 0);
->>>>>>> 3db10ae6
     let source = RandomBuilderSource::new(pub_key, priv_key);
     source.run(num_storage_nodes, options);
 
@@ -308,15 +278,9 @@
 }
 
 pub struct SimpleBuilderSource<TYPES: NodeType> {
-<<<<<<< HEAD
-    pub_key: TYPES::SignatureKey,
-    priv_key: <TYPES::SignatureKey as SignatureKey>::PrivateKey,
-    num_storage_nodes: usize,
-=======
     pub_key: TYPES::BuilderSignatureKey,
     priv_key: <TYPES::BuilderSignatureKey as BuilderSignatureKey>::BuilderPrivateKey,
-    membership: Arc<TYPES::Membership>,
->>>>>>> 3db10ae6
+    num_storage_nodes: usize,
     #[allow(clippy::type_complexity)]
     transactions: Arc<RwLock<HashMap<Commitment<TYPES::Transaction>, SubmittedTransaction<TYPES>>>>,
     blocks: Arc<RwLock<HashMap<BuilderCommitment, BlockEntry<TYPES>>>>,
