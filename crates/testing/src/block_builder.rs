use std::{
    collections::HashMap,
    num::NonZeroUsize,
    ops::{Deref, Range},
    sync::Arc,
    time::Duration,
};

use async_compatibility_layer::art::{async_sleep, async_spawn};
use async_lock::RwLock;
use async_trait::async_trait;
use commit::{Commitment, Committable};
use futures::{future::BoxFuture, Stream, StreamExt};
use hotshot::{
    traits::{BlockPayload, TestableNodeImplementation},
    types::{Event, EventType, SignatureKey},
};
use hotshot_builder_api::{
    block_info::{AvailableBlockData, AvailableBlockHeaderInput, AvailableBlockInfo},
    builder::{BuildError, Options},
    data_source::BuilderDataSource,
};
use hotshot_example_types::{
    block_types::{TestBlockPayload, TestTransaction},
    node_types::TestTypes,
};
use hotshot_types::{
    constants::{Version01, STATIC_VER_0_1},
    traits::{block_contents::vid_commitment, election::Membership, node_implementation::NodeType},
    utils::BuilderCommitment,
    vid::VidCommitment,
};
use lru::LruCache;
use rand::{rngs::SmallRng, Rng, RngCore, SeedableRng};
use tide_disco::{method::ReadState, App, Url};

#[async_trait]
pub trait TestBuilderImplementation {
    type TYPES: NodeType;
    type I: TestableNodeImplementation<Self::TYPES>;
    async fn start(
        membership: Arc<<Self::TYPES as NodeType>::Membership>,
    ) -> (Option<Box<dyn BuilderTask<TYPES = Self::TYPES>>>, Url);
}

pub struct RandomBuilderImplementation<I: TestableNodeImplementation<TestTypes>> {
    _marker: std::marker::PhantomData<I>,
}

#[async_trait]
impl<I: TestableNodeImplementation<TestTypes>> TestBuilderImplementation
    for RandomBuilderImplementation<I>
{
    type TYPES = TestTypes;
    type I = I;

    async fn start(
        _membership: Arc<<TestTypes as NodeType>::Membership>,
    ) -> (Option<Box<dyn BuilderTask<TYPES = Self::TYPES>>>, Url) {
        let port = portpicker::pick_unused_port().expect("No free ports");
        let url = Url::parse(&format!("http://localhost:{port}")).expect("Valid URL");
        run_random_builder(url.clone());
        (None, url)
    }
}

pub struct SimpleBuilderImplementation<I: TestableNodeImplementation<TestTypes>> {
    _marker: std::marker::PhantomData<I>,
}

#[async_trait]
impl<I: TestableNodeImplementation<TestTypes>> TestBuilderImplementation
    for SimpleBuilderImplementation<I>
{
    type TYPES = TestTypes;
    type I = I;

    async fn start(
        membership: Arc<<TestTypes as NodeType>::Membership>,
    ) -> (Option<Box<dyn BuilderTask<TYPES = Self::TYPES>>>, Url) {
        let port = portpicker::pick_unused_port().expect("No free ports");
        let url = Url::parse(&format!("http://localhost:{port}")).expect("Valid URL");
        let (source, task) = make_simple_builder(membership).await;

        let builder_api =
            hotshot_builder_api::builder::define_api::<SimpleBuilderSource, TestTypes, Version01>(
                &Options::default(),
            )
            .expect("Failed to construct the builder API");
        let mut app: App<SimpleBuilderSource, hotshot_builder_api::builder::Error, Version01> =
            App::with_state(source);
        app.register_module("/", builder_api)
            .expect("Failed to register the builder API");

        async_spawn(app.serve(url.clone(), STATIC_VER_0_1));
        (Some(Box::new(task)), url)
    }
}

/// Entry for a built block
struct BlockEntry {
    metadata: AvailableBlockInfo<TestTypes>,
    payload: Option<AvailableBlockData<TestTypes>>,
    header_input: Option<AvailableBlockHeaderInput<TestTypes>>,
}

/// Options controlling how the random builder generates blocks
#[derive(Clone, Debug)]
pub struct RandomBuilderOptions {
    /// How many transactions to include in a block
    pub txn_in_block: u64,
    /// How many blocks to generate per second
    pub blocks_per_second: u32,
    /// Range of how big a transaction can be (in bytes)
    pub txn_size: Range<u32>,
    /// Number of storage nodes for VID commitment
    pub num_storage_nodes: usize,
}

impl Default for RandomBuilderOptions {
    fn default() -> Self {
        Self {
            txn_in_block: 100,
            blocks_per_second: 1,
            txn_size: 20..100,
            num_storage_nodes: 1,
        }
    }
}

/// A mock implementation of the builder data source.
/// Builds random blocks, doesn't track HotShot state at all.
/// Evicts old available blocks if HotShot doesn't keep up.
#[derive(Clone, Debug)]
pub struct RandomBuilderSource {
    /// Built blocks
    blocks: Arc<
        RwLock<
            // Isn't strictly speaking used as a cache,
            // just as a HashMap that evicts old blocks
            LruCache<BuilderCommitment, BlockEntry>,
        >,
    >,
    pub_key: <TestTypes as NodeType>::SignatureKey,
    priv_key: <<TestTypes as NodeType>::SignatureKey as SignatureKey>::PrivateKey,
}

impl RandomBuilderSource {
    /// Create new [`RandomBuilderSource`]
    #[must_use]
    #[allow(clippy::missing_panics_doc)] // ony panics if 256 == 0
    pub fn new(
        pub_key: <TestTypes as NodeType>::SignatureKey,
        priv_key: <<TestTypes as NodeType>::SignatureKey as SignatureKey>::PrivateKey,
    ) -> Self {
        Self {
            blocks: Arc::new(RwLock::new(LruCache::new(NonZeroUsize::new(256).unwrap()))),
            priv_key,
            pub_key,
        }
    }

    /// Spawn a task building blocks, configured with given options
    #[allow(clippy::missing_panics_doc)] // ony panics on 16-bit platforms
    pub fn run(&self, options: RandomBuilderOptions) {
        let blocks = self.blocks.clone();
        let (priv_key, pub_key) = (self.priv_key.clone(), self.pub_key);
        async_spawn(async move {
            let mut rng = SmallRng::from_entropy();
            let time_per_block = Duration::from_secs(1) / options.blocks_per_second;
            loop {
                let start = std::time::Instant::now();
                let transactions: Vec<TestTransaction> = (0..options.txn_in_block)
                    .map(|_| {
                        let mut bytes = vec![
                            0;
                            rng.gen_range(options.txn_size.clone())
                                .try_into()
                                .expect("We are NOT running on a 16-bit platform")
                        ];
                        rng.fill_bytes(&mut bytes);
                        TestTransaction(bytes)
                    })
                    .collect();

                let (metadata, payload, header_input) = build_block(
                    transactions,
                    options.num_storage_nodes,
                    pub_key,
                    priv_key.clone(),
                );

                if let Some((hash, _)) = blocks.write().await.push(
                    metadata.block_hash.clone(),
                    BlockEntry {
                        metadata,
                        payload: Some(payload),
                        header_input: Some(header_input),
                    },
                ) {
                    tracing::warn!("Block {} evicted", hash);
                };
                async_sleep(time_per_block - start.elapsed()).await;
            }
        });
    }
}

#[async_trait]
impl ReadState for RandomBuilderSource {
    type State = Self;

    async fn read<T>(
        &self,
        op: impl Send + for<'a> FnOnce(&'a Self::State) -> BoxFuture<'a, T> + 'async_trait,
    ) -> T {
        op(self).await
    }
}

#[async_trait]
impl BuilderDataSource<TestTypes> for RandomBuilderSource {
    async fn get_available_blocks(
        &self,
        _for_parent: &VidCommitment,
    ) -> Result<Vec<AvailableBlockInfo<TestTypes>>, BuildError> {
        Ok(self
            .blocks
            .deref()
            .read()
            .await
            .iter()
            .map(|(_, BlockEntry { metadata, .. })| metadata.clone())
            .collect())
    }

    async fn claim_block(
        &self,
        block_hash: &BuilderCommitment,
        _signature: &<<TestTypes as NodeType>::SignatureKey as SignatureKey>::PureAssembledSignatureType,
    ) -> Result<AvailableBlockData<TestTypes>, BuildError> {
        let mut blocks = self.blocks.write().await;
        let entry = blocks.get_mut(block_hash).ok_or(BuildError::NotFound)?;
        let payload = entry.payload.take().ok_or(BuildError::Missing)?;
        // Check if header input is claimed as well, if yes, then evict block
        if entry.header_input.is_none() {
            blocks.pop(block_hash);
        };
        Ok(payload)
    }

    async fn claim_block_header_input(
        &self,
        block_hash: &BuilderCommitment,
        _signature: &<<TestTypes as NodeType>::SignatureKey as SignatureKey>::PureAssembledSignatureType,
    ) -> Result<AvailableBlockHeaderInput<TestTypes>, BuildError> {
        let mut blocks = self.blocks.write().await;
        let entry = blocks.get_mut(block_hash).ok_or(BuildError::NotFound)?;
        let header_input = entry.header_input.take().ok_or(BuildError::Missing)?;
        // Check if payload is claimed as well, if yes, then evict block
        if entry.payload.is_none() {
            blocks.pop(block_hash);
        };
        Ok(header_input)
    }

    async fn get_builder_address(
        &self,
    ) -> Result<<TestTypes as NodeType>::SignatureKey, BuildError> {
        Ok(self.pub_key)
    }
}

/// Construct a tide disco app that mocks the builder API.
///
/// # Panics
/// If constructing and launching the builder fails for any reason
pub fn run_random_builder(url: Url) {
    let (pub_key, priv_key) =
        <TestTypes as NodeType>::SignatureKey::generated_from_seed_indexed([1; 32], 0);
    let source = RandomBuilderSource::new(pub_key, priv_key);
    source.run(RandomBuilderOptions::default());

    let builder_api =
        hotshot_builder_api::builder::define_api::<RandomBuilderSource, TestTypes, Version01>(
            &Options::default(),
        )
        .expect("Failed to construct the builder API");
    let mut app: App<RandomBuilderSource, hotshot_builder_api::builder::Error, Version01> =
        App::with_state(source);
    app.register_module("/", builder_api)
        .expect("Failed to register the builder API");

    async_spawn(app.serve(url, STATIC_VER_0_1));
}

pub struct SimpleBuilderSource {
    pub_key: <TestTypes as NodeType>::SignatureKey,
    priv_key: <<TestTypes as NodeType>::SignatureKey as SignatureKey>::PrivateKey,
    membership: Arc<<TestTypes as NodeType>::Membership>,
    transactions: Arc<RwLock<HashMap<Commitment<TestTransaction>, TestTransaction>>>,
    blocks: Arc<RwLock<HashMap<BuilderCommitment, BlockEntry>>>,
}

#[async_trait]
impl ReadState for SimpleBuilderSource {
    type State = Self;

    async fn read<T>(
        &self,
        op: impl Send + for<'a> FnOnce(&'a Self::State) -> BoxFuture<'a, T> + 'async_trait,
    ) -> T {
        op(self).await
    }
}

#[async_trait]
impl BuilderDataSource<TestTypes> for SimpleBuilderSource {
    async fn get_available_blocks(
        &self,
        _for_parent: &VidCommitment,
    ) -> Result<Vec<AvailableBlockInfo<TestTypes>>, BuildError> {
        let transactions = self
            .transactions
            .read(|txns| {
                Box::pin(async { txns.values().cloned().collect::<Vec<TestTransaction>>() })
            })
            .await;
        let (metadata, payload, header_input) = build_block(
            transactions,
            self.membership.total_nodes(),
            self.pub_key,
            self.priv_key.clone(),
        );

        self.blocks.write().await.insert(
            metadata.block_hash.clone(),
            BlockEntry {
                metadata: metadata.clone(),
                payload: Some(payload),
                header_input: Some(header_input),
            },
        );

        Ok(vec![metadata])
    }

    async fn claim_block(
        &self,
        block_hash: &BuilderCommitment,
        _signature: &<<TestTypes as NodeType>::SignatureKey as SignatureKey>::PureAssembledSignatureType,
    ) -> Result<AvailableBlockData<TestTypes>, BuildError> {
        let mut blocks = self.blocks.write().await;
        let entry = blocks.get_mut(block_hash).ok_or(BuildError::NotFound)?;
        entry.payload.take().ok_or(BuildError::Missing)
    }

    async fn claim_block_header_input(
        &self,
        block_hash: &BuilderCommitment,
        _signature: &<<TestTypes as NodeType>::SignatureKey as SignatureKey>::PureAssembledSignatureType,
    ) -> Result<AvailableBlockHeaderInput<TestTypes>, BuildError> {
        let mut blocks = self.blocks.write().await;
        let entry = blocks.get_mut(block_hash).ok_or(BuildError::NotFound)?;
        entry.header_input.take().ok_or(BuildError::Missing)
    }

    async fn get_builder_address(
        &self,
    ) -> Result<<TestTypes as NodeType>::SignatureKey, BuildError> {
        Ok(self.pub_key)
    }
}

impl SimpleBuilderSource {
    pub async fn run(self, url: Url) {
        let builder_api =
            hotshot_builder_api::builder::define_api::<SimpleBuilderSource, TestTypes, Version01>(
                &Options::default(),
            )
            .expect("Failed to construct the builder API");
        let mut app: App<SimpleBuilderSource, hotshot_builder_api::builder::Error, Version01> =
            App::with_state(self);
        app.register_module("/", builder_api)
            .expect("Failed to register the builder API");

        async_spawn(app.serve(url, STATIC_VER_0_1));
    }
}

#[derive(Clone)]
pub struct SimpleBuilderTask {
    transactions: Arc<RwLock<HashMap<Commitment<TestTransaction>, TestTransaction>>>,
    blocks: Arc<RwLock<HashMap<BuilderCommitment, BlockEntry>>>,
    decided_transactions: LruCache<Commitment<TestTransaction>, ()>,
}

pub trait BuilderTask: Send + Sync {
    type TYPES: NodeType;

    fn start(
        self: Box<Self>,
        stream: Box<dyn Stream<Item = Event<Self::TYPES>> + std::marker::Unpin + Send + 'static>,
    );
}

impl BuilderTask for SimpleBuilderTask {
    type TYPES = TestTypes;

<<<<<<< HEAD
    fn start(
        mut self: Box<Self>,
        mut stream: Box<
            dyn Stream<Item = Event<Self::TYPES>> + std::marker::Unpin + Send + 'static,
        >,
    ) {
        async_spawn(async move {
            loop {
                match stream.next().await {
                    None => {
                        break;
=======
    async fn handle_event(
        event: Self::Event,
        task: &mut Task<Self>,
    ) -> Option<HotShotTaskCompleted> {
        let this = task.state_mut();
        match event.as_ref() {
            HotShotEvent::TransactionsRecv(transactions) => {
                let mut queue = this.transactions.write().await;
                for transaction in transactions {
                    queue.insert(transaction.commit(), transaction.clone());
                }
            }
            HotShotEvent::LeafDecided(leaf_chain) => {
                let mut queue = this.transactions.write().await;
                for leaf in leaf_chain.iter() {
                    if let Some(ref payload) = leaf.get_block_payload() {
                        for txn in payload.transaction_commitments(&()) {
                            queue.remove(&txn);
                        }
>>>>>>> 9298e103
                    }
                    Some(evt) => match evt.event {
                        EventType::Decide { leaf_chain, .. } => {
                            let mut queue = self.transactions.write().await;
                            for leaf_info in leaf_chain.iter() {
                                if let Some(ref payload) = leaf_info.leaf.block_payload {
                                    for txn in payload.transaction_commitments(&()) {
                                        self.decided_transactions.put(txn, ());
                                        queue.remove(&txn);
                                    }
                                }
                            }
                            self.blocks.write().await.clear();
                        }
                        EventType::Transactions { transactions } => {
                            let mut queue = self.transactions.write().await;
                            for transaction in transactions {
                                if !self.decided_transactions.contains(&transaction.commit()) {
                                    queue.insert(transaction.commit(), transaction.clone());
                                }
                            }
                        }
                        _ => {}
                    },
                }
            }
        });
    }
}

pub async fn make_simple_builder(
    membership: Arc<<TestTypes as NodeType>::Membership>,
) -> (SimpleBuilderSource, SimpleBuilderTask) {
    let (pub_key, priv_key) =
        <TestTypes as NodeType>::SignatureKey::generated_from_seed_indexed([1; 32], 0);

    let transactions = Arc::new(RwLock::new(HashMap::new()));
    let blocks = Arc::new(RwLock::new(HashMap::new()));

    let source = SimpleBuilderSource {
        pub_key,
        priv_key,
        transactions: transactions.clone(),
        blocks: blocks.clone(),
        membership,
    };

    let task = SimpleBuilderTask {
        transactions,
        blocks,
        decided_transactions: LruCache::new(NonZeroUsize::new(u16::MAX.into()).expect("> 0")),
    };

    (source, task)
}

/// Helper function to construct all builder data structures from a list of transactions
fn build_block(
    transactions: Vec<TestTransaction>,
    num_storage_nodes: usize,
    pub_key: <TestTypes as NodeType>::SignatureKey,
    priv_key: <<TestTypes as NodeType>::SignatureKey as SignatureKey>::PrivateKey,
) -> (
    AvailableBlockInfo<TestTypes>,
    AvailableBlockData<TestTypes>,
    AvailableBlockHeaderInput<TestTypes>,
) {
    let block_size = transactions.iter().map(|t| t.0.len() as u64).sum::<u64>();

    let block_payload = TestBlockPayload { transactions };

    let commitment = block_payload.builder_commitment(&());

    let vid_commitment = vid_commitment(
        &block_payload.encode().unwrap().collect(),
        num_storage_nodes,
    );

    let signature_over_block_info = {
        let mut block_info: Vec<u8> = Vec::new();
        block_info.extend_from_slice(block_size.to_be_bytes().as_ref());
        block_info.extend_from_slice(123_u64.to_be_bytes().as_ref());
        block_info.extend_from_slice(commitment.as_ref());
        match <TestTypes as NodeType>::SignatureKey::sign(&priv_key, &block_info) {
            Ok(sig) => sig,
            Err(e) => {
                panic!("Failed to sign block: {}", e);
            }
        }
    };

    let signature_over_builder_commitment =
        match <TestTypes as NodeType>::SignatureKey::sign(&priv_key, commitment.as_ref()) {
            Ok(sig) => sig,
            Err(e) => {
                panic!("Failed to sign block: {}", e);
            }
        };

    let signature_over_vid_commitment =
        match <TestTypes as NodeType>::SignatureKey::sign(&priv_key, vid_commitment.as_ref()) {
            Ok(sig) => sig,
            Err(e) => {
                panic!("Failed to sign block: {}", e);
            }
        };

    let block = AvailableBlockData {
        block_payload,
        metadata: (),
        sender: pub_key,
        signature: signature_over_block_info,
        _phantom: std::marker::PhantomData,
    };
    let metadata = AvailableBlockInfo {
        sender: pub_key,
        signature: signature_over_builder_commitment,
        block_hash: commitment,
        block_size,
        offered_fee: 123,
        _phantom: std::marker::PhantomData,
    };
    let header_input = AvailableBlockHeaderInput {
        vid_commitment,
        signature: signature_over_vid_commitment,
        sender: pub_key,
        _phantom: std::marker::PhantomData,
    };

    (metadata, block, header_input)
}<|MERGE_RESOLUTION|>--- conflicted
+++ resolved
@@ -407,7 +407,6 @@
 impl BuilderTask for SimpleBuilderTask {
     type TYPES = TestTypes;
 
-<<<<<<< HEAD
     fn start(
         mut self: Box<Self>,
         mut stream: Box<
@@ -419,33 +418,12 @@
                 match stream.next().await {
                     None => {
                         break;
-=======
-    async fn handle_event(
-        event: Self::Event,
-        task: &mut Task<Self>,
-    ) -> Option<HotShotTaskCompleted> {
-        let this = task.state_mut();
-        match event.as_ref() {
-            HotShotEvent::TransactionsRecv(transactions) => {
-                let mut queue = this.transactions.write().await;
-                for transaction in transactions {
-                    queue.insert(transaction.commit(), transaction.clone());
-                }
-            }
-            HotShotEvent::LeafDecided(leaf_chain) => {
-                let mut queue = this.transactions.write().await;
-                for leaf in leaf_chain.iter() {
-                    if let Some(ref payload) = leaf.get_block_payload() {
-                        for txn in payload.transaction_commitments(&()) {
-                            queue.remove(&txn);
-                        }
->>>>>>> 9298e103
                     }
                     Some(evt) => match evt.event {
                         EventType::Decide { leaf_chain, .. } => {
                             let mut queue = self.transactions.write().await;
                             for leaf_info in leaf_chain.iter() {
-                                if let Some(ref payload) = leaf_info.leaf.block_payload {
+                                if let Some(ref payload) = leaf_info.leaf.get_block_payload() {
                                     for txn in payload.transaction_commitments(&()) {
                                         self.decided_transactions.put(txn, ());
                                         queue.remove(&txn);
