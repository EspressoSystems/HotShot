use std::{
    collections::HashMap,
    fmt::Display,
    num::NonZeroUsize,
    ops::{Deref, Range},
    sync::Arc,
    time::Duration,
};

use async_compatibility_layer::art::{async_sleep, async_spawn};
use async_lock::RwLock;
use async_trait::async_trait;
use committable::{Commitment, Committable};
use futures::{future::BoxFuture, Stream, StreamExt};
use hotshot::{
    traits::BlockPayload,
    types::{Event, EventType, SignatureKey},
};
use hotshot_builder_api::{
    block_info::{AvailableBlockData, AvailableBlockHeaderInput, AvailableBlockInfo},
    builder::{BuildError, Error, Options},
    data_source::BuilderDataSource,
};
use hotshot_example_types::block_types::TestTransaction;
use hotshot_types::{
    constants::{Version01, STATIC_VER_0_1},
    traits::{
        block_contents::{vid_commitment, BlockHeader},
        election::Membership,
        node_implementation::NodeType,
        signature_key::BuilderSignatureKey,
    },
    utils::BuilderCommitment,
    vid::VidCommitment,
};
use lru::LruCache;
use rand::{rngs::SmallRng, Rng, RngCore, SeedableRng};
use tagged_base64::TaggedBase64;
use tide_disco::{method::ReadState, App, Url};

#[async_trait]
pub trait TestBuilderImplementation<TYPES: NodeType> {
    async fn start(
        membership: Arc<<TYPES>::Membership>,
    ) -> (Option<Box<dyn BuilderTask<TYPES>>>, Url);
}

pub struct RandomBuilderImplementation;

#[async_trait]
impl<TYPES: NodeType> TestBuilderImplementation<TYPES> for RandomBuilderImplementation
where
    for<'a> <<TYPES::SignatureKey as SignatureKey>::PureAssembledSignatureType as TryFrom<
        &'a TaggedBase64,
    >>::Error: Display,
<<<<<<< HEAD
    TYPES: NodeType<Transaction = TestTransaction>,
=======
    for<'a> <TYPES::SignatureKey as TryFrom<&'a TaggedBase64>>::Error: Display,
>>>>>>> a3b61b42
{
    async fn start(
        _membership: Arc<TYPES::Membership>,
    ) -> (Option<Box<dyn BuilderTask<TYPES>>>, Url) {
        let port = portpicker::pick_unused_port().expect("No free ports");
        let url = Url::parse(&format!("http://localhost:{port}")).expect("Valid URL");
        run_random_builder::<TYPES>(url.clone());
        (None, url)
    }
}

pub struct SimpleBuilderImplementation;

#[async_trait]
impl<TYPES: NodeType> TestBuilderImplementation<TYPES> for SimpleBuilderImplementation
where
    for<'a> <<TYPES::SignatureKey as SignatureKey>::PureAssembledSignatureType as TryFrom<
        &'a TaggedBase64,
    >>::Error: Display,
    for<'a> <TYPES::SignatureKey as TryFrom<&'a TaggedBase64>>::Error: Display,
{
    async fn start(
        membership: Arc<TYPES::Membership>,
    ) -> (Option<Box<dyn BuilderTask<TYPES>>>, Url) {
        let port = portpicker::pick_unused_port().expect("No free ports");
        let url = Url::parse(&format!("http://localhost:{port}")).expect("Valid URL");
        let (source, task) = make_simple_builder(membership).await;

        let builder_api = hotshot_builder_api::builder::define_api::<
            SimpleBuilderSource<TYPES>,
            TYPES,
            Version01,
        >(&Options::default())
        .expect("Failed to construct the builder API");
        let mut app: App<SimpleBuilderSource<TYPES>, hotshot_builder_api::builder::Error> =
            App::with_state(source);
        app.register_module("api", builder_api)
            .expect("Failed to register the builder API");

        async_spawn(app.serve(url.clone(), STATIC_VER_0_1));
        (Some(Box::new(task)), url)
    }
}

/// Entry for a built block
struct BlockEntry<TYPES: NodeType> {
    metadata: AvailableBlockInfo<TYPES>,
    payload: Option<AvailableBlockData<TYPES>>,
    header_input: Option<AvailableBlockHeaderInput<TYPES>>,
}

/// Options controlling how the random builder generates blocks
#[derive(Clone, Debug)]
pub struct RandomBuilderOptions {
    /// How many transactions to include in a block
    pub txn_in_block: u64,
    /// How many blocks to generate per second
    pub blocks_per_second: u32,
    /// Range of how big a transaction can be (in bytes)
    pub txn_size: Range<u32>,
    /// Number of storage nodes for VID commitment
    pub num_storage_nodes: usize,
}

impl Default for RandomBuilderOptions {
    fn default() -> Self {
        Self {
            txn_in_block: 100,
            blocks_per_second: 1,
            txn_size: 20..100,
            num_storage_nodes: 1,
        }
    }
}

/// A mock implementation of the builder data source.
/// Builds random blocks, doesn't track HotShot state at all.
/// Evicts old available blocks if HotShot doesn't keep up.
#[derive(Clone, Debug)]
pub struct RandomBuilderSource<TYPES: NodeType> {
    /// Built blocks
    blocks: Arc<
        RwLock<
            // Isn't strictly speaking used as a cache,
            // just as a HashMap that evicts old blocks
            LruCache<BuilderCommitment, BlockEntry<TYPES>>,
        >,
    >,
    pub_key: TYPES::BuilderSignatureKey,
    priv_key: <TYPES::BuilderSignatureKey as BuilderSignatureKey>::BuilderPrivateKey,
}

impl<TYPES: NodeType> RandomBuilderSource<TYPES>
where
    TYPES: NodeType<Transaction = TestTransaction>,
{
    /// Create new [`RandomBuilderSource`]
    #[must_use]
    #[allow(clippy::missing_panics_doc)] // ony panics if 256 == 0
    pub fn new(
        pub_key: TYPES::BuilderSignatureKey,
        priv_key: <TYPES::BuilderSignatureKey as BuilderSignatureKey>::BuilderPrivateKey,
    ) -> Self {
        Self {
            blocks: Arc::new(RwLock::new(LruCache::new(NonZeroUsize::new(256).unwrap()))),
            priv_key,
            pub_key,
        }
    }

    /// Spawn a task building blocks, configured with given options
    #[allow(clippy::missing_panics_doc)] // ony panics on 16-bit platforms
    pub fn run(&self, options: RandomBuilderOptions) {
        let blocks = self.blocks.clone();
        let (priv_key, pub_key) = (self.priv_key.clone(), self.pub_key.clone());
        async_spawn(async move {
            let mut rng = SmallRng::from_entropy();
            let time_per_block = Duration::from_secs(1) / options.blocks_per_second;
            loop {
                let start = std::time::Instant::now();
                let transactions: Vec<TestTransaction> = (0..options.txn_in_block)
                    .map(|_| {
                        let mut bytes = vec![
                            0;
                            rng.gen_range(options.txn_size.clone())
                                .try_into()
                                .expect("We are NOT running on a 16-bit platform")
                        ];
                        rng.fill_bytes(&mut bytes);
                        TestTransaction(bytes)
                    })
                    .collect();

                let (metadata, payload, header_input) = build_block(
                    transactions,
                    options.num_storage_nodes,
                    pub_key.clone(),
                    priv_key.clone(),
                );

                if let Some((hash, _)) = blocks.write().await.push(
                    metadata.block_hash.clone(),
                    BlockEntry {
                        metadata,
                        payload: Some(payload),
                        header_input: Some(header_input),
                    },
                ) {
                    tracing::warn!("Block {} evicted", hash);
                };
                async_sleep(time_per_block.saturating_sub(start.elapsed())).await;
            }
        });
    }
}

#[async_trait]
impl<TYPES: NodeType> ReadState for RandomBuilderSource<TYPES> {
    type State = Self;

    async fn read<T>(
        &self,
        op: impl Send + for<'a> FnOnce(&'a Self::State) -> BoxFuture<'a, T> + 'async_trait,
    ) -> T {
        op(self).await
    }
}

#[async_trait]
impl<TYPES: NodeType> BuilderDataSource<TYPES> for RandomBuilderSource<TYPES> {
    async fn get_available_blocks(
        &self,
        _for_parent: &VidCommitment,
        _sender: TYPES::SignatureKey,
        _signature: &<TYPES::SignatureKey as SignatureKey>::PureAssembledSignatureType,
    ) -> Result<Vec<AvailableBlockInfo<TYPES>>, BuildError> {
        Ok(self
            .blocks
            .deref()
            .read()
            .await
            .iter()
            .map(|(_, BlockEntry { metadata, .. })| metadata.clone())
            .collect())
    }

    async fn claim_block(
        &self,
        block_hash: &BuilderCommitment,
        _sender: TYPES::SignatureKey,
        _signature: &<TYPES::SignatureKey as SignatureKey>::PureAssembledSignatureType,
    ) -> Result<AvailableBlockData<TYPES>, BuildError> {
        let mut blocks = self.blocks.write().await;
        let entry = blocks.get_mut(block_hash).ok_or(BuildError::NotFound)?;
        let payload = entry.payload.take().ok_or(BuildError::Missing)?;
        // Check if header input is claimed as well, if yes, then evict block
        if entry.header_input.is_none() {
            blocks.pop(block_hash);
        };
        Ok(payload)
    }

    async fn claim_block_header_input(
        &self,
        block_hash: &BuilderCommitment,
        _sender: TYPES::SignatureKey,
        _signature: &<TYPES::SignatureKey as SignatureKey>::PureAssembledSignatureType,
    ) -> Result<AvailableBlockHeaderInput<TYPES>, BuildError> {
        let mut blocks = self.blocks.write().await;
        let entry = blocks.get_mut(block_hash).ok_or(BuildError::NotFound)?;
        let header_input = entry.header_input.take().ok_or(BuildError::Missing)?;
        // Check if payload is claimed as well, if yes, then evict block
        if entry.payload.is_none() {
            blocks.pop(block_hash);
        };
        Ok(header_input)
    }

    async fn get_builder_address(&self) -> Result<TYPES::BuilderSignatureKey, BuildError> {
        Ok(self.pub_key.clone())
    }
}

/// Construct a tide disco app that mocks the builder API.
///
/// # Panics
/// If constructing and launching the builder fails for any reason
pub fn run_random_builder<TYPES: NodeType>(url: Url)
where
    for<'a> <<TYPES::SignatureKey as SignatureKey>::PureAssembledSignatureType as TryFrom<
        &'a TaggedBase64,
    >>::Error: Display,
<<<<<<< HEAD
    TYPES: NodeType<Transaction = TestTransaction>,
=======
    for<'a> <TYPES::SignatureKey as TryFrom<&'a TaggedBase64>>::Error: Display,
>>>>>>> a3b61b42
{
    let (pub_key, priv_key) = TYPES::BuilderSignatureKey::generated_from_seed_indexed([1; 32], 0);
    let source = RandomBuilderSource::new(pub_key, priv_key);
    source.run(RandomBuilderOptions::default());

    let builder_api =
        hotshot_builder_api::builder::define_api::<RandomBuilderSource<TYPES>, TYPES, Version01>(
            &Options::default(),
        )
        .expect("Failed to construct the builder API");
    let mut app: App<RandomBuilderSource<TYPES>, Error> = App::with_state(source);
    app.register_module::<Error, Version01>("api", builder_api)
        .expect("Failed to register the builder API");

    async_spawn(app.serve(url, STATIC_VER_0_1));
}

pub struct SimpleBuilderSource<TYPES: NodeType> {
    pub_key: TYPES::BuilderSignatureKey,
    priv_key: <TYPES::BuilderSignatureKey as BuilderSignatureKey>::BuilderPrivateKey,
    membership: Arc<TYPES::Membership>,
    #[allow(clippy::type_complexity)]
    transactions: Arc<RwLock<HashMap<Commitment<TYPES::Transaction>, TYPES::Transaction>>>,
    blocks: Arc<RwLock<HashMap<BuilderCommitment, BlockEntry<TYPES>>>>,
}

#[async_trait]
impl<TYPES: NodeType> ReadState for SimpleBuilderSource<TYPES> {
    type State = Self;

    async fn read<T>(
        &self,
        op: impl Send + for<'a> FnOnce(&'a Self::State) -> BoxFuture<'a, T> + 'async_trait,
    ) -> T {
        op(self).await
    }
}

#[async_trait]
impl<TYPES: NodeType> BuilderDataSource<TYPES> for SimpleBuilderSource<TYPES> {
    async fn get_available_blocks(
        &self,
        _for_parent: &VidCommitment,
        _sender: TYPES::SignatureKey,
        _signature: &<TYPES::SignatureKey as SignatureKey>::PureAssembledSignatureType,
    ) -> Result<Vec<AvailableBlockInfo<TYPES>>, BuildError> {
        let transactions = self
            .transactions
            .read(|txns| {
                Box::pin(async { txns.values().cloned().collect::<Vec<TYPES::Transaction>>() })
            })
            .await;
        let (metadata, payload, header_input) = build_block(
            transactions,
            self.membership.total_nodes(),
            self.pub_key.clone(),
            self.priv_key.clone(),
        );

        self.blocks.write().await.insert(
            metadata.block_hash.clone(),
            BlockEntry {
                metadata: metadata.clone(),
                payload: Some(payload),
                header_input: Some(header_input),
            },
        );

        Ok(vec![metadata])
    }

    async fn claim_block(
        &self,
        block_hash: &BuilderCommitment,
        _sender: TYPES::SignatureKey,
        _signature: &<TYPES::SignatureKey as SignatureKey>::PureAssembledSignatureType,
    ) -> Result<AvailableBlockData<TYPES>, BuildError> {
        let mut blocks = self.blocks.write().await;
        let entry = blocks.get_mut(block_hash).ok_or(BuildError::NotFound)?;
        entry.payload.take().ok_or(BuildError::Missing)
    }

    async fn claim_block_header_input(
        &self,
        block_hash: &BuilderCommitment,
        _sender: TYPES::SignatureKey,
        _signature: &<TYPES::SignatureKey as SignatureKey>::PureAssembledSignatureType,
    ) -> Result<AvailableBlockHeaderInput<TYPES>, BuildError> {
        let mut blocks = self.blocks.write().await;
        let entry = blocks.get_mut(block_hash).ok_or(BuildError::NotFound)?;
        entry.header_input.take().ok_or(BuildError::Missing)
    }

    async fn get_builder_address(&self) -> Result<TYPES::BuilderSignatureKey, BuildError> {
        Ok(self.pub_key.clone())
    }
}

impl<TYPES: NodeType> SimpleBuilderSource<TYPES>
where
    for<'a> <<TYPES::SignatureKey as SignatureKey>::PureAssembledSignatureType as TryFrom<
        &'a TaggedBase64,
    >>::Error: Display,
    for<'a> <TYPES::SignatureKey as TryFrom<&'a TaggedBase64>>::Error: Display,
{
    pub async fn run(self, url: Url) {
        let builder_api = hotshot_builder_api::builder::define_api::<
            SimpleBuilderSource<TYPES>,
            TYPES,
            Version01,
        >(&Options::default())
        .expect("Failed to construct the builder API");
        let mut app: App<SimpleBuilderSource<TYPES>, Error> = App::with_state(self);
        app.register_module::<Error, Version01>("api", builder_api)
            .expect("Failed to register the builder API");

        async_spawn(app.serve(url, STATIC_VER_0_1));
    }
}

#[derive(Clone)]
pub struct SimpleBuilderTask<TYPES: NodeType> {
    #[allow(clippy::type_complexity)]
    transactions: Arc<RwLock<HashMap<Commitment<TYPES::Transaction>, TYPES::Transaction>>>,
    blocks: Arc<RwLock<HashMap<BuilderCommitment, BlockEntry<TYPES>>>>,
    decided_transactions: LruCache<Commitment<TYPES::Transaction>, ()>,
}

pub trait BuilderTask<TYPES: NodeType>: Send + Sync {
    fn start(
        self: Box<Self>,
        stream: Box<dyn Stream<Item = Event<TYPES>> + std::marker::Unpin + Send + 'static>,
    );
}

impl<TYPES: NodeType> BuilderTask<TYPES> for SimpleBuilderTask<TYPES> {
    fn start(
        mut self: Box<Self>,
        mut stream: Box<dyn Stream<Item = Event<TYPES>> + std::marker::Unpin + Send + 'static>,
    ) {
        async_spawn(async move {
            loop {
                match stream.next().await {
                    None => {
                        break;
                    }
                    Some(evt) => match evt.event {
                        EventType::Decide { leaf_chain, .. } => {
                            let mut queue = self.transactions.write().await;
                            for leaf_info in leaf_chain.iter() {
                                if let Some(ref payload) = leaf_info.leaf.get_block_payload() {
                                    for txn in payload.transaction_commitments(
                                        leaf_info.leaf.get_block_header().metadata(),
                                    ) {
                                        self.decided_transactions.put(txn, ());
                                        queue.remove(&txn);
                                    }
                                }
                            }
                            self.blocks.write().await.clear();
                        }
                        EventType::Transactions { transactions } => {
                            let mut queue = self.transactions.write().await;
                            for transaction in transactions {
                                if !self.decided_transactions.contains(&transaction.commit()) {
                                    queue.insert(transaction.commit(), transaction.clone());
                                }
                            }
                        }
                        _ => {}
                    },
                }
            }
        });
    }
}

pub async fn make_simple_builder<TYPES: NodeType>(
    membership: Arc<TYPES::Membership>,
) -> (SimpleBuilderSource<TYPES>, SimpleBuilderTask<TYPES>) {
    let (pub_key, priv_key) = TYPES::BuilderSignatureKey::generated_from_seed_indexed([1; 32], 0);

    let transactions = Arc::new(RwLock::new(HashMap::new()));
    let blocks = Arc::new(RwLock::new(HashMap::new()));

    let source = SimpleBuilderSource {
        pub_key,
        priv_key,
        transactions: transactions.clone(),
        blocks: blocks.clone(),
        membership,
    };

    let task = SimpleBuilderTask {
        transactions,
        blocks,
        decided_transactions: LruCache::new(NonZeroUsize::new(u16::MAX.into()).expect("> 0")),
    };

    (source, task)
}

/// Helper function to construct all builder data structures from a list of transactions
fn build_block<TYPES: NodeType>(
    transactions: Vec<TYPES::Transaction>,
    num_storage_nodes: usize,
    pub_key: TYPES::BuilderSignatureKey,
    priv_key: <TYPES::BuilderSignatureKey as BuilderSignatureKey>::BuilderPrivateKey,
) -> (
    AvailableBlockInfo<TYPES>,
    AvailableBlockData<TYPES>,
    AvailableBlockHeaderInput<TYPES>,
) {
    let (block_payload, metadata) = TYPES::BlockPayload::from_transactions(transactions)
        .expect("failed to build block payload from transactions");

    let commitment = block_payload.builder_commitment(&metadata);

    let vid_commitment = vid_commitment(
        &block_payload.encode().unwrap().collect(),
        num_storage_nodes,
    );

    // Get block size from the encoded payload
    let block_size = block_payload
        .encode()
        .expect("failed to encode block")
        .collect::<Vec<u8>>()
        .len() as u64;

    let signature_over_block_info = {
        let mut block_info: Vec<u8> = Vec::new();
        block_info.extend_from_slice(block_size.to_be_bytes().as_ref());
        block_info.extend_from_slice(123_u64.to_be_bytes().as_ref());
        block_info.extend_from_slice(commitment.as_ref());
        match TYPES::BuilderSignatureKey::sign_builder_message(&priv_key, &block_info) {
            Ok(sig) => sig,
            Err(e) => {
                panic!("Failed to sign block: {}", e);
            }
        }
    };

    let signature_over_builder_commitment =
        match TYPES::BuilderSignatureKey::sign_builder_message(&priv_key, commitment.as_ref()) {
            Ok(sig) => sig,
            Err(e) => {
                panic!("Failed to sign block: {}", e);
            }
        };

    let signature_over_vid_commitment = match TYPES::BuilderSignatureKey::sign_builder_message(
        &priv_key,
        vid_commitment.as_ref(),
    ) {
        Ok(sig) => sig,
        Err(e) => {
            panic!("Failed to sign block: {}", e);
        }
    };

    let block = AvailableBlockData {
        block_payload,
        metadata,
        sender: pub_key.clone(),
        signature: signature_over_block_info,
    };
    let metadata = AvailableBlockInfo {
        sender: pub_key.clone(),
        signature: signature_over_builder_commitment,
        block_hash: commitment,
        block_size,
        offered_fee: 123,
        _phantom: std::marker::PhantomData,
    };
    let header_input = AvailableBlockHeaderInput {
        vid_commitment,
        signature: signature_over_vid_commitment,
        sender: pub_key,
        _phantom: std::marker::PhantomData,
    };

    (metadata, block, header_input)
}<|MERGE_RESOLUTION|>--- conflicted
+++ resolved
@@ -53,11 +53,8 @@
     for<'a> <<TYPES::SignatureKey as SignatureKey>::PureAssembledSignatureType as TryFrom<
         &'a TaggedBase64,
     >>::Error: Display,
-<<<<<<< HEAD
     TYPES: NodeType<Transaction = TestTransaction>,
-=======
     for<'a> <TYPES::SignatureKey as TryFrom<&'a TaggedBase64>>::Error: Display,
->>>>>>> a3b61b42
 {
     async fn start(
         _membership: Arc<TYPES::Membership>,
@@ -290,11 +287,8 @@
     for<'a> <<TYPES::SignatureKey as SignatureKey>::PureAssembledSignatureType as TryFrom<
         &'a TaggedBase64,
     >>::Error: Display,
-<<<<<<< HEAD
     TYPES: NodeType<Transaction = TestTransaction>,
-=======
     for<'a> <TYPES::SignatureKey as TryFrom<&'a TaggedBase64>>::Error: Display,
->>>>>>> a3b61b42
 {
     let (pub_key, priv_key) = TYPES::BuilderSignatureKey::generated_from_seed_indexed([1; 32], 0);
     let source = RandomBuilderSource::new(pub_key, priv_key);
