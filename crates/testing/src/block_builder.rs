--- conflicted
+++ resolved
@@ -1,6 +1,5 @@
 use std::{
     collections::HashMap,
-    fmt::Display,
     num::NonZeroUsize,
     ops::Deref,
     sync::Arc,
@@ -21,20 +20,12 @@
     builder::{BuildError, Error, Options},
     data_source::BuilderDataSource,
 };
-<<<<<<< HEAD
+use hotshot_example_types::block_types::TestTransaction;
 use hotshot_orchestrator::config::RandomBuilderConfig;
 use hotshot_types::{
     constants::{Version01, STATIC_VER_0_1},
     traits::{
-        block_contents::{vid_commitment, BlockHeader, Transaction},
-=======
-use hotshot_example_types::block_types::TestTransaction;
-use hotshot_types::{
-    constants::{Version01, STATIC_VER_0_1},
-    traits::{
         block_contents::{vid_commitment, BlockHeader},
-        election::Membership,
->>>>>>> 1f397e74
         node_implementation::NodeType,
         signature_key::BuilderSignatureKey,
     },
@@ -43,7 +34,6 @@
 };
 use lru::LruCache;
 use rand::{rngs::SmallRng, Rng, RngCore, SeedableRng};
-use tagged_base64::TaggedBase64;
 use tide_disco::{method::ReadState, App, Url};
 
 #[async_trait]
@@ -59,20 +49,12 @@
 pub struct RandomBuilderImplementation;
 
 #[async_trait]
-<<<<<<< HEAD
-impl<TYPES: NodeType> TestBuilderImplementation<TYPES> for RandomBuilderImplementation {
+impl<TYPES> TestBuilderImplementation<TYPES> for RandomBuilderImplementation
+where
+    TYPES: NodeType<Transaction = TestTransaction>,
+{
     type Config = RandomBuilderConfig;
 
-=======
-impl<TYPES: NodeType> TestBuilderImplementation<TYPES> for RandomBuilderImplementation
-where
-    for<'a> <<TYPES::SignatureKey as SignatureKey>::PureAssembledSignatureType as TryFrom<
-        &'a TaggedBase64,
-    >>::Error: Display,
-    TYPES: NodeType<Transaction = TestTransaction>,
-    for<'a> <TYPES::SignatureKey as TryFrom<&'a TaggedBase64>>::Error: Display,
-{
->>>>>>> 1f397e74
     async fn start(
         num_storage_nodes: usize,
         config: RandomBuilderConfig,
@@ -138,7 +120,7 @@
     priv_key: <TYPES::BuilderSignatureKey as BuilderSignatureKey>::BuilderPrivateKey,
 }
 
-impl<TYPES: NodeType> RandomBuilderSource<TYPES>
+impl<TYPES> RandomBuilderSource<TYPES>
 where
     TYPES: NodeType<Transaction = TestTransaction>,
 {
@@ -273,22 +255,10 @@
 ///
 /// # Panics
 /// If constructing and launching the builder fails for any reason
-<<<<<<< HEAD
-pub fn run_random_builder<TYPES: NodeType>(
-    url: Url,
-    num_storage_nodes: usize,
-    options: RandomBuilderConfig,
-) {
-=======
-pub fn run_random_builder<TYPES: NodeType>(url: Url)
+pub fn run_random_builder<TYPES>(url: Url, num_storage_nodes: usize, options: RandomBuilderConfig)
 where
-    for<'a> <<TYPES::SignatureKey as SignatureKey>::PureAssembledSignatureType as TryFrom<
-        &'a TaggedBase64,
-    >>::Error: Display,
     TYPES: NodeType<Transaction = TestTransaction>,
-    for<'a> <TYPES::SignatureKey as TryFrom<&'a TaggedBase64>>::Error: Display,
 {
->>>>>>> 1f397e74
     let (pub_key, priv_key) = TYPES::BuilderSignatureKey::generated_from_seed_indexed([1; 32], 0);
     let source = RandomBuilderSource::new(pub_key, priv_key);
     source.run(num_storage_nodes, options);
@@ -422,13 +392,7 @@
     }
 }
 
-impl<TYPES: NodeType> SimpleBuilderSource<TYPES>
-where
-    for<'a> <<TYPES::SignatureKey as SignatureKey>::PureAssembledSignatureType as TryFrom<
-        &'a TaggedBase64,
-    >>::Error: Display,
-    for<'a> <TYPES::SignatureKey as TryFrom<&'a TaggedBase64>>::Error: Display,
-{
+impl<TYPES: NodeType> SimpleBuilderSource<TYPES> {
     pub async fn run(self, url: Url) {
         let builder_api = hotshot_builder_api::builder::define_api::<
             SimpleBuilderSource<TYPES>,
