--- conflicted
+++ resolved
@@ -243,7 +243,6 @@
     Box::new(EventPredicate { check, info })
 }
 
-<<<<<<< HEAD
 pub fn view_sync_timeout<TYPES>() -> Box<EventPredicate<TYPES>>
 where
     TYPES: NodeType,
@@ -262,7 +261,9 @@
     let check: EventCallback<TYPES> = Arc::new(move |e: Arc<HotShotEvent<TYPES>>| {
         matches!(e.as_ref(), ViewSyncPreCommitVoteSend(..))
     });
-=======
+    Box::new(EventPredicate { check, info })
+}
+
 pub fn vote_now<TYPES>() -> Box<EventPredicate<TYPES>>
 where
     TYPES: NodeType,
@@ -270,6 +271,5 @@
     let info = "VoteNow".to_string();
     let check: EventCallback<TYPES> =
         Arc::new(move |e: Arc<HotShotEvent<TYPES>>| matches!(e.as_ref(), VoteNow(..)));
->>>>>>> 4528af7f
     Box::new(EventPredicate { check, info })
 }