--- conflicted
+++ resolved
@@ -27,15 +27,12 @@
     consensus::ConsensusMetricsValue,
     data::{Leaf2, QuorumProposal2, VidDisperse, VidDisperseShare},
     message::{GeneralConsensusMessage, Proposal, UpgradeLock},
-<<<<<<< HEAD
     simple_certificate::DaCertificate,
     simple_vote::{
         DaData, DaVote, HasEpoch, QuorumData2, QuorumVote2, SimpleVote, VersionedVoteData,
     },
-=======
     simple_certificate::DaCertificate2,
     simple_vote::{DaData2, DaVote2, QuorumData, QuorumVote, SimpleVote, VersionedVoteData},
->>>>>>> 6e30053d
     traits::{
         block_contents::vid_commitment,
         consensus_api::ConsensusApi,
@@ -383,11 +380,7 @@
         epoch: epoch_number,
     };
 
-<<<<<<< HEAD
-    build_cert::<TYPES, V, DaData<TYPES>, DaVote<TYPES>, DaCertificate<TYPES>>(
-=======
     build_cert::<TYPES, V, DaData2<TYPES>, DaVote2<TYPES>, DaCertificate2<TYPES>>(
->>>>>>> 6e30053d
         da_data,
         membership,
         view_number,
