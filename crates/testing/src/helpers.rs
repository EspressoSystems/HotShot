// Copyright (c) 2021-2024 Espresso Systems (espressosys.com)
// This file is part of the HotShot repository.

// You should have received a copy of the MIT License
// along with the HotShot repository. If not, see <https://mit-license.org/>.

#![allow(clippy::panic)]
use std::{fmt::Debug, hash::Hash, marker::PhantomData, sync::Arc};

use async_broadcast::{Receiver, Sender};
use async_lock::RwLock;
use bitvec::bitvec;
use committable::Committable;
use hotshot::{
    traits::{NodeImplementation, TestableNodeImplementation},
    types::{SignatureKey, SystemContextHandle},
    HotShotInitializer, SystemContext,
};
use hotshot_example_types::{
    auction_results_provider_types::TestAuctionResultsProvider,
    block_types::TestTransaction,
    node_types::TestTypes,
    state_types::{TestInstanceState, TestValidatedState},
    storage_types::TestStorage,
};
use hotshot_task_impls::events::HotShotEvent;
use hotshot_types::{
    consensus::ConsensusMetricsValue,
    data::{Leaf2, VidDisperse, VidDisperseShare2},
    message::{Proposal, UpgradeLock},
    simple_certificate::DaCertificate2,
    simple_vote::{DaData2, DaVote2, SimpleVote, VersionedVoteData},
    traits::{
        block_contents::vid_commitment,
        election::Membership,
        node_implementation::{ConsensusTime, NodeType, Versions},
    },
    utils::{epoch_from_block_number, View, ViewInner},
    vid::{vid_scheme, VidCommitment, VidProposal, VidSchemeType},
    vote::{Certificate, HasViewNumber, Vote},
    ValidatorConfig,
};
use jf_vid::VidScheme;
use primitive_types::U256;
use serde::Serialize;

use crate::{test_builder::TestDescription, test_launcher::TestLauncher};

/// create the [`SystemContextHandle`] from a node id, with no epochs
/// # Panics
/// if cannot create a [`HotShotInitializer`]
pub async fn build_system_handle<
    TYPES: NodeType<InstanceState = TestInstanceState>,
    I: NodeImplementation<
            TYPES,
            Storage = TestStorage<TYPES>,
            AuctionResultsProvider = TestAuctionResultsProvider<TYPES>,
        > + TestableNodeImplementation<TYPES>,
    V: Versions,
>(
    node_id: u64,
) -> (
    SystemContextHandle<TYPES, I, V>,
    Sender<Arc<HotShotEvent<TYPES>>>,
    Receiver<Arc<HotShotEvent<TYPES>>>,
) {
    let mut builder: TestDescription<TYPES, I, V> = TestDescription::default_multiple_rounds();
    builder.epoch_height = 0;

    let launcher = builder.gen_launcher(node_id);
    build_system_handle_from_launcher(node_id, &launcher).await
}

/// create the [`SystemContextHandle`] from a node id and `TestLauncher`
/// # Panics
/// if cannot create a [`HotShotInitializer`]
pub async fn build_system_handle_from_launcher<
    TYPES: NodeType<InstanceState = TestInstanceState>,
    I: NodeImplementation<
            TYPES,
            Storage = TestStorage<TYPES>,
            AuctionResultsProvider = TestAuctionResultsProvider<TYPES>,
        > + TestableNodeImplementation<TYPES>,
    V: Versions,
>(
    node_id: u64,
    launcher: &TestLauncher<TYPES, I, V>,
) -> (
    SystemContextHandle<TYPES, I, V>,
    Sender<Arc<HotShotEvent<TYPES>>>,
    Receiver<Arc<HotShotEvent<TYPES>>>,
) {
    let network = (launcher.resource_generator.channel_generator)(node_id).await;
    let storage = (launcher.resource_generator.storage)(node_id);
    let marketplace_config = (launcher.resource_generator.marketplace_config)(node_id);
    let config = launcher.resource_generator.config.clone();

    let initializer = HotShotInitializer::<TYPES>::from_genesis::<V>(TestInstanceState::new(
        launcher.metadata.async_delay_config.clone(),
    ))
    .await
    .unwrap();

    // See whether or not we should be DA
    let is_da = node_id < config.known_da_nodes.len() as u64;

    // We assign node's public key and stake value rather than read from config file since it's a test
    let validator_config: ValidatorConfig<TYPES::SignatureKey> =
        ValidatorConfig::generated_from_seed_indexed([0u8; 32], node_id, 1, is_da);
    let private_key = validator_config.private_key.clone();
    let public_key = validator_config.public_key.clone();

<<<<<<< HEAD
    let memberships =
        TYPES::Membership::new(config.known_nodes.clone(), config.known_da_nodes.clone());
=======
    let memberships = Arc::new(RwLock::new(TYPES::Membership::new(
        config.known_nodes_with_stake.clone(),
        config.known_da_nodes.clone(),
    )));
>>>>>>> fefd5a7b

    SystemContext::init(
        public_key,
        private_key,
        config,
        memberships,
        network,
        initializer,
        ConsensusMetricsValue::default(),
        storage,
        marketplace_config,
    )
    .await
    .expect("Could not init hotshot")
}

/// create certificate
/// # Panics
/// if we fail to sign the data
pub async fn build_cert<
    TYPES: NodeType,
    V: Versions,
    DATAType: Committable + Clone + Eq + Hash + Serialize + Debug + 'static,
    VOTE: Vote<TYPES, Commitment = DATAType>,
    CERT: Certificate<TYPES, VOTE::Commitment, Voteable = VOTE::Commitment>,
>(
    data: DATAType,
    membership: &Arc<RwLock<TYPES::Membership>>,
    view: TYPES::View,
    epoch: TYPES::Epoch,
    public_key: &TYPES::SignatureKey,
    private_key: &<TYPES::SignatureKey as SignatureKey>::PrivateKey,
    upgrade_lock: &UpgradeLock<TYPES, V>,
) -> CERT {
    let real_qc_sig = build_assembled_sig::<TYPES, V, VOTE, CERT, DATAType>(
        &data,
        membership,
        view,
        epoch,
        upgrade_lock,
    )
    .await;

    let vote = SimpleVote::<TYPES, DATAType>::create_signed_vote(
        data,
        view,
        public_key,
        private_key,
        upgrade_lock,
    )
    .await
    .expect("Failed to sign data!");

    let vote_commitment =
        VersionedVoteData::new(vote.date().clone(), vote.view_number(), upgrade_lock)
            .await
            .expect("Failed to create VersionedVoteData!")
            .commit();

    let cert = CERT::create_signed_certificate(
        vote_commitment,
        vote.date().clone(),
        real_qc_sig,
        vote.view_number(),
    );
    cert
}

pub fn vid_share<TYPES: NodeType>(
    shares: &[Proposal<TYPES, VidDisperseShare2<TYPES>>],
    pub_key: TYPES::SignatureKey,
) -> Proposal<TYPES, VidDisperseShare2<TYPES>> {
    shares
        .iter()
        .filter(|s| s.data.recipient_key == pub_key)
        .cloned()
        .collect::<Vec<_>>()
        .first()
        .expect("No VID for key")
        .clone()
}

/// create signature
/// # Panics
/// if fails to convert node id into keypair
pub async fn build_assembled_sig<
    TYPES: NodeType,
    V: Versions,
    VOTE: Vote<TYPES>,
    CERT: Certificate<TYPES, VOTE::Commitment, Voteable = VOTE::Commitment>,
    DATAType: Committable + Clone + Eq + Hash + Serialize + Debug + 'static,
>(
    data: &DATAType,
    membership: &Arc<RwLock<TYPES::Membership>>,
    view: TYPES::View,
    epoch: TYPES::Epoch,
    upgrade_lock: &UpgradeLock<TYPES, V>,
) -> <TYPES::SignatureKey as SignatureKey>::QcType {
    let membership_reader = membership.read().await;
    let stake_table = CERT::stake_table(&*membership_reader, epoch);
    let real_qc_pp: <TYPES::SignatureKey as SignatureKey>::QcParams =
        <TYPES::SignatureKey as SignatureKey>::public_parameter(
            stake_table.clone(),
            U256::from(CERT::threshold(&*membership_reader, epoch)),
        );
    drop(membership_reader);

    let total_nodes = stake_table.len();
    let signers = bitvec![1; total_nodes];
    let mut sig_lists = Vec::new();

    // assemble the vote
    for node_id in 0..total_nodes {
        let (private_key_i, public_key_i) = key_pair_for_id::<TYPES>(node_id.try_into().unwrap());
        let vote: SimpleVote<TYPES, DATAType> = SimpleVote::<TYPES, DATAType>::create_signed_vote(
            data.clone(),
            view,
            &public_key_i,
            &private_key_i,
            upgrade_lock,
        )
        .await
        .expect("Failed to sign data!");
        let original_signature: <TYPES::SignatureKey as SignatureKey>::PureAssembledSignatureType =
            vote.signature();
        sig_lists.push(original_signature);
    }

    let real_qc_sig = <TYPES::SignatureKey as SignatureKey>::assemble(
        &real_qc_pp,
        signers.as_bitslice(),
        &sig_lists[..],
    );

    real_qc_sig
}

/// get the keypair for a node id
#[must_use]
pub fn key_pair_for_id<TYPES: NodeType>(
    node_id: u64,
) -> (
    <TYPES::SignatureKey as SignatureKey>::PrivateKey,
    TYPES::SignatureKey,
) {
    let private_key = TYPES::SignatureKey::generated_from_seed_indexed([0u8; 32], node_id).1;
    let public_key = <TYPES as NodeType>::SignatureKey::from_private(&private_key);
    (private_key, public_key)
}

/// initialize VID
/// # Panics
/// if unable to create a [`VidSchemeType`]
#[must_use]
pub async fn vid_scheme_from_view_number<TYPES: NodeType>(
    membership: &Arc<RwLock<TYPES::Membership>>,
    view_number: TYPES::View,
    epoch_number: TYPES::Epoch,
) -> VidSchemeType {
    let num_storage_nodes = membership
        .read()
        .await
        .committee_members(view_number, epoch_number)
        .len();
    vid_scheme(num_storage_nodes)
}

pub async fn vid_payload_commitment<TYPES: NodeType>(
    membership: &Arc<RwLock<<TYPES as NodeType>::Membership>>,
    view_number: TYPES::View,
    epoch_number: TYPES::Epoch,
    transactions: Vec<TestTransaction>,
) -> VidCommitment {
    let mut vid = vid_scheme_from_view_number::<TYPES>(membership, view_number, epoch_number).await;
    let encoded_transactions = TestTransaction::encode(&transactions);
    let vid_disperse = vid.disperse(&encoded_transactions).unwrap();

    vid_disperse.commit
}

pub async fn da_payload_commitment<TYPES: NodeType>(
    membership: &Arc<RwLock<<TYPES as NodeType>::Membership>>,
    transactions: Vec<TestTransaction>,
    epoch_number: TYPES::Epoch,
) -> VidCommitment {
    let encoded_transactions = TestTransaction::encode(&transactions);

    vid_commitment(
        &encoded_transactions,
        membership.read().await.total_nodes(epoch_number),
    )
}

pub async fn build_payload_commitment<TYPES: NodeType>(
    membership: &Arc<RwLock<<TYPES as NodeType>::Membership>>,
    view: TYPES::View,
    epoch: TYPES::Epoch,
) -> <VidSchemeType as VidScheme>::Commit {
    // Make some empty encoded transactions, we just care about having a commitment handy for the
    // later calls. We need the VID commitment to be able to propose later.
    let mut vid = vid_scheme_from_view_number::<TYPES>(membership, view, epoch).await;
    let encoded_transactions = Vec::new();
    vid.commit_only(&encoded_transactions).unwrap()
}

/// TODO: <https://github.com/EspressoSystems/HotShot/issues/2821>
pub async fn build_vid_proposal<TYPES: NodeType>(
    membership: &Arc<RwLock<<TYPES as NodeType>::Membership>>,
    view_number: TYPES::View,
    epoch_number: TYPES::Epoch,
    transactions: Vec<TestTransaction>,
    private_key: &<TYPES::SignatureKey as SignatureKey>::PrivateKey,
) -> VidProposal<TYPES> {
    let mut vid = vid_scheme_from_view_number::<TYPES>(membership, view_number, epoch_number).await;
    let encoded_transactions = TestTransaction::encode(&transactions);

    let vid_disperse = VidDisperse::from_membership(
        view_number,
        vid.disperse(&encoded_transactions).unwrap(),
        membership,
        epoch_number,
        epoch_number,
        None,
    )
    .await;

    let signature =
        TYPES::SignatureKey::sign(private_key, vid_disperse.payload_commitment.as_ref())
            .expect("Failed to sign VID commitment");
    let vid_disperse_proposal = Proposal {
        data: vid_disperse.clone(),
        signature,
        _pd: PhantomData,
    };

    (
        vid_disperse_proposal,
        VidDisperseShare2::from_vid_disperse(vid_disperse)
            .into_iter()
            .map(|vid_disperse| {
                vid_disperse
                    .to_proposal(private_key)
                    .expect("Failed to sign payload commitment")
            })
            .collect(),
    )
}

#[allow(clippy::too_many_arguments)]
pub async fn build_da_certificate<TYPES: NodeType, V: Versions>(
    membership: &Arc<RwLock<<TYPES as NodeType>::Membership>>,
    view_number: TYPES::View,
    epoch_number: TYPES::Epoch,
    transactions: Vec<TestTransaction>,
    public_key: &TYPES::SignatureKey,
    private_key: &<TYPES::SignatureKey as SignatureKey>::PrivateKey,
    upgrade_lock: &UpgradeLock<TYPES, V>,
) -> DaCertificate2<TYPES> {
    let encoded_transactions = TestTransaction::encode(&transactions);

    let da_payload_commitment = vid_commitment(
        &encoded_transactions,
        membership.read().await.total_nodes(epoch_number),
    );

    let da_data = DaData2 {
        payload_commit: da_payload_commitment,
        epoch: epoch_number,
    };

    build_cert::<TYPES, V, DaData2<TYPES>, DaVote2<TYPES>, DaCertificate2<TYPES>>(
        da_data,
        membership,
        view_number,
        epoch_number,
        public_key,
        private_key,
        upgrade_lock,
    )
    .await
}

/// This function permutes the provided input vector `inputs`, given some order provided within the
/// `order` vector.
///
/// # Examples
/// let output = permute_input_with_index_order(vec![1, 2, 3], vec![2, 1, 0]);
/// // Output is [3, 2, 1] now
pub fn permute_input_with_index_order<T>(inputs: Vec<T>, order: Vec<usize>) -> Vec<T>
where
    T: Clone,
{
    let mut ordered_inputs = Vec::with_capacity(inputs.len());
    for &index in &order {
        ordered_inputs.push(inputs[index].clone());
    }
    ordered_inputs
}

/// This function will create a fake [`View`] from a provided [`Leaf`].
pub async fn build_fake_view_with_leaf<V: Versions>(
    leaf: Leaf2<TestTypes>,
    upgrade_lock: &UpgradeLock<TestTypes, V>,
    epoch_height: u64,
) -> View<TestTypes> {
    build_fake_view_with_leaf_and_state(
        leaf,
        TestValidatedState::default(),
        upgrade_lock,
        epoch_height,
    )
    .await
}

/// This function will create a fake [`View`] from a provided [`Leaf`] and `state`.
pub async fn build_fake_view_with_leaf_and_state<V: Versions>(
    leaf: Leaf2<TestTypes>,
    state: TestValidatedState,
    _upgrade_lock: &UpgradeLock<TestTypes, V>,
    epoch_height: u64,
) -> View<TestTypes> {
    let epoch =
        <TestTypes as NodeType>::Epoch::new(epoch_from_block_number(leaf.height(), epoch_height));
    View {
        view_inner: ViewInner::Leaf {
            leaf: leaf.commit(),
            state: state.into(),
            delta: None,
            epoch,
        },
    }
}<|MERGE_RESOLUTION|>--- conflicted
+++ resolved
@@ -110,15 +110,10 @@
     let private_key = validator_config.private_key.clone();
     let public_key = validator_config.public_key.clone();
 
-<<<<<<< HEAD
-    let memberships =
-        TYPES::Membership::new(config.known_nodes.clone(), config.known_da_nodes.clone());
-=======
     let memberships = Arc::new(RwLock::new(TYPES::Membership::new(
-        config.known_nodes_with_stake.clone(),
+        config.known_nodes.clone(),
         config.known_da_nodes.clone(),
     )));
->>>>>>> fefd5a7b
 
     SystemContext::init(
         public_key,
