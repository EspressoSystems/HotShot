#![allow(clippy::panic)]
use std::{fmt::Debug, hash::Hash, marker::PhantomData, sync::Arc};

use async_broadcast::{Receiver, Sender};
use bitvec::bitvec;
use committable::Committable;
use ethereum_types::U256;
use hotshot::{
    types::{BLSPubKey, SignatureKey, SystemContextHandle},
    HotShotInitializer, Memberships, Networks, SystemContext,
};
use hotshot_example_types::{
    block_types::TestTransaction,
    node_types::{MemoryImpl, TestTypes},
    state_types::TestInstanceState,
};
use hotshot_task_impls::events::HotShotEvent;
use hotshot_types::{
    consensus::ConsensusMetricsValue,
    data::{Leaf, QuorumProposal, VidDisperse, VidDisperseShare, ViewNumber},
    message::{GeneralConsensusMessage, Proposal},
    simple_certificate::DaCertificate,
    simple_vote::{DaData, DaVote, QuorumData, QuorumVote, SimpleVote},
    traits::{
        block_contents::vid_commitment,
        consensus_api::ConsensusApi,
        election::Membership,
        node_implementation::{ConsensusTime, NodeType},
    },
    vid::{vid_scheme, VidCommitment, VidSchemeType},
    vote::{Certificate, HasViewNumber, Vote},
};
use jf_vid::VidScheme;
use serde::Serialize;

use crate::test_builder::TestDescription;

/// create the [`SystemContextHandle`] from a node id
/// # Panics
/// if cannot create a [`HotShotInitializer`]
pub async fn build_system_handle(
    node_id: u64,
) -> (
    SystemContextHandle<TestTypes, MemoryImpl>,
    Sender<Arc<HotShotEvent<TestTypes>>>,
    Receiver<Arc<HotShotEvent<TestTypes>>>,
) {
    let builder = TestDescription::default_multiple_rounds();

    let launcher = builder.gen_launcher::<TestTypes, MemoryImpl>(node_id);

    let networks = (launcher.resource_generator.channel_generator)(node_id).await;
    let storage = (launcher.resource_generator.storage)(node_id);
    let config = launcher.resource_generator.config.clone();

    let initializer = HotShotInitializer::<TestTypes>::from_genesis(TestInstanceState {}).unwrap();

    let known_nodes_with_stake = config.known_nodes_with_stake.clone();
    let private_key = config.my_own_validator_config.private_key.clone();
    let public_key = config.my_own_validator_config.public_key;

    let _known_nodes_without_stake = config.known_nodes_without_stake.clone();

    let networks_bundle = Networks {
        quorum_network: networks.0.clone(),
        da_network: networks.1.clone(),
        _pd: PhantomData,
    };

    let memberships = Memberships {
        quorum_membership: <TestTypes as NodeType>::Membership::create_election(
            known_nodes_with_stake.clone(),
            known_nodes_with_stake.clone(),
            config.fixed_leader_for_gpuvid,
        ),
        da_membership: <TestTypes as NodeType>::Membership::create_election(
            known_nodes_with_stake.clone(),
            config.known_da_nodes.clone(),
            config.fixed_leader_for_gpuvid,
        ),
        vid_membership: <TestTypes as NodeType>::Membership::create_election(
            known_nodes_with_stake.clone(),
            known_nodes_with_stake.clone(),
            config.fixed_leader_for_gpuvid,
        ),
        view_sync_membership: <TestTypes as NodeType>::Membership::create_election(
            known_nodes_with_stake.clone(),
            known_nodes_with_stake,
            config.fixed_leader_for_gpuvid,
        ),
    };

    SystemContext::init(
        public_key,
        private_key,
        node_id,
        config,
        memberships,
        networks_bundle,
        initializer,
        ConsensusMetricsValue::default(),
        storage,
    )
    .await
    .expect("Could not init hotshot")
}

/// create certificate
/// # Panics
/// if we fail to sign the data
pub fn build_cert<
    TYPES: NodeType<SignatureKey = BLSPubKey>,
    DATAType: Committable + Clone + Eq + Hash + Serialize + Debug + 'static,
    VOTE: Vote<TYPES, Commitment = DATAType>,
    CERT: Certificate<TYPES, Voteable = VOTE::Commitment>,
>(
    data: DATAType,
    membership: &TYPES::Membership,
    view: TYPES::Time,
    public_key: &TYPES::SignatureKey,
    private_key: &<TYPES::SignatureKey as SignatureKey>::PrivateKey,
) -> CERT {
    let real_qc_sig = build_assembled_sig::<TYPES, VOTE, CERT, DATAType>(&data, membership, view);

    let vote =
        SimpleVote::<TYPES, DATAType>::create_signed_vote(data, view, public_key, private_key)
            .expect("Failed to sign data!");
    let cert = CERT::create_signed_certificate(
        vote.get_data_commitment(),
        vote.get_data().clone(),
        real_qc_sig,
        vote.get_view_number(),
    );
    cert
}

pub fn get_vid_share<TYPES: NodeType>(
    shares: &[Proposal<TYPES, VidDisperseShare<TYPES>>],
    pub_key: TYPES::SignatureKey,
) -> Proposal<TYPES, VidDisperseShare<TYPES>> {
    shares
        .iter()
        .filter(|s| s.data.recipient_key == pub_key)
        .cloned()
        .collect::<Vec<_>>()
        .first()
        .expect("No VID for key")
        .clone()
}

/// create signature
/// # Panics
/// if fails to convert node id into keypair
pub fn build_assembled_sig<
    TYPES: NodeType<SignatureKey = BLSPubKey>,
    VOTE: Vote<TYPES>,
    CERT: Certificate<TYPES, Voteable = VOTE::Commitment>,
    DATAType: Committable + Clone + Eq + Hash + Serialize + Debug + 'static,
>(
    data: &DATAType,
    membership: &TYPES::Membership,
    view: TYPES::Time,
) -> <TYPES::SignatureKey as SignatureKey>::QCType {
    let stake_table = membership.get_committee_qc_stake_table();
    let real_qc_pp: <TYPES::SignatureKey as SignatureKey>::QCParams =
        <TYPES::SignatureKey as SignatureKey>::get_public_parameter(
            stake_table.clone(),
            U256::from(CERT::threshold(membership)),
        );
    let total_nodes = stake_table.len();
    let signers = bitvec![1; total_nodes];
    let mut sig_lists = Vec::new();

    // assemble the vote
    for node_id in 0..total_nodes {
        let (private_key_i, public_key_i) = key_pair_for_id(node_id.try_into().unwrap());
        let vote: SimpleVote<TYPES, DATAType> = SimpleVote::<TYPES, DATAType>::create_signed_vote(
            data.clone(),
            view,
            &public_key_i,
            &private_key_i,
        )
        .expect("Failed to sign data!");
        let original_signature: <TYPES::SignatureKey as SignatureKey>::PureAssembledSignatureType =
            vote.get_signature();
        sig_lists.push(original_signature);
    }

    let real_qc_sig = <TYPES::SignatureKey as SignatureKey>::assemble(
        &real_qc_pp,
        signers.as_bitslice(),
        &sig_lists[..],
    );

    real_qc_sig
}

/// get the keypair for a node id
#[must_use]
pub fn key_pair_for_id(node_id: u64) -> (<BLSPubKey as SignatureKey>::PrivateKey, BLSPubKey) {
    let private_key =
        <BLSPubKey as SignatureKey>::generated_from_seed_indexed([0u8; 32], node_id).1;
    let public_key = <TestTypes as NodeType>::SignatureKey::from_private(&private_key);
    (private_key, public_key)
}

/// initialize VID
/// # Panics
/// if unable to create a [`VidSchemeType`]
#[must_use]
pub fn vid_scheme_from_view_number<TYPES: NodeType>(
    membership: &TYPES::Membership,
    view_number: TYPES::Time,
) -> VidSchemeType {
    let num_storage_nodes = membership.get_staked_committee(view_number).len();
    vid_scheme(num_storage_nodes)
}

pub fn vid_payload_commitment(
    quorum_membership: &<TestTypes as NodeType>::Membership,
    view_number: ViewNumber,
    transactions: Vec<TestTransaction>,
) -> VidCommitment {
    let mut vid = vid_scheme_from_view_number::<TestTypes>(quorum_membership, view_number);
    let encoded_transactions = TestTransaction::encode(&transactions);
    let vid_disperse = vid.disperse(&encoded_transactions).unwrap();

    vid_disperse.commit
}

pub fn da_payload_commitment(
    quorum_membership: &<TestTypes as NodeType>::Membership,
    transactions: Vec<TestTransaction>,
) -> VidCommitment {
    let encoded_transactions = TestTransaction::encode(&transactions);

    vid_commitment(&encoded_transactions, quorum_membership.total_nodes())
}

/// TODO: <https://github.com/EspressoSystems/HotShot/issues/2821>
pub fn build_vid_proposal(
    quorum_membership: &<TestTypes as NodeType>::Membership,
    view_number: ViewNumber,
    transactions: Vec<TestTransaction>,
    private_key: &<BLSPubKey as SignatureKey>::PrivateKey,
) -> Vec<Proposal<TestTypes, VidDisperseShare<TestTypes>>> {
    let mut vid = vid_scheme_from_view_number::<TestTypes>(quorum_membership, view_number);
    let encoded_transactions = TestTransaction::encode(&transactions);

    let vid_disperse = VidDisperse::from_membership(
        view_number,
        vid.disperse(&encoded_transactions).unwrap(),
        quorum_membership,
    );

    VidDisperseShare::from_vid_disperse(vid_disperse)
        .into_iter()
        .map(|vid_disperse| {
            vid_disperse
                .to_proposal(private_key)
                .expect("Failed to sign payload commitment")
        })
        .collect()
}

pub fn build_da_certificate(
    quorum_membership: &<TestTypes as NodeType>::Membership,
    da_membership: &<TestTypes as NodeType>::Membership,
    view_number: ViewNumber,
    transactions: Vec<TestTransaction>,
    public_key: &<TestTypes as NodeType>::SignatureKey,
    private_key: &<BLSPubKey as SignatureKey>::PrivateKey,
<<<<<<< HEAD
) -> DACertificate<TestTypes> {
    let encoded_transactions = TestTransaction::encode(&transactions);
=======
) -> DaCertificate<TestTypes> {
    let encoded_transactions = TestTransaction::encode(&transactions).unwrap();
>>>>>>> 891c5baa

    let da_payload_commitment =
        vid_commitment(&encoded_transactions, quorum_membership.total_nodes());

    let da_data = DaData {
        payload_commit: da_payload_commitment,
    };

    build_cert::<TestTypes, DaData, DaVote<TestTypes>, DaCertificate<TestTypes>>(
        da_data,
        da_membership,
        view_number,
        public_key,
        private_key,
    )
}

pub async fn build_vote(
    handle: &SystemContextHandle<TestTypes, MemoryImpl>,
    proposal: QuorumProposal<TestTypes>,
) -> GeneralConsensusMessage<TestTypes> {
    let view = ViewNumber::new(*proposal.view_number);

    let leaf: Leaf<_> = Leaf::from_quorum_proposal(&proposal);
    let vote = QuorumVote::<TestTypes>::create_signed_vote(
        QuorumData {
            leaf_commit: leaf.commit(),
        },
        view,
        handle.public_key(),
        handle.private_key(),
    )
    .expect("Failed to create quorum vote");
    GeneralConsensusMessage::<TestTypes>::Vote(vote)
}<|MERGE_RESOLUTION|>--- conflicted
+++ resolved
@@ -270,13 +270,8 @@
     transactions: Vec<TestTransaction>,
     public_key: &<TestTypes as NodeType>::SignatureKey,
     private_key: &<BLSPubKey as SignatureKey>::PrivateKey,
-<<<<<<< HEAD
-) -> DACertificate<TestTypes> {
+) -> DaCertificate<TestTypes> {
     let encoded_transactions = TestTransaction::encode(&transactions);
-=======
-) -> DaCertificate<TestTypes> {
-    let encoded_transactions = TestTransaction::encode(&transactions).unwrap();
->>>>>>> 891c5baa
 
     let da_payload_commitment =
         vid_commitment(&encoded_transactions, quorum_membership.total_nodes());
