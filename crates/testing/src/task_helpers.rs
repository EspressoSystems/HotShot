--- conflicted
+++ resolved
@@ -275,17 +275,11 @@
 
     // Only view 2 is tested, higher views are not tested
     for cur_view in 2..=view {
-<<<<<<< HEAD
-        let state_new_view = parent_state
-            .validate_and_apply_header(&TestInstanceState {}, &block_header, &block_header)
-            .expect("Couldn't validate and apply header {block_header}");
-=======
         let state_new_view = Arc::new(
             parent_state
                 .validate_and_apply_header(&TestInstanceState {}, &block_header, &block_header)
-                .unwrap(),
-        );
->>>>>>> e2cb7ff1
+                .expect("Couldn't validate and apply header {block_header}"),
+        );
         // save states for the previous view to pass all the qc checks
         // In the long term, we want to get rid of this, do not manually update consensus state
         consensus.validated_state_map.insert(
