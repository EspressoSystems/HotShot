--- conflicted
+++ resolved
@@ -208,144 +208,6 @@
     real_qc_sig
 }
 
-<<<<<<< HEAD
-/// build a quorum proposal and signature
-#[allow(clippy::too_many_lines)]
-async fn build_quorum_proposal_and_signature(
-    handle: &SystemContextHandle<TestTypes, MemoryImpl>,
-    private_key: &<BLSPubKey as SignatureKey>::PrivateKey,
-    public_key: &BLSPubKey,
-    view: u64,
-) -> (
-    QuorumProposal<TestTypes>,
-    <BLSPubKey as SignatureKey>::PureAssembledSignatureType,
-) {
-    // build the genesis view
-    let genesis_consensus = handle.get_consensus();
-    let cur_consensus = genesis_consensus.upgradable_read().await;
-    let mut consensus = RwLockUpgradableReadGuard::upgrade(cur_consensus).await;
-    // parent_view_number should be equal to 0
-    let parent_view_number = &consensus.high_qc.get_view_number();
-    assert_eq!(parent_view_number.get_u64(), 0);
-    let Some(parent_view) = consensus.validated_state_map.get(parent_view_number) else {
-        panic!("Couldn't find high QC parent in state map.");
-    };
-    let Some(leaf_view_0) = parent_view.get_leaf_commitment() else {
-        panic!("Parent of high QC points to a view without a proposal");
-    };
-    let Some(leaf_view_0) = consensus.saved_leaves.get(&leaf_view_0) else {
-        panic!("Failed to find high QC parent.");
-    };
-    let parent_leaf = leaf_view_0.clone();
-
-    // every event input is seen on the event stream in the output.
-    let block = <TestBlockPayload as TestableBlock>::genesis();
-    let payload_commitment = vid_commitment(
-        &block.encode().unwrap().collect(),
-        handle.hotshot.memberships.quorum_membership.total_nodes(),
-    );
-    let mut parent_state = Arc::new(
-        <TestValidatedState as ValidatedState<TestTypes>>::from_header(
-            parent_leaf.get_block_header(),
-        ),
-    );
-    let block_header = TestBlockHeader::new(
-        &*parent_state,
-        &TestInstanceState {},
-        &parent_leaf,
-        payload_commitment,
-        (),
-    )
-    .await;
-    let mut proposal = QuorumProposal::<TestTypes> {
-        block_header: block_header.clone(),
-        view_number: ViewNumber::new(1),
-        justify_qc: QuorumCertificate::genesis(&TestInstanceState {}),
-        upgrade_certificate: None,
-        proposal_certificate: None,
-    };
-    // current leaf that can be re-assigned everytime when entering a new view
-    let mut leaf = Leaf::from_quorum_proposal(&proposal);
-
-    let mut signature = <BLSPubKey as SignatureKey>::sign(private_key, leaf.commit().as_ref())
-        .expect("Failed to sign leaf commitment!");
-
-    // Only view 2 is tested, higher views are not tested
-    for cur_view in 2..=view {
-        let (state_new_view, delta_new_view) = parent_state
-            .validate_and_apply_header(&TestInstanceState {}, &parent_leaf, &block_header)
-            .await
-            .unwrap();
-        let state_new_view = Arc::new(state_new_view);
-        // save states for the previous view to pass all the qc checks
-        // In the long term, we want to get rid of this, do not manually update consensus state
-        consensus.validated_state_map.insert(
-            ViewNumber::new(cur_view - 1),
-            View {
-                view_inner: ViewInner::Leaf {
-                    leaf: leaf.commit(),
-                    state: state_new_view.clone(),
-                    delta: Some(Arc::new(delta_new_view)),
-                },
-            },
-        );
-        consensus.saved_leaves.insert(leaf.commit(), leaf.clone());
-        // create a qc by aggregate signatures on the previous view (the data signed is last leaf commitment)
-        let quorum_membership = handle.hotshot.memberships.quorum_membership.clone();
-        let quorum_data = QuorumData {
-            leaf_commit: leaf.commit(),
-        };
-        let created_qc = build_cert::<
-            TestTypes,
-            QuorumData<TestTypes>,
-            QuorumVote<TestTypes>,
-            QuorumCertificate<TestTypes>,
-        >(
-            quorum_data,
-            &quorum_membership,
-            ViewNumber::new(cur_view - 1),
-            public_key,
-            private_key,
-        );
-        // create a new leaf for the current view
-        let proposal_new_view = QuorumProposal::<TestTypes> {
-            block_header: block_header.clone(),
-            view_number: ViewNumber::new(cur_view),
-            justify_qc: created_qc,
-            upgrade_certificate: None,
-            proposal_certificate: None,
-        };
-        let leaf_new_view = Leaf::from_quorum_proposal(&proposal_new_view);
-        let signature_new_view =
-            <BLSPubKey as SignatureKey>::sign(private_key, leaf_new_view.commit().as_ref())
-                .expect("Failed to sign leaf commitment!");
-        proposal = proposal_new_view;
-        signature = signature_new_view;
-        leaf = leaf_new_view;
-        parent_state = state_new_view;
-    }
-
-    (proposal, signature)
-}
-
-/// create a quorum proposal
-pub async fn build_quorum_proposal(
-    handle: &SystemContextHandle<TestTypes, MemoryImpl>,
-    private_key: &<BLSPubKey as SignatureKey>::PrivateKey,
-    view: u64,
-) -> Proposal<TestTypes, QuorumProposal<TestTypes>> {
-    let public_key = &BLSPubKey::from_private(private_key);
-    let (proposal, signature) =
-        build_quorum_proposal_and_signature(handle, private_key, public_key, view).await;
-    Proposal {
-        data: proposal,
-        signature,
-        _pd: PhantomData,
-    }
-}
-
-=======
->>>>>>> 02012a29
 /// get the keypair for a node id
 #[must_use]
 pub fn key_pair_for_id(node_id: u64) -> (<BLSPubKey as SignatureKey>::PrivateKey, BLSPubKey) {
