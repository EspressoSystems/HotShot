use std::marker::PhantomData;

use crate::{
    block_types::{TestBlockHeader, TestBlockPayload},
    node_types::{MemoryImpl, TestTypes},
    test_builder::TestMetadata,
};
use commit::Committable;
use hotshot::{
    types::{bn254::BLSPubKey, SignatureKey, SystemContextHandle},
    HotShotConsensusApi, HotShotInitializer, Memberships, Networks, SystemContext,
};
use hotshot_task::event_stream::ChannelStream;
use hotshot_task_impls::events::HotShotEvent;
use hotshot_types::{
    consensus::ConsensusMetricsValue,
    data::{Leaf, QuorumProposal, VidScheme, ViewNumber},
    message::Proposal,
    simple_certificate::QuorumCertificate,
    traits::{
        block_contents::vid_commitment,
        block_contents::BlockHeader,
        consensus_api::ConsensusApi,
        election::Membership,
        node_implementation::NodeType,
        state::{ConsensusTime, TestableBlock},
        BlockPayload,
    },
    vote::HasViewNumber,
};

pub async fn build_system_handle(
    node_id: u64,
) -> (
    SystemContextHandle<TestTypes, MemoryImpl>,
    ChannelStream<HotShotEvent<TestTypes>>,
) {
    let builder = TestMetadata::default_multiple_rounds();

    let launcher = builder.gen_launcher::<TestTypes, MemoryImpl>(node_id);

    let networks = (launcher.resource_generator.channel_generator)(node_id);
    let storage = (launcher.resource_generator.storage)(node_id);
    let config = launcher.resource_generator.config.clone();

    let initializer = HotShotInitializer::<TestTypes>::from_genesis().unwrap();

    let known_nodes_with_stake = config.known_nodes_with_stake.clone();
    let private_key = config.my_own_validator_config.private_key.clone();
    let public_key = config.my_own_validator_config.public_key;
    let quorum_election_config =
        config.election_config.clone().unwrap_or_else(|| {
            <TestTypes as NodeType>::Membership::default_election_config(
                config.total_nodes.get() as u64
            )
        });

    let committee_election_config =
        config.election_config.clone().unwrap_or_else(|| {
            <TestTypes as NodeType>::Membership::default_election_config(
                config.total_nodes.get() as u64
            )
        });
    let networks_bundle = Networks {
        quorum_network: networks.0.clone(),
        da_network: networks.1.clone(),
        _pd: PhantomData,
    };

    let memberships = Memberships {
        quorum_membership: <TestTypes as NodeType>::Membership::create_election(
            known_nodes_with_stake.clone(),
            quorum_election_config.clone(),
        ),
        da_membership: <TestTypes as NodeType>::Membership::create_election(
            known_nodes_with_stake.clone(),
            committee_election_config,
        ),
        vid_membership: <TestTypes as NodeType>::Membership::create_election(
            known_nodes_with_stake.clone(),
            quorum_election_config.clone(),
        ),
        view_sync_membership: <TestTypes as NodeType>::Membership::create_election(
            known_nodes_with_stake.clone(),
            quorum_election_config,
        ),
    };

    SystemContext::init(
        public_key,
        private_key,
        node_id,
        config,
        storage,
        memberships,
        networks_bundle,
        initializer,
        ConsensusMetricsValue::default(),
    )
    .await
    .expect("Could not init hotshot")
}

async fn build_quorum_proposal_and_signature(
    handle: &SystemContextHandle<TestTypes, MemoryImpl>,
    private_key: &<BLSPubKey as SignatureKey>::PrivateKey,
    view: u64,
) -> (
    QuorumProposal<TestTypes>,
    <BLSPubKey as SignatureKey>::PureAssembledSignatureType,
) {
    let consensus_lock = handle.get_consensus();
    let consensus = consensus_lock.read().await;
    let api: HotShotConsensusApi<TestTypes, MemoryImpl> = HotShotConsensusApi {
        inner: handle.hotshot.inner.clone(),
    };
    let parent_view_number = &consensus.high_qc.get_view_number();
    let Some(parent_view) = consensus.state_map.get(parent_view_number) else {
        panic!("Couldn't find high QC parent in state map.");
    };
    let Some(leaf) = parent_view.get_leaf_commitment() else {
        panic!("Parent of high QC points to a view without a proposal");
    };
    let Some(leaf) = consensus.saved_leaves.get(&leaf) else {
        panic!("Failed to find high QC parent.");
    };
    let parent_leaf = leaf.clone();

    // every event input is seen on the event stream in the output.
    let block = <TestBlockPayload as TestableBlock>::genesis();
    let payload_commitment = vid_commitment(
        &block.encode().unwrap().collect(),
        handle
            .hotshot
            .inner
            .memberships
            .quorum_membership
            .total_nodes(),
    );
    let block_header = TestBlockHeader::new(payload_commitment, (), &parent_leaf.block_header);
    let leaf = Leaf {
        view_number: ViewNumber::new(view),
        justify_qc: consensus.high_qc.clone(),
        parent_commitment: parent_leaf.commit(),
        block_header: block_header.clone(),
        block_payload: None,
        rejected: vec![],
<<<<<<< HEAD
        proposer_id: api.public_key().to_bytes(),
=======
        timestamp: 0,
        proposer_id: *api.public_key(),
>>>>>>> ffd12f74
    };
    let signature = <BLSPubKey as SignatureKey>::sign(private_key, leaf.commit().as_ref())
        .expect("Failed to sign leaf commitment!");
    let proposal = QuorumProposal::<TestTypes> {
        block_header,
        view_number: ViewNumber::new(view),
        justify_qc: QuorumCertificate::genesis(),
        timeout_certificate: None,
        proposer_id: leaf.proposer_id,
    };

    (proposal, signature)
}

pub async fn build_quorum_proposal(
    handle: &SystemContextHandle<TestTypes, MemoryImpl>,
    private_key: &<BLSPubKey as SignatureKey>::PrivateKey,
    view: u64,
) -> Proposal<TestTypes, QuorumProposal<TestTypes>> {
    let (proposal, signature) =
        build_quorum_proposal_and_signature(handle, private_key, view).await;
    Proposal {
        data: proposal,
        signature,
        _pd: PhantomData,
    }
}

pub fn key_pair_for_id(node_id: u64) -> (<BLSPubKey as SignatureKey>::PrivateKey, BLSPubKey) {
    let private_key =
        <BLSPubKey as SignatureKey>::generated_from_seed_indexed([0u8; 32], node_id).1;
    let public_key = <TestTypes as NodeType>::SignatureKey::from_private(&private_key);
    (private_key, public_key)
}

pub fn vid_init<TYPES: NodeType>(
    membership: TYPES::Membership,
    view_number: TYPES::Time,
) -> VidScheme {
    let num_committee = membership.get_committee(view_number).len();

    // calculate the last power of two
    // TODO change after https://github.com/EspressoSystems/jellyfish/issues/339
    // issue: https://github.com/EspressoSystems/HotShot/issues/2152
    let chunk_size = 1 << num_committee.ilog2();

    // TODO <https://github.com/EspressoSystems/HotShot/issues/1686>
    let srs = hotshot_types::data::test_srs(num_committee);

    VidScheme::new(chunk_size, num_committee, srs).unwrap()
}<|MERGE_RESOLUTION|>--- conflicted
+++ resolved
@@ -145,12 +145,7 @@
         block_header: block_header.clone(),
         block_payload: None,
         rejected: vec![],
-<<<<<<< HEAD
-        proposer_id: api.public_key().to_bytes(),
-=======
-        timestamp: 0,
         proposer_id: *api.public_key(),
->>>>>>> ffd12f74
     };
     let signature = <BLSPubKey as SignatureKey>::sign(private_key, leaf.commit().as_ref())
         .expect("Failed to sign leaf commitment!");
