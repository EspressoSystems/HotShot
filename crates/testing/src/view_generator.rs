--- conflicted
+++ resolved
@@ -15,11 +15,7 @@
 use hotshot::types::{BLSPubKey, SignatureKey, SystemContextHandle};
 
 use hotshot_types::{
-<<<<<<< HEAD
     data::{DAProposal, Leaf, QuorumProposal, VidDisperse, ViewChangeEvidence, ViewNumber},
-=======
-    data::{DAProposal, Leaf, QuorumProposal, VidDisperseShare, ViewNumber},
->>>>>>> 1f9e803d
     message::Proposal,
     simple_certificate::{
         DACertificate, QuorumCertificate, TimeoutCertificate, UpgradeCertificate,
