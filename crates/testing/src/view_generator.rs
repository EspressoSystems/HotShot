use std::{cmp::max, marker::PhantomData};

use hotshot_example_types::{
    block_types::{TestBlockHeader, TestBlockPayload, TestTransaction},
    node_types::{MemoryImpl, TestTypes},
    state_types::TestInstanceState,
};

use crate::task_helpers::{
    build_cert, build_da_certificate, build_vid_proposal, da_payload_commitment, key_pair_for_id,
};
use commit::Committable;

use hotshot::types::{BLSPubKey, SignatureKey, SystemContextHandle};

use hotshot_types::{
    data::{Leaf, QuorumProposal, VidDisperse, ViewNumber},
    message::Proposal,
    simple_certificate::{
        DACertificate, QuorumCertificate, TimeoutCertificate, UpgradeCertificate,
        ViewSyncFinalizeCertificate2,
    },
    simple_vote::{
        TimeoutData, TimeoutVote, UpgradeProposalData, UpgradeVote, ViewSyncFinalizeData,
        ViewSyncFinalizeVote,
    },
    traits::{
        consensus_api::ConsensusApi,
        node_implementation::{ConsensusTime, NodeType},
    },
};

use hotshot_types::simple_vote::QuorumData;
use hotshot_types::simple_vote::QuorumVote;

#[derive(Clone)]
pub struct TestView {
    pub quorum_proposal: Proposal<TestTypes, QuorumProposal<TestTypes>>,
    pub leaf: Leaf<TestTypes>,
    pub view_number: ViewNumber,
    pub quorum_membership: <TestTypes as NodeType>::Membership,
    pub vid_proposal: (
        Proposal<TestTypes, VidDisperse<TestTypes>>,
        <TestTypes as NodeType>::SignatureKey,
    ),
    pub leader_public_key: <TestTypes as NodeType>::SignatureKey,
    pub da_certificate: DACertificate<TestTypes>,
    pub transactions: Vec<TestTransaction>,
    upgrade_data: Option<UpgradeProposalData<TestTypes>>,
    view_sync_finalize_data: Option<ViewSyncFinalizeData<TestTypes>>,
    timeout_cert_data: Option<TimeoutData<TestTypes>>,
}

impl TestView {
    pub fn genesis(quorum_membership: &<TestTypes as NodeType>::Membership) -> Self {
        let genesis_view = ViewNumber::new(1);

        let transactions = Vec::new();

        let (private_key, public_key) = key_pair_for_id(*genesis_view);

        let leader_public_key = public_key;

        let payload_commitment = da_payload_commitment(quorum_membership, transactions.clone());

        let vid_proposal = build_vid_proposal(
            quorum_membership,
            genesis_view,
            transactions.clone(),
            &private_key,
        );

        let da_certificate = build_da_certificate(
            quorum_membership,
            genesis_view,
            transactions.clone(),
            &public_key,
            &private_key,
        );

        let block_header = TestBlockHeader {
            block_number: 1,
            timestamp: 1,
            payload_commitment,
        };

        let proposal = QuorumProposal::<TestTypes> {
            block_header: block_header.clone(),
            view_number: genesis_view,
            justify_qc: QuorumCertificate::genesis(),
            timeout_certificate: None,
            upgrade_certificate: None,
            view_sync_certificate: None,
            proposer_id: public_key,
        };

        let leaf = Leaf {
            view_number: genesis_view,
            justify_qc: QuorumCertificate::genesis(),
            parent_commitment: Leaf::genesis(&TestInstanceState {}).commit(),
            block_header: block_header.clone(),
            // Note: this field is not relevant in calculating the leaf commitment.
            block_payload: Some(TestBlockPayload {
                transactions: transactions.clone(),
            }),
            // Note: this field is not relevant in calculating the leaf commitment.
            proposer_id: public_key,
        };

        let signature = <BLSPubKey as SignatureKey>::sign(&private_key, leaf.commit().as_ref())
            .expect("Failed to sign leaf commitment!");

        let quorum_proposal = Proposal {
            data: proposal,
            signature,
            _pd: PhantomData,
        };

        TestView {
            quorum_proposal,
            leaf,
            view_number: genesis_view,
            quorum_membership: quorum_membership.clone(),
            vid_proposal: (vid_proposal, public_key),
            da_certificate,
            transactions,
            leader_public_key,
            upgrade_data: None,
            view_sync_finalize_data: None,
            timeout_cert_data: None,
        }
    }

    /// Moves the generator to the next view by referencing an anscestor. To have a standard,
    /// sequentially ordered set of generated test views, use the `next_view` function. Otherwise,
    /// this method can be used to start from an ancestor (whose view is at least one view older
    /// than the current view) and construct valid views without the data structures in the task
    /// failing by expecting views that it has never seen.
    pub fn next_view_from_ancestor(&self, anscestor: TestView) -> Self {
        let old = anscestor;
        let old_view = old.view_number;
        let next_view = max(old_view, self.view_number) + 1;

        let quorum_membership = &self.quorum_membership;
        let transactions = &self.transactions;

        let quorum_data = QuorumData {
            leaf_commit: old.leaf.commit(),
        };

        let (old_private_key, old_public_key) = key_pair_for_id(*old_view);

        let (private_key, public_key) = key_pair_for_id(*next_view);

        let leader_public_key = public_key;

        let payload_commitment = da_payload_commitment(quorum_membership, transactions.clone());

        let vid_proposal = build_vid_proposal(
            quorum_membership,
            next_view,
            transactions.clone(),
            &private_key,
        );

        let da_certificate = build_da_certificate(
            quorum_membership,
            next_view,
            transactions.clone(),
            &public_key,
            &private_key,
        );

        let quorum_certificate = build_cert::<
            TestTypes,
            QuorumData<TestTypes>,
            QuorumVote<TestTypes>,
            QuorumCertificate<TestTypes>,
        >(
            quorum_data,
            quorum_membership,
            old_view,
            &old_public_key,
            &old_private_key,
        );

        let upgrade_certificate = if let Some(ref data) = self.upgrade_data {
            let cert = build_cert::<
                TestTypes,
                UpgradeProposalData<TestTypes>,
                UpgradeVote<TestTypes>,
                UpgradeCertificate<TestTypes>,
            >(
                data.clone(),
                quorum_membership,
                next_view,
                &public_key,
                &private_key,
            );

            Some(cert)
        } else {
            None
        };

        let view_sync_certificate = if let Some(ref data) = self.view_sync_finalize_data {
            let cert = build_cert::<
                TestTypes,
                ViewSyncFinalizeData<TestTypes>,
                ViewSyncFinalizeVote<TestTypes>,
                ViewSyncFinalizeCertificate2<TestTypes>,
            >(
                data.clone(),
                quorum_membership,
                next_view,
                &public_key,
                &private_key,
            );

            Some(cert)
        } else {
            None
        };

        let timeout_certificate = if let Some(ref data) = self.timeout_cert_data {
            let cert = build_cert::<
                TestTypes,
                TimeoutData<TestTypes>,
                TimeoutVote<TestTypes>,
                TimeoutCertificate<TestTypes>,
            >(
                data.clone(),
                quorum_membership,
                next_view,
                &public_key,
                &private_key,
            );

            Some(cert)
        } else {
            None
        };

        let block_header = TestBlockHeader {
            block_number: *next_view,
            timestamp: *next_view,
            payload_commitment,
        };

        let leaf = Leaf {
            view_number: next_view,
            justify_qc: quorum_certificate.clone(),
            parent_commitment: old.leaf.commit(),
            block_header: block_header.clone(),
            // Note: this field is not relevant in calculating the leaf commitment.
            block_payload: Some(TestBlockPayload {
                transactions: transactions.clone(),
            }),
            // Note: this field is not relevant in calculating the leaf commitment.
            proposer_id: public_key,
        };

        let signature = <BLSPubKey as SignatureKey>::sign(&private_key, leaf.commit().as_ref())
            .expect("Failed to sign leaf commitment.");

        let proposal = QuorumProposal::<TestTypes> {
            block_header: block_header.clone(),
            view_number: next_view,
            justify_qc: quorum_certificate.clone(),
            timeout_certificate,
            upgrade_certificate,
            view_sync_certificate,
            proposer_id: public_key,
        };

        let quorum_proposal = Proposal {
            data: proposal,
            signature,
            _pd: PhantomData,
        };

        TestView {
            quorum_proposal,
            leaf,
            view_number: next_view,
            quorum_membership: quorum_membership.clone(),
            vid_proposal: (vid_proposal, public_key),
            da_certificate,
            leader_public_key,
            // Transactions and upgrade data need to be manually injected each view,
            // so we reset for the next view.
            transactions: Vec::new(),
            upgrade_data: None,
            view_sync_finalize_data: None,
            timeout_cert_data: None,
        }
    }

<<<<<<< HEAD
    pub fn next_view(&self) -> Self {
        self.next_view_from_ancestor(self.clone())
    }

    pub fn create_vote(
=======
    pub fn create_quorum_vote(
>>>>>>> 6cfcb982
        &self,
        handle: &SystemContextHandle<TestTypes, MemoryImpl>,
    ) -> QuorumVote<TestTypes> {
        QuorumVote::<TestTypes>::create_signed_vote(
            QuorumData {
                leaf_commit: self.leaf.commit(),
            },
            self.view_number,
            handle.public_key(),
            handle.private_key(),
        )
        .expect("Failed to generate a signature on QuorumVote")
    }

    pub fn create_upgrade_vote(
        &self,
        data: UpgradeProposalData<TestTypes>,
        handle: &SystemContextHandle<TestTypes, MemoryImpl>,
    ) -> UpgradeVote<TestTypes> {
        UpgradeVote::<TestTypes>::create_signed_vote(
            data,
            self.view_number,
            handle.public_key(),
            handle.private_key(),
        )
        .expect("Failed to generate a signature on UpgradVote")
    }
}

pub struct TestViewGenerator {
    pub current_view: Option<TestView>,
    pub quorum_membership: <TestTypes as NodeType>::Membership,
}

impl TestViewGenerator {
    pub fn generate(quorum_membership: <TestTypes as NodeType>::Membership) -> Self {
        TestViewGenerator {
            current_view: None,
            quorum_membership,
        }
    }

    pub fn add_upgrade(&mut self, upgrade_proposal_data: UpgradeProposalData<TestTypes>) {
        if let Some(ref view) = self.current_view {
            self.current_view = Some(TestView {
                upgrade_data: Some(upgrade_proposal_data),
                ..view.clone()
            });
        } else {
            tracing::error!("Cannot attach upgrade proposal to the genesis view.");
        }
    }

    pub fn add_transactions(&mut self, transactions: Vec<TestTransaction>) {
        if let Some(ref view) = self.current_view {
            self.current_view = Some(TestView {
                transactions,
                ..view.clone()
            });
        } else {
            tracing::error!("Cannot attach transactions to the genesis view.");
        }
    }

    pub fn add_view_sync_finalize(
        &mut self,
        view_sync_finalize_data: ViewSyncFinalizeData<TestTypes>,
    ) {
        if let Some(ref view) = self.current_view {
            self.current_view = Some(TestView {
                view_sync_finalize_data: Some(view_sync_finalize_data),
                ..view.clone()
            });
        } else {
            tracing::error!("Cannot attach view sync finalize to the genesis view.");
        }
    }

    /// Advances to the next view by skipping the current view and not adding it to the state tree.
    /// This is useful when simulating that a timeout has occurred.
    pub fn advance_view_number_by(&mut self, n: u64) {
        if let Some(ref view) = self.current_view {
            self.current_view = Some(TestView {
                view_number: view.view_number + n,
                ..view.clone()
            })
        } else {
            tracing::error!("Cannot attach view sync finalize to the genesis view.");
        }
    }

    pub fn next_from_anscestor_view(&mut self, ancestor: TestView) {
        if let Some(ref view) = self.current_view {
            self.current_view = Some(view.next_view_from_ancestor(ancestor))
        } else {
            tracing::error!("Cannot attach ancestor to genesis view.");
        }
    }
}

impl Iterator for TestViewGenerator {
    type Item = TestView;

    fn next(&mut self) -> Option<Self::Item> {
        if let Some(view) = &self.current_view {
            self.current_view = Some(TestView::next_view(view));
        } else {
            self.current_view = Some(TestView::genesis(&self.quorum_membership));
        }

        self.current_view.clone()
    }
}<|MERGE_RESOLUTION|>--- conflicted
+++ resolved
@@ -296,15 +296,11 @@
         }
     }
 
-<<<<<<< HEAD
     pub fn next_view(&self) -> Self {
         self.next_view_from_ancestor(self.clone())
     }
 
-    pub fn create_vote(
-=======
     pub fn create_quorum_vote(
->>>>>>> 6cfcb982
         &self,
         handle: &SystemContextHandle<TestTypes, MemoryImpl>,
     ) -> QuorumVote<TestTypes> {
