// Copyright (c) 2021-2024 Espresso Systems (espressosys.com)
// This file is part of the HotShot repository.

// You should have received a copy of the MIT License
// along with the HotShot repository. If not, see <https://mit-license.org/>.

use std::{
    cmp::max,
    marker::PhantomData,
    pin::Pin,
    sync::Arc,
    task::{Context, Poll},
};

use crate::helpers::{
    build_cert, build_da_certificate, build_vid_proposal, da_payload_commitment, key_pair_for_id,
};
use async_lock::RwLock;
use committable::Committable;
use futures::{FutureExt, Stream};
use hotshot::types::{BLSPubKey, SignatureKey, SystemContextHandle};
use hotshot_example_types::{
    block_types::{TestBlockHeader, TestBlockPayload, TestTransaction},
    node_types::{MemoryImpl, TestTypes, TestVersions},
    state_types::{TestInstanceState, TestValidatedState},
};
use hotshot_types::utils::genesis_epoch_from_version;
use hotshot_types::{
    data::{
<<<<<<< HEAD
        DaProposal2, EpochNumber, Leaf2, QuorumProposal2, VidDisperse, VidDisperseShare2,
        ViewChangeEvidence2, ViewNumber,
=======
        DaProposal2, EpochNumber, Leaf2, QuorumProposal2, QuorumProposalWrapper, VidDisperse,
        VidDisperseShare, ViewChangeEvidence2, ViewNumber,
>>>>>>> 627365e8
    },
    message::{Proposal, UpgradeLock},
    simple_certificate::{
        DaCertificate2, QuorumCertificate2, TimeoutCertificate2, UpgradeCertificate,
        ViewSyncFinalizeCertificate2,
    },
    simple_vote::{
        DaData2, DaVote2, QuorumData2, QuorumVote2, TimeoutData2, TimeoutVote2,
        UpgradeProposalData, UpgradeVote, ViewSyncFinalizeData2, ViewSyncFinalizeVote2,
    },
    traits::{
        consensus_api::ConsensusApi,
        node_implementation::{ConsensusTime, NodeType, Versions},
        BlockPayload,
    },
};
use rand::{thread_rng, Rng};
use sha2::{Digest, Sha256};

#[derive(Clone)]
pub struct TestView {
    pub da_proposal: Proposal<TestTypes, DaProposal2<TestTypes>>,
    pub quorum_proposal: Proposal<TestTypes, QuorumProposal2<TestTypes>>,
    pub leaf: Leaf2<TestTypes>,
    pub view_number: ViewNumber,
    pub epoch_number: Option<EpochNumber>,
    pub membership: Arc<RwLock<<TestTypes as NodeType>::Membership>>,
    pub vid_disperse: Proposal<TestTypes, VidDisperse<TestTypes>>,
    pub vid_proposal: (
        Vec<Proposal<TestTypes, VidDisperseShare<TestTypes>>>,
        <TestTypes as NodeType>::SignatureKey,
    ),
    pub leader_public_key: <TestTypes as NodeType>::SignatureKey,
    pub da_certificate: DaCertificate2<TestTypes>,
    pub transactions: Vec<TestTransaction>,
    upgrade_data: Option<UpgradeProposalData<TestTypes>>,
    formed_upgrade_certificate: Option<UpgradeCertificate<TestTypes>>,
    view_sync_finalize_data: Option<ViewSyncFinalizeData2<TestTypes>>,
    timeout_cert_data: Option<TimeoutData2<TestTypes>>,
    upgrade_lock: UpgradeLock<TestTypes, TestVersions>,
}

impl TestView {
    pub async fn genesis<V: Versions>(
        membership: &Arc<RwLock<<TestTypes as NodeType>::Membership>>,
    ) -> Self {
        let genesis_view = ViewNumber::new(1);
        let genesis_epoch = genesis_epoch_from_version::<V, TestTypes>();
        let upgrade_lock = UpgradeLock::new();

        let transactions = Vec::new();

        let (block_payload, metadata) =
            <TestBlockPayload as BlockPayload<TestTypes>>::from_transactions(
                transactions.clone(),
                &TestValidatedState::default(),
                &TestInstanceState::default(),
            )
            .await
            .unwrap();

        let builder_commitment = <TestBlockPayload as BlockPayload<TestTypes>>::builder_commitment(
            &block_payload,
            &metadata,
        );

        let (private_key, public_key) = key_pair_for_id::<TestTypes>(*genesis_view);

        let leader_public_key = public_key;

        let payload_commitment =
            da_payload_commitment::<TestTypes>(membership, transactions.clone(), genesis_epoch)
                .await;

        let (vid_disperse, vid_proposal) = build_vid_proposal(
            membership,
            genesis_view,
            genesis_epoch,
            transactions.clone(),
            &private_key,
        )
        .await;

        let da_certificate = build_da_certificate(
            membership,
            genesis_view,
            genesis_epoch,
            transactions.clone(),
            &public_key,
            &private_key,
            &upgrade_lock,
        )
        .await;

        let block_header = TestBlockHeader::new(
            &Leaf2::<TestTypes>::genesis::<V>(
                &TestValidatedState::default(),
                &TestInstanceState::default(),
            )
            .await,
            payload_commitment,
            builder_commitment,
            metadata,
        );

        let quorum_proposal_inner = QuorumProposal2::<TestTypes> {
            block_header: block_header.clone(),
            view_number: genesis_view,
            epoch: genesis_epoch,
            justify_qc: QuorumCertificate2::genesis::<TestVersions>(
                &TestValidatedState::default(),
                &TestInstanceState::default(),
            )
            .await,
            next_epoch_justify_qc: None,
            upgrade_certificate: None,
            view_change_evidence: None,
            next_drb_result: None,
        };

        let encoded_transactions = Arc::from(TestTransaction::encode(&transactions));
        let encoded_transactions_hash = Sha256::digest(&encoded_transactions);
        let block_payload_signature =
            <TestTypes as NodeType>::SignatureKey::sign(&private_key, &encoded_transactions_hash)
                .expect("Failed to sign block payload");

        let da_proposal_inner = DaProposal2::<TestTypes> {
            encoded_transactions: encoded_transactions.clone(),
            metadata,
            view_number: genesis_view,
            epoch: genesis_epoch,
        };

        let da_proposal = Proposal {
            data: da_proposal_inner,
            signature: block_payload_signature,
            _pd: PhantomData,
        };

        let mut leaf = Leaf2::from_quorum_proposal(&quorum_proposal_inner);
        leaf.fill_block_payload_unchecked(TestBlockPayload {
            transactions: transactions.clone(),
        });

        let signature = <BLSPubKey as SignatureKey>::sign(&private_key, leaf.commit().as_ref())
            .expect("Failed to sign leaf commitment!");

        let quorum_proposal = Proposal {
            data: quorum_proposal_inner,
            signature,
            _pd: PhantomData,
        };

        TestView {
            quorum_proposal,
            leaf,
            view_number: genesis_view,
            epoch_number: genesis_epoch,
            membership: membership.clone(),
            vid_disperse,
            vid_proposal: (vid_proposal, public_key),
            da_certificate,
            transactions,
            leader_public_key,
            upgrade_data: None,
            formed_upgrade_certificate: None,
            view_sync_finalize_data: None,
            timeout_cert_data: None,
            da_proposal,
            upgrade_lock,
        }
    }

    /// Moves the generator to the next view by referencing an ancestor. To have a standard,
    /// sequentially ordered set of generated test views, use the `next_view` function. Otherwise,
    /// this method can be used to start from an ancestor (whose view is at least one view older
    /// than the current view) and construct valid views without the data structures in the task
    /// failing by expecting views that they has never seen.
    pub async fn next_view_from_ancestor(&self, ancestor: TestView) -> Self {
        let old = ancestor;
        let old_view = old.view_number;
        let old_epoch = old.epoch_number;

        // This ensures that we're always moving forward in time since someone could pass in any
        // test view here.
        let next_view = max(old_view, self.view_number) + 1;

        let membership = &self.membership;

        let transactions = &self.transactions;

        let quorum_data = QuorumData2 {
            leaf_commit: old.leaf.commit(),
            epoch: old_epoch,
        };

        let (old_private_key, old_public_key) = key_pair_for_id::<TestTypes>(*old_view);

        let (private_key, public_key) = key_pair_for_id::<TestTypes>(*next_view);

        let leader_public_key = public_key;

        let (block_payload, metadata) =
            <TestBlockPayload as BlockPayload<TestTypes>>::from_transactions(
                transactions.clone(),
                &TestValidatedState::default(),
                &TestInstanceState::default(),
            )
            .await
            .unwrap();
        let builder_commitment = <TestBlockPayload as BlockPayload<TestTypes>>::builder_commitment(
            &block_payload,
            &metadata,
        );

        let payload_commitment =
            da_payload_commitment::<TestTypes>(membership, transactions.clone(), self.epoch_number)
                .await;

        let (vid_disperse, vid_proposal) = build_vid_proposal(
            membership,
            next_view,
            self.epoch_number,
            transactions.clone(),
            &private_key,
        )
        .await;

        let da_certificate = build_da_certificate::<TestTypes, TestVersions>(
            membership,
            next_view,
            self.epoch_number,
            transactions.clone(),
            &public_key,
            &private_key,
            &self.upgrade_lock,
        )
        .await;

        let quorum_certificate = build_cert::<
            TestTypes,
            TestVersions,
            QuorumData2<TestTypes>,
            QuorumVote2<TestTypes>,
            QuorumCertificate2<TestTypes>,
        >(
            quorum_data,
            membership,
            old_view,
            self.epoch_number,
            &old_public_key,
            &old_private_key,
            &self.upgrade_lock,
        )
        .await;

        let upgrade_certificate = if let Some(ref data) = self.upgrade_data {
            let cert = build_cert::<
                TestTypes,
                TestVersions,
                UpgradeProposalData<TestTypes>,
                UpgradeVote<TestTypes>,
                UpgradeCertificate<TestTypes>,
            >(
                data.clone(),
                membership,
                next_view,
                self.epoch_number,
                &public_key,
                &private_key,
                &self.upgrade_lock,
            )
            .await;

            Some(cert)
        } else {
            self.formed_upgrade_certificate.clone()
        };

        let view_sync_certificate = if let Some(ref data) = self.view_sync_finalize_data {
            let cert = build_cert::<
                TestTypes,
                TestVersions,
                ViewSyncFinalizeData2<TestTypes>,
                ViewSyncFinalizeVote2<TestTypes>,
                ViewSyncFinalizeCertificate2<TestTypes>,
            >(
                data.clone(),
                membership,
                next_view,
                self.epoch_number,
                &public_key,
                &private_key,
                &self.upgrade_lock,
            )
            .await;

            Some(cert)
        } else {
            None
        };

        let timeout_certificate = if let Some(ref data) = self.timeout_cert_data {
            let cert = build_cert::<
                TestTypes,
                TestVersions,
                TimeoutData2<TestTypes>,
                TimeoutVote2<TestTypes>,
                TimeoutCertificate2<TestTypes>,
            >(
                data.clone(),
                membership,
                next_view,
                self.epoch_number,
                &public_key,
                &private_key,
                &self.upgrade_lock,
            )
            .await;

            Some(cert)
        } else {
            None
        };

        let view_change_evidence = if let Some(tc) = timeout_certificate {
            Some(ViewChangeEvidence2::Timeout(tc))
        } else {
            view_sync_certificate.map(ViewChangeEvidence2::ViewSync)
        };

        let random = thread_rng().gen_range(0..=u64::MAX);

        let block_header = TestBlockHeader {
            block_number: *next_view,
            timestamp: *next_view,
            payload_commitment,
            builder_commitment,
            metadata,
            random,
        };

        let proposal = QuorumProposal2::<TestTypes> {
            block_header: block_header.clone(),
            view_number: next_view,
            epoch: self.epoch_number,
            justify_qc: quorum_certificate.clone(),
            next_epoch_justify_qc: None,
            upgrade_certificate: upgrade_certificate.clone(),
            view_change_evidence,
            next_drb_result: None,
        };

        let mut leaf = Leaf2::from_quorum_proposal(&proposal);
        leaf.fill_block_payload_unchecked(TestBlockPayload {
            transactions: transactions.clone(),
        });

        let signature = <BLSPubKey as SignatureKey>::sign(&private_key, leaf.commit().as_ref())
            .expect("Failed to sign leaf commitment.");

        let quorum_proposal = Proposal {
            data: proposal,
            signature,
            _pd: PhantomData,
        };

        let encoded_transactions = Arc::from(TestTransaction::encode(transactions));
        let encoded_transactions_hash = Sha256::digest(&encoded_transactions);
        let block_payload_signature =
            <TestTypes as NodeType>::SignatureKey::sign(&private_key, &encoded_transactions_hash)
                .expect("Failed to sign block payload");

        let da_proposal_inner = DaProposal2::<TestTypes> {
            encoded_transactions: encoded_transactions.clone(),
            metadata,
            view_number: next_view,
            epoch: old_epoch,
        };

        let da_proposal = Proposal {
            data: da_proposal_inner,
            signature: block_payload_signature,
            _pd: PhantomData,
        };

        let upgrade_lock = UpgradeLock::new();

        TestView {
            quorum_proposal,
            leaf,
            view_number: next_view,
            epoch_number: self.epoch_number,
            membership: self.membership.clone(),
            vid_disperse,
            vid_proposal: (vid_proposal, public_key),
            da_certificate,
            leader_public_key,
            // Transactions and upgrade data need to be manually injected each view,
            // so we reset for the next view.
            transactions: Vec::new(),
            upgrade_data: None,
            // We preserve the upgrade_certificate once formed,
            // and reattach it on every future view until cleared.
            formed_upgrade_certificate: upgrade_certificate,
            view_sync_finalize_data: None,
            timeout_cert_data: None,
            da_proposal,
            upgrade_lock,
        }
    }

    pub async fn next_view(&self) -> Self {
        self.next_view_from_ancestor(self.clone()).await
    }

    pub async fn create_quorum_vote(
        &self,
        handle: &SystemContextHandle<TestTypes, MemoryImpl, TestVersions>,
    ) -> QuorumVote2<TestTypes> {
        QuorumVote2::<TestTypes>::create_signed_vote(
            QuorumData2 {
                leaf_commit: self.leaf.commit(),
                epoch: self.epoch_number,
            },
            self.view_number,
            &handle.public_key(),
            handle.private_key(),
            &handle.hotshot.upgrade_lock,
        )
        .await
        .expect("Failed to generate a signature on QuorumVote")
    }

    pub async fn create_upgrade_vote(
        &self,
        data: UpgradeProposalData<TestTypes>,
        handle: &SystemContextHandle<TestTypes, MemoryImpl, TestVersions>,
    ) -> UpgradeVote<TestTypes> {
        UpgradeVote::<TestTypes>::create_signed_vote(
            data,
            self.view_number,
            &handle.public_key(),
            handle.private_key(),
            &handle.hotshot.upgrade_lock,
        )
        .await
        .expect("Failed to generate a signature on UpgradVote")
    }

    pub async fn create_da_vote(
        &self,
        data: DaData2<TestTypes>,
        handle: &SystemContextHandle<TestTypes, MemoryImpl, TestVersions>,
    ) -> DaVote2<TestTypes> {
        DaVote2::create_signed_vote(
            data,
            self.view_number,
            &handle.public_key(),
            handle.private_key(),
            &handle.hotshot.upgrade_lock,
        )
        .await
        .expect("Failed to sign DaData")
    }
}

pub struct TestViewGenerator<V: Versions> {
    pub current_view: Option<TestView>,
    pub membership: Arc<RwLock<<TestTypes as NodeType>::Membership>>,
    pub _pd: PhantomData<fn(V)>,
}

impl<V: Versions> TestViewGenerator<V> {
    pub fn generate(membership: Arc<RwLock<<TestTypes as NodeType>::Membership>>) -> Self {
        TestViewGenerator {
            current_view: None,
            membership,
            _pd: PhantomData,
        }
    }

    pub fn add_upgrade(&mut self, upgrade_proposal_data: UpgradeProposalData<TestTypes>) {
        if let Some(ref view) = self.current_view {
            self.current_view = Some(TestView {
                upgrade_data: Some(upgrade_proposal_data),
                ..view.clone()
            });
        } else {
            tracing::error!("Cannot attach upgrade proposal to the genesis view.");
        }
    }

    pub fn add_transactions(&mut self, transactions: Vec<TestTransaction>) {
        if let Some(ref view) = self.current_view {
            self.current_view = Some(TestView {
                transactions,
                ..view.clone()
            });
        } else {
            tracing::error!("Cannot attach transactions to the genesis view.");
        }
    }

    pub fn add_view_sync_finalize(
        &mut self,
        view_sync_finalize_data: ViewSyncFinalizeData2<TestTypes>,
    ) {
        if let Some(ref view) = self.current_view {
            self.current_view = Some(TestView {
                view_sync_finalize_data: Some(view_sync_finalize_data),
                ..view.clone()
            });
        } else {
            tracing::error!("Cannot attach view sync finalize to the genesis view.");
        }
    }

    pub fn add_timeout(&mut self, timeout_data: TimeoutData2<TestTypes>) {
        if let Some(ref view) = self.current_view {
            self.current_view = Some(TestView {
                timeout_cert_data: Some(timeout_data),
                ..view.clone()
            });
        } else {
            tracing::error!("Cannot attach timeout cert to the genesis view.")
        }
    }

    /// Advances to the next view by skipping the current view and not adding it to the state tree.
    /// This is useful when simulating that a timeout has occurred.
    pub fn advance_view_number_by(&mut self, n: u64) {
        if let Some(ref view) = self.current_view {
            self.current_view = Some(TestView {
                view_number: view.view_number + n,
                ..view.clone()
            })
        } else {
            tracing::error!("Cannot attach view sync finalize to the genesis view.");
        }
    }

    pub async fn next_from_ancestor_view(&mut self, ancestor: TestView) {
        if let Some(ref view) = self.current_view {
            self.current_view = Some(view.next_view_from_ancestor(ancestor).await)
        } else {
            tracing::error!("Cannot attach ancestor to genesis view.");
        }
    }
}

impl<V: Versions> Stream for TestViewGenerator<V> {
    type Item = TestView;

    fn poll_next(mut self: Pin<&mut Self>, cx: &mut Context<'_>) -> Poll<Option<Self::Item>> {
        let mem = Arc::clone(&self.membership);
        let curr_view = &self.current_view.clone();

        let mut fut = if let Some(ref view) = curr_view {
            async move { TestView::next_view(view).await }.boxed()
        } else {
            async move { TestView::genesis::<V>(&mem).await }.boxed()
        };

        match fut.as_mut().poll(cx) {
            Poll::Ready(test_view) => {
                self.current_view = Some(test_view.clone());
                Poll::Ready(Some(test_view))
            }
            Poll::Pending => Poll::Pending,
        }
    }
}<|MERGE_RESOLUTION|>--- conflicted
+++ resolved
@@ -27,13 +27,8 @@
 use hotshot_types::utils::genesis_epoch_from_version;
 use hotshot_types::{
     data::{
-<<<<<<< HEAD
-        DaProposal2, EpochNumber, Leaf2, QuorumProposal2, VidDisperse, VidDisperseShare2,
+        DaProposal2, EpochNumber, Leaf2, QuorumProposal2, VidDisperse, VidDisperseShare,
         ViewChangeEvidence2, ViewNumber,
-=======
-        DaProposal2, EpochNumber, Leaf2, QuorumProposal2, QuorumProposalWrapper, VidDisperse,
-        VidDisperseShare, ViewChangeEvidence2, ViewNumber,
->>>>>>> 627365e8
     },
     message::{Proposal, UpgradeLock},
     simple_certificate::{
