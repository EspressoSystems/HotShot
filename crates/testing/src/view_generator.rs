use std::{cmp::max, marker::PhantomData};

use hotshot_example_types::{
    block_types::{TestBlockHeader, TestBlockPayload, TestTransaction},
    node_types::{MemoryImpl, TestTypes},
    state_types::TestInstanceState,
};
use sha2::{Digest, Sha256};

use crate::task_helpers::{
    build_cert, build_da_certificate, build_vid_proposal, da_payload_commitment, key_pair_for_id,
};
use commit::Committable;

use hotshot::types::{BLSPubKey, SignatureKey, SystemContextHandle};

use hotshot_types::{
<<<<<<< HEAD
    data::{Leaf, QuorumProposal, VidDisperseShare, ViewNumber},
=======
    data::{DAProposal, Leaf, QuorumProposal, VidDisperse, ViewNumber},
>>>>>>> b0adec35
    message::Proposal,
    simple_certificate::{
        DACertificate, QuorumCertificate, TimeoutCertificate, UpgradeCertificate,
        ViewSyncFinalizeCertificate2,
    },
    simple_vote::{
        DAData, DAVote, TimeoutData, TimeoutVote, UpgradeProposalData, UpgradeVote,
        ViewSyncFinalizeData, ViewSyncFinalizeVote,
    },
    traits::{
        consensus_api::ConsensusApi,
        node_implementation::{ConsensusTime, NodeType},
    },
};

use hotshot_types::simple_vote::QuorumData;
use hotshot_types::simple_vote::QuorumVote;

#[derive(Clone)]
pub struct TestView {
    pub da_proposal: Proposal<TestTypes, DAProposal<TestTypes>>,
    pub quorum_proposal: Proposal<TestTypes, QuorumProposal<TestTypes>>,
    pub leaf: Leaf<TestTypes>,
    pub view_number: ViewNumber,
    pub quorum_membership: <TestTypes as NodeType>::Membership,
    pub vid_proposal: (
        Proposal<TestTypes, VidDisperseShare<TestTypes>>,
        <TestTypes as NodeType>::SignatureKey,
    ),
    pub leader_public_key: <TestTypes as NodeType>::SignatureKey,
    pub da_certificate: DACertificate<TestTypes>,
    pub transactions: Vec<TestTransaction>,
    upgrade_data: Option<UpgradeProposalData<TestTypes>>,
    view_sync_finalize_data: Option<ViewSyncFinalizeData<TestTypes>>,
    timeout_cert_data: Option<TimeoutData<TestTypes>>,
}

impl TestView {
    pub fn genesis(quorum_membership: &<TestTypes as NodeType>::Membership) -> Self {
        let genesis_view = ViewNumber::new(1);

        let transactions = Vec::new();

        let (private_key, public_key) = key_pair_for_id(*genesis_view);

        let leader_public_key = public_key;

        let payload_commitment = da_payload_commitment(quorum_membership, transactions.clone());

        let vid_proposal = build_vid_proposal(
            quorum_membership,
            genesis_view,
            transactions.clone(),
            &private_key,
        );

        let da_certificate = build_da_certificate(
            quorum_membership,
            genesis_view,
            transactions.clone(),
            &public_key,
            &private_key,
        );

        let block_header = TestBlockHeader {
            block_number: 1,
            timestamp: 1,
            payload_commitment,
        };

        let quorum_proposal_inner = QuorumProposal::<TestTypes> {
            block_header: block_header.clone(),
            view_number: genesis_view,
            justify_qc: QuorumCertificate::genesis(),
            timeout_certificate: None,
            upgrade_certificate: None,
            view_sync_certificate: None,
            proposer_id: public_key,
        };

        let transactions = vec![TestTransaction(vec![0])];
        let encoded_transactions = TestTransaction::encode(transactions.clone()).unwrap();
        let encoded_transactions_hash = Sha256::digest(&encoded_transactions);
        let block_payload_signature =
            <TestTypes as NodeType>::SignatureKey::sign(&private_key, &encoded_transactions_hash)
                .expect("Failed to sign block payload");

        let da_proposal_inner = DAProposal::<TestTypes> {
            encoded_transactions: encoded_transactions.clone(),
            metadata: (),
            view_number: genesis_view,
        };

        let da_proposal = Proposal {
            data: da_proposal_inner,
            signature: block_payload_signature,
            _pd: PhantomData,
        };

        let leaf = Leaf {
            view_number: genesis_view,
            justify_qc: QuorumCertificate::genesis(),
            parent_commitment: Leaf::genesis(&TestInstanceState {}).commit(),
            block_header: block_header.clone(),
            // Note: this field is not relevant in calculating the leaf commitment.
            block_payload: Some(TestBlockPayload {
                transactions: transactions.clone(),
            }),
            // Note: this field is not relevant in calculating the leaf commitment.
            proposer_id: public_key,
        };

        let signature = <BLSPubKey as SignatureKey>::sign(&private_key, leaf.commit().as_ref())
            .expect("Failed to sign leaf commitment!");

        let quorum_proposal = Proposal {
            data: quorum_proposal_inner,
            signature,
            _pd: PhantomData,
        };

        TestView {
            quorum_proposal,
            leaf,
            view_number: genesis_view,
            quorum_membership: quorum_membership.clone(),
            vid_proposal: (vid_proposal, public_key),
            da_certificate,
            transactions,
            leader_public_key,
            upgrade_data: None,
            view_sync_finalize_data: None,
            timeout_cert_data: None,
            da_proposal,
        }
    }

    /// Moves the generator to the next view by referencing an ancestor. To have a standard,
    /// sequentially ordered set of generated test views, use the `next_view` function. Otherwise,
    /// this method can be used to start from an ancestor (whose view is at least one view older
    /// than the current view) and construct valid views without the data structures in the task
    /// failing by expecting views that they has never seen.
    pub fn next_view_from_ancestor(&self, ancestor: TestView) -> Self {
        let old = ancestor;
        let old_view = old.view_number;

        // This ensures that we're always moving forward in time since someone could pass in any
        // test view here.
        let next_view = max(old_view, self.view_number) + 1;

        let quorum_membership = &self.quorum_membership;
        let transactions = &self.transactions;

        let quorum_data = QuorumData {
            leaf_commit: old.leaf.commit(),
        };

        let (old_private_key, old_public_key) = key_pair_for_id(*old_view);

        let (private_key, public_key) = key_pair_for_id(*next_view);

        let leader_public_key = public_key;

        let payload_commitment = da_payload_commitment(quorum_membership, transactions.clone());

        let vid_proposal = build_vid_proposal(
            quorum_membership,
            next_view,
            transactions.clone(),
            &private_key,
        );

        let da_certificate = build_da_certificate(
            quorum_membership,
            next_view,
            transactions.clone(),
            &public_key,
            &private_key,
        );

        let quorum_certificate = build_cert::<
            TestTypes,
            QuorumData<TestTypes>,
            QuorumVote<TestTypes>,
            QuorumCertificate<TestTypes>,
        >(
            quorum_data,
            quorum_membership,
            old_view,
            &old_public_key,
            &old_private_key,
        );

        let upgrade_certificate = if let Some(ref data) = self.upgrade_data {
            let cert = build_cert::<
                TestTypes,
                UpgradeProposalData<TestTypes>,
                UpgradeVote<TestTypes>,
                UpgradeCertificate<TestTypes>,
            >(
                data.clone(),
                quorum_membership,
                next_view,
                &public_key,
                &private_key,
            );

            Some(cert)
        } else {
            None
        };

        let view_sync_certificate = if let Some(ref data) = self.view_sync_finalize_data {
            let cert = build_cert::<
                TestTypes,
                ViewSyncFinalizeData<TestTypes>,
                ViewSyncFinalizeVote<TestTypes>,
                ViewSyncFinalizeCertificate2<TestTypes>,
            >(
                data.clone(),
                quorum_membership,
                next_view,
                &public_key,
                &private_key,
            );

            Some(cert)
        } else {
            None
        };

        let timeout_certificate = if let Some(ref data) = self.timeout_cert_data {
            let cert = build_cert::<
                TestTypes,
                TimeoutData<TestTypes>,
                TimeoutVote<TestTypes>,
                TimeoutCertificate<TestTypes>,
            >(
                data.clone(),
                quorum_membership,
                next_view,
                &public_key,
                &private_key,
            );

            Some(cert)
        } else {
            None
        };

        let block_header = TestBlockHeader {
            block_number: *next_view,
            timestamp: *next_view,
            payload_commitment,
        };

        let leaf = Leaf {
            view_number: next_view,
            justify_qc: quorum_certificate.clone(),
            parent_commitment: old.leaf.commit(),
            block_header: block_header.clone(),
            // Note: this field is not relevant in calculating the leaf commitment.
            block_payload: Some(TestBlockPayload {
                transactions: transactions.clone(),
            }),
            // Note: this field is not relevant in calculating the leaf commitment.
            proposer_id: public_key,
        };

        let signature = <BLSPubKey as SignatureKey>::sign(&private_key, leaf.commit().as_ref())
            .expect("Failed to sign leaf commitment.");

        let proposal = QuorumProposal::<TestTypes> {
            block_header: block_header.clone(),
            view_number: next_view,
            justify_qc: quorum_certificate.clone(),
            timeout_certificate,
            upgrade_certificate,
            view_sync_certificate,
            proposer_id: public_key,
        };

        let quorum_proposal = Proposal {
            data: proposal,
            signature,
            _pd: PhantomData,
        };

        let transactions = vec![TestTransaction(vec![0])];
        let encoded_transactions = TestTransaction::encode(transactions.clone()).unwrap();
        let encoded_transactions_hash = Sha256::digest(&encoded_transactions);
        let block_payload_signature =
            <TestTypes as NodeType>::SignatureKey::sign(&private_key, &encoded_transactions_hash)
                .expect("Failed to sign block payload");

        let da_proposal_inner = DAProposal::<TestTypes> {
            encoded_transactions: encoded_transactions.clone(),
            metadata: (),
            view_number: next_view,
        };

        let da_proposal = Proposal {
            data: da_proposal_inner,
            signature: block_payload_signature,
            _pd: PhantomData,
        };

        TestView {
            quorum_proposal,
            leaf,
            view_number: next_view,
            quorum_membership: quorum_membership.clone(),
            vid_proposal: (vid_proposal, public_key),
            da_certificate,
            leader_public_key,
            // Transactions and upgrade data need to be manually injected each view,
            // so we reset for the next view.
            transactions: Vec::new(),
            upgrade_data: None,
            view_sync_finalize_data: None,
            timeout_cert_data: None,
            da_proposal,
        }
    }

    pub fn next_view(&self) -> Self {
        self.next_view_from_ancestor(self.clone())
    }

    pub fn create_quorum_vote(
        &self,
        handle: &SystemContextHandle<TestTypes, MemoryImpl>,
    ) -> QuorumVote<TestTypes> {
        QuorumVote::<TestTypes>::create_signed_vote(
            QuorumData {
                leaf_commit: self.leaf.commit(),
            },
            self.view_number,
            handle.public_key(),
            handle.private_key(),
        )
        .expect("Failed to generate a signature on QuorumVote")
    }

    pub fn create_upgrade_vote(
        &self,
        data: UpgradeProposalData<TestTypes>,
        handle: &SystemContextHandle<TestTypes, MemoryImpl>,
    ) -> UpgradeVote<TestTypes> {
        UpgradeVote::<TestTypes>::create_signed_vote(
            data,
            self.view_number,
            handle.public_key(),
            handle.private_key(),
        )
        .expect("Failed to generate a signature on UpgradVote")
    }

    pub fn create_da_vote(
        &self,
        data: DAData,
        handle: &SystemContextHandle<TestTypes, MemoryImpl>,
    ) -> DAVote<TestTypes> {
        DAVote::create_signed_vote(
            data,
            self.view_number,
            handle.public_key(),
            handle.private_key(),
        )
        .expect("Failed to sign DAData")
    }
}

pub struct TestViewGenerator {
    pub current_view: Option<TestView>,
    pub quorum_membership: <TestTypes as NodeType>::Membership,
}

impl TestViewGenerator {
    pub fn generate(quorum_membership: <TestTypes as NodeType>::Membership) -> Self {
        TestViewGenerator {
            current_view: None,
            quorum_membership,
        }
    }

    pub fn add_upgrade(&mut self, upgrade_proposal_data: UpgradeProposalData<TestTypes>) {
        if let Some(ref view) = self.current_view {
            self.current_view = Some(TestView {
                upgrade_data: Some(upgrade_proposal_data),
                ..view.clone()
            });
        } else {
            tracing::error!("Cannot attach upgrade proposal to the genesis view.");
        }
    }

    pub fn add_transactions(&mut self, transactions: Vec<TestTransaction>) {
        if let Some(ref view) = self.current_view {
            self.current_view = Some(TestView {
                transactions,
                ..view.clone()
            });
        } else {
            tracing::error!("Cannot attach transactions to the genesis view.");
        }
    }

    pub fn add_view_sync_finalize(
        &mut self,
        view_sync_finalize_data: ViewSyncFinalizeData<TestTypes>,
    ) {
        if let Some(ref view) = self.current_view {
            self.current_view = Some(TestView {
                view_sync_finalize_data: Some(view_sync_finalize_data),
                ..view.clone()
            });
        } else {
            tracing::error!("Cannot attach view sync finalize to the genesis view.");
        }
    }

    /// Advances to the next view by skipping the current view and not adding it to the state tree.
    /// This is useful when simulating that a timeout has occurred.
    pub fn advance_view_number_by(&mut self, n: u64) {
        if let Some(ref view) = self.current_view {
            self.current_view = Some(TestView {
                view_number: view.view_number + n,
                ..view.clone()
            })
        } else {
            tracing::error!("Cannot attach view sync finalize to the genesis view.");
        }
    }

    pub fn next_from_anscestor_view(&mut self, ancestor: TestView) {
        if let Some(ref view) = self.current_view {
            self.current_view = Some(view.next_view_from_ancestor(ancestor))
        } else {
            tracing::error!("Cannot attach ancestor to genesis view.");
        }
    }
}

impl Iterator for TestViewGenerator {
    type Item = TestView;

    fn next(&mut self) -> Option<Self::Item> {
        if let Some(view) = &self.current_view {
            self.current_view = Some(TestView::next_view(view));
        } else {
            self.current_view = Some(TestView::genesis(&self.quorum_membership));
        }

        self.current_view.clone()
    }
}<|MERGE_RESOLUTION|>--- conflicted
+++ resolved
@@ -15,11 +15,7 @@
 use hotshot::types::{BLSPubKey, SignatureKey, SystemContextHandle};
 
 use hotshot_types::{
-<<<<<<< HEAD
-    data::{Leaf, QuorumProposal, VidDisperseShare, ViewNumber},
-=======
-    data::{DAProposal, Leaf, QuorumProposal, VidDisperse, ViewNumber},
->>>>>>> b0adec35
+    data::{DAProposal, Leaf, QuorumProposal, VidDisperseShare, ViewNumber},
     message::Proposal,
     simple_certificate::{
         DACertificate, QuorumCertificate, TimeoutCertificate, UpgradeCertificate,
