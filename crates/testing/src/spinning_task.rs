use std::collections::HashMap;

use crate::test_runner::HotShotTaskCompleted;
use crate::test_runner::{LateStartNode, Node, TestRunner};
use either::{Left, Right};
use hotshot::{traits::TestableNodeImplementation, HotShotInitializer};
use hotshot_example_types::state_types::TestInstanceState;
use hotshot_task::task::{Task, TaskState, TestTaskState};
<<<<<<< HEAD
use hotshot_types::traits::network::CommunicationChannel;
use hotshot_types::{data::Leaf, ValidatorConfig};
use hotshot_types::{
    event::Event,
    traits::node_implementation::{NodeImplementation, NodeType},
};
=======
use hotshot_types::traits::network::ConnectedNetwork;
use hotshot_types::{event::Event, traits::node_implementation::NodeType};
>>>>>>> 63b15bdc
use snafu::Snafu;
use std::collections::BTreeMap;
/// convience type for state and block
pub type StateAndBlock<S, B> = (Vec<S>, Vec<B>);

use super::GlobalTestEvent;

/// error for the spinning task
#[derive(Snafu, Debug)]
pub struct SpinningTaskErr {}

/// Spinning task state
pub struct SpinningTask<TYPES: NodeType, I: TestableNodeImplementation<TYPES>> {
    /// handle to the nodes
    pub(crate) handles: Vec<Node<TYPES, I>>,
    /// late start nodes
    pub(crate) late_start: HashMap<u64, LateStartNode<TYPES, I>>,
    /// time based changes
    pub(crate) changes: BTreeMap<TYPES::Time, Vec<ChangeNode>>,
    /// most recent view seen by spinning task
    pub(crate) latest_view: Option<TYPES::Time>,
    /// Last decided leaf that can be used as the anchor leaf to initialize the node.
    pub(crate) last_decided_leaf: Leaf<TYPES>,
}

impl<TYPES: NodeType, I: TestableNodeImplementation<TYPES>> TaskState for SpinningTask<TYPES, I> {
    type Event = GlobalTestEvent;

    type Output = HotShotTaskCompleted;

    async fn handle_event(event: Self::Event, _task: &mut Task<Self>) -> Option<Self::Output> {
        if matches!(event, GlobalTestEvent::ShutDown) {
            return Some(HotShotTaskCompleted::ShutDown);
        }
        None
    }

    fn should_shutdown(_event: &Self::Event) -> bool {
        false
    }
}

impl<
        TYPES: NodeType<InstanceState = TestInstanceState>,
        I: TestableNodeImplementation<TYPES>,
        N: CommunicationChannel<TYPES>,
    > TestTaskState for SpinningTask<TYPES, I>
where
    I: TestableNodeImplementation<TYPES, CommitteeElectionConfig = TYPES::ElectionConfigType>,
    I: NodeImplementation<TYPES, QuorumNetwork = N, CommitteeNetwork = N>,
{
    type Message = Event<TYPES>;

    type Output = HotShotTaskCompleted;

    type State = Self;

    async fn handle_message(
        message: Self::Message,
        _id: usize,
        task: &mut hotshot_task::task::TestTask<Self::State, Self>,
    ) -> Option<Self::Output> {
        let Event {
            view_number,
            event: _,
        } = message;

        let state = &mut task.state_mut();

        // if we have not seen this view before
        if state.latest_view.is_none() || view_number > state.latest_view.unwrap() {
            // perform operations on the nodes
            if let Some(operations) = state.changes.remove(&view_number) {
                for ChangeNode { idx, updown } in operations {
                    match updown {
                        UpDown::Up => {
                            let node_id = idx.try_into().unwrap();
                            if let Some(node) = state.late_start.remove(&node_id) {
                                tracing::error!("Node {} spinning up late", idx);
<<<<<<< HEAD
                                let node_id = idx.try_into().unwrap();
                                let context = match node.context {
                                    Left(context) => context,
                                    // Node not initialized. Initialize it
                                    // based on the received leaf.
                                    Right((storage, memberships, config)) => {
                                        let initializer = HotShotInitializer::<TYPES>::from_reload(
                                            state.last_decided_leaf.clone(),
                                            TestInstanceState {},
                                            view_number,
                                        );
                                        // We assign node's public key and stake value rather than read from config file since it's a test
                                        let validator_config =
                                            ValidatorConfig::generated_from_seed_indexed(
                                                [0u8; 32], node_id, 1,
                                            );
                                        TestRunner::add_node_with_config(
                                            node_id,
                                            node.networks.clone(),
                                            storage,
                                            memberships,
                                            initializer,
                                            config,
                                            validator_config,
                                        )
                                        .await
                                    }
                                };

                                // create node and add to state, so we can shut them down properly later
                                let node = Node {
                                    node_id,
                                    networks: node.networks,
                                    handle: context.run_tasks().await,
                                };

                                // bootstrap consensus by sending the event
                                node.handle.hotshot.start_consensus().await;

                                // add nodes to our state
                                state.handles.push(node);
=======

                                // Create the node and add it to the state, so we can shut them
                                // down properly later to avoid the overflow error in the overall
                                // safety task.
                                let node = Node {
                                    node_id,
                                    networks: node.networks,
                                    handle: node.context.run_tasks().await,
                                };
                                state.handles.push(node.clone());

                                node.handle.hotshot.start_consensus().await;
>>>>>>> 63b15bdc
                            }
                        }
                        UpDown::Down => {
                            if let Some(node) = state.handles.get_mut(idx) {
                                tracing::error!("Node {} shutting down", idx);
                                node.handle.shut_down().await;
                            }
                        }
                        UpDown::NetworkUp => {
                            if let Some(handle) = state.handles.get(idx) {
                                tracing::error!("Node {} networks resuming", idx);
                                handle.networks.0.resume();
                                handle.networks.1.resume();
                            }
                        }
                        UpDown::NetworkDown => {
                            if let Some(handle) = state.handles.get(idx) {
                                tracing::error!("Node {} networks pausing", idx);
                                handle.networks.0.pause();
                                handle.networks.1.pause();
                            }
                        }
                    }
                }
            }

            // update our latest view
            state.latest_view = Some(view_number);
        }

        None
    }
}

/// Spin the node up or down
#[derive(Clone, Debug)]
pub enum UpDown {
    /// spin the node up
    Up,
    /// spin the node down
    Down,
    /// spin the node's network up
    NetworkUp,
    /// spin the node's network down
    NetworkDown,
}

/// denotes a change in node state
#[derive(Clone, Debug)]
pub struct ChangeNode {
    /// the index of the node
    pub idx: usize,
    /// spin the node or node's network up or down
    pub updown: UpDown,
}

/// description of the spinning task
/// (used to build a spinning task)
#[derive(Clone, Debug)]
pub struct SpinningTaskDescription {
    /// the changes in node status, time -> changes
    pub node_changes: Vec<(u64, Vec<ChangeNode>)>,
}<|MERGE_RESOLUTION|>--- conflicted
+++ resolved
@@ -6,17 +6,12 @@
 use hotshot::{traits::TestableNodeImplementation, HotShotInitializer};
 use hotshot_example_types::state_types::TestInstanceState;
 use hotshot_task::task::{Task, TaskState, TestTaskState};
-<<<<<<< HEAD
 use hotshot_types::traits::network::CommunicationChannel;
 use hotshot_types::{data::Leaf, ValidatorConfig};
 use hotshot_types::{
     event::Event,
     traits::node_implementation::{NodeImplementation, NodeType},
 };
-=======
-use hotshot_types::traits::network::ConnectedNetwork;
-use hotshot_types::{event::Event, traits::node_implementation::NodeType};
->>>>>>> 63b15bdc
 use snafu::Snafu;
 use std::collections::BTreeMap;
 /// convience type for state and block
@@ -96,7 +91,6 @@
                             let node_id = idx.try_into().unwrap();
                             if let Some(node) = state.late_start.remove(&node_id) {
                                 tracing::error!("Node {} spinning up late", idx);
-<<<<<<< HEAD
                                 let node_id = idx.try_into().unwrap();
                                 let context = match node.context {
                                     Left(context) => context,
@@ -126,20 +120,6 @@
                                     }
                                 };
 
-                                // create node and add to state, so we can shut them down properly later
-                                let node = Node {
-                                    node_id,
-                                    networks: node.networks,
-                                    handle: context.run_tasks().await,
-                                };
-
-                                // bootstrap consensus by sending the event
-                                node.handle.hotshot.start_consensus().await;
-
-                                // add nodes to our state
-                                state.handles.push(node);
-=======
-
                                 // Create the node and add it to the state, so we can shut them
                                 // down properly later to avoid the overflow error in the overall
                                 // safety task.
@@ -151,7 +131,6 @@
                                 state.handles.push(node.clone());
 
                                 node.handle.hotshot.start_consensus().await;
->>>>>>> 63b15bdc
                             }
                         }
                         UpDown::Down => {
