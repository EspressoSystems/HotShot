--- conflicted
+++ resolved
@@ -253,9 +253,6 @@
                                     .await,
                                 );
                                 let saved_proposals = read_storage.proposals_cloned().await;
-<<<<<<< HEAD
-                                let saved_vid_shares = read_storage.vids_cloned().await;
-=======
                                 let mut vid_shares = BTreeMap::new();
                                 for (view, hash_map) in read_storage.vids_cloned().await {
                                     let mut converted_hash_map = HashMap::new();
@@ -264,7 +261,6 @@
                                     }
                                     vid_shares.insert(view, converted_hash_map);
                                 }
->>>>>>> 15f14c95
                                 let decided_upgrade_certificate =
                                     read_storage.decided_upgrade_certificate().await;
 
@@ -275,11 +271,7 @@
                                     (start_view, start_epoch),
                                     (high_qc, next_epoch_high_qc),
                                     saved_proposals,
-<<<<<<< HEAD
-                                    saved_vid_shares,
-=======
                                     vid_shares,
->>>>>>> 15f14c95
                                     decided_upgrade_certificate,
                                 );
                                 // We assign node's public key and stake value rather than read from config file since it's a test
