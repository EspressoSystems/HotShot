--- conflicted
+++ resolved
@@ -241,36 +241,6 @@
                                     node.handle.hotshot.marketplace_config.clone();
 
                                 let read_storage = storage.read().await;
-<<<<<<< HEAD
-                                let mut vid_shares = BTreeMap::new();
-                                for (view, hash_map) in read_storage.vids_cloned().await {
-                                    let mut converted_hash_map = HashMap::new();
-                                    for (key, proposal) in hash_map {
-                                        converted_hash_map.insert(key, convert_proposal(proposal));
-                                    }
-                                    vid_shares.insert(view, converted_hash_map);
-                                }
-                                let initializer = HotShotInitializer::<TYPES>::from_reload(
-                                    self.last_decided_leaf.clone(),
-                                    TestInstanceState::new(self.async_delay_config.clone()),
-                                    None,
-                                    read_storage.last_actioned_view().await,
-                                    read_storage.last_actioned_epoch().await,
-                                    read_storage.last_actioned_view().await,
-                                    read_storage.proposals_cloned().await,
-                                    read_storage.high_qc_cloned().await.unwrap_or(
-                                        QuorumCertificate2::genesis::<V>(
-                                            &TestValidatedState::default(),
-                                            &TestInstanceState::default(),
-                                        )
-                                        .await,
-                                    ),
-                                    read_storage.next_epoch_high_qc_cloned().await,
-                                    read_storage.decided_upgrade_certificate().await,
-                                    Vec::new(),
-                                    BTreeMap::new(),
-                                    Some(vid_shares),
-=======
                                 let next_epoch_high_qc =
                                     read_storage.next_epoch_high_qc_cloned().await;
                                 let start_view = read_storage.last_actioned_view().await;
@@ -283,7 +253,14 @@
                                     .await,
                                 );
                                 let saved_proposals = read_storage.proposals_cloned().await;
-                                let saved_vid_shares = read_storage.vids_cloned().await;
+                                let mut vid_shares = BTreeMap::new();
+                                for (view, hash_map) in read_storage.vids_cloned().await {
+                                    let mut converted_hash_map = HashMap::new();
+                                    for (key, proposal) in hash_map {
+                                        converted_hash_map.insert(key, convert_proposal(proposal));
+                                    }
+                                    vid_shares.insert(view, converted_hash_map);
+                                }
                                 let decided_upgrade_certificate =
                                     read_storage.decided_upgrade_certificate().await;
 
@@ -294,9 +271,8 @@
                                     (start_view, start_epoch),
                                     (high_qc, next_epoch_high_qc),
                                     saved_proposals,
-                                    saved_vid_shares,
+                                    vid_shares,
                                     decided_upgrade_certificate,
->>>>>>> 585bc9a9
                                 );
                                 // We assign node's public key and stake value rather than read from config file since it's a test
                                 let validator_config = ValidatorConfig::generated_from_seed_indexed(
