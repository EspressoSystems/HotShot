use std::collections::HashMap;

<<<<<<< HEAD
use crate::{
    state_types::TestInstanceState,
    test_launcher::TaskGenerator,
    test_runner::{LateStartNode, Node, TestRunner},
};
use async_compatibility_layer::channel::UnboundedStream;
use either::{Left, Right};
use futures::FutureExt;
use hotshot::{traits::TestableNodeImplementation, HotShotInitializer};
use hotshot_task::{
    event_stream::ChannelStream,
    task::{FilterEvent, HandleEvent, HandleMessage, HotShotTaskCompleted, HotShotTaskTypes, TS},
    task_impls::{HSTWithEventAndMessage, TaskBuilder},
    MergeN,
};
use hotshot_types::{
    data::Leaf,
    event::{Event, EventType},
    traits::network::CommunicationChannel,
    traits::node_implementation::{ConsensusTime, NodeType},
    ValidatorConfig,
};
use snafu::Snafu;
=======
use hotshot::traits::TestableNodeImplementation;

use crate::test_runner::HotShotTaskCompleted;
use crate::test_runner::LateStartNode;
use crate::test_runner::Node;
use hotshot_task::task::{Task, TaskState, TestTaskState};
use hotshot_types::traits::network::CommunicationChannel;
use hotshot_types::{event::Event, traits::node_implementation::NodeType};
use snafu::Snafu;
use std::collections::BTreeMap;
>>>>>>> 3afbde20
/// convience type for state and block
pub type StateAndBlock<S, B> = (Vec<S>, Vec<B>);

use super::GlobalTestEvent;

/// error for the spinning task
#[derive(Snafu, Debug)]
pub struct SpinningTaskErr {}

/// Spinning task state
pub struct SpinningTask<TYPES: NodeType, I: TestableNodeImplementation<TYPES>> {
    /// handle to the nodes
    pub(crate) handles: Vec<Node<TYPES, I>>,
    /// late start nodes
    pub(crate) late_start: HashMap<u64, LateStartNode<TYPES, I>>,
    /// time based changes
    pub(crate) changes: BTreeMap<TYPES::Time, Vec<ChangeNode>>,
    /// most recent view seen by spinning task
    pub(crate) latest_view: Option<TYPES::Time>,
    /// Last decided leaf that can be used as the anchor leaf to initialize the node.
    pub(crate) last_decided_leaf: Leaf<TYPES>,
}

impl<TYPES: NodeType, I: TestableNodeImplementation<TYPES>> TaskState for SpinningTask<TYPES, I> {
    type Event = GlobalTestEvent;

    type Output = HotShotTaskCompleted;

    async fn handle_event(event: Self::Event, _task: &mut Task<Self>) -> Option<Self::Output> {
        if matches!(event, GlobalTestEvent::ShutDown) {
            return Some(HotShotTaskCompleted::ShutDown);
        }
        None
    }

    fn should_shutdown(_event: &Self::Event) -> bool {
        false
    }
}

impl<TYPES: NodeType, I: TestableNodeImplementation<TYPES>> TestTaskState
    for SpinningTask<TYPES, I>
{
    type Message = Event<TYPES>;

    type Output = HotShotTaskCompleted;

    type State = Self;

    async fn handle_message(
        message: Self::Message,
        _id: usize,
        task: &mut hotshot_task::task::TestTask<Self::State, Self>,
    ) -> Option<Self::Output> {
        let Event {
            view_number,
            event: _,
        } = message;

        let state = &mut task.state_mut();

        // if we have not seen this view before
        if state.latest_view.is_none() || view_number > state.latest_view.unwrap() {
            // perform operations on the nodes
            if let Some(operations) = state.changes.remove(&view_number) {
                for ChangeNode { idx, updown } in operations {
                    match updown {
                        UpDown::Up => {
                            if let Some(node) = state.late_start.remove(&idx.try_into().unwrap()) {
                                tracing::error!("Node {} spinning up late", idx);
                                let handle = node.context.run_tasks().await;
                                handle.hotshot.start_consensus().await;
                            }
                        }
                        UpDown::Down => {
                            if let Some(node) = state.handles.get_mut(idx) {
                                tracing::error!("Node {} shutting down", idx);
                                node.handle.shut_down().await;
                            }
                        }
                        UpDown::NetworkUp => {
                            if let Some(handle) = state.handles.get(idx) {
                                tracing::error!("Node {} networks resuming", idx);
                                handle.networks.0.resume();
                                handle.networks.1.resume();
                            }
                        }
                        UpDown::NetworkDown => {
                            if let Some(handle) = state.handles.get(idx) {
                                tracing::error!("Node {} networks pausing", idx);
                                handle.networks.0.pause();
                                handle.networks.1.pause();
                            }
                        }
                    }
                }
            }

            // update our latest view
            state.latest_view = Some(view_number);
        }

        None
    }
}

/// Spin the node up or down
#[derive(Clone, Debug)]
pub enum UpDown {
    /// spin the node up
    Up,
    /// spin the node down
    Down,
    /// spin the node's network up
    NetworkUp,
    /// spin the node's network down
    NetworkDown,
}

/// denotes a change in node state
#[derive(Clone, Debug)]
pub struct ChangeNode {
    /// the index of the node
    pub idx: usize,
    /// spin the node or node's network up or down
    pub updown: UpDown,
}

/// description of the spinning task
/// (used to build a spinning task)
#[derive(Clone, Debug)]
pub struct SpinningTaskDescription {
    /// the changes in node status, time -> changes
    pub node_changes: Vec<(u64, Vec<ChangeNode>)>,
<<<<<<< HEAD
}

impl SpinningTaskDescription {
    /// build a task
    /// # Panics
    /// If there is no latest view
    /// or if the node id is over `u32::MAX`
    #[must_use]
    #[allow(clippy::too_many_lines)]
    pub fn build<
        TYPES: NodeType<InstanceState = TestInstanceState>,
        I: TestableNodeImplementation<TYPES, CommitteeElectionConfig = TYPES::ElectionConfigType>,
    >(
        self,
    ) -> TaskGenerator<SpinningTask<TYPES, I>> {
        Box::new(move |mut state, mut registry, test_event_stream| {
            async move {
                let event_handler =
                    HandleEvent::<SpinningTaskTypes<TYPES, I>>(Arc::new(move |event, state| {
                        async move {
                            match event {
                                GlobalTestEvent::ShutDown => {
                                    // We do this here as well as in the completion task
                                    // because that task has no knowledge of our late start handles.
                                    for node in &state.handles {
                                        node.handle.clone().shut_down().await;
                                    }

                                    (Some(HotShotTaskCompleted::ShutDown), state)
                                }
                            }
                        }
                        .boxed()
                    }));

                let message_handler = HandleMessage::<SpinningTaskTypes<TYPES, I>>(Arc::new(
                    move |msg, mut state| {
                        async move {
                            let Event {
                                view_number,
                                event,
                            } = msg.1;

                            if let EventType::Decide{leaf_chain,..} = event {
                                if let Some(leaf) = leaf_chain.first() {
                                    state.last_decided_leaf = leaf.clone();
                                }
                            };

                            // if we have not seen this view before
                            if state.latest_view.is_none()
                                || view_number > state.latest_view.unwrap()
                            {
                                // perform operations on the nodes

                                // We want to make sure we didn't miss any views (for example, there is no decide event
                                // if we get a timeout)
                                let views_with_relevant_changes: Vec<_> = state
                                    .changes
                                    .range(TYPES::Time::new(0)..view_number)
                                    .map(|(k, _v)| *k)
                                    .collect();

                                for view in views_with_relevant_changes {
                                    if let Some(operations) = state.changes.remove(&view) {
                                        for ChangeNode { idx, updown } in operations {
                                            match updown {
                                                UpDown::Up => {
                                                    if let Some(node) = state
                                                        .late_start
                                                        .remove(&idx.try_into().unwrap())
                                                    {
                                                        tracing::error!(
                                                            "Node {} spinning up late",
                                                            idx
                                                        );
                                                        let node_id = idx.try_into().unwrap();
                                                        let context = match node.context {
                                                            Left(context) => context,
                                                            // Node not initialized. Initialize it
                                                            // based on the received leaf.
                                                            Right((storage, memberships, config)) => {
                                                                let initializer =
                                                                    HotShotInitializer::<TYPES>::from_reload(state.last_decided_leaf.clone(), TestInstanceState {}, view);
                                                                // We assign node's public key and stake value rather than read from config file since it's a test
                                                                let validator_config =
                                                                    ValidatorConfig::generated_from_seed_indexed([0u8; 32], node_id, 1);
                                                                TestRunner::add_node_with_config(
                                                                    node_id,
                                                                    node.networks.clone(),
                                                                    storage,
                                                                    memberships,
                                                                    initializer,
                                                                    config,
                                                                    validator_config,
                                                                )
                                                                .await
                                                            }
                                                        };

                                                        // create node and add to state, so we can shut them down properly later
                                                        let node = Node {
                                                            node_id,
                                                            networks: node.networks,
                                                            handle: context.run_tasks().await,
                                                        };

                                                        // bootstrap consensus by sending the event
                                                        node.handle.hotshot.start_consensus().await;

                                                        // add nodes to our state
                                                        state.handles.push(node);
                                                    }
                                                }
                                                UpDown::Down => {
                                                    if let Some(node) = state.handles.get_mut(idx) {
                                                        tracing::error!(
                                                            "Node {} shutting down",
                                                            idx
                                                        );
                                                        node.handle.shut_down().await;
                                                    }
                                                }
                                                UpDown::NetworkUp => {
                                                    if let Some(handle) = state.handles.get(idx) {
                                                        tracing::error!(
                                                            "Node {} networks resuming",
                                                            idx
                                                        );
                                                        handle.networks.0.resume();
                                                        handle.networks.1.resume();
                                                    }
                                                }
                                                UpDown::NetworkDown => {
                                                    if let Some(handle) = state.handles.get(idx) {
                                                        tracing::error!(
                                                            "Node {} networks pausing",
                                                            idx
                                                        );
                                                        handle.networks.0.pause();
                                                        handle.networks.1.pause();
                                                    }
                                                }
                                            }
                                        }
                                    }
                                }

                                // update our latest view
                                state.latest_view = Some(view_number);
                            }

                            (None, state)
                        }
                        .boxed()
                    },
                ));

                let mut streams = vec![];
                for handle in &mut state.handles {
                    let s1 = handle
                        .handle
                        .get_event_stream_known_impl(FilterEvent::default())
                        .await
                        .0;
                    streams.push(s1);
                }
                let builder = TaskBuilder::<SpinningTaskTypes<TYPES, I>>::new(
                    "Test Spinning Task".to_string(),
                )
                .register_event_stream(test_event_stream, FilterEvent::default())
                .await
                .register_registry(&mut registry)
                .await
                .register_message_handler(message_handler)
                .register_message_stream(MergeN::new(streams))
                .register_event_handler(event_handler)
                .register_state(state);
                let task_id = builder.get_task_id().unwrap();
                (task_id, SpinningTaskTypes::build(builder).launch())
            }
            .boxed()
        })
    }
}

/// types for safety task
pub type SpinningTaskTypes<TYPES, I> = HSTWithEventAndMessage<
    SpinningTaskErr,
    GlobalTestEvent,
    ChannelStream<GlobalTestEvent>,
    (usize, Event<TYPES>),
    MergeN<UnboundedStream<Event<TYPES>>>,
    SpinningTask<TYPES, I>,
>;
=======
}
>>>>>>> 3afbde20
<|MERGE_RESOLUTION|>--- conflicted
+++ resolved
@@ -1,41 +1,19 @@
 use std::collections::HashMap;
 
-<<<<<<< HEAD
-use crate::{
-    state_types::TestInstanceState,
-    test_launcher::TaskGenerator,
-    test_runner::{LateStartNode, Node, TestRunner},
-};
-use async_compatibility_layer::channel::UnboundedStream;
+use crate::test_runner::HotShotTaskCompleted;
+use crate::test_runner::{LateStartNode, Node, TestRunner};
 use either::{Left, Right};
-use futures::FutureExt;
 use hotshot::{traits::TestableNodeImplementation, HotShotInitializer};
-use hotshot_task::{
-    event_stream::ChannelStream,
-    task::{FilterEvent, HandleEvent, HandleMessage, HotShotTaskCompleted, HotShotTaskTypes, TS},
-    task_impls::{HSTWithEventAndMessage, TaskBuilder},
-    MergeN,
-};
+use hotshot_example_types::state_types::TestInstanceState;
+use hotshot_task::task::{Task, TaskState, TestTaskState};
+use hotshot_types::traits::network::CommunicationChannel;
+use hotshot_types::{data::Leaf, ValidatorConfig};
 use hotshot_types::{
-    data::Leaf,
-    event::{Event, EventType},
-    traits::network::CommunicationChannel,
-    traits::node_implementation::{ConsensusTime, NodeType},
-    ValidatorConfig,
+    event::Event,
+    traits::node_implementation::{NodeImplementation, NodeType},
 };
 use snafu::Snafu;
-=======
-use hotshot::traits::TestableNodeImplementation;
-
-use crate::test_runner::HotShotTaskCompleted;
-use crate::test_runner::LateStartNode;
-use crate::test_runner::Node;
-use hotshot_task::task::{Task, TaskState, TestTaskState};
-use hotshot_types::traits::network::CommunicationChannel;
-use hotshot_types::{event::Event, traits::node_implementation::NodeType};
-use snafu::Snafu;
 use std::collections::BTreeMap;
->>>>>>> 3afbde20
 /// convience type for state and block
 pub type StateAndBlock<S, B> = (Vec<S>, Vec<B>);
 
@@ -76,8 +54,14 @@
     }
 }
 
-impl<TYPES: NodeType, I: TestableNodeImplementation<TYPES>> TestTaskState
-    for SpinningTask<TYPES, I>
+impl<
+        TYPES: NodeType<InstanceState = TestInstanceState>,
+        I: TestableNodeImplementation<TYPES>,
+        N: CommunicationChannel<TYPES>,
+    > TestTaskState for SpinningTask<TYPES, I>
+where
+    I: TestableNodeImplementation<TYPES, CommitteeElectionConfig = TYPES::ElectionConfigType>,
+    I: NodeImplementation<TYPES, QuorumNetwork = N, CommitteeNetwork = N>,
 {
     type Message = Event<TYPES>;
 
@@ -106,8 +90,47 @@
                         UpDown::Up => {
                             if let Some(node) = state.late_start.remove(&idx.try_into().unwrap()) {
                                 tracing::error!("Node {} spinning up late", idx);
-                                let handle = node.context.run_tasks().await;
-                                handle.hotshot.start_consensus().await;
+                                let node_id = idx.try_into().unwrap();
+                                let context = match node.context {
+                                    Left(context) => context,
+                                    // Node not initialized. Initialize it
+                                    // based on the received leaf.
+                                    Right((storage, memberships, config)) => {
+                                        let initializer = HotShotInitializer::<TYPES>::from_reload(
+                                            state.last_decided_leaf.clone(),
+                                            TestInstanceState {},
+                                            view_number,
+                                        );
+                                        // We assign node's public key and stake value rather than read from config file since it's a test
+                                        let validator_config =
+                                            ValidatorConfig::generated_from_seed_indexed(
+                                                [0u8; 32], node_id, 1,
+                                            );
+                                        TestRunner::add_node_with_config(
+                                            node_id,
+                                            node.networks.clone(),
+                                            storage,
+                                            memberships,
+                                            initializer,
+                                            config,
+                                            validator_config,
+                                        )
+                                        .await
+                                    }
+                                };
+
+                                // create node and add to state, so we can shut them down properly later
+                                let node = Node {
+                                    node_id,
+                                    networks: node.networks,
+                                    handle: context.run_tasks().await,
+                                };
+
+                                // bootstrap consensus by sending the event
+                                node.handle.hotshot.start_consensus().await;
+
+                                // add nodes to our state
+                                state.handles.push(node);
                             }
                         }
                         UpDown::Down => {
@@ -170,202 +193,4 @@
 pub struct SpinningTaskDescription {
     /// the changes in node status, time -> changes
     pub node_changes: Vec<(u64, Vec<ChangeNode>)>,
-<<<<<<< HEAD
-}
-
-impl SpinningTaskDescription {
-    /// build a task
-    /// # Panics
-    /// If there is no latest view
-    /// or if the node id is over `u32::MAX`
-    #[must_use]
-    #[allow(clippy::too_many_lines)]
-    pub fn build<
-        TYPES: NodeType<InstanceState = TestInstanceState>,
-        I: TestableNodeImplementation<TYPES, CommitteeElectionConfig = TYPES::ElectionConfigType>,
-    >(
-        self,
-    ) -> TaskGenerator<SpinningTask<TYPES, I>> {
-        Box::new(move |mut state, mut registry, test_event_stream| {
-            async move {
-                let event_handler =
-                    HandleEvent::<SpinningTaskTypes<TYPES, I>>(Arc::new(move |event, state| {
-                        async move {
-                            match event {
-                                GlobalTestEvent::ShutDown => {
-                                    // We do this here as well as in the completion task
-                                    // because that task has no knowledge of our late start handles.
-                                    for node in &state.handles {
-                                        node.handle.clone().shut_down().await;
-                                    }
-
-                                    (Some(HotShotTaskCompleted::ShutDown), state)
-                                }
-                            }
-                        }
-                        .boxed()
-                    }));
-
-                let message_handler = HandleMessage::<SpinningTaskTypes<TYPES, I>>(Arc::new(
-                    move |msg, mut state| {
-                        async move {
-                            let Event {
-                                view_number,
-                                event,
-                            } = msg.1;
-
-                            if let EventType::Decide{leaf_chain,..} = event {
-                                if let Some(leaf) = leaf_chain.first() {
-                                    state.last_decided_leaf = leaf.clone();
-                                }
-                            };
-
-                            // if we have not seen this view before
-                            if state.latest_view.is_none()
-                                || view_number > state.latest_view.unwrap()
-                            {
-                                // perform operations on the nodes
-
-                                // We want to make sure we didn't miss any views (for example, there is no decide event
-                                // if we get a timeout)
-                                let views_with_relevant_changes: Vec<_> = state
-                                    .changes
-                                    .range(TYPES::Time::new(0)..view_number)
-                                    .map(|(k, _v)| *k)
-                                    .collect();
-
-                                for view in views_with_relevant_changes {
-                                    if let Some(operations) = state.changes.remove(&view) {
-                                        for ChangeNode { idx, updown } in operations {
-                                            match updown {
-                                                UpDown::Up => {
-                                                    if let Some(node) = state
-                                                        .late_start
-                                                        .remove(&idx.try_into().unwrap())
-                                                    {
-                                                        tracing::error!(
-                                                            "Node {} spinning up late",
-                                                            idx
-                                                        );
-                                                        let node_id = idx.try_into().unwrap();
-                                                        let context = match node.context {
-                                                            Left(context) => context,
-                                                            // Node not initialized. Initialize it
-                                                            // based on the received leaf.
-                                                            Right((storage, memberships, config)) => {
-                                                                let initializer =
-                                                                    HotShotInitializer::<TYPES>::from_reload(state.last_decided_leaf.clone(), TestInstanceState {}, view);
-                                                                // We assign node's public key and stake value rather than read from config file since it's a test
-                                                                let validator_config =
-                                                                    ValidatorConfig::generated_from_seed_indexed([0u8; 32], node_id, 1);
-                                                                TestRunner::add_node_with_config(
-                                                                    node_id,
-                                                                    node.networks.clone(),
-                                                                    storage,
-                                                                    memberships,
-                                                                    initializer,
-                                                                    config,
-                                                                    validator_config,
-                                                                )
-                                                                .await
-                                                            }
-                                                        };
-
-                                                        // create node and add to state, so we can shut them down properly later
-                                                        let node = Node {
-                                                            node_id,
-                                                            networks: node.networks,
-                                                            handle: context.run_tasks().await,
-                                                        };
-
-                                                        // bootstrap consensus by sending the event
-                                                        node.handle.hotshot.start_consensus().await;
-
-                                                        // add nodes to our state
-                                                        state.handles.push(node);
-                                                    }
-                                                }
-                                                UpDown::Down => {
-                                                    if let Some(node) = state.handles.get_mut(idx) {
-                                                        tracing::error!(
-                                                            "Node {} shutting down",
-                                                            idx
-                                                        );
-                                                        node.handle.shut_down().await;
-                                                    }
-                                                }
-                                                UpDown::NetworkUp => {
-                                                    if let Some(handle) = state.handles.get(idx) {
-                                                        tracing::error!(
-                                                            "Node {} networks resuming",
-                                                            idx
-                                                        );
-                                                        handle.networks.0.resume();
-                                                        handle.networks.1.resume();
-                                                    }
-                                                }
-                                                UpDown::NetworkDown => {
-                                                    if let Some(handle) = state.handles.get(idx) {
-                                                        tracing::error!(
-                                                            "Node {} networks pausing",
-                                                            idx
-                                                        );
-                                                        handle.networks.0.pause();
-                                                        handle.networks.1.pause();
-                                                    }
-                                                }
-                                            }
-                                        }
-                                    }
-                                }
-
-                                // update our latest view
-                                state.latest_view = Some(view_number);
-                            }
-
-                            (None, state)
-                        }
-                        .boxed()
-                    },
-                ));
-
-                let mut streams = vec![];
-                for handle in &mut state.handles {
-                    let s1 = handle
-                        .handle
-                        .get_event_stream_known_impl(FilterEvent::default())
-                        .await
-                        .0;
-                    streams.push(s1);
-                }
-                let builder = TaskBuilder::<SpinningTaskTypes<TYPES, I>>::new(
-                    "Test Spinning Task".to_string(),
-                )
-                .register_event_stream(test_event_stream, FilterEvent::default())
-                .await
-                .register_registry(&mut registry)
-                .await
-                .register_message_handler(message_handler)
-                .register_message_stream(MergeN::new(streams))
-                .register_event_handler(event_handler)
-                .register_state(state);
-                let task_id = builder.get_task_id().unwrap();
-                (task_id, SpinningTaskTypes::build(builder).launch())
-            }
-            .boxed()
-        })
-    }
-}
-
-/// types for safety task
-pub type SpinningTaskTypes<TYPES, I> = HSTWithEventAndMessage<
-    SpinningTaskErr,
-    GlobalTestEvent,
-    ChannelStream<GlobalTestEvent>,
-    (usize, Event<TYPES>),
-    MergeN<UnboundedStream<Event<TYPES>>>,
-    SpinningTask<TYPES, I>,
->;
-=======
-}
->>>>>>> 3afbde20
+}