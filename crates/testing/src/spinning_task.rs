--- conflicted
+++ resolved
@@ -1,41 +1,18 @@
-<<<<<<< HEAD
 use std::collections::HashMap;
 
 use hotshot::{traits::TestableNodeImplementation, SystemContext};
 
+use crate::test_runner::HotShotTaskCompleted;
+use crate::test_runner::LateStartNode;
+use crate::test_runner::Node;
 use hotshot_task::task::{Task, TaskState, TestTaskState};
-=======
-use std::{
-    collections::{BTreeMap, HashMap},
-    sync::Arc,
-};
-
-use async_compatibility_layer::channel::UnboundedStream;
-use futures::FutureExt;
-use hotshot::traits::TestableNodeImplementation;
-use hotshot_task::{
-    event_stream::ChannelStream,
-    task::{FilterEvent, HandleEvent, HandleMessage, HotShotTaskCompleted, HotShotTaskTypes, TS},
-    task_impls::{HSTWithEventAndMessage, TaskBuilder},
-    MergeN,
-};
->>>>>>> 1aca21c2
 use hotshot_types::traits::network::CommunicationChannel;
 use hotshot_types::{
     event::Event,
     traits::node_implementation::{ConsensusTime, NodeType},
 };
 use snafu::Snafu;
-
-<<<<<<< HEAD
-use crate::test_runner::HotShotTaskCompleted;
-use crate::test_runner::Node;
-=======
-use crate::{
-    test_launcher::TaskGenerator,
-    test_runner::{LateStartNode, Node},
-};
->>>>>>> 1aca21c2
+use std::collections::BTreeMap;
 /// convience type for state and block
 pub type StateAndBlock<S, B> = (Vec<S>, Vec<B>);
 
@@ -104,7 +81,7 @@
                         UpDown::Up => {
                             if let Some(node) = state.late_start.remove(&idx.try_into().unwrap()) {
                                 tracing::error!("Node {} spinning up late", idx);
-                                let handle = node.run_tasks().await;
+                                let handle = node.context.run_tasks().await;
                                 handle.hotshot.start_consensus().await;
                             }
                         }
@@ -168,170 +145,4 @@
 pub struct SpinningTaskDescription {
     /// the changes in node status, time -> changes
     pub node_changes: Vec<(u64, Vec<ChangeNode>)>,
-<<<<<<< HEAD
-}
-=======
-}
-
-impl SpinningTaskDescription {
-    /// build a task
-    /// # Panics
-    /// If there is no latest view
-    /// or if the node id is over `u32::MAX`
-    #[must_use]
-    #[allow(clippy::too_many_lines)]
-    pub fn build<TYPES: NodeType, I: TestableNodeImplementation<TYPES>>(
-        self,
-    ) -> TaskGenerator<SpinningTask<TYPES, I>> {
-        Box::new(move |mut state, mut registry, test_event_stream| {
-            async move {
-                let event_handler =
-                    HandleEvent::<SpinningTaskTypes<TYPES, I>>(Arc::new(move |event, state| {
-                        async move {
-                            match event {
-                                GlobalTestEvent::ShutDown => {
-                                    // We do this here as well as in the completion task
-                                    // because that task has no knowledge of our late start handles.
-                                    for node in &state.handles {
-                                        node.handle.clone().shut_down().await;
-                                    }
-
-                                    (Some(HotShotTaskCompleted::ShutDown), state)
-                                }
-                            }
-                        }
-                        .boxed()
-                    }));
-
-                let message_handler = HandleMessage::<SpinningTaskTypes<TYPES, I>>(Arc::new(
-                    move |msg, mut state| {
-                        async move {
-                            let Event {
-                                view_number,
-                                event: _,
-                            } = msg.1;
-
-                            // if we have not seen this view before
-                            if state.latest_view.is_none()
-                                || view_number > state.latest_view.unwrap()
-                            {
-                                // perform operations on the nodes
-
-                                // We want to make sure we didn't miss any views (for example, there is no decide event
-                                // if we get a timeout)
-                                let views_with_relevant_changes: Vec<_> = state
-                                    .changes
-                                    .range(TYPES::Time::new(0)..view_number)
-                                    .map(|(k, _v)| *k)
-                                    .collect();
-
-                                for view in views_with_relevant_changes {
-                                    if let Some(operations) = state.changes.remove(&view) {
-                                        for ChangeNode { idx, updown } in operations {
-                                            match updown {
-                                                UpDown::Up => {
-                                                    if let Some(node) = state
-                                                        .late_start
-                                                        .remove(&idx.try_into().unwrap())
-                                                    {
-                                                        tracing::error!(
-                                                            "Node {} spinning up late",
-                                                            idx
-                                                        );
-
-                                                        // create node and add to state, so we can shut them down properly later
-                                                        let node = Node {
-                                                            node_id: idx.try_into().unwrap(),
-                                                            networks: node.networks,
-                                                            handle: node.context.run_tasks().await,
-                                                        };
-
-                                                        // bootstrap consensus by sending the event
-                                                        node.handle.hotshot.start_consensus().await;
-
-                                                        // add nodes to our state
-                                                        state.handles.push(node);
-                                                    }
-                                                }
-                                                UpDown::Down => {
-                                                    if let Some(node) = state.handles.get_mut(idx) {
-                                                        tracing::error!(
-                                                            "Node {} shutting down",
-                                                            idx
-                                                        );
-                                                        node.handle.shut_down().await;
-                                                    }
-                                                }
-                                                UpDown::NetworkUp => {
-                                                    if let Some(handle) = state.handles.get(idx) {
-                                                        tracing::error!(
-                                                            "Node {} networks resuming",
-                                                            idx
-                                                        );
-                                                        handle.networks.0.resume();
-                                                        handle.networks.1.resume();
-                                                    }
-                                                }
-                                                UpDown::NetworkDown => {
-                                                    if let Some(handle) = state.handles.get(idx) {
-                                                        tracing::error!(
-                                                            "Node {} networks pausing",
-                                                            idx
-                                                        );
-                                                        handle.networks.0.pause();
-                                                        handle.networks.1.pause();
-                                                    }
-                                                }
-                                            }
-                                        }
-                                    }
-                                }
-
-                                // update our latest view
-                                state.latest_view = Some(view_number);
-                            }
-
-                            (None, state)
-                        }
-                        .boxed()
-                    },
-                ));
-
-                let mut streams = vec![];
-                for handle in &mut state.handles {
-                    let s1 = handle
-                        .handle
-                        .get_event_stream_known_impl(FilterEvent::default())
-                        .await
-                        .0;
-                    streams.push(s1);
-                }
-                let builder = TaskBuilder::<SpinningTaskTypes<TYPES, I>>::new(
-                    "Test Spinning Task".to_string(),
-                )
-                .register_event_stream(test_event_stream, FilterEvent::default())
-                .await
-                .register_registry(&mut registry)
-                .await
-                .register_message_handler(message_handler)
-                .register_message_stream(MergeN::new(streams))
-                .register_event_handler(event_handler)
-                .register_state(state);
-                let task_id = builder.get_task_id().unwrap();
-                (task_id, SpinningTaskTypes::build(builder).launch())
-            }
-            .boxed()
-        })
-    }
-}
-
-/// types for safety task
-pub type SpinningTaskTypes<TYPES, I> = HSTWithEventAndMessage<
-    SpinningTaskErr,
-    GlobalTestEvent,
-    ChannelStream<GlobalTestEvent>,
-    (usize, Event<TYPES>),
-    MergeN<UnboundedStream<Event<TYPES>>>,
-    SpinningTask<TYPES, I>,
->;
->>>>>>> 1aca21c2
+}