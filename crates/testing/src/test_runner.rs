--- conflicted
+++ resolved
@@ -17,19 +17,12 @@
 use hotshot::{types::SystemContextHandle, Memberships};
 
 use hotshot::{traits::TestableNodeImplementation, HotShotInitializer, SystemContext};
-<<<<<<< HEAD
 
 use hotshot_constants::EVENT_CHANNEL_SIZE;
 use hotshot_task::task::{Task, TaskRegistry, TestTask};
-use hotshot_types::traits::network::CommunicationChannel;
-=======
-use hotshot_task::{
-    event_stream::ChannelStream, global_registry::GlobalRegistry, task_launcher::TaskRunner,
-};
 use hotshot_types::traits::{
     network::CommunicationChannel, node_implementation::NodeImplementation,
 };
->>>>>>> e2cb7ff1
 use hotshot_types::{
     consensus::ConsensusMetricsValue,
     traits::{
@@ -82,7 +75,8 @@
     pub(crate) late_start: HashMap<u64, LateStartNode<TYPES, I>>,
     /// the next node unique identifier
     pub(crate) next_node_id: u64,
-<<<<<<< HEAD
+    /// Phantom for N
+    pub(crate) _pd: PhantomData<N>,
 }
 
 /// enum describing how the tasks completed
@@ -105,21 +99,11 @@
 pub trait TaskErr: std::error::Error + Sync + Send + 'static {}
 impl<T: std::error::Error + Sync + Send + 'static> TaskErr for T {}
 
-impl<TYPES: NodeType<InstanceState = TestInstanceState>, I: TestableNodeImplementation<TYPES>>
-    TestRunner<TYPES, I>
-=======
-    /// overarching test task
-    pub(crate) task_runner: TaskRunner,
-    /// PhantomData for N
-    pub(crate) _pd: PhantomData<N>,
-}
-
 impl<
         TYPES: NodeType<InstanceState = TestInstanceState>,
         I: TestableNodeImplementation<TYPES>,
         N: CommunicationChannel<TYPES>,
     > TestRunner<TYPES, I, N>
->>>>>>> e2cb7ff1
 where
     I: TestableNodeImplementation<TYPES, CommitteeElectionConfig = TYPES::ElectionConfigType>,
     I: NodeImplementation<TYPES, QuorumNetwork = N, CommitteeNetwork = N>,
@@ -167,11 +151,7 @@
             nodes,
             late_start,
             next_node_id: _,
-<<<<<<< HEAD
-=======
-            mut task_runner,
-            _pd: PhantomData,
->>>>>>> e2cb7ff1
+            _pd: _,
         } = self;
 
         let mut task_futs = vec![];
