--- conflicted
+++ resolved
@@ -289,22 +289,15 @@
         let config = self.launcher.resource_generator.config.clone();
         let known_nodes_with_stake = config.known_nodes_with_stake.clone();
 
-<<<<<<< HEAD
-        let builder_port = portpicker::pick_unused_port().expect("No free ports");
-        let builder_url =
-            Url::parse(&format!("http://localhost:{builder_port}")).expect("Valid URL");
-        let mut builder_task = B::start(
-            config.num_nodes_with_stake.into(),
-            builder_url.clone(),
-            B::Config::default(),
-        )
-        .await;
-=======
         let mut builder_tasks = Vec::new();
         let mut builder_urls = Vec::new();
         for metadata in &self.launcher.metadata.builders {
-            let (builder_task, builder_url) = B::start(
+            let builder_port = portpicker::pick_unused_port().expect("No free ports");
+            let builder_url =
+                Url::parse(&format!("http://localhost:{builder_port}")).expect("Valid URL");
+            let builder_task = B::start(
                 config.num_nodes_with_stake.into(),
+                builder_url.clone(),
                 B::Config::default(),
                 metadata.changes.clone(),
             )
@@ -312,7 +305,6 @@
             builder_tasks.push(builder_task);
             builder_urls.push(builder_url);
         }
->>>>>>> f00e9b9c
 
         // Collect uninitialized nodes because we need to wait for all networks to be ready before starting the tasks
         let mut uninitialized_nodes = Vec::new();
