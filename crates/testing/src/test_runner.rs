--- conflicted
+++ resolved
@@ -11,18 +11,8 @@
     txn_task::TxnTaskDescription,
     view_sync_task::ViewSyncTask,
 };
-<<<<<<< HEAD
+use async_broadcast::broadcast;
 use either::Either::{self, Left, Right};
-use hotshot::{traits::TestableNodeImplementation, HotShotInitializer, SystemContext};
-use hotshot::{types::SystemContextHandle, Memberships};
-use hotshot_task::{
-    event_stream::ChannelStream, global_registry::GlobalRegistry, task_launcher::TaskRunner,
-};
-use hotshot_types::traits::{
-    network::CommunicationChannel, node_implementation::NodeImplementation,
-};
-=======
-use async_broadcast::broadcast;
 use futures::future::join_all;
 use hotshot::{types::SystemContextHandle, Memberships};
 use hotshot_example_types::state_types::TestInstanceState;
@@ -34,7 +24,6 @@
 use hotshot_types::traits::{
     network::CommunicationChannel, node_implementation::NodeImplementation,
 };
->>>>>>> 3afbde20
 use hotshot_types::{
     consensus::ConsensusMetricsValue,
     data::Leaf,
@@ -141,12 +130,8 @@
     /// # Panics
     /// if the test fails
     #[allow(clippy::too_many_lines)]
-<<<<<<< HEAD
     pub async fn run_test(mut self, skip_late: bool) {
-=======
-    pub async fn run_test(mut self) {
         let (tx, rx) = broadcast(EVENT_CHANNEL_SIZE);
->>>>>>> 3afbde20
         let spinning_changes = self
             .launcher
             .metadata
@@ -163,16 +148,12 @@
             }
         }
 
-<<<<<<< HEAD
         self.add_nodes(
             self.launcher.metadata.total_nodes,
             &late_start_nodes,
             skip_late,
         )
         .await;
-=======
-        self.add_nodes(self.launcher.metadata.total_nodes, &late_start_nodes)
-            .await;
         let mut event_rxs = vec![];
         let mut internal_event_rxs = vec![];
 
@@ -186,7 +167,6 @@
         }
 
         let reg = Arc::new(TaskRegistry::default());
->>>>>>> 3afbde20
 
         let TestRunner {
             ref launcher,
