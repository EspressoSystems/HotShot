--- conflicted
+++ resolved
@@ -56,7 +56,7 @@
 
 /// Either the node context or the parameters to construct the context for nodes that start late.
 pub type LateNodeContext<TYPES, I> = Either<
-    SystemContext<TYPES, I>,
+    Arc<SystemContext<TYPES, I>>,
     (
         <I as NodeImplementation<TYPES>>::Storage,
         Memberships<TYPES>,
@@ -69,14 +69,9 @@
 pub struct LateStartNode<TYPES: NodeType, I: TestableNodeImplementation<TYPES>> {
     /// The underlying networks belonging to the node
     pub networks: Networks<TYPES, I>,
-<<<<<<< HEAD
     /// Either the context to which we will use to launch HotShot for initialized node when it's
     /// time, or the parameters that will be used to initialize the node and launch HotShot.
     pub context: LateNodeContext<TYPES, I>,
-=======
-    /// The context to which we will use to launch HotShot when it's time
-    pub context: Arc<SystemContext<TYPES, I>>,
->>>>>>> f73a90c0
 }
 
 /// The runner of a test network
@@ -430,14 +425,10 @@
         initializer: HotShotInitializer<TYPES>,
         config: HotShotConfig<TYPES::SignatureKey, TYPES::ElectionConfigType>,
         validator_config: ValidatorConfig<TYPES::SignatureKey>,
-<<<<<<< HEAD
     ) -> SystemContext<TYPES, I> {
-=======
-    ) -> Arc<SystemContext<TYPES, I>> {
         let node_id = self.next_node_id;
         self.next_node_id += 1;
         let known_nodes_with_stake = config.known_nodes_with_stake.clone();
->>>>>>> f73a90c0
         // Get key pair for certificate aggregation
         let private_key = validator_config.private_key.clone();
         let public_key = validator_config.public_key.clone();
