--- conflicted
+++ resolved
@@ -59,17 +59,12 @@
     > TestRunner<TYPES, I, N>
 where
     I: TestableNodeImplementation<TYPES>,
-<<<<<<< HEAD
     I: NodeImplementation<
         TYPES,
-        QuorumNetwork = N,
-        DaNetwork = N,
+        Network = N,
         Storage = TestStorage<TYPES>,
         AuctionResultsProvider = TestAuctionResultsProvider,
     >,
-=======
-    I: NodeImplementation<TYPES, Network = N, Storage = TestStorage<TYPES>>,
->>>>>>> e6b3ca54
 {
     /// execute test
     ///
@@ -384,18 +379,13 @@
                 self.late_start.insert(
                     node_id,
                     LateStartNode {
-<<<<<<< HEAD
-                        networks,
+                        network,
                         context: LateNodeContext::UninitializedContext(LateNodeContextParameters {
                             storage,
                             memberships,
                             config,
                             auction_results_provider,
                         }),
-=======
-                        network,
-                        context: Right((storage, memberships, config)),
->>>>>>> e6b3ca54
                     },
                 );
             } else {
@@ -424,13 +414,8 @@
                     self.late_start.insert(
                         node_id,
                         LateStartNode {
-<<<<<<< HEAD
-                            networks,
+                            network,
                             context: LateNodeContext::InitializedContext(hotshot),
-=======
-                            network,
-                            context: Left(hotshot),
->>>>>>> e6b3ca54
                         },
                     );
                 } else {
