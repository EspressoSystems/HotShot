--- conflicted
+++ resolved
@@ -214,11 +214,8 @@
             consensus_leaves: BTreeMap::new(),
             safety_properties: self.launcher.metadata.overall_safety_properties,
             ensure_upgrade: self.launcher.metadata.upgrade_view.is_some(),
-<<<<<<< HEAD
             validate_transactions: self.launcher.metadata.validate_transactions,
-=======
             _pd: PhantomData,
->>>>>>> a6f11775
         };
 
         let consistency_task = TestTask::<ConsistencyTask<TYPES, V>>::new(
