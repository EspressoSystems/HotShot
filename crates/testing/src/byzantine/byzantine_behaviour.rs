use std::{
    collections::{BTreeMap, HashMap, HashSet},
    sync::Arc,
};

use anyhow::Context;
use async_lock::RwLock;
use async_trait::async_trait;
use hotshot::{
    tasks::EventTransformerState,
    types::{SignatureKey, SystemContextHandle},
};
use hotshot_task_impls::{
    events::HotShotEvent,
    network::{
        test::{ModifierClosure, NetworkEventTaskStateModifier},
        NetworkEventTaskState,
    },
};
use hotshot_types::{
<<<<<<< HEAD
    consensus::Consensus,
    data::QuorumProposal2,
=======
    consensus::{Consensus, OuterConsensus},
    data::QuorumProposal,
>>>>>>> f62b5574
    message::{Proposal, UpgradeLock},
    simple_vote::QuorumVote2,
    traits::node_implementation::{ConsensusTime, NodeImplementation, NodeType, Versions},
};

#[derive(Debug)]
/// An `EventTransformerState` that multiplies `QuorumProposalSend` events, incrementing the view number of the proposal
pub struct BadProposalViewDos {
    /// The number of times to duplicate a `QuorumProposalSend` event
    pub multiplier: u64,
    /// The view number increment each time it's duplicatedjust
    pub increment: u64,
}

#[async_trait]
impl<TYPES: NodeType, I: NodeImplementation<TYPES>, V: Versions> EventTransformerState<TYPES, I, V>
    for BadProposalViewDos
{
    async fn recv_handler(&mut self, event: &HotShotEvent<TYPES>) -> Vec<HotShotEvent<TYPES>> {
        vec![event.clone()]
    }

    async fn send_handler(
        &mut self,
        event: &HotShotEvent<TYPES>,
        _public_key: &TYPES::SignatureKey,
        _private_key: &<TYPES::SignatureKey as SignatureKey>::PrivateKey,
        _upgrade_lock: &UpgradeLock<TYPES, V>,
        consensus: Arc<RwLock<Consensus<TYPES>>>,
    ) -> Vec<HotShotEvent<TYPES>> {
        match event {
            HotShotEvent::QuorumProposalSend(proposal, signature) => {
                let mut result = Vec::new();

                for n in 1..self.multiplier {
                    let mut modified_proposal = proposal.clone();

                    modified_proposal.data.view_number += n * self.increment;

                    result.push(HotShotEvent::QuorumProposalSend(
                        modified_proposal,
                        signature.clone(),
                    ));
                }

                consensus.write().await.reset_actions();
                result
            }
            _ => vec![event.clone()],
        }
    }
}

#[derive(Debug)]
/// An `EventHandlerState` that doubles the `QuorumVoteSend` and `QuorumProposalSend` events
pub struct DoubleProposeVote;

#[async_trait]
impl<TYPES: NodeType, I: NodeImplementation<TYPES>, V: Versions> EventTransformerState<TYPES, I, V>
    for DoubleProposeVote
{
    async fn recv_handler(&mut self, event: &HotShotEvent<TYPES>) -> Vec<HotShotEvent<TYPES>> {
        vec![event.clone()]
    }

    async fn send_handler(
        &mut self,
        event: &HotShotEvent<TYPES>,
        _public_key: &TYPES::SignatureKey,
        _private_key: &<TYPES::SignatureKey as SignatureKey>::PrivateKey,
        _upgrade_lock: &UpgradeLock<TYPES, V>,
        _consensus: Arc<RwLock<Consensus<TYPES>>>,
    ) -> Vec<HotShotEvent<TYPES>> {
        match event {
            HotShotEvent::QuorumProposalSend(_, _) | HotShotEvent::QuorumVoteSend(_) => {
                vec![event.clone(), event.clone()]
            }
            _ => vec![event.clone()],
        }
    }
}

#[derive(Debug)]
/// An `EventHandlerState` that modifies justify_qc on `QuorumProposalSend` to that of a previous view to mock dishonest leader
pub struct DishonestLeader<TYPES: NodeType> {
    /// Store events from previous views
    pub validated_proposals: Vec<QuorumProposal2<TYPES>>,
    /// How many times current node has been elected leader and sent proposal
    pub total_proposals_from_node: u64,
    /// Which proposals to be dishonest at
    pub dishonest_at_proposal_numbers: HashSet<u64>,
    /// How far back to look for a QC
    pub view_look_back: usize,
    /// Shared state of all view numbers we send bad proposal at
    pub dishonest_proposal_view_numbers: Arc<RwLock<HashSet<TYPES::View>>>,
}

/// Add method that will handle `QuorumProposalSend` events
/// If we have previous proposals stored and the total_proposals_from_node matches a value specified in dishonest_at_proposal_numbers
/// Then send out the event with the modified proposal that has an older QC
impl<TYPES: NodeType> DishonestLeader<TYPES> {
    /// When a leader is sending a proposal this method will mock a dishonest leader
    /// We accomplish this by looking back a number of specified views and using that cached proposals QC
    async fn handle_proposal_send_event(
        &self,
        event: &HotShotEvent<TYPES>,
        proposal: &Proposal<TYPES, QuorumProposal2<TYPES>>,
        sender: &TYPES::SignatureKey,
    ) -> HotShotEvent<TYPES> {
        let length = self.validated_proposals.len();
        if !self
            .dishonest_at_proposal_numbers
            .contains(&self.total_proposals_from_node)
            || length == 0
        {
            return event.clone();
        }

        // Grab proposal from specified view look back
        let proposal_from_look_back = if length - 1 < self.view_look_back {
            // If look back is too far just take the first proposal
            self.validated_proposals[0].clone()
        } else {
            let index = (self.validated_proposals.len() - 1) - self.view_look_back;
            self.validated_proposals[index].clone()
        };

        // Create a dishonest proposal by using the old proposals qc
        let mut dishonest_proposal = proposal.clone();
        dishonest_proposal.data.justify_qc = proposal_from_look_back.justify_qc;

        // Save the view we sent the dishonest proposal on (used for coordination attacks with other byzantine replicas)
        let mut dishonest_proposal_sent = self.dishonest_proposal_view_numbers.write().await;
        dishonest_proposal_sent.insert(proposal.data.view_number);

        HotShotEvent::QuorumProposalSend(dishonest_proposal, sender.clone())
    }
}

#[async_trait]
impl<TYPES: NodeType, I: NodeImplementation<TYPES> + std::fmt::Debug, V: Versions>
    EventTransformerState<TYPES, I, V> for DishonestLeader<TYPES>
{
    async fn recv_handler(&mut self, event: &HotShotEvent<TYPES>) -> Vec<HotShotEvent<TYPES>> {
        vec![event.clone()]
    }

    async fn send_handler(
        &mut self,
        event: &HotShotEvent<TYPES>,
        _public_key: &TYPES::SignatureKey,
        _private_key: &<TYPES::SignatureKey as SignatureKey>::PrivateKey,
        _upgrade_lock: &UpgradeLock<TYPES, V>,
        _consensus: Arc<RwLock<Consensus<TYPES>>>,
    ) -> Vec<HotShotEvent<TYPES>> {
        match event {
            HotShotEvent::QuorumProposalSend(proposal, sender) => {
                self.total_proposals_from_node += 1;
                return vec![
                    self.handle_proposal_send_event(event, proposal, sender)
                        .await,
                ];
            }
            HotShotEvent::QuorumProposalValidated(proposal, _) => {
                self.validated_proposals.push(proposal.data.clone());
            }
            _ => {}
        }
        vec![event.clone()]
    }
}

#[derive(Debug)]
/// An `EventHandlerState` that modifies view number on the certificate of `DacSend` event to that of a future view
pub struct DishonestDa {
    /// How many times current node has been elected leader and sent Da Cert
    pub total_da_certs_sent_from_node: u64,
    /// Which proposals to be dishonest at
    pub dishonest_at_da_cert_sent_numbers: HashSet<u64>,
    /// When leader how many times we will send DacSend and increment view number
    pub total_views_add_to_cert: u64,
}

#[async_trait]
impl<TYPES: NodeType, I: NodeImplementation<TYPES> + std::fmt::Debug, V: Versions>
    EventTransformerState<TYPES, I, V> for DishonestDa
{
    async fn recv_handler(&mut self, event: &HotShotEvent<TYPES>) -> Vec<HotShotEvent<TYPES>> {
        vec![event.clone()]
    }

    async fn send_handler(
        &mut self,
        event: &HotShotEvent<TYPES>,
        _public_key: &TYPES::SignatureKey,
        _private_key: &<TYPES::SignatureKey as SignatureKey>::PrivateKey,
        _upgrade_lock: &UpgradeLock<TYPES, V>,
        _consensus: Arc<RwLock<Consensus<TYPES>>>,
    ) -> Vec<HotShotEvent<TYPES>> {
        if let HotShotEvent::DacSend(cert, sender) = event {
            self.total_da_certs_sent_from_node += 1;
            if self
                .dishonest_at_da_cert_sent_numbers
                .contains(&self.total_da_certs_sent_from_node)
            {
                let mut result = vec![HotShotEvent::DacSend(cert.clone(), sender.clone())];
                for i in 1..=self.total_views_add_to_cert {
                    let mut bad_cert = cert.clone();
                    bad_cert.view_number = cert.view_number + i;
                    result.push(HotShotEvent::DacSend(bad_cert, sender.clone()));
                }
                return result;
            }
        }
        vec![event.clone()]
    }
}

/// View delay configuration
#[derive(Debug)]
pub struct ViewDelay<TYPES: NodeType> {
    /// How many views the node will be delayed
    pub number_of_views_to_delay: u64,
    /// A map that is from view number to vector of events
    pub events_for_view: HashMap<TYPES::View, Vec<HotShotEvent<TYPES>>>,
    /// Specify which view number to stop delaying
    pub stop_view_delay_at_view_number: u64,
}

#[async_trait]
impl<TYPES: NodeType, I: NodeImplementation<TYPES> + std::fmt::Debug, V: Versions>
    EventTransformerState<TYPES, I, V> for ViewDelay<TYPES>
{
    async fn recv_handler(&mut self, event: &HotShotEvent<TYPES>) -> Vec<HotShotEvent<TYPES>> {
        let correct_event = vec![event.clone()];
        if let Some(view_number) = event.view_number() {
            if *view_number >= self.stop_view_delay_at_view_number {
                return correct_event;
            }

            // add current view or push event to the map if view number has been added
            let events_for_current_view = self.events_for_view.entry(view_number).or_default();
            events_for_current_view.push(event.clone());

            // ensure we are actually able to lookback enough views
            let view_diff = (*view_number).saturating_sub(self.number_of_views_to_delay);
            if view_diff > 0 {
                return match self
                    .events_for_view
                    .remove(&<TYPES as NodeType>::View::new(view_diff))
                {
                    Some(lookback_events) => lookback_events.clone(),
                    // we have already return all received events for this view
                    None => vec![],
                };
            }
        }

        correct_event
    }

    async fn send_handler(
        &mut self,
        event: &HotShotEvent<TYPES>,
        _public_key: &TYPES::SignatureKey,
        _private_key: &<TYPES::SignatureKey as SignatureKey>::PrivateKey,
        _upgrade_lock: &UpgradeLock<TYPES, V>,
        _consensus: Arc<RwLock<Consensus<TYPES>>>,
    ) -> Vec<HotShotEvent<TYPES>> {
        vec![event.clone()]
    }
}

/// An `EventHandlerState` that modifies view number on the vote of `QuorumVoteSend` event to that of a future view and correctly signs the vote
pub struct DishonestVoting<TYPES: NodeType> {
    /// Number added to the original vote's view number
    pub view_increment: u64,
    /// A function passed to `NetworkEventTaskStateModifier` to modify `NetworkEventTaskState` behaviour.
    pub modifier: Arc<ModifierClosure<TYPES>>,
}

#[async_trait]
impl<TYPES: NodeType, I: NodeImplementation<TYPES> + std::fmt::Debug, V: Versions>
    EventTransformerState<TYPES, I, V> for DishonestVoting<TYPES>
{
    async fn recv_handler(&mut self, event: &HotShotEvent<TYPES>) -> Vec<HotShotEvent<TYPES>> {
        vec![event.clone()]
    }

    async fn send_handler(
        &mut self,
        event: &HotShotEvent<TYPES>,
        public_key: &TYPES::SignatureKey,
        private_key: &<TYPES::SignatureKey as SignatureKey>::PrivateKey,
        upgrade_lock: &UpgradeLock<TYPES, V>,
        _consensus: Arc<RwLock<Consensus<TYPES>>>,
    ) -> Vec<HotShotEvent<TYPES>> {
        if let HotShotEvent::QuorumVoteSend(vote) = event {
            let new_view = vote.view_number + self.view_increment;
            let spoofed_vote = QuorumVote2::<TYPES>::create_signed_vote(
                vote.data.clone(),
                new_view,
                public_key,
                private_key,
                upgrade_lock,
            )
            .await
            .context("Failed to sign vote")
            .unwrap();
            tracing::debug!("Sending Quorum Vote for view: {new_view:?}");
            return vec![HotShotEvent::QuorumVoteSend(spoofed_vote)];
        }
        vec![event.clone()]
    }

    fn add_network_event_task(
        &self,
        handle: &mut SystemContextHandle<TYPES, I, V>,
        network: Arc<<I as NodeImplementation<TYPES>>::Network>,
        quorum_membership: TYPES::Membership,
        da_membership: TYPES::Membership,
    ) {
        let network_state: NetworkEventTaskState<_, V, _, _> = NetworkEventTaskState {
            network,
            view: TYPES::View::genesis(),
            epoch: TYPES::Epoch::genesis(),
            quorum_membership,
            da_membership,
            storage: Arc::clone(&handle.storage()),
            consensus: OuterConsensus::new(handle.consensus()),
            upgrade_lock: handle.hotshot.upgrade_lock.clone(),
            transmit_tasks: BTreeMap::new(),
        };
        let modified_network_state = NetworkEventTaskStateModifier {
            network_event_task_state: network_state,
            modifier: Arc::clone(&self.modifier),
        };
        handle.add_task(modified_network_state);
    }
}

impl<TYPES: NodeType> std::fmt::Debug for DishonestVoting<TYPES> {
    fn fmt(&self, f: &mut std::fmt::Formatter<'_>) -> std::fmt::Result {
        f.debug_struct("DishonestVoting")
            .field("view_increment", &self.view_increment)
            .finish_non_exhaustive()
    }
}

#[derive(Debug)]
/// An `EventHandlerState` that will send a vote for a bad proposal
pub struct DishonestVoter<TYPES: NodeType> {
    /// Collect all votes the node sends
    pub votes_sent: Vec<QuorumVote2<TYPES>>,
    /// Shared state with views numbers that leaders were dishonest at
    pub dishonest_proposal_view_numbers: Arc<RwLock<HashSet<TYPES::View>>>,
}

#[async_trait]
impl<TYPES: NodeType, I: NodeImplementation<TYPES> + std::fmt::Debug, V: Versions>
    EventTransformerState<TYPES, I, V> for DishonestVoter<TYPES>
{
    async fn recv_handler(&mut self, event: &HotShotEvent<TYPES>) -> Vec<HotShotEvent<TYPES>> {
        vec![event.clone()]
    }

    async fn send_handler(
        &mut self,
        event: &HotShotEvent<TYPES>,
        public_key: &TYPES::SignatureKey,
        private_key: &<TYPES::SignatureKey as SignatureKey>::PrivateKey,
        upgrade_lock: &UpgradeLock<TYPES, V>,
        _consensus: Arc<RwLock<Consensus<TYPES>>>,
    ) -> Vec<HotShotEvent<TYPES>> {
        match event {
            HotShotEvent::QuorumProposalRecv(proposal, _sender) => {
                // Check if view is a dishonest proposal, if true send a vote
                let dishonest_proposals = self.dishonest_proposal_view_numbers.read().await;
                if dishonest_proposals.contains(&proposal.data.view_number) {
                    // Create a vote using data from most recent vote and the current event number
                    // We wont update internal consensus state for this Byzantine replica but we are at least
                    // Going to send a vote to the next honest leader
                    let vote = QuorumVote2::<TYPES>::create_signed_vote(
                        self.votes_sent.last().unwrap().data.clone(),
                        event.view_number().unwrap(),
                        public_key,
                        private_key,
                        upgrade_lock,
                    )
                    .await
                    .context("Failed to sign vote")
                    .unwrap();
                    return vec![HotShotEvent::QuorumVoteSend(vote)];
                }
            }
            HotShotEvent::TimeoutVoteSend(vote) => {
                // Check if this view was a dishonest proposal view, if true dont send timeout
                let dishonest_proposals = self.dishonest_proposal_view_numbers.read().await;
                if dishonest_proposals.contains(&vote.view_number) {
                    // We craft the vote upon `QuorumProposalRecv` and send out a vote.
                    // So, dont send the timeout to the next leader from this byzantine replica
                    return vec![];
                }
            }
            HotShotEvent::QuorumVoteSend(vote) => {
                self.votes_sent.push(vote.clone());
            }
            _ => {}
        }
        vec![event.clone()]
    }
}<|MERGE_RESOLUTION|>--- conflicted
+++ resolved
@@ -18,13 +18,8 @@
     },
 };
 use hotshot_types::{
-<<<<<<< HEAD
-    consensus::Consensus,
+    consensus::{Consensus, OuterConsensus},
     data::QuorumProposal2,
-=======
-    consensus::{Consensus, OuterConsensus},
-    data::QuorumProposal,
->>>>>>> f62b5574
     message::{Proposal, UpgradeLock},
     simple_vote::QuorumVote2,
     traits::node_implementation::{ConsensusTime, NodeImplementation, NodeType, Versions},
