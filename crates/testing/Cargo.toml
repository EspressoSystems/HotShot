[package]
name = "hotshot-testing"
version = { workspace = true }
edition = { workspace = true }
description = "Types and traits for the HotShot consesus module"
authors = { workspace = true }

[features]
default = []
# NOTE this is used to activate the slow tests we don't wish to run in CI
slow-tests = []

[dependencies]
async-broadcast = { workspace = true }
async-compatibility-layer = { workspace = true }
sha3 = "^0.10"
commit = { workspace = true }
either = { workspace = true }
futures = { workspace = true }
hotshot = { path = "../hotshot", features = ["hotshot-testing"] }
hotshot-types = { workspace = true }
hotshot-utils = { path = "../utils" }
<<<<<<< HEAD
hotshot-orchestrator = { version = "0.5.23", path = "../orchestrator", default-features = false }
hotshot-task-impls = { path = "../task-impls", version = "0.5.23", default-features = false }
=======
hotshot-macros = { path = "../macros" }
hotshot-orchestrator = { version = "0.1.1", path = "../orchestrator", default-features = false }
hotshot-task-impls = { path = "../task-impls", version = "0.1.0", default-features = false }
>>>>>>> f7b7b119
jf-primitives = { workspace = true }
rand = { workspace = true }
snafu = { workspace = true }
tracing = { workspace = true }
serde = { workspace = true }
sha2 = { workspace = true }
async-lock = { workspace = true }
bitvec = { workspace = true }
ethereum-types = { workspace = true }
hotshot-task = { path = "../task" }
hotshot-example-types = { path = "../example-types" }
versioned-binary-serialization = { workspace = true }

[target.'cfg(all(async_executor_impl = "tokio"))'.dependencies]
tokio = { workspace = true }
[target.'cfg(all(async_executor_impl = "async-std"))'.dependencies]
async-std = { workspace = true }<|MERGE_RESOLUTION|>--- conflicted
+++ resolved
@@ -13,32 +13,27 @@
 [dependencies]
 async-broadcast = { workspace = true }
 async-compatibility-layer = { workspace = true }
-sha3 = "^0.10"
+async-lock = { workspace = true }
+bitvec = { workspace = true }
 commit = { workspace = true }
 either = { workspace = true }
+ethereum-types = { workspace = true }
 futures = { workspace = true }
 hotshot = { path = "../hotshot", features = ["hotshot-testing"] }
+hotshot-example-types = { path = "../example-types" }
+hotshot-task = { path = "../task" }
 hotshot-types = { workspace = true }
 hotshot-utils = { path = "../utils" }
-<<<<<<< HEAD
-hotshot-orchestrator = { version = "0.5.23", path = "../orchestrator", default-features = false }
-hotshot-task-impls = { path = "../task-impls", version = "0.5.23", default-features = false }
-=======
+hotshot-task-impls = { path = "../task-impls", version = "0.5.25", default-features = false }
 hotshot-macros = { path = "../macros" }
-hotshot-orchestrator = { version = "0.1.1", path = "../orchestrator", default-features = false }
-hotshot-task-impls = { path = "../task-impls", version = "0.1.0", default-features = false }
->>>>>>> f7b7b119
+hotshot-orchestrator = { version = "0.5.25", path = "../orchestrator", default-features = false }
 jf-primitives = { workspace = true }
 rand = { workspace = true }
 snafu = { workspace = true }
 tracing = { workspace = true }
 serde = { workspace = true }
 sha2 = { workspace = true }
-async-lock = { workspace = true }
-bitvec = { workspace = true }
-ethereum-types = { workspace = true }
-hotshot-task = { path = "../task" }
-hotshot-example-types = { path = "../example-types" }
+sha3 = "^0.10"
 versioned-binary-serialization = { workspace = true }
 
 [target.'cfg(all(async_executor_impl = "tokio"))'.dependencies]
