--- conflicted
+++ resolved
@@ -25,11 +25,8 @@
 hotshot-utils = { path = "../utils" }
 hotshot-orchestrator = { version = "0.1.1", path = "../orchestrator", default-features = false }
 hotshot-task-impls = { path = "../task-impls", version = "0.1.0", default-features = false }
-<<<<<<< HEAD
 hs-builder-api = { workspace = true }
-=======
 jf-primitives = { workspace = true }
->>>>>>> 5cfeb013
 rand = { workspace = true }
 snafu = { workspace = true }
 tracing = { workspace = true }
