[package]
name = "hotshot-testing"
version = { workspace = true }
edition = { workspace = true }
description = "Types and traits for the HotShot consesus module"
authors = { workspace = true }

[features]
default = []
# NOTE this is used to activate the slow tests we don't wish to run in CI
slow-tests = []

[dependencies]
async-broadcast = { workspace = true }
async-compatibility-layer = { workspace = true }
<<<<<<< HEAD
async-lock = { workspace = true }
bitvec = { workspace = true }
=======
async-trait = { workspace = true }
sha3 = "^0.10"
bincode = { workspace = true }
>>>>>>> f13ccb39
commit = { workspace = true }
either = { workspace = true }
ethereum-types = { workspace = true }
futures = { workspace = true }
hotshot = { path = "../hotshot", features = ["hotshot-testing"] }
hotshot-example-types = { path = "../example-types" }
hotshot-task = { path = "../task" }
hotshot-types = { workspace = true }
hotshot-task-impls = { path = "../task-impls", version = "0.5.26", default-features = false }
hotshot-macros = { path = "../macros" }
<<<<<<< HEAD
hotshot-orchestrator = { version = "0.5.26", path = "../orchestrator", default-features = false }
=======
hotshot-orchestrator = { version = "0.1.1", path = "../orchestrator", default-features = false }
hotshot-task-impls = { path = "../task-impls", version = "0.1.0", default-features = false }
hs-builder-api = { workspace = true }
>>>>>>> f13ccb39
jf-primitives = { workspace = true }
rand = { workspace = true }
snafu = { workspace = true }
tracing = { workspace = true }
serde = { workspace = true }
sha2 = { workspace = true }
<<<<<<< HEAD
sha3 = "^0.10"
versioned-binary-serialization = { workspace = true }
=======
async-lock = { workspace = true }
bitvec = { workspace = true }
ethereum-types = { workspace = true }
hotshot-task = { path = "../task" }
hotshot-example-types = { path = "../example-types" }
tide-disco = { workspace = true }
portpicker = { workspace = true }
>>>>>>> f13ccb39

[target.'cfg(all(async_executor_impl = "tokio"))'.dependencies]
tokio = { workspace = true }
[target.'cfg(all(async_executor_impl = "async-std"))'.dependencies]
async-std = { workspace = true }<|MERGE_RESOLUTION|>--- conflicted
+++ resolved
@@ -13,51 +13,34 @@
 [dependencies]
 async-broadcast = { workspace = true }
 async-compatibility-layer = { workspace = true }
-<<<<<<< HEAD
 async-lock = { workspace = true }
+async-trait = { workspace = true }
 bitvec = { workspace = true }
-=======
-async-trait = { workspace = true }
-sha3 = "^0.10"
-bincode = { workspace = true }
->>>>>>> f13ccb39
 commit = { workspace = true }
 either = { workspace = true }
 ethereum-types = { workspace = true }
 futures = { workspace = true }
 hotshot = { path = "../hotshot", features = ["hotshot-testing"] }
 hotshot-example-types = { path = "../example-types" }
+hotshot-macros = { path = "../macros" }
+hotshot-orchestrator = { version = "0.5.26", path = "../orchestrator", default-features = false }
 hotshot-task = { path = "../task" }
+hotshot-task-impls = { path = "../task-impls", version = "0.5.26", default-features = false }
 hotshot-types = { workspace = true }
-hotshot-task-impls = { path = "../task-impls", version = "0.5.26", default-features = false }
-hotshot-macros = { path = "../macros" }
-<<<<<<< HEAD
-hotshot-orchestrator = { version = "0.5.26", path = "../orchestrator", default-features = false }
-=======
-hotshot-orchestrator = { version = "0.1.1", path = "../orchestrator", default-features = false }
-hotshot-task-impls = { path = "../task-impls", version = "0.1.0", default-features = false }
 hs-builder-api = { workspace = true }
->>>>>>> f13ccb39
 jf-primitives = { workspace = true }
+portpicker = { workspace = true }
 rand = { workspace = true }
-snafu = { workspace = true }
-tracing = { workspace = true }
 serde = { workspace = true }
 sha2 = { workspace = true }
-<<<<<<< HEAD
 sha3 = "^0.10"
+snafu = { workspace = true }
+tide-disco = { workspace = true }
+tracing = { workspace = true }
 versioned-binary-serialization = { workspace = true }
-=======
-async-lock = { workspace = true }
-bitvec = { workspace = true }
-ethereum-types = { workspace = true }
-hotshot-task = { path = "../task" }
-hotshot-example-types = { path = "../example-types" }
-tide-disco = { workspace = true }
-portpicker = { workspace = true }
->>>>>>> f13ccb39
 
 [target.'cfg(all(async_executor_impl = "tokio"))'.dependencies]
 tokio = { workspace = true }
+
 [target.'cfg(all(async_executor_impl = "async-std"))'.dependencies]
 async-std = { workspace = true }