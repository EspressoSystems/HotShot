--- conflicted
+++ resolved
@@ -6,25 +6,16 @@
 use hotshot_example_types::node_types::TestTypes;
 use hotshot_task::task::{Task, TaskRegistry};
 use hotshot_task_impls::events::HotShotEvent;
-<<<<<<< HEAD
-use hotshot_testing::task_helpers::{build_quorum_proposal, vid_scheme_from_view_number};
-use hotshot_types::{
-    data::{DAProposal, VidDisperseShare, ViewNumber},
-    traits::{consensus_api::ConsensusApi, node_implementation::ConsensusTime},
-};
-use jf_primitives::vid::VidScheme;
-use sha2::{Digest, Sha256};
-use std::{collections::HashMap, marker::PhantomData};
-=======
 use hotshot_task_impls::network::{self, NetworkEventTaskState};
 use hotshot_testing::test_builder::TestMetadata;
 use hotshot_testing::view_generator::TestViewGenerator;
-use hotshot_types::traits::election::Membership;
-use hotshot_types::traits::node_implementation::NodeType;
-use hotshot_types::{data::ViewNumber, traits::node_implementation::ConsensusTime};
+use hotshot_types::{
+    data::{VidDisperseShare, ViewNumber},
+    traits::{consensus_api::ConsensusApi, election::Membership, node_implementation::ConsensusTime, node_implementation::NodeType},
+};
+use std::marker::PhantomData;
 use std::sync::Arc;
 use std::time::Duration;
->>>>>>> c5a2ce09
 
 // Test that the event task sends a message, and the message task receives it
 // and emits the proper event
@@ -70,41 +61,6 @@
     let (tx, rx) = async_broadcast::broadcast(10);
     let task_reg = Arc::new(TaskRegistry::default());
 
-<<<<<<< HEAD
-    // TODO for now reuse the same block payload commitment and signature as DA committee
-    // https://github.com/EspressoSystems/jellyfish/issues/369
-    let vid_proposal = Proposal {
-        data: vid_disperse_inner.clone(),
-        signature: vid_signature,
-        _pd: PhantomData,
-    };
-    let vid_disperse_share =
-        VidDisperseShare::from_vid_disperse(vid_disperse_inner.clone()).swap_remove(0);
-    let vid_share_proposal = vid_disperse_share
-        .to_proposal(handle.private_key())
-        .expect("Failed to sign block commitment");
-
-    // Every event input is seen on the event stream in the output.
-    let mut input = Vec::new();
-    let mut output = HashMap::new();
-
-    input.push(HotShotEvent::ViewChange(ViewNumber::new(1)));
-    input.push(HotShotEvent::ViewChange(ViewNumber::new(2)));
-    input.push(HotShotEvent::TransactionsSequenced(
-        encoded_transactions.clone(),
-        (),
-        ViewNumber::new(2),
-    ));
-    input.push(HotShotEvent::BlockReady(
-        vid_disperse_inner.clone(),
-        ViewNumber::new(2),
-    ));
-    input.push(HotShotEvent::DAProposalSend(da_proposal.clone(), pub_key));
-    input.push(HotShotEvent::VidDisperseSend(vid_proposal.clone(), pub_key));
-    input.push(HotShotEvent::QuorumProposalSend(
-        quorum_proposal.clone(),
-        pub_key,
-=======
     let task = Task::new(tx.clone(), rx, task_reg.clone(), network_state);
     task_reg.run_task(task).await;
 
@@ -127,7 +83,6 @@
     assert!(matches!(
         res.as_ref(),
         HotShotEvent::QuorumProposalRecv(_, _)
->>>>>>> c5a2ce09
     ));
 }
 
@@ -161,17 +116,6 @@
         known_nodes_with_stake.clone(),
         quorum_election_config.clone(),
     );
-<<<<<<< HEAD
-    output.insert(HotShotEvent::VidDisperseRecv(vid_share_proposal), 1);
-    output.insert(HotShotEvent::DAProposalRecv(da_proposal, pub_key), 1);
-
-    // let build_fn = |task_runner, _| async { task_runner };
-    // There may be extra outputs not in the expected set, e.g., a second `VidDisperseRecv` if the
-    // VID task runs fast. All event types we want to test should be seen by this point, so waiting
-    // for more events will not help us test more cases for now. Therefore, we set
-    // `allow_extra_output` to `true` for deterministic test result.
-    // run_harness(input, output, Some(event_stream), build_fn, true).await;
-=======
     let channel = networks.0.clone();
     let network_state: NetworkEventTaskState<TestTypes, MemoryNetwork<_, _>, _> =
         NetworkEventTaskState {
@@ -201,5 +145,4 @@
     .unwrap();
     let res = async_timeout(Duration::from_millis(100), out_rx.recv_direct()).await;
     assert!(res.is_err());
->>>>>>> c5a2ce09
 }