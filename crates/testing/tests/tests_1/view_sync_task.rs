// Copyright (c) 2021-2024 Espresso Systems (espressosys.com)
// This file is part of the HotShot repository.

// You should have received a copy of the MIT License
// along with the HotShot repository. If not, see <https://mit-license.org/>.

use hotshot::tasks::task_state::CreateTaskState;
use hotshot_example_types::node_types::{MemoryImpl, TestTypes, TestVersions};
use hotshot_task_impls::{
    events::HotShotEvent, harness::run_harness, view_sync::ViewSyncTaskState,
};
use hotshot_testing::helpers::build_system_handle;
use hotshot_types::data::EpochNumber;
use hotshot_types::{
    data::ViewNumber, simple_vote::ViewSyncPreCommitData,
    traits::node_implementation::ConsensusTime,
};

#[cfg(test)]
#[cfg_attr(async_executor_impl = "tokio", tokio::test(flavor = "multi_thread"))]
#[cfg_attr(async_executor_impl = "async-std", async_std::test)]
async fn test_view_sync_task() {
    async_compatibility_layer::logging::setup_logging();
    async_compatibility_layer::logging::setup_backtrace();

    // Build the API for node 5.
    let handle = build_system_handle::<TestTypes, MemoryImpl, TestVersions>(5)
        .await
        .0;

    let vote_data = ViewSyncPreCommitData {
        relay: 0,
        round: <TestTypes as hotshot_types::traits::node_implementation::NodeType>::View::new(4),
    };
    let vote = hotshot_types::simple_vote::ViewSyncPreCommitVote::<TestTypes>::create_signed_vote(
        vote_data,
        <TestTypes as hotshot_types::traits::node_implementation::NodeType>::View::new(4),
        hotshot_types::traits::consensus_api::ConsensusApi::public_key(&handle),
        hotshot_types::traits::consensus_api::ConsensusApi::private_key(&handle),
        &handle.hotshot.upgrade_lock,
    )
    .await
    .expect("Failed to create a ViewSyncPreCommitVote!");

    tracing::error!("Vote in test is {:?}", vote.clone());

    let mut input = Vec::new();
    let mut output = Vec::new();

    input.push(HotShotEvent::Timeout(ViewNumber::new(2)));
    input.push(HotShotEvent::Timeout(ViewNumber::new(3)));

    input.push(HotShotEvent::Shutdown);

<<<<<<< HEAD
    output.push(HotShotEvent::ViewChange(
        ViewNumber::new(2),
        EpochNumber::new(0),
    ));
=======
    output.push(HotShotEvent::ViewChange(ViewNumber::new(3)));
>>>>>>> a75a93fb
    output.push(HotShotEvent::ViewSyncPreCommitVoteSend(vote.clone()));

    let view_sync_state =
        ViewSyncTaskState::<TestTypes, MemoryImpl, TestVersions>::create_from(&handle).await;
    run_harness(input, output, view_sync_state, false).await;
}<|MERGE_RESOLUTION|>--- conflicted
+++ resolved
@@ -52,14 +52,10 @@
 
     input.push(HotShotEvent::Shutdown);
 
-<<<<<<< HEAD
     output.push(HotShotEvent::ViewChange(
-        ViewNumber::new(2),
+        ViewNumber::new(3),
         EpochNumber::new(0),
     ));
-=======
-    output.push(HotShotEvent::ViewChange(ViewNumber::new(3)));
->>>>>>> a75a93fb
     output.push(HotShotEvent::ViewSyncPreCommitVoteSend(vote.clone()));
 
     let view_sync_state =
