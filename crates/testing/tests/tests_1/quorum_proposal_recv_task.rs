// TODO: Remove after integration
#![allow(unused_imports)]

use futures::StreamExt;
use hotshot::tasks::task_state::CreateTaskState;
use hotshot_example_types::node_types::{MemoryImpl, TestTypes};
use hotshot_macros::{run_test, test_scripts};
use hotshot_task_impls::{
    events::HotShotEvent::*, quorum_proposal_recv::QuorumProposalRecvTaskState,
};
use hotshot_testing::{
    helpers::build_system_handle,
    predicates::event::{all_predicates, exact, vote_now},
    script::InputOrder,
    serial,
    view_generator::TestViewGenerator,
};
use hotshot_types::{data::ViewNumber, traits::node_implementation::ConsensusTime};

#[cfg(test)]
#[cfg(feature = "dependency-tasks")]
#[cfg_attr(async_executor_impl = "tokio", tokio::test(flavor = "multi_thread"))]
#[cfg_attr(async_executor_impl = "async-std", async_std::test)]
async fn test_quorum_proposal_recv_task() {
    use std::time::Duration;

    use hotshot_testing::{
        helpers::build_fake_view_with_leaf,
        script::{Expectations, TaskScript},
    };
    use hotshot_types::data::Leaf;

    async_compatibility_layer::logging::setup_logging();
    async_compatibility_layer::logging::setup_backtrace();

    let handle = build_system_handle(2).await.0;
    let quorum_membership = handle.hotshot.memberships.quorum_membership.clone();
    let da_membership = handle.hotshot.memberships.da_membership.clone();
    let consensus = handle.hotshot.consensus();
    let mut consensus_writer = consensus.write().await;

    let mut generator = TestViewGenerator::generate(quorum_membership.clone(), da_membership);
    let mut proposals = Vec::new();
    let mut leaders = Vec::new();
    let mut votes = Vec::new();
    let mut dacs = Vec::new();
    let mut vids = Vec::new();
    let mut leaves = Vec::new();
    for view in (&mut generator).take(2).collect::<Vec<_>>().await {
        proposals.push(view.quorum_proposal.clone());
        leaders.push(view.leader_public_key);
        votes.push(view.create_quorum_vote(&handle));
        dacs.push(view.da_certificate.clone());
        vids.push(view.vid_proposal.clone());
        leaves.push(view.leaf.clone());

        // These are both updated when we vote. Since we don't have access
        // to that, we'll just put them in here.
        consensus_writer
            .update_saved_leaves(Leaf::from_quorum_proposal(&view.quorum_proposal.data));
        consensus_writer.update_validated_state_map(
            view.quorum_proposal.data.view_number,
            build_fake_view_with_leaf(view.leaf.clone()),
        );
    }
    drop(consensus_writer);

    let inputs = vec![serial![QuorumProposalRecv(
        proposals[1].clone(),
        leaders[1]
    )]];

    let expectations = vec![Expectations::from_outputs(vec![
        exact(ViewChange(ViewNumber::new(2))),
        exact(UpdateHighQc(proposals[1].data.justify_qc.clone())),
        exact(QuorumProposalValidated(
            proposals[1].data.clone(),
            leaves[0].clone(),
        )),
    ])];

    let state = QuorumProposalRecvTaskState::<TestTypes, MemoryImpl>::create_from(&handle).await;
    let mut script = TaskScript {
        timeout: Duration::from_millis(35),
        state,
        expectations,
    };
    run_test![inputs, script].await;
}

#[cfg(test)]
#[cfg(feature = "dependency-tasks")]
#[cfg_attr(async_executor_impl = "tokio", tokio::test(flavor = "multi_thread"))]
#[cfg_attr(async_executor_impl = "async-std", async_std::test)]
async fn test_quorum_proposal_recv_task_liveness_check() {
    use std::time::Duration;

    use hotshot::traits::ValidatedState;
    use hotshot_example_types::state_types::TestValidatedState;
    use hotshot_testing::{
        all_predicates,
        helpers::{build_fake_view_with_leaf, build_fake_view_with_leaf_and_state},
        script::{Expectations, TaskScript},
    };
    use hotshot_types::{
        data::Leaf,
        vote::{HasViewNumber, VoteDependencyData},
    };

    async_compatibility_layer::logging::setup_logging();
    async_compatibility_layer::logging::setup_backtrace();

    let handle = build_system_handle(4).await.0;
    let quorum_membership = handle.hotshot.memberships.quorum_membership.clone();
    let da_membership = handle.hotshot.memberships.da_membership.clone();
    let consensus = handle.hotshot.consensus();
    let mut consensus_writer = consensus.write().await;

    let mut generator = TestViewGenerator::generate(quorum_membership.clone(), da_membership);
    let mut proposals = Vec::new();
    let mut leaders = Vec::new();
    let mut votes = Vec::new();
    let mut dacs = Vec::new();
    let mut vids = Vec::new();
    let mut leaves = Vec::new();
    for view in (&mut generator).take(4).collect::<Vec<_>>().await {
        proposals.push(view.quorum_proposal.clone());
        leaders.push(view.leader_public_key);
        votes.push(view.create_quorum_vote(&handle));
        dacs.push(view.da_certificate.clone());
        vids.push(view.vid_proposal.clone());
        leaves.push(view.leaf.clone());

        // It's not explicitly required to insert an entry for every generated view, but
        // there's no reason not to.
        let inserted_view_number = view.quorum_proposal.data.view_number();

        // These are both updated when we'd have voted previously. However, since
        // we don't have access to that, we'll just put them in here. We
        // specifically ignore writing the saved leaves so that way
        // the parent lookup fails and we trigger a view liveness check.
        consensus_writer.update_validated_state_map(
            inserted_view_number,
            build_fake_view_with_leaf(view.leaf.clone()),
        );

        // The index here is important. Since we're proposing for view 4, we need the
        // value from entry 2 to align the public key from the shares map.
        consensus_writer.update_vid_shares(inserted_view_number, view.vid_proposal.0[2].clone());

        // We need there to be a DA certificate for us to be able to vote, so we grab
        // this from the generator as well since we don't have the running task that'd
        // insert the value ordinarily.
        consensus_writer.update_saved_da_certs(inserted_view_number, view.da_certificate.clone());
    }

    // We can only propose if we've seen a QcFormed event already, so we just insert it
    // ourselves here instead. This is a bit cheesy, but it'll work as we expect for the
    // purposes of the test.
    consensus_writer
        .update_high_qc(proposals[3].data.justify_qc.clone())
        .unwrap();

    drop(consensus_writer);

<<<<<<< HEAD
    // Run view 2 and propose.
    let view_2 = TestScriptStage {
        inputs: vec![QuorumProposalRecv(proposals[2].clone(), leaders[2])],
        outputs: vec![
            exact(ViewChange(ViewNumber::new(3))),
            exact(UpdateHighQc(proposals[2].data.justify_qc.clone())),
            exact(ValidatedStateUpdated(
                ViewNumber::new(3),
                build_fake_view_with_leaf_and_state(
                    leaves[2].clone(),
                    <TestValidatedState as ValidatedState<TestTypes>>::from_header(
                        &proposals[2].data.block_header,
                    ),
                ),
            )),
            vote_now(),
        ],
        asserts: vec![],
    };
=======
    let inputs = vec![serial![QuorumProposalRecv(
        proposals[2].clone(),
        leaders[2]
    )]];

    let expectations = vec![Expectations::from_outputs(all_predicates![
        exact(ViewChange(ViewNumber::new(3))),
        exact(ValidatedStateUpdated(
            ViewNumber::new(3),
            build_fake_view_with_leaf_and_state(
                leaves[2].clone(),
                <TestValidatedState as ValidatedState<TestTypes>>::from_header(
                    &proposals[2].data.block_header,
                ),
            ),
        )),
        exact(UpdateHighQc(proposals[2].data.justify_qc.clone())),
        exact(NewUndecidedView(leaves[2].clone())),
        exact(QuorumProposalLivenessValidated(proposals[2].data.clone())),
        vote_now(),
    ])];
>>>>>>> d24e7125

    let state = QuorumProposalRecvTaskState::<TestTypes, MemoryImpl>::create_from(&handle).await;
    let mut script = TaskScript {
        timeout: Duration::from_millis(35),
        state,
        expectations,
    };
    run_test![inputs, script].await;
}<|MERGE_RESOLUTION|>--- conflicted
+++ resolved
@@ -163,27 +163,6 @@
 
     drop(consensus_writer);
 
-<<<<<<< HEAD
-    // Run view 2 and propose.
-    let view_2 = TestScriptStage {
-        inputs: vec![QuorumProposalRecv(proposals[2].clone(), leaders[2])],
-        outputs: vec![
-            exact(ViewChange(ViewNumber::new(3))),
-            exact(UpdateHighQc(proposals[2].data.justify_qc.clone())),
-            exact(ValidatedStateUpdated(
-                ViewNumber::new(3),
-                build_fake_view_with_leaf_and_state(
-                    leaves[2].clone(),
-                    <TestValidatedState as ValidatedState<TestTypes>>::from_header(
-                        &proposals[2].data.block_header,
-                    ),
-                ),
-            )),
-            vote_now(),
-        ],
-        asserts: vec![],
-    };
-=======
     let inputs = vec![serial![QuorumProposalRecv(
         proposals[2].clone(),
         leaders[2]
@@ -201,11 +180,8 @@
             ),
         )),
         exact(UpdateHighQc(proposals[2].data.justify_qc.clone())),
-        exact(NewUndecidedView(leaves[2].clone())),
-        exact(QuorumProposalLivenessValidated(proposals[2].data.clone())),
         vote_now(),
     ])];
->>>>>>> d24e7125
 
     let state = QuorumProposalRecvTaskState::<TestTypes, MemoryImpl>::create_from(&handle).await;
     let mut script = TaskScript {
