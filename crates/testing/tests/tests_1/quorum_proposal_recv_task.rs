--- conflicted
+++ resolved
@@ -27,14 +27,8 @@
     serial,
     view_generator::TestViewGenerator,
 };
-<<<<<<< HEAD
 use hotshot_types::{
-    data::{Leaf2, ViewNumber},
-=======
-use hotshot_types::data::EpochNumber;
-use hotshot_types::{
-    data::{Leaf, ViewNumber},
->>>>>>> c04a16a6
+    data::{EpochNumber, Leaf2, ViewNumber},
     request_response::ProposalRequestPayload,
     traits::{
         consensus_api::ConsensusApi,
