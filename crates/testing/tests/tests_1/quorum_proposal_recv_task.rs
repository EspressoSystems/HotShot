--- conflicted
+++ resolved
@@ -206,12 +206,7 @@
             ),
         )),
         quorum_proposal_missing(),
-<<<<<<< HEAD
         exact(HighQcUpdated(proposals[2].data.view_number())),
-        vote_now(),
-=======
-        exact(HighQcUpdated(proposals[2].data.justify_qc.clone())),
->>>>>>> bff99ea1
     ])];
 
     let state = QuorumProposalRecvTaskState::<TestTypes, MemoryImpl>::create_from(&handle).await;
