// Copyright (c) 2021-2024 Espresso Systems (espressosys.com)
// This file is part of the HotShot repository.

// You should have received a copy of the MIT License
// along with the HotShot repository. If not, see <https://mit-license.org/>.

use std::{sync::Arc, time::Duration};

use futures::StreamExt;
use hotshot::tasks::task_state::CreateTaskState;
use hotshot_example_types::{
    block_types::{TestMetadata, TestTransaction},
    node_types::{MemoryImpl, TestTypes, TestVersions},
};
use hotshot_macros::{run_test, test_scripts};
use hotshot_task_impls::{da::DaTaskState, events::HotShotEvent::*};
use hotshot_testing::{
    helpers::build_system_handle,
    predicates::event::exact,
    script::{Expectations, InputOrder, TaskScript},
    serial,
    view_generator::TestViewGenerator,
};
use hotshot_types::{
    data::{null_block, EpochNumber, PackedBundle, ViewNumber},
    simple_vote::DaData2,
    traits::{
        block_contents::precompute_vid_commitment,
        election::Membership,
        node_implementation::{ConsensusTime, Versions},
    },
};
use vbs::version::StaticVersionType;

#[tokio::test(flavor = "multi_thread")]
async fn test_da_task() {
    hotshot::helpers::initialize_logging();

    let handle = build_system_handle::<TestTypes, MemoryImpl, TestVersions>(2)
        .await
        .0;

    let membership = (*handle.hotshot.memberships).clone();

    // Make some empty encoded transactions, we just care about having a commitment handy for the
    // later calls. We need the VID commitment to be able to propose later.
    let transactions = vec![TestTransaction::new(vec![0])];
    let encoded_transactions = Arc::from(TestTransaction::encode(&transactions));
    let (payload_commit, precompute) = precompute_vid_commitment(
        &encoded_transactions,
        handle.hotshot.memberships.total_nodes(EpochNumber::new(0)),
    );

    let mut generator = TestViewGenerator::generate(membership.clone());

    let mut proposals = Vec::new();
    let mut leaders = Vec::new();
    let mut votes = Vec::new();
    let mut dacs = Vec::new();
    let mut vids = Vec::new();

    for view in (&mut generator).take(1).collect::<Vec<_>>().await {
        proposals.push(view.da_proposal.clone());
        leaders.push(view.leader_public_key);
        votes.push(
            view.create_da_vote(
<<<<<<< HEAD
                DaData {
=======
                DaData2 {
>>>>>>> 43263a55
                    payload_commit,
                    epoch: view.da_proposal.data.epoch,
                },
                &handle,
            )
            .await,
        );
        dacs.push(view.da_certificate.clone());
        vids.push(view.vid_proposal.clone());
    }

    generator.add_transactions(vec![TestTransaction::new(vec![0])]);

    for view in (&mut generator).take(1).collect::<Vec<_>>().await {
        proposals.push(view.da_proposal.clone());
        leaders.push(view.leader_public_key);
        votes.push(
            view.create_da_vote(
<<<<<<< HEAD
                DaData {
=======
                DaData2 {
>>>>>>> 43263a55
                    payload_commit,
                    epoch: view.da_proposal.data.epoch,
                },
                &handle,
            )
            .await,
        );
        dacs.push(view.da_certificate.clone());
        vids.push(view.vid_proposal.clone());
    }

    let inputs = vec![
        serial![
            ViewChange(ViewNumber::new(1), EpochNumber::new(0)),
            ViewChange(ViewNumber::new(2), EpochNumber::new(0)),
            BlockRecv(PackedBundle::new(
                encoded_transactions.clone(),
                TestMetadata {
                    num_transactions: transactions.len() as u64
                },
                ViewNumber::new(2),
                EpochNumber::new(0),
                vec1::vec1![null_block::builder_fee::<TestTypes, TestVersions>(
                    membership.total_nodes(EpochNumber::new(0)),
                    <TestVersions as Versions>::Base::VERSION,
                    *ViewNumber::new(2),
                )
                .unwrap()],
                Some(precompute),
                None,
            )),
        ],
        serial![DaProposalRecv(proposals[1].clone(), leaders[1])],
    ];

    let da_state = DaTaskState::<TestTypes, MemoryImpl, TestVersions>::create_from(&handle).await;
    let mut da_script = TaskScript {
        timeout: Duration::from_millis(35),
        state: da_state,
        expectations: vec![
            Expectations::from_outputs(vec![exact(DaProposalSend(
                proposals[1].clone(),
                leaders[1],
            ))]),
            Expectations::from_outputs(vec![
                exact(DaProposalValidated(proposals[1].clone(), leaders[1])),
                exact(DaVoteSend(votes[1].clone())),
            ]),
        ],
    };

    run_test![inputs, da_script].await;
}

#[tokio::test(flavor = "multi_thread")]
async fn test_da_task_storage_failure() {
    hotshot::helpers::initialize_logging();

    let handle = build_system_handle::<TestTypes, MemoryImpl, TestVersions>(2)
        .await
        .0;

    // Set the error flag here for the system handle. This causes it to emit an error on append.
    handle.storage().write().await.should_return_err = true;
    let membership = (*handle.hotshot.memberships).clone();

    // Make some empty encoded transactions, we just care about having a commitment handy for the
    // later calls. We need the VID commitment to be able to propose later.
    let transactions = vec![TestTransaction::new(vec![0])];
    let encoded_transactions = Arc::from(TestTransaction::encode(&transactions));
    let (payload_commit, precompute) = precompute_vid_commitment(
        &encoded_transactions,
        handle.hotshot.memberships.total_nodes(EpochNumber::new(0)),
    );

    let mut generator = TestViewGenerator::generate(membership.clone());

    let mut proposals = Vec::new();
    let mut leaders = Vec::new();
    let mut votes = Vec::new();
    let mut dacs = Vec::new();
    let mut vids = Vec::new();

    for view in (&mut generator).take(1).collect::<Vec<_>>().await {
        proposals.push(view.da_proposal.clone());
        leaders.push(view.leader_public_key);
        votes.push(
            view.create_da_vote(
<<<<<<< HEAD
                DaData {
=======
                DaData2 {
>>>>>>> 43263a55
                    payload_commit,
                    epoch: view.da_proposal.data.epoch,
                },
                &handle,
            )
            .await,
        );
        dacs.push(view.da_certificate.clone());
        vids.push(view.vid_proposal.clone());
    }

    generator.add_transactions(transactions.clone());

    for view in (&mut generator).take(1).collect::<Vec<_>>().await {
        proposals.push(view.da_proposal.clone());
        leaders.push(view.leader_public_key);
        votes.push(
            view.create_da_vote(
<<<<<<< HEAD
                DaData {
=======
                DaData2 {
>>>>>>> 43263a55
                    payload_commit,
                    epoch: view.da_proposal.data.epoch,
                },
                &handle,
            )
            .await,
        );
        dacs.push(view.da_certificate.clone());
        vids.push(view.vid_proposal.clone());
    }

    let inputs = vec![
        serial![
            ViewChange(ViewNumber::new(1), EpochNumber::new(0)),
            ViewChange(ViewNumber::new(2), EpochNumber::new(0)),
            BlockRecv(PackedBundle::new(
                encoded_transactions.clone(),
                TestMetadata {
                    num_transactions: transactions.len() as u64
                },
                ViewNumber::new(2),
                EpochNumber::new(0),
                vec1::vec1![null_block::builder_fee::<TestTypes, TestVersions>(
                    membership.total_nodes(EpochNumber::new(0)),
                    <TestVersions as Versions>::Base::VERSION,
                    *ViewNumber::new(2),
                )
                .unwrap()],
                Some(precompute),
                None,
            ),)
        ],
        serial![DaProposalRecv(proposals[1].clone(), leaders[1])],
        serial![DaProposalValidated(proposals[1].clone(), leaders[1])],
    ];
    let expectations = vec![
        Expectations::from_outputs(vec![exact(DaProposalSend(
            proposals[1].clone(),
            leaders[1],
        ))]),
        Expectations::from_outputs(vec![exact(DaProposalValidated(
            proposals[1].clone(),
            leaders[1],
        ))]),
        Expectations::from_outputs(vec![]),
    ];

    let da_state = DaTaskState::<TestTypes, MemoryImpl, TestVersions>::create_from(&handle).await;
    let mut da_script = TaskScript {
        timeout: Duration::from_millis(35),
        state: da_state,
        expectations,
    };

    run_test![inputs, da_script].await;
}<|MERGE_RESOLUTION|>--- conflicted
+++ resolved
@@ -64,11 +64,7 @@
         leaders.push(view.leader_public_key);
         votes.push(
             view.create_da_vote(
-<<<<<<< HEAD
-                DaData {
-=======
-                DaData2 {
->>>>>>> 43263a55
+                DaData2 {
                     payload_commit,
                     epoch: view.da_proposal.data.epoch,
                 },
@@ -87,11 +83,7 @@
         leaders.push(view.leader_public_key);
         votes.push(
             view.create_da_vote(
-<<<<<<< HEAD
-                DaData {
-=======
-                DaData2 {
->>>>>>> 43263a55
+                DaData2 {
                     payload_commit,
                     epoch: view.da_proposal.data.epoch,
                 },
@@ -180,11 +172,7 @@
         leaders.push(view.leader_public_key);
         votes.push(
             view.create_da_vote(
-<<<<<<< HEAD
-                DaData {
-=======
-                DaData2 {
->>>>>>> 43263a55
+                DaData2 {
                     payload_commit,
                     epoch: view.da_proposal.data.epoch,
                 },
@@ -203,11 +191,7 @@
         leaders.push(view.leader_public_key);
         votes.push(
             view.create_da_vote(
-<<<<<<< HEAD
-                DaData {
-=======
-                DaData2 {
->>>>>>> 43263a55
+                DaData2 {
                     payload_commit,
                     epoch: view.da_proposal.data.epoch,
                 },
