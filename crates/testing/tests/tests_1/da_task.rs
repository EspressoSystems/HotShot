// Copyright (c) 2021-2024 Espresso Systems (espressosys.com)
// This file is part of the HotShot repository.

// You should have received a copy of the MIT License
// along with the HotShot repository. If not, see <https://mit-license.org/>.

use std::{sync::Arc, time::Duration};

use futures::StreamExt;
use hotshot::tasks::task_state::CreateTaskState;
use hotshot_example_types::{
    block_types::{TestMetadata, TestTransaction},
    node_types::{MemoryImpl, TestTypes, TestVersions},
};
use hotshot_macros::{run_test, test_scripts};
use hotshot_task_impls::{da::DaTaskState, events::HotShotEvent::*};
use hotshot_testing::{
    helpers::build_system_handle,
    predicates::event::exact,
    script::{Expectations, InputOrder, TaskScript},
    serial,
    view_generator::TestViewGenerator,
};
use hotshot_types::{
    data::{null_block, EpochNumber, PackedBundle, ViewNumber},
    simple_vote::DaData2,
    traits::{
        block_contents::precompute_vid_commitment,
        election::Membership,
        node_implementation::{ConsensusTime, Versions},
    },
};
use vbs::version::StaticVersionType;

#[tokio::test(flavor = "multi_thread")]
async fn test_da_task() {
    hotshot::helpers::initialize_logging();

    let handle = build_system_handle::<TestTypes, MemoryImpl, TestVersions>(2)
        .await
        .0;

    let membership = Arc::clone(&handle.hotshot.memberships);

    // Make some empty encoded transactions, we just care about having a commitment handy for the
    // later calls. We need the VID commitment to be able to propose later.
    let transactions = vec![TestTransaction::new(vec![0])];
    let encoded_transactions = Arc::from(TestTransaction::encode(&transactions));
    let (payload_commit, precompute) = precompute_vid_commitment(
        &encoded_transactions,
        handle
            .hotshot
            .memberships
            .read()
            .await
            .total_nodes(EpochNumber::new(0)),
    );

    let mut generator = TestViewGenerator::generate(membership.clone());

    let mut proposals = Vec::new();
    let mut leaders = Vec::new();
    let mut votes = Vec::new();
    let mut dacs = Vec::new();
    let mut vids = Vec::new();

    for view in (&mut generator).take(1).collect::<Vec<_>>().await {
        proposals.push(view.da_proposal.clone());
        leaders.push(view.leader_public_key);
        votes.push(
            view.create_da_vote(
<<<<<<< HEAD
                DaData {
=======
                DaData2 {
>>>>>>> 3d705c6a
                    payload_commit,
                    epoch: view.da_proposal.data.epoch,
                },
                &handle,
            )
            .await,
        );
        dacs.push(view.da_certificate.clone());
        vids.push(view.vid_proposal.clone());
    }

    generator.add_transactions(vec![TestTransaction::new(vec![0])]);

    for view in (&mut generator).take(1).collect::<Vec<_>>().await {
        proposals.push(view.da_proposal.clone());
        leaders.push(view.leader_public_key);
        votes.push(
            view.create_da_vote(
<<<<<<< HEAD
                DaData {
=======
                DaData2 {
>>>>>>> 3d705c6a
                    payload_commit,
                    epoch: view.da_proposal.data.epoch,
                },
                &handle,
            )
            .await,
        );
        dacs.push(view.da_certificate.clone());
        vids.push(view.vid_proposal.clone());
    }

    let inputs = vec![
        serial![
            ViewChange(ViewNumber::new(1), EpochNumber::new(0)),
            ViewChange(ViewNumber::new(2), EpochNumber::new(0)),
            BlockRecv(PackedBundle::new(
                encoded_transactions.clone(),
                TestMetadata {
                    num_transactions: transactions.len() as u64
                },
                ViewNumber::new(2),
                EpochNumber::new(0),
                vec1::vec1![null_block::builder_fee::<TestTypes, TestVersions>(
                    membership.read().await.total_nodes(EpochNumber::new(0)),
                    <TestVersions as Versions>::Base::VERSION,
                    *ViewNumber::new(2),
                )
                .unwrap()],
                Some(precompute),
                None,
            )),
        ],
        serial![DaProposalRecv(proposals[1].clone(), leaders[1])],
    ];

    let da_state = DaTaskState::<TestTypes, MemoryImpl, TestVersions>::create_from(&handle).await;
    let mut da_script = TaskScript {
        timeout: Duration::from_millis(35),
        state: da_state,
        expectations: vec![
            Expectations::from_outputs(vec![exact(DaProposalSend(
                proposals[1].clone(),
                leaders[1],
            ))]),
            Expectations::from_outputs(vec![
                exact(DaProposalValidated(proposals[1].clone(), leaders[1])),
                exact(DaVoteSend(votes[1].clone())),
            ]),
        ],
    };

    run_test![inputs, da_script].await;
}

#[tokio::test(flavor = "multi_thread")]
async fn test_da_task_storage_failure() {
    hotshot::helpers::initialize_logging();

    let handle = build_system_handle::<TestTypes, MemoryImpl, TestVersions>(2)
        .await
        .0;

    // Set the error flag here for the system handle. This causes it to emit an error on append.
    handle.storage().write().await.should_return_err = true;
    let membership = Arc::clone(&handle.hotshot.memberships);

    // Make some empty encoded transactions, we just care about having a commitment handy for the
    // later calls. We need the VID commitment to be able to propose later.
    let transactions = vec![TestTransaction::new(vec![0])];
    let encoded_transactions = Arc::from(TestTransaction::encode(&transactions));
    let (payload_commit, precompute) = precompute_vid_commitment(
        &encoded_transactions,
        handle
            .hotshot
            .memberships
            .read()
            .await
            .total_nodes(EpochNumber::new(0)),
    );

    let mut generator = TestViewGenerator::generate(Arc::clone(&membership));

    let mut proposals = Vec::new();
    let mut leaders = Vec::new();
    let mut votes = Vec::new();
    let mut dacs = Vec::new();
    let mut vids = Vec::new();

    for view in (&mut generator).take(1).collect::<Vec<_>>().await {
        proposals.push(view.da_proposal.clone());
        leaders.push(view.leader_public_key);
        votes.push(
            view.create_da_vote(
<<<<<<< HEAD
                DaData {
=======
                DaData2 {
>>>>>>> 3d705c6a
                    payload_commit,
                    epoch: view.da_proposal.data.epoch,
                },
                &handle,
            )
            .await,
        );
        dacs.push(view.da_certificate.clone());
        vids.push(view.vid_proposal.clone());
    }

    generator.add_transactions(transactions.clone());

    for view in (&mut generator).take(1).collect::<Vec<_>>().await {
        proposals.push(view.da_proposal.clone());
        leaders.push(view.leader_public_key);
        votes.push(
            view.create_da_vote(
<<<<<<< HEAD
                DaData {
=======
                DaData2 {
>>>>>>> 3d705c6a
                    payload_commit,
                    epoch: view.da_proposal.data.epoch,
                },
                &handle,
            )
            .await,
        );
        dacs.push(view.da_certificate.clone());
        vids.push(view.vid_proposal.clone());
    }

    let inputs = vec![
        serial![
            ViewChange(ViewNumber::new(1), EpochNumber::new(0)),
            ViewChange(ViewNumber::new(2), EpochNumber::new(0)),
            BlockRecv(PackedBundle::new(
                encoded_transactions.clone(),
                TestMetadata {
                    num_transactions: transactions.len() as u64
                },
                ViewNumber::new(2),
                EpochNumber::new(0),
                vec1::vec1![null_block::builder_fee::<TestTypes, TestVersions>(
                    membership.read().await.total_nodes(EpochNumber::new(0)),
                    <TestVersions as Versions>::Base::VERSION,
                    *ViewNumber::new(2),
                )
                .unwrap()],
                Some(precompute),
                None,
            ),)
        ],
        serial![DaProposalRecv(proposals[1].clone(), leaders[1])],
        serial![DaProposalValidated(proposals[1].clone(), leaders[1])],
    ];
    let expectations = vec![
        Expectations::from_outputs(vec![exact(DaProposalSend(
            proposals[1].clone(),
            leaders[1],
        ))]),
        Expectations::from_outputs(vec![exact(DaProposalValidated(
            proposals[1].clone(),
            leaders[1],
        ))]),
        Expectations::from_outputs(vec![]),
    ];

    let da_state = DaTaskState::<TestTypes, MemoryImpl, TestVersions>::create_from(&handle).await;
    let mut da_script = TaskScript {
        timeout: Duration::from_millis(35),
        state: da_state,
        expectations,
    };

    run_test![inputs, da_script].await;
}<|MERGE_RESOLUTION|>--- conflicted
+++ resolved
@@ -69,11 +69,7 @@
         leaders.push(view.leader_public_key);
         votes.push(
             view.create_da_vote(
-<<<<<<< HEAD
-                DaData {
-=======
-                DaData2 {
->>>>>>> 3d705c6a
+                DaData2 {
                     payload_commit,
                     epoch: view.da_proposal.data.epoch,
                 },
@@ -92,11 +88,7 @@
         leaders.push(view.leader_public_key);
         votes.push(
             view.create_da_vote(
-<<<<<<< HEAD
-                DaData {
-=======
-                DaData2 {
->>>>>>> 3d705c6a
+                DaData2 {
                     payload_commit,
                     epoch: view.da_proposal.data.epoch,
                 },
@@ -190,11 +182,7 @@
         leaders.push(view.leader_public_key);
         votes.push(
             view.create_da_vote(
-<<<<<<< HEAD
-                DaData {
-=======
-                DaData2 {
->>>>>>> 3d705c6a
+                DaData2 {
                     payload_commit,
                     epoch: view.da_proposal.data.epoch,
                 },
@@ -213,11 +201,7 @@
         leaders.push(view.leader_public_key);
         votes.push(
             view.create_da_vote(
-<<<<<<< HEAD
-                DaData {
-=======
-                DaData2 {
->>>>>>> 3d705c6a
+                DaData2 {
                     payload_commit,
                     epoch: view.da_proposal.data.epoch,
                 },
