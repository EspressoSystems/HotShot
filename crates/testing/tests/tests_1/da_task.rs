--- conflicted
+++ resolved
@@ -16,7 +16,7 @@
     view_generator::TestViewGenerator,
 };
 use hotshot_types::{
-    data::{null_block, ViewNumber, PackedBundle},
+    data::{null_block, PackedBundle, ViewNumber},
     simple_vote::DaData,
     traits::{
         block_contents::precompute_vid_commitment, election::Membership,
@@ -73,21 +73,14 @@
         serial![
             ViewChange(ViewNumber::new(1)),
             ViewChange(ViewNumber::new(2)),
-            BlockRecv(
-                PackedBundle::new(
+            BlockRecv(PackedBundle::new(
                 encoded_transactions,
                 TestMetadata,
                 ViewNumber::new(2),
-<<<<<<< HEAD
-                null_block::builder_fee(quorum_membership.total_nodes()).unwrap(),
-                Some(precompute),
-=======
                 vec1::vec1![null_block::builder_fee(quorum_membership.total_nodes()).unwrap()],
                 vec1::vec1![null_block::builder_fee(quorum_membership.total_nodes()).unwrap()],
-                precompute,
-                )
->>>>>>> 885a0ac2
-            ),
+                Some(precompute),
+            )),
         ],
         serial![DaProposalRecv(proposals[1].clone(), leaders[1])],
     ];
@@ -163,21 +156,14 @@
         serial![
             ViewChange(ViewNumber::new(1)),
             ViewChange(ViewNumber::new(2)),
-            BlockRecv(
-                PackedBundle::new(
+            BlockRecv(PackedBundle::new(
                 encoded_transactions,
                 TestMetadata,
                 ViewNumber::new(2),
-<<<<<<< HEAD
-                null_block::builder_fee(quorum_membership.total_nodes()).unwrap(),
-                Some(precompute),
-=======
                 vec1::vec1![null_block::builder_fee(quorum_membership.total_nodes()).unwrap()],
                 vec1::vec1![null_block::builder_fee(quorum_membership.total_nodes()).unwrap()],
-                precompute,
-                ),
->>>>>>> 885a0ac2
-            ),
+                Some(precompute),
+            ),)
         ],
         serial![DaProposalRecv(proposals[1].clone(), leaders[1])],
         serial![DaProposalValidated(proposals[1].clone(), leaders[1])],
