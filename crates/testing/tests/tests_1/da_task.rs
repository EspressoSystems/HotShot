use std::sync::Arc;

use hotshot::{tasks::task_state::CreateTaskState, types::SystemContextHandle};
use hotshot_example_types::{
    block_types::{TestMetadata, TestTransaction},
    node_types::{MemoryImpl, TestTypes},
    state_types::TestInstanceState,
};
use hotshot_task_impls::{da::DaTaskState, events::HotShotEvent::*};
use hotshot_testing::{
    predicates::event::exact,
    script::{run_test_script, TestScriptStage},
    task_helpers::build_system_handle,
    view_generator::TestViewGenerator,
};
use hotshot_types::{
    data::{null_block, ViewNumber},
    simple_vote::DaData,
    traits::{
        block_contents::precompute_vid_commitment, election::Membership,
        node_implementation::ConsensusTime,
    },
};

#[cfg_attr(async_executor_impl = "tokio", tokio::test(flavor = "multi_thread"))]
#[cfg_attr(async_executor_impl = "async-std", async_std::test)]
async fn test_da_task() {
    async_compatibility_layer::logging::setup_logging();
    async_compatibility_layer::logging::setup_backtrace();

    let handle = build_system_handle(2).await.0;
    let quorum_membership = handle.hotshot.memberships.quorum_membership.clone();
    let da_membership = handle.hotshot.memberships.da_membership.clone();

    // Make some empty encoded transactions, we just care about having a commitment handy for the
    // later calls. We need the VID commitment to be able to propose later.
<<<<<<< HEAD
    let transactions = vec![TestTransaction::new(vec![0])];
    let encoded_transactions = Arc::from(TestTransaction::encode(&transactions));
    let payload_commit = vid_commitment(
=======
    let transactions = vec![TestTransaction(vec![0])];
    let encoded_transactions = Arc::from(TestTransaction::encode(&transactions).unwrap());
    let (payload_commit, precompute) = precompute_vid_commitment(
>>>>>>> 891c5baa
        &encoded_transactions,
        handle.hotshot.memberships.quorum_membership.total_nodes(),
    );

    let mut generator = TestViewGenerator::generate(quorum_membership.clone(), da_membership);

    let mut proposals = Vec::new();
    let mut leaders = Vec::new();
    let mut votes = Vec::new();
    let mut dacs = Vec::new();
    let mut vids = Vec::new();

    for view in (&mut generator).take(1) {
        proposals.push(view.da_proposal.clone());
        leaders.push(view.leader_public_key);
        votes.push(view.create_da_vote(DaData { payload_commit }, &handle));
        dacs.push(view.da_certificate.clone());
        vids.push(view.vid_proposal.clone());
    }

    generator.add_transactions(vec![TestTransaction::new(vec![0])]);

    for view in (&mut generator).take(1) {
        proposals.push(view.da_proposal.clone());
        leaders.push(view.leader_public_key);
        votes.push(view.create_da_vote(DaData { payload_commit }, &handle));
        dacs.push(view.da_certificate.clone());
        vids.push(view.vid_proposal.clone());
    }

    // Run view 1 (the genesis stage).
    let view_1 = TestScriptStage {
        inputs: vec![
            ViewChange(ViewNumber::new(1)),
            ViewChange(ViewNumber::new(2)),
            BlockRecv(
                encoded_transactions,
                TestMetadata,
                ViewNumber::new(2),
                null_block::builder_fee(quorum_membership.total_nodes(), &TestInstanceState {})
                    .unwrap(),
                precompute,
            ),
        ],
        outputs: vec![exact(DaProposalSend(proposals[1].clone(), leaders[1]))],
        asserts: vec![],
    };

    // Run view 2 and validate proposal.
    let view_2 = TestScriptStage {
        inputs: vec![DaProposalRecv(proposals[1].clone(), leaders[1])],
        outputs: vec![
            exact(DaProposalValidated(proposals[1].clone(), leaders[1])),
            exact(DaVoteSend(votes[1].clone())),
        ],
        asserts: vec![],
    };

    let da_state = DaTaskState::<TestTypes, MemoryImpl, SystemContextHandle<TestTypes, MemoryImpl>>::create_from(&handle).await;
    let stages = vec![view_1, view_2];

    run_test_script(stages, da_state).await;
}

#[cfg_attr(async_executor_impl = "tokio", tokio::test(flavor = "multi_thread"))]
#[cfg_attr(async_executor_impl = "async-std", async_std::test)]
async fn test_da_task_storage_failure() {
    async_compatibility_layer::logging::setup_logging();
    async_compatibility_layer::logging::setup_backtrace();

    let handle = build_system_handle(2).await.0;

    // Set the error flag here for the system handle. This causes it to emit an error on append.
    handle.get_storage().write().await.should_return_err = true;
    let quorum_membership = handle.hotshot.memberships.quorum_membership.clone();
    let da_membership = handle.hotshot.memberships.da_membership.clone();

    // Make some empty encoded transactions, we just care about having a commitment handy for the
    // later calls. We need the VID commitment to be able to propose later.
<<<<<<< HEAD
    let transactions = vec![TestTransaction::new(vec![0])];
    let encoded_transactions = Arc::from(TestTransaction::encode(&transactions));
    let payload_commit = vid_commitment(
=======
    let transactions = vec![TestTransaction(vec![0])];
    let encoded_transactions = Arc::from(TestTransaction::encode(&transactions).unwrap());
    let (payload_commit, precompute) = precompute_vid_commitment(
>>>>>>> 891c5baa
        &encoded_transactions,
        handle.hotshot.memberships.quorum_membership.total_nodes(),
    );

    let mut generator = TestViewGenerator::generate(quorum_membership.clone(), da_membership);

    let mut proposals = Vec::new();
    let mut leaders = Vec::new();
    let mut votes = Vec::new();
    let mut dacs = Vec::new();
    let mut vids = Vec::new();

    for view in (&mut generator).take(1) {
        proposals.push(view.da_proposal.clone());
        leaders.push(view.leader_public_key);
        votes.push(view.create_da_vote(DaData { payload_commit }, &handle));
        dacs.push(view.da_certificate.clone());
        vids.push(view.vid_proposal.clone());
    }

    generator.add_transactions(transactions);

    for view in (&mut generator).take(1) {
        proposals.push(view.da_proposal.clone());
        leaders.push(view.leader_public_key);
        votes.push(view.create_da_vote(DaData { payload_commit }, &handle));
        dacs.push(view.da_certificate.clone());
        vids.push(view.vid_proposal.clone());
    }

    // Run view 1 (the genesis stage).
    let view_1 = TestScriptStage {
        inputs: vec![
            ViewChange(ViewNumber::new(1)),
            ViewChange(ViewNumber::new(2)),
            BlockRecv(
                encoded_transactions,
                TestMetadata,
                ViewNumber::new(2),
                null_block::builder_fee(quorum_membership.total_nodes(), &TestInstanceState {})
                    .unwrap(),
                precompute,
            ),
        ],
        outputs: vec![exact(DaProposalSend(proposals[1].clone(), leaders[1]))],
        asserts: vec![],
    };

    // Run view 2 and validate proposal.
    let view_2 = TestScriptStage {
        inputs: vec![DaProposalRecv(proposals[1].clone(), leaders[1])],
        outputs: vec![exact(DaProposalValidated(proposals[1].clone(), leaders[1]))],
        asserts: vec![],
    };

    // Run view 3 and propose.
    let view_3 = TestScriptStage {
        inputs: vec![DaProposalValidated(proposals[1].clone(), leaders[1])],
        outputs: vec![
            /* No vote was sent due to the storage failure */
        ],
        asserts: vec![],
    };

    let da_state = DaTaskState::<TestTypes, MemoryImpl, SystemContextHandle<TestTypes, MemoryImpl>>::create_from(&handle).await;
    let stages = vec![view_1, view_2, view_3];

    run_test_script(stages, da_state).await;
}<|MERGE_RESOLUTION|>--- conflicted
+++ resolved
@@ -34,15 +34,9 @@
 
     // Make some empty encoded transactions, we just care about having a commitment handy for the
     // later calls. We need the VID commitment to be able to propose later.
-<<<<<<< HEAD
     let transactions = vec![TestTransaction::new(vec![0])];
     let encoded_transactions = Arc::from(TestTransaction::encode(&transactions));
-    let payload_commit = vid_commitment(
-=======
-    let transactions = vec![TestTransaction(vec![0])];
-    let encoded_transactions = Arc::from(TestTransaction::encode(&transactions).unwrap());
     let (payload_commit, precompute) = precompute_vid_commitment(
->>>>>>> 891c5baa
         &encoded_transactions,
         handle.hotshot.memberships.quorum_membership.total_nodes(),
     );
@@ -122,15 +116,9 @@
 
     // Make some empty encoded transactions, we just care about having a commitment handy for the
     // later calls. We need the VID commitment to be able to propose later.
-<<<<<<< HEAD
     let transactions = vec![TestTransaction::new(vec![0])];
     let encoded_transactions = Arc::from(TestTransaction::encode(&transactions));
-    let payload_commit = vid_commitment(
-=======
-    let transactions = vec![TestTransaction(vec![0])];
-    let encoded_transactions = Arc::from(TestTransaction::encode(&transactions).unwrap());
     let (payload_commit, precompute) = precompute_vid_commitment(
->>>>>>> 891c5baa
         &encoded_transactions,
         handle.hotshot.memberships.quorum_membership.total_nodes(),
     );
