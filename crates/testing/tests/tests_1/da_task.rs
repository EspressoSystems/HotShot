// Copyright (c) 2021-2024 Espresso Systems (espressosys.com)
// This file is part of the HotShot repository.

// You should have received a copy of the MIT License
// along with the HotShot repository. If not, see <https://mit-license.org/>.

use std::{sync::Arc, time::Duration};

use futures::StreamExt;
use hotshot::tasks::task_state::CreateTaskState;
use hotshot_example_types::{
    block_types::{TestMetadata, TestTransaction},
    node_types::{MemoryImpl, TestTypes, TestVersions},
};
use hotshot_macros::{run_test, test_scripts};
use hotshot_task_impls::{da::DaTaskState, events::HotShotEvent::*};
use hotshot_testing::{
    helpers::build_system_handle,
    predicates::event::exact,
    script::{Expectations, InputOrder, TaskScript},
    serial,
    view_generator::TestViewGenerator,
};
use hotshot_types::{
    data::{null_block, PackedBundle, ViewNumber},
    simple_vote::DaData2,
    traits::{
        election::Membership,
        node_implementation::{ConsensusTime, Versions},
    },
};
use vbs::version::{StaticVersionType, Version};

#[tokio::test(flavor = "multi_thread")]
async fn test_da_task() {
    hotshot::helpers::initialize_logging();

    let handle = build_system_handle::<TestTypes, MemoryImpl, TestVersions>(2)
        .await
        .0;

    let membership = Arc::clone(&handle.hotshot.memberships);
    let default_version = Version { major: 0, minor: 0 };

    // Make some empty encoded transactions, we just care about having a commitment handy for the
    // later calls. We need the VID commitment to be able to propose later.
    let transactions = vec![TestTransaction::new(vec![0])];
<<<<<<< HEAD
    let encoded_transactions = Arc::from(TestTransaction::encode(&transactions));
    let (payload_commit, precompute) = precompute_vid_commitment::<TestVersions>(
=======
    let encoded_transactions: Arc<[u8]> = Arc::from(TestTransaction::encode(&transactions));
    let payload_commit = hotshot_types::traits::block_contents::vid_commitment(
>>>>>>> 02aa36a5
        &encoded_transactions,
        handle.hotshot.memberships.read().await.total_nodes(None),
        default_version,
    );

    let mut generator = TestViewGenerator::<TestVersions>::generate(membership.clone());

    let mut proposals = Vec::new();
    let mut leaders = Vec::new();
    let mut votes = Vec::new();
    let mut dacs = Vec::new();
    let mut vids = Vec::new();

    for view in (&mut generator).take(1).collect::<Vec<_>>().await {
        proposals.push(view.da_proposal.clone());
        leaders.push(view.leader_public_key);
        votes.push(
            view.create_da_vote(
                DaData2 {
                    payload_commit,
                    epoch: view.da_proposal.data.epoch,
                },
                &handle,
            )
            .await,
        );
        dacs.push(view.da_certificate.clone());
        vids.push(view.vid_proposal.clone());
    }

    generator.add_transactions(vec![TestTransaction::new(vec![0])]);

    for view in (&mut generator).take(1).collect::<Vec<_>>().await {
        proposals.push(view.da_proposal.clone());
        leaders.push(view.leader_public_key);
        votes.push(
            view.create_da_vote(
                DaData2 {
                    payload_commit,
                    epoch: view.da_proposal.data.epoch,
                },
                &handle,
            )
            .await,
        );
        dacs.push(view.da_certificate.clone());
        vids.push(view.vid_proposal.clone());
    }

    let inputs = vec![
        serial![
            ViewChange(ViewNumber::new(1), None),
            ViewChange(ViewNumber::new(2), None),
            BlockRecv(PackedBundle::new(
                encoded_transactions.clone(),
                TestMetadata {
                    num_transactions: transactions.len() as u64
                },
                ViewNumber::new(2),
                None,
                vec1::vec1![null_block::builder_fee::<TestTypes, TestVersions>(
                    membership.read().await.total_nodes(None),
                    <TestVersions as Versions>::Base::VERSION,
                    *ViewNumber::new(2),
                )
                .unwrap()],
                None,
            )),
        ],
        serial![DaProposalRecv(proposals[1].clone(), leaders[1])],
    ];

    let da_state = DaTaskState::<TestTypes, MemoryImpl, TestVersions>::create_from(&handle).await;
    let mut da_script = TaskScript {
        timeout: Duration::from_millis(35),
        state: da_state,
        expectations: vec![
            Expectations::from_outputs(vec![exact(DaProposalSend(
                proposals[1].clone(),
                leaders[1],
            ))]),
            Expectations::from_outputs(vec![
                exact(DaProposalValidated(proposals[1].clone(), leaders[1])),
                exact(DaVoteSend(votes[1].clone())),
            ]),
        ],
    };

    run_test![inputs, da_script].await;
}

#[tokio::test(flavor = "multi_thread")]
async fn test_da_task_storage_failure() {
    hotshot::helpers::initialize_logging();

    let handle = build_system_handle::<TestTypes, MemoryImpl, TestVersions>(2)
        .await
        .0;

    // Set the error flag here for the system handle. This causes it to emit an error on append.
    handle.storage().write().await.should_return_err = true;
    let membership = Arc::clone(&handle.hotshot.memberships);
    let default_version = Version { major: 0, minor: 0 };

    // Make some empty encoded transactions, we just care about having a commitment handy for the
    // later calls. We need the VID commitment to be able to propose later.
    let transactions = vec![TestTransaction::new(vec![0])];
<<<<<<< HEAD
    let encoded_transactions = Arc::from(TestTransaction::encode(&transactions));
    let (payload_commit, precompute) = precompute_vid_commitment::<TestVersions>(
=======
    let encoded_transactions: Arc<[u8]> = Arc::from(TestTransaction::encode(&transactions));
    let payload_commit = hotshot_types::traits::block_contents::vid_commitment(
>>>>>>> 02aa36a5
        &encoded_transactions,
        handle.hotshot.memberships.read().await.total_nodes(None),
        default_version,
    );

    let mut generator = TestViewGenerator::<TestVersions>::generate(Arc::clone(&membership));

    let mut proposals = Vec::new();
    let mut leaders = Vec::new();
    let mut votes = Vec::new();
    let mut dacs = Vec::new();
    let mut vids = Vec::new();

    for view in (&mut generator).take(1).collect::<Vec<_>>().await {
        proposals.push(view.da_proposal.clone());
        leaders.push(view.leader_public_key);
        votes.push(
            view.create_da_vote(
                DaData2 {
                    payload_commit,
                    epoch: view.da_proposal.data.epoch,
                },
                &handle,
            )
            .await,
        );
        dacs.push(view.da_certificate.clone());
        vids.push(view.vid_proposal.clone());
    }

    generator.add_transactions(transactions.clone());

    for view in (&mut generator).take(1).collect::<Vec<_>>().await {
        proposals.push(view.da_proposal.clone());
        leaders.push(view.leader_public_key);
        votes.push(
            view.create_da_vote(
                DaData2 {
                    payload_commit,
                    epoch: view.da_proposal.data.epoch,
                },
                &handle,
            )
            .await,
        );
        dacs.push(view.da_certificate.clone());
        vids.push(view.vid_proposal.clone());
    }

    let inputs = vec![
        serial![
            ViewChange(ViewNumber::new(1), None),
            ViewChange(ViewNumber::new(2), None),
            BlockRecv(PackedBundle::new(
                encoded_transactions.clone(),
                TestMetadata {
                    num_transactions: transactions.len() as u64
                },
                ViewNumber::new(2),
                None,
                vec1::vec1![null_block::builder_fee::<TestTypes, TestVersions>(
                    membership.read().await.total_nodes(None),
                    <TestVersions as Versions>::Base::VERSION,
                    *ViewNumber::new(2),
                )
                .unwrap()],
                None,
            ),)
        ],
        serial![DaProposalRecv(proposals[1].clone(), leaders[1])],
        serial![DaProposalValidated(proposals[1].clone(), leaders[1])],
    ];
    let expectations = vec![
        Expectations::from_outputs(vec![exact(DaProposalSend(
            proposals[1].clone(),
            leaders[1],
        ))]),
        Expectations::from_outputs(vec![exact(DaProposalValidated(
            proposals[1].clone(),
            leaders[1],
        ))]),
        Expectations::from_outputs(vec![]),
    ];

    let da_state = DaTaskState::<TestTypes, MemoryImpl, TestVersions>::create_from(&handle).await;
    let mut da_script = TaskScript {
        timeout: Duration::from_millis(35),
        state: da_state,
        expectations,
    };

    run_test![inputs, da_script].await;
}<|MERGE_RESOLUTION|>--- conflicted
+++ resolved
@@ -45,13 +45,8 @@
     // Make some empty encoded transactions, we just care about having a commitment handy for the
     // later calls. We need the VID commitment to be able to propose later.
     let transactions = vec![TestTransaction::new(vec![0])];
-<<<<<<< HEAD
-    let encoded_transactions = Arc::from(TestTransaction::encode(&transactions));
-    let (payload_commit, precompute) = precompute_vid_commitment::<TestVersions>(
-=======
     let encoded_transactions: Arc<[u8]> = Arc::from(TestTransaction::encode(&transactions));
-    let payload_commit = hotshot_types::traits::block_contents::vid_commitment(
->>>>>>> 02aa36a5
+    let payload_commit = hotshot_types::traits::block_contents::vid_commitment::<TestVersions>(
         &encoded_transactions,
         handle.hotshot.memberships.read().await.total_nodes(None),
         default_version,
@@ -159,13 +154,8 @@
     // Make some empty encoded transactions, we just care about having a commitment handy for the
     // later calls. We need the VID commitment to be able to propose later.
     let transactions = vec![TestTransaction::new(vec![0])];
-<<<<<<< HEAD
-    let encoded_transactions = Arc::from(TestTransaction::encode(&transactions));
-    let (payload_commit, precompute) = precompute_vid_commitment::<TestVersions>(
-=======
     let encoded_transactions: Arc<[u8]> = Arc::from(TestTransaction::encode(&transactions));
-    let payload_commit = hotshot_types::traits::block_contents::vid_commitment(
->>>>>>> 02aa36a5
+    let payload_commit = hotshot_types::traits::block_contents::vid_commitment::<TestVersions>(
         &encoded_transactions,
         handle.hotshot.memberships.read().await.total_nodes(None),
         default_version,
