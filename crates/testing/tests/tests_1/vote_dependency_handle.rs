--- conflicted
+++ resolved
@@ -78,15 +78,10 @@
     // For each permutation...
     for inputs in all_inputs.into_iter() {
         // The outputs are static here, but we re-make them since we use `into_iter` below
-<<<<<<< HEAD
         let outputs = vec![
-            exact(QuorumVoteDependenciesValidated(ViewNumber::new(2))),
             exact(ViewChange(ViewNumber::new(3), EpochNumber::new(0))),
             quorum_vote_send(),
         ];
-=======
-        let outputs = vec![exact(ViewChange(ViewNumber::new(3))), quorum_vote_send()];
->>>>>>> 891e9f6b
 
         let (event_sender, mut event_receiver) = broadcast(1024);
         let view_number = ViewNumber::new(node_id);
