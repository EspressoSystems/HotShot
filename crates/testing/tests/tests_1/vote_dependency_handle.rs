use std::time::Duration;

use async_broadcast::broadcast;
use futures::StreamExt;
use hotshot_example_types::{
    node_types::{MemoryImpl, TestTypes, TestVersions},
    state_types::TestValidatedState,
};
use hotshot_task::dependency_task::HandleDepOutput;
use hotshot_task_impls::{events::HotShotEvent::*, quorum_vote::VoteDependencyHandle};
use hotshot_testing::{
    helpers::build_system_handle,
    predicates::{event::*, Predicate, PredicateResult},
    view_generator::TestViewGenerator,
};
use hotshot_types::{
    consensus::OuterConsensus,
    data::{EpochNumber, Leaf, ViewNumber},
    traits::{consensus_api::ConsensusApi, node_implementation::ConsensusTime},
};
use itertools::Itertools;
use tokio::time::timeout;

const TIMEOUT: Duration = Duration::from_millis(35);

#[cfg(test)]
#[tokio::test(flavor = "multi_thread")]
async fn test_vote_dependency_handle() {
    use std::sync::Arc;

    hotshot::helpers::initialize_logging();

    // We use a node ID of 2 here abitrarily. We just need it to build the system handle.
    let node_id = 2;
    // Construct the system handle for the node ID to build all of the state objects.
    let handle = build_system_handle::<TestTypes, MemoryImpl, TestVersions>(node_id)
        .await
        .0;
    let quorum_membership = handle.hotshot.memberships.quorum_membership.clone();
    let da_membership = handle.hotshot.memberships.da_membership.clone();

    let mut generator = TestViewGenerator::generate(quorum_membership.clone(), da_membership);

    // Generate our state for the test
    let mut proposals = Vec::new();
    let mut leaves = Vec::new();
    let mut dacs = Vec::new();
    let mut vids = Vec::new();
    let consensus = handle.hotshot.consensus().clone();
    let mut consensus_writer = consensus.write().await;
    for view in (&mut generator).take(3).collect::<Vec<_>>().await {
        proposals.push(view.quorum_proposal.clone());
        leaves.push(view.leaf.clone());
        dacs.push(view.da_certificate.clone());
        vids.push(view.vid_proposal.clone());
        consensus_writer
            .update_leaf(
                Leaf::from_quorum_proposal(&view.quorum_proposal.data),
                Arc::new(TestValidatedState::default()),
                None,
                &handle.hotshot.upgrade_lock,
            )
            .await
            .unwrap();
    }
    drop(consensus_writer);

    // We permute all possible orderings of inputs. Ordinarily we'd use `random!` for this, but
    // the dependency handles do not (yet) work with the existing test suite.
    let all_inputs = vec![
        DaCertificateValidated(dacs[1].clone()),
        QuorumProposalValidated(proposals[1].clone(), leaves[0].clone()),
        VidShareValidated(vids[1].0[0].clone()),
    ]
    .into_iter()
    .permutations(3);

    // For each permutation...
    for inputs in all_inputs.into_iter() {
        // The outputs are static here, but we re-make them since we use `into_iter` below
        let outputs = vec![
            exact(QuorumVoteDependenciesValidated(ViewNumber::new(2))),
<<<<<<< HEAD
            validated_state_updated(),
            exact(ViewChange(ViewNumber::new(3), EpochNumber::new(0))),
=======
            exact(ViewChange(ViewNumber::new(3))),
>>>>>>> b10ea3f6
            quorum_vote_send(),
        ];

        let (event_sender, mut event_receiver) = broadcast(1024);
        let view_number = ViewNumber::new(node_id);

        let vote_dependency_handle_state =
            VoteDependencyHandle::<TestTypes, MemoryImpl, TestVersions> {
                public_key: handle.public_key(),
                private_key: handle.private_key().clone(),
                consensus: OuterConsensus::new(consensus.clone()),
                instance_state: handle.hotshot.instance_state(),
                quorum_membership: handle.hotshot.memberships.quorum_membership.clone().into(),
                storage: Arc::clone(&handle.storage()),
                view_number,
                sender: event_sender.clone(),
                receiver: event_receiver.clone().deactivate(),
                upgrade_lock: handle.hotshot.upgrade_lock.clone(),
                id: handle.hotshot.id,
                epoch_height: handle.hotshot.config.epoch_height,
            };

        vote_dependency_handle_state
            .handle_dep_result(inputs.clone().into_iter().map(|i| i.into()).collect())
            .await;

        // We need to avoid re-processing the inputs during our output evaluation. This part here is not
        // strictly necessary, but it makes writing the outputs easier.
        let mut output_events = vec![];
        while let Ok(Ok(received_output)) = timeout(TIMEOUT, event_receiver.recv_direct()).await {
            output_events.push(received_output);
        }

        assert_eq!(
            output_events.len(),
            outputs.len(),
            "Output event count differs from expected"
        );

        // Finally, evaluate that the test does what we expected. The control flow of the handle always
        // outputs in the same order.
        for (check, real) in outputs.into_iter().zip(output_events) {
            if check.evaluate(&real).await == PredicateResult::Fail {
                panic!("Output {real} did not match expected output {check:?}");
            }
        }
    }
}<|MERGE_RESOLUTION|>--- conflicted
+++ resolved
@@ -80,12 +80,7 @@
         // The outputs are static here, but we re-make them since we use `into_iter` below
         let outputs = vec![
             exact(QuorumVoteDependenciesValidated(ViewNumber::new(2))),
-<<<<<<< HEAD
-            validated_state_updated(),
             exact(ViewChange(ViewNumber::new(3), EpochNumber::new(0))),
-=======
-            exact(ViewChange(ViewNumber::new(3))),
->>>>>>> b10ea3f6
             quorum_vote_send(),
         ];
 
