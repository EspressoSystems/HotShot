--- conflicted
+++ resolved
@@ -112,101 +112,6 @@
 
 #[cfg(test)]
 #[tokio::test(flavor = "multi_thread")]
-<<<<<<< HEAD
-async fn test_network_external_mnessages() {
-    use hotshot::types::EventType;
-    use hotshot_testing::helpers::build_system_handle_from_launcher;
-    use hotshot_types::message::RecipientList;
-
-    hotshot::helpers::initialize_logging();
-
-    let builder: TestDescription<TestTypes, MemoryImpl, TestVersions> =
-        TestDescription::default_multiple_rounds();
-
-    let launcher = builder.gen_launcher();
-
-    let mut handles = vec![];
-    let mut event_streams = vec![];
-    for i in 0..launcher.metadata.num_nodes_with_stake {
-        let handle = build_system_handle_from_launcher::<TestTypes, MemoryImpl, TestVersions>(
-            i.try_into().unwrap(),
-            &launcher,
-        )
-        .await
-        .0;
-        event_streams.push(handle.event_stream_known_impl());
-        handles.push(handle);
-    }
-
-    // Send a message from 1 -> 2
-    handles[1]
-        .send_external_message(vec![1, 2], RecipientList::Direct(handles[2].public_key()))
-        .await
-        .unwrap();
-    let event = tokio::time::timeout(Duration::from_millis(100), event_streams[2].recv())
-        .await
-        .unwrap()
-        .unwrap()
-        .event;
-
-    // check that 2 received the message
-    assert!(matches!(
-        event,
-        EventType::ExternalMessageReceived {
-            sender,
-            data,
-        } if sender == handles[1].public_key() && data == vec![1, 2]
-    ));
-
-    // Send a message from 2 -> 1
-    handles[2]
-        .send_external_message(vec![2, 1], RecipientList::Direct(handles[1].public_key()))
-        .await
-        .unwrap();
-    let event = tokio::time::timeout(Duration::from_millis(100), event_streams[1].recv())
-        .await
-        .unwrap()
-        .unwrap()
-        .event;
-
-    // check that 1 received the message
-    assert!(matches!(
-        event,
-        EventType::ExternalMessageReceived {
-            sender,
-            data,
-        } if sender == handles[2].public_key() && data == vec![2,1]
-    ));
-
-    // Check broadcast works
-    handles[0]
-        .send_external_message(vec![0, 0, 0], RecipientList::Broadcast)
-        .await
-        .unwrap();
-    // All other nodes get the broadcast
-    for stream in event_streams.iter_mut().skip(1) {
-        let event = tokio::time::timeout(Duration::from_millis(100), stream.recv())
-            .await
-            .unwrap()
-            .unwrap()
-            .event;
-        assert!(matches!(
-            event,
-            EventType::ExternalMessageReceived {
-                sender,
-                data,
-            } if sender == handles[0].public_key() && data == vec![0,0,0]
-        ));
-    }
-    // No event on 0 even after short sleep
-    tokio::time::sleep(Duration::from_millis(2)).await;
-    assert!(event_streams[0].is_empty());
-}
-
-#[cfg(test)]
-#[tokio::test(flavor = "multi_thread")]
-=======
->>>>>>> 46e1c0ac
 async fn test_network_storage_fail() {
     use std::collections::BTreeMap;
 
