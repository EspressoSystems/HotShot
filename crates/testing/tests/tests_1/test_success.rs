// Copyright (c) 2021-2024 Espresso Systems (espressosys.com)
// This file is part of the HotShot repository.

// You should have received a copy of the MIT License
// along with the HotShot repository. If not, see <https://mit-license.org/>.

use std::{sync::Arc, time::Duration};

use hotshot_example_types::{
    node_types::{
<<<<<<< HEAD
        CombinedImpl, EpochsTestVersions, Libp2pImpl, MemoryImpl, PushCdnImpl,
        TestConsecutiveLeaderTypes, TestTwoStakeTablesTypes, TestTypes, TestTypesRandomizedLeader,
        TestVersions,
=======
        EpochsTestVersions, Libp2pImpl, MemoryImpl, PushCdnImpl, TestConsecutiveLeaderTypes,
        TestTwoStakeTablesTypes, TestTypes, TestTypesRandomizedLeader, TestVersions,
>>>>>>> 43263a55
    },
    testable_delay::{DelayConfig, DelayOptions, DelaySettings, SupportedTraitTypesForAsyncDelay},
};
use hotshot_macros::cross_tests;
use hotshot_testing::{
    block_builder::SimpleBuilderImplementation,
    completion_task::{CompletionTaskDescription, TimeBasedCompletionTaskDescription},
    overall_safety_task::OverallSafetyPropertiesDescription,
    spinning_task::{ChangeNode, NodeAction, SpinningTaskDescription},
    test_builder::TestDescription,
    view_sync_task::ViewSyncTaskDescription,
};

cross_tests!(
    TestName: test_success,
    Impls: [MemoryImpl, Libp2pImpl, PushCdnImpl],
    Types: [TestTypes, TestTypesRandomizedLeader],
    Versions: [TestVersions],
    Ignore: false,
    Metadata: {
        TestDescription {
            // allow more time to pass in CI
            completion_task_description: CompletionTaskDescription::TimeBasedCompletionTaskBuilder(
                                             TimeBasedCompletionTaskDescription {
                                                 duration: Duration::from_secs(60),
                                             },
                                         ),
            ..TestDescription::default()
        }
    },
);

// cross_tests!(
//     TestName: test_epoch_success,
//     Impls: [MemoryImpl, Libp2pImpl, PushCdnImpl],
//     Types: [TestTypes, TestTypesRandomizedLeader, TestTypesRandomizedCommitteeMembers<StableQuorumFilterConfig<123, 2>>, TestTypesRandomizedCommitteeMembers<RandomOverlapQuorumFilterConfig<123, 4, 5, 0, 2>>],
//     Versions: [EpochsTestVersions],
//     Ignore: false,
//     Metadata: {
//         TestDescription {
//             // allow more time to pass in CI
//             completion_task_description: CompletionTaskDescription::TimeBasedCompletionTaskBuilder(
//                                              TimeBasedCompletionTaskDescription {
//                                                  duration: Duration::from_secs(60),
//                                              },
//                                          ),
//             ..TestDescription::default()
//         }
//     },
// );

cross_tests!(
    TestName: test_success_with_async_delay,
    Impls: [MemoryImpl, Libp2pImpl, PushCdnImpl],
    Types: [TestTypes],
    Versions: [TestVersions],
    Ignore: false,
    Metadata: {
        let mut metadata = TestDescription {
            // allow more time to pass in CI
            completion_task_description: CompletionTaskDescription::TimeBasedCompletionTaskBuilder(
                                             TimeBasedCompletionTaskDescription {
                                                 duration: Duration::from_secs(60),
                                             },
                                         ),
            ..TestDescription::default()
        };

        metadata.overall_safety_properties.num_failed_views = 0;
        metadata.overall_safety_properties.num_successful_views = 0;
        let mut config = DelayConfig::default();
        let delay_settings = DelaySettings {
            delay_option: DelayOptions::Random,
            min_time_in_milliseconds: 10,
            max_time_in_milliseconds: 100,
            fixed_time_in_milliseconds: 0,
        };
        config.add_settings_for_all_types(delay_settings);
        metadata.async_delay_config = config;
        metadata
    },
);

cross_tests!(
    TestName: test_success_with_async_delay_2,
    Impls: [MemoryImpl, Libp2pImpl, PushCdnImpl],
    Types: [TestTypes],
    Versions: [TestVersions],
    Ignore: false,
    Metadata: {
        let mut metadata = TestDescription {
            // allow more time to pass in CI
            completion_task_description: CompletionTaskDescription::TimeBasedCompletionTaskBuilder(
                                             TimeBasedCompletionTaskDescription {
                                                 duration: Duration::from_secs(60),
                                             },
                                         ),
            ..TestDescription::default()
        };

        metadata.overall_safety_properties.num_failed_views = 0;
        metadata.overall_safety_properties.num_successful_views = 10;
        let mut config = DelayConfig::default();
        let mut delay_settings = DelaySettings {
            delay_option: DelayOptions::Random,
            min_time_in_milliseconds: 10,
            max_time_in_milliseconds: 100,
            fixed_time_in_milliseconds: 15,
        };
        config.add_setting(SupportedTraitTypesForAsyncDelay::Storage, &delay_settings);

        delay_settings.delay_option = DelayOptions::Fixed;
        config.add_setting(SupportedTraitTypesForAsyncDelay::BlockHeader, &delay_settings);

        delay_settings.delay_option = DelayOptions::Random;
        delay_settings.min_time_in_milliseconds = 5;
        delay_settings.max_time_in_milliseconds = 20;
        config.add_setting(SupportedTraitTypesForAsyncDelay::ValidatedState, &delay_settings);
        metadata.async_delay_config = config;
        metadata
    },
);

cross_tests!(
    TestName: test_with_double_leader_no_failures,
    Impls: [MemoryImpl, Libp2pImpl, PushCdnImpl],
    Types: [TestConsecutiveLeaderTypes],
    Versions: [TestVersions],
    Ignore: false,
    Metadata: {
        let mut metadata = TestDescription::default_more_nodes();
        metadata.num_bootstrap_nodes = 10;
        metadata.num_nodes_with_stake = 12;
        metadata.da_staked_committee_size = 12;
        metadata.start_nodes = 12;

        metadata.overall_safety_properties.num_failed_views = 0;

        metadata.view_sync_properties = ViewSyncTaskDescription::Threshold(0, 0);

        metadata
    }
);

cross_tests!(
    TestName: test_epoch_end,
<<<<<<< HEAD
    Impls: [CombinedImpl, Libp2pImpl, PushCdnImpl],
    Types: [TestTypes, TestTwoStakeTablesTypes],
=======
    Impls: [PushCdnImpl],
    Types: [TestTwoStakeTablesTypes],
>>>>>>> 43263a55
    Versions: [EpochsTestVersions],
    Ignore: false,
    Metadata: {
        TestDescription {
            completion_task_description: CompletionTaskDescription::TimeBasedCompletionTaskBuilder(
                TimeBasedCompletionTaskDescription {
                    duration: Duration::from_millis(100000),
                },
            ),
            epoch_height: 10,
            num_nodes_with_stake: 10,
            start_nodes: 10,
            num_bootstrap_nodes: 10,
            da_staked_committee_size: 10,
<<<<<<< HEAD
=======
            overall_safety_properties: OverallSafetyPropertiesDescription {
                // Explicitly show that we use normal threshold, i.e. 2 nodes_len / 3 + 1
                // but we divide by two because only half of the nodes are active in each epoch
                threshold_calculator: Arc::new(|_, nodes_len| 2 * nodes_len / 2 / 3 + 1),
                ..OverallSafetyPropertiesDescription::default()
            },
>>>>>>> 43263a55

            ..TestDescription::default()
        }
    },
);

// Test to make sure we can decide in just 3 views
// This test fails with the old decide rule
cross_tests!(
    TestName: test_shorter_decide,
    Impls: [MemoryImpl],
    Types: [TestTypes],
    Versions: [EpochsTestVersions],
    Ignore: false,
    Metadata: {
        let mut metadata = TestDescription {
            completion_task_description: CompletionTaskDescription::TimeBasedCompletionTaskBuilder(
                TimeBasedCompletionTaskDescription {
                    duration: Duration::from_millis(100000),
                },
            ),
            ..TestDescription::default()
        };
        // after the first 3 leaders the next leader is down. It's a hack to make sure we decide in
        // 3 views or else we get a timeout
        let dead_nodes = vec![
            ChangeNode {
                idx: 4,
                updown: NodeAction::Down,
            },

        ];
        metadata.spinning_properties = SpinningTaskDescription {
            node_changes: vec![(1, dead_nodes)]
        };
        metadata.overall_safety_properties.num_successful_views = 1;
        metadata.overall_safety_properties.num_failed_views = 0;
        metadata
    },
);<|MERGE_RESOLUTION|>--- conflicted
+++ resolved
@@ -8,14 +8,11 @@
 
 use hotshot_example_types::{
     node_types::{
-<<<<<<< HEAD
         CombinedImpl, EpochsTestVersions, Libp2pImpl, MemoryImpl, PushCdnImpl,
         TestConsecutiveLeaderTypes, TestTwoStakeTablesTypes, TestTypes, TestTypesRandomizedLeader,
         TestVersions,
-=======
         EpochsTestVersions, Libp2pImpl, MemoryImpl, PushCdnImpl, TestConsecutiveLeaderTypes,
         TestTwoStakeTablesTypes, TestTypes, TestTypesRandomizedLeader, TestVersions,
->>>>>>> 43263a55
     },
     testable_delay::{DelayConfig, DelayOptions, DelaySettings, SupportedTraitTypesForAsyncDelay},
 };
@@ -162,13 +159,8 @@
 
 cross_tests!(
     TestName: test_epoch_end,
-<<<<<<< HEAD
     Impls: [CombinedImpl, Libp2pImpl, PushCdnImpl],
     Types: [TestTypes, TestTwoStakeTablesTypes],
-=======
-    Impls: [PushCdnImpl],
-    Types: [TestTwoStakeTablesTypes],
->>>>>>> 43263a55
     Versions: [EpochsTestVersions],
     Ignore: false,
     Metadata: {
@@ -183,15 +175,12 @@
             start_nodes: 10,
             num_bootstrap_nodes: 10,
             da_staked_committee_size: 10,
-<<<<<<< HEAD
-=======
             overall_safety_properties: OverallSafetyPropertiesDescription {
                 // Explicitly show that we use normal threshold, i.e. 2 nodes_len / 3 + 1
                 // but we divide by two because only half of the nodes are active in each epoch
                 threshold_calculator: Arc::new(|_, nodes_len| 2 * nodes_len / 2 / 3 + 1),
                 ..OverallSafetyPropertiesDescription::default()
             },
->>>>>>> 43263a55
 
             ..TestDescription::default()
         }
