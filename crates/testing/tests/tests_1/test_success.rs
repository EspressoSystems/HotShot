--- conflicted
+++ resolved
@@ -239,10 +239,7 @@
     Ignore: false,
     Metadata: {
         let mut metadata = TestDescription::default_more_nodes();
-<<<<<<< HEAD
-=======
         metadata.epoch_height = 0;
-        metadata.num_bootstrap_nodes = 10;
         metadata.num_nodes_with_stake = 12;
         metadata.da_staked_committee_size = 12;
         metadata.start_nodes = 12;
@@ -263,9 +260,7 @@
     Ignore: false,
     Metadata: {
         let mut metadata = TestDescription::default_more_nodes();
-        metadata.num_bootstrap_nodes = 10;
         metadata.epoch_height = 10;
->>>>>>> fefd5a7b
         metadata.num_nodes_with_stake = 12;
         metadata.da_staked_committee_size = 12;
         metadata.start_nodes = 12;
@@ -293,22 +288,8 @@
             ),
             num_nodes_with_stake: 11,
             start_nodes: 11,
-            num_bootstrap_nodes: 11,
             da_staked_committee_size: 11,
             epoch_height: 10,
-<<<<<<< HEAD
-            num_nodes_with_stake: 10,
-            start_nodes: 10,
-            da_staked_committee_size: 10,
-            overall_safety_properties: OverallSafetyPropertiesDescription {
-                // Explicitly show that we use normal threshold, i.e. 2 nodes_len / 3 + 1
-                // but we divide by two because only half of the nodes are active in each epoch
-                threshold_calculator: Arc::new(|_, nodes_len| 2 * nodes_len / 2 / 3 + 1),
-                ..OverallSafetyPropertiesDescription::default()
-            },
-
-=======
->>>>>>> fefd5a7b
             ..TestDescription::default()
         }
     },
