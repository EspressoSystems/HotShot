--- conflicted
+++ resolved
@@ -7,11 +7,7 @@
 use std::time::Duration;
 
 use hotshot_example_types::{
-<<<<<<< HEAD
-    node_types::{Libp2pImpl, MemoryImpl, PushCdnImpl, TestVersions},
-=======
-    node_types::{Libp2pImpl, MemoryImpl, PushCdnImpl, TestConsecutiveLeaderTypes},
->>>>>>> 71e6c85f
+    node_types::{Libp2pImpl, MemoryImpl, PushCdnImpl, TestConsecutiveLeaderTypes, TestVersions},
     state_types::TestTypes,
 };
 use hotshot_macros::cross_tests;
@@ -108,6 +104,7 @@
     TestName: test_with_double_leader_no_failures,
     Impls: [MemoryImpl, Libp2pImpl, PushCdnImpl],
     Types: [TestConsecutiveLeaderTypes],
+    Versions: [TestVersions],
     Ignore: false,
     Metadata: {
         let mut metadata = TestDescription::default_more_nodes();
