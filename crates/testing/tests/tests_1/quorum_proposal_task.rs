--- conflicted
+++ resolved
@@ -61,12 +61,8 @@
     let payload_commitment = build_payload_commitment::<TestTypes, TestVersions>(
         &membership,
         ViewNumber::new(node_id),
-<<<<<<< HEAD
-        EpochNumber::new(1),
+        Some(EpochNumber::new(1)),
         version,
-=======
-        Some(EpochNumber::new(1)),
->>>>>>> f81570ed
     )
     .await;
 
@@ -219,12 +215,8 @@
                 build_payload_commitment::<TestTypes, TestVersions>(
                     &membership,
                     ViewNumber::new(1),
-<<<<<<< HEAD
-                    EpochNumber::new(1),
+                    Some(EpochNumber::new(1)),
                     version_1,
-=======
-                    Some(EpochNumber::new(1))
->>>>>>> f81570ed
                 )
                 .await,
                 builder_commitment.clone(),
@@ -244,12 +236,8 @@
                 build_payload_commitment::<TestTypes, TestVersions>(
                     &membership,
                     ViewNumber::new(2),
-<<<<<<< HEAD
-                    EpochNumber::new(1),
+                    Some(EpochNumber::new(1)),
                     version_2,
-=======
-                    Some(EpochNumber::new(1))
->>>>>>> f81570ed
                 )
                 .await,
                 builder_commitment.clone(),
@@ -267,12 +255,8 @@
                 build_payload_commitment::<TestTypes, TestVersions>(
                     &membership,
                     ViewNumber::new(3),
-<<<<<<< HEAD
-                    EpochNumber::new(1),
+                    Some(EpochNumber::new(1)),
                     version_3,
-=======
-                    Some(EpochNumber::new(1))
->>>>>>> f81570ed
                 )
                 .await,
                 builder_commitment.clone(),
@@ -290,12 +274,8 @@
                 build_payload_commitment::<TestTypes, TestVersions>(
                     &membership,
                     ViewNumber::new(4),
-<<<<<<< HEAD
-                    EpochNumber::new(1),
+                    Some(EpochNumber::new(1)),
                     version_4,
-=======
-                    Some(EpochNumber::new(1))
->>>>>>> f81570ed
                 )
                 .await,
                 builder_commitment.clone(),
@@ -313,12 +293,8 @@
                 build_payload_commitment::<TestTypes, TestVersions>(
                     &membership,
                     ViewNumber::new(5),
-<<<<<<< HEAD
-                    EpochNumber::new(1),
+                    Some(EpochNumber::new(1)),
                     version_5,
-=======
-                    Some(EpochNumber::new(1))
->>>>>>> f81570ed
                 )
                 .await,
                 builder_commitment,
@@ -372,12 +348,8 @@
     let payload_commitment = build_payload_commitment::<TestTypes, TestVersions>(
         &membership,
         ViewNumber::new(node_id),
-<<<<<<< HEAD
-        EpochNumber::new(1),
+        Some(EpochNumber::new(1)),
         version,
-=======
-        Some(EpochNumber::new(1)),
->>>>>>> f81570ed
     )
     .await;
     let builder_commitment = BuilderCommitment::from_raw_digest(sha2::Sha256::new().finalize());
@@ -475,12 +447,8 @@
     let payload_commitment = build_payload_commitment::<TestTypes, TestVersions>(
         &membership,
         ViewNumber::new(node_id),
-<<<<<<< HEAD
-        EpochNumber::new(1),
+        Some(EpochNumber::new(1)),
         version,
-=======
-        Some(EpochNumber::new(1)),
->>>>>>> f81570ed
     )
     .await;
     let builder_commitment = BuilderCommitment::from_raw_digest(sha2::Sha256::new().finalize());
@@ -627,12 +595,8 @@
                 build_payload_commitment::<TestTypes, TestVersions>(
                     &membership,
                     ViewNumber::new(1),
-<<<<<<< HEAD
-                    EpochNumber::new(1),
+                    Some(EpochNumber::new(1)),
                     version_1,
-=======
-                    Some(EpochNumber::new(1))
->>>>>>> f81570ed
                 )
                 .await,
                 builder_commitment.clone(),
@@ -652,12 +616,8 @@
                 build_payload_commitment::<TestTypes, TestVersions>(
                     &membership,
                     ViewNumber::new(2),
-<<<<<<< HEAD
-                    EpochNumber::new(1),
+                    Some(EpochNumber::new(1)),
                     version_2,
-=======
-                    Some(EpochNumber::new(1))
->>>>>>> f81570ed
                 )
                 .await,
                 builder_commitment.clone(),
@@ -675,12 +635,8 @@
                 build_payload_commitment::<TestTypes, TestVersions>(
                     &membership,
                     ViewNumber::new(3),
-<<<<<<< HEAD
-                    EpochNumber::new(1),
+                    Some(EpochNumber::new(1)),
                     version_3,
-=======
-                    Some(EpochNumber::new(1))
->>>>>>> f81570ed
                 )
                 .await,
                 builder_commitment.clone(),
@@ -698,12 +654,8 @@
                 build_payload_commitment::<TestTypes, TestVersions>(
                     &membership,
                     ViewNumber::new(4),
-<<<<<<< HEAD
-                    EpochNumber::new(1),
+                    Some(EpochNumber::new(1)),
                     version_4,
-=======
-                    Some(EpochNumber::new(1))
->>>>>>> f81570ed
                 )
                 .await,
                 builder_commitment.clone(),
@@ -721,12 +673,8 @@
                 build_payload_commitment::<TestTypes, TestVersions>(
                     &membership,
                     ViewNumber::new(5),
-<<<<<<< HEAD
-                    EpochNumber::new(1),
+                    Some(EpochNumber::new(1)),
                     version_5,
-=======
-                    Some(EpochNumber::new(1))
->>>>>>> f81570ed
                 )
                 .await,
                 builder_commitment,
