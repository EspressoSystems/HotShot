#![cfg(feature = "dependency-tasks")]

use committable::Committable;
use hotshot::tasks::task_state::CreateTaskState;
use hotshot_example_types::{
    block_types::TestMetadata,
    node_types::{MemoryImpl, TestTypes},
    state_types::{TestInstanceState, TestValidatedState},
};
use hotshot_task_impls::{events::HotShotEvent::*, quorum_proposal::QuorumProposalTaskState};
use hotshot_testing::{
    predicates::event::{exact, leaf_decided, quorum_proposal_send},
    script::{run_test_script, TestScriptStage},
    task_helpers::{build_cert, get_vid_share, key_pair_for_id},
    task_helpers::{build_system_handle, vid_scheme_from_view_number},
    view_generator::TestViewGenerator,
};
use hotshot_types::{
    consensus::{CommitmentAndMetadata, ProposalDependencyData},
    data::{null_block, Leaf, ViewChangeEvidence, ViewNumber},
    simple_certificate::{TimeoutCertificate, ViewSyncFinalizeCertificate2},
    simple_vote::{TimeoutData, TimeoutVote, ViewSyncFinalizeData, ViewSyncFinalizeVote},
    traits::{
        election::Membership,
        node_implementation::{ConsensusTime, NodeType},
    },
    utils::{BuilderCommitment, View, ViewInner},
    vid::VidSchemeType,
};
use jf_vid::VidScheme;
use sha2::Digest;

fn make_payload_commitment(
    membership: &<TestTypes as NodeType>::Membership,
    view: ViewNumber,
) -> <VidSchemeType as VidScheme>::Commit {
    // Make some empty encoded transactions, we just care about having a commitment handy for the
    // later calls. We need the VID commitment to be able to propose later.
    let mut vid = vid_scheme_from_view_number::<TestTypes>(membership, view);
    let encoded_transactions = Vec::new();
    vid.commit_only(&encoded_transactions).unwrap()
}

fn create_fake_view_with_leaf(leaf: Leaf<TestTypes>) -> View<TestTypes> {
    View {
        view_inner: ViewInner::Leaf {
            leaf: leaf.commit(),
            state: TestValidatedState::default().into(),
            delta: None,
        },
    }
}

#[cfg(test)]
#[cfg_attr(async_executor_impl = "tokio", tokio::test(flavor = "multi_thread"))]
#[cfg_attr(async_executor_impl = "async-std", async_std::test)]
async fn test_quorum_proposal_task_quorum_proposal_view_1() {
    use hotshot_types::simple_certificate::QuorumCertificate;

    async_compatibility_layer::logging::setup_logging();
    async_compatibility_layer::logging::setup_backtrace();

    let node_id = 1;
    let handle = build_system_handle(node_id).await.0;
    let quorum_membership = handle.hotshot.memberships.quorum_membership.clone();
    let da_membership = handle.hotshot.memberships.da_membership.clone();

    let payload_commitment = make_payload_commitment(&quorum_membership, ViewNumber::new(node_id));

    let mut generator = TestViewGenerator::generate(quorum_membership.clone(), da_membership);

    let mut proposals = Vec::new();
    let mut leaders = Vec::new();
    let mut leaves = Vec::new();
    let mut vids = Vec::new();
    let mut consensus_writer = handle.hotshot.consensus().write().await;
    for view in (&mut generator).take(2) {
        proposals.push(view.quorum_proposal.clone());
        leaders.push(view.leader_public_key);
        leaves.push(view.leaf.clone());
        vids.push(view.vid_proposal.clone());

        // We don't have a `QuorumProposalRecv` task handler, so we'll just manually insert the proposals
        // to make sure they show up during tests.
        consensus_writer
            .update_saved_leaves(Leaf::from_quorum_proposal(&view.quorum_proposal.data));
    }
    drop(consensus_writer);

    // We must send the genesis cert here to initialize hotshot successfully.
    let genesis_cert = QuorumCertificate::genesis(&*handle.hotshot.get_instance_state());
    let genesis_leaf = Leaf::genesis(&*handle.hotshot.get_instance_state());
    let builder_commitment = BuilderCommitment::from_raw_digest(sha2::Sha256::new().finalize());

    let view = TestScriptStage {
        inputs: vec![
<<<<<<< HEAD
            QCFormed(either::Left(genesis_cert.clone())),
=======
            QcFormed(either::Left(cert.clone())),
>>>>>>> ef3ced04
            SendPayloadCommitmentAndMetadata(
                payload_commitment,
                builder_commitment,
                TestMetadata,
                ViewNumber::new(1),
                null_block::builder_fee(quorum_membership.total_nodes(), &TestInstanceState {})
                    .unwrap(),
            ),
            VIDShareValidated(get_vid_share(&vids[0].0, handle.get_public_key())),
            ValidatedStateUpdated(ViewNumber::new(0), create_fake_view_with_leaf(genesis_leaf)),
        ],
        outputs: vec![
            exact(HighQcUpdated(genesis_cert.clone())),
            quorum_proposal_send(),
        ],
        asserts: vec![],
    };

    let quorum_proposal_task_state =
        QuorumProposalTaskState::<TestTypes, MemoryImpl>::create_from(&handle).await;

    let script = vec![view];
    run_test_script(script, quorum_proposal_task_state).await;
}

#[cfg(test)]
#[cfg_attr(async_executor_impl = "tokio", tokio::test(flavor = "multi_thread"))]
#[cfg_attr(async_executor_impl = "async-std", async_std::test)]
async fn test_quorum_proposal_task_quorum_proposal_view_gt_1() {
    use hotshot_types::vote::HasViewNumber;

    async_compatibility_layer::logging::setup_logging();
    async_compatibility_layer::logging::setup_backtrace();

    let node_id = 3;
    let handle = build_system_handle(node_id).await.0;
    let quorum_membership = handle.hotshot.memberships.quorum_membership.clone();
    let da_membership = handle.hotshot.memberships.da_membership.clone();

    let mut generator = TestViewGenerator::generate(quorum_membership.clone(), da_membership);

    let mut proposals = Vec::new();
    let mut leaders = Vec::new();
    let mut leaves = Vec::new();
    let mut vids = Vec::new();
    let mut consensus_writer = handle.hotshot.consensus().write().await;
    for view in (&mut generator).take(5) {
        proposals.push(view.quorum_proposal.clone());
        leaders.push(view.leader_public_key);
        leaves.push(view.leaf.clone());
        vids.push(view.vid_proposal.clone());

        // We don't have a `QuorumProposalRecv` task handler, so we'll just manually insert the proposals
        // to make sure they show up during tests.
        consensus_writer
            .update_saved_leaves(Leaf::from_quorum_proposal(&view.quorum_proposal.data));
    }
    drop(consensus_writer);

    let builder_commitment = BuilderCommitment::from_raw_digest(sha2::Sha256::new().finalize());

    // We need to handle the views where we aren't the leader to ensure that the states are
    // updated properly.

    let genesis_cert = proposals[0].data.justify_qc.clone();
    let genesis_leaf = Leaf::genesis(&*handle.hotshot.get_instance_state());

    let genesis_view = TestScriptStage {
        inputs: vec![
            QCFormed(either::Left(genesis_cert.clone())),
            SendPayloadCommitmentAndMetadata(
                make_payload_commitment(&quorum_membership, ViewNumber::new(1)),
                builder_commitment.clone(),
                TestMetadata,
                ViewNumber::new(1),
                null_block::builder_fee(quorum_membership.total_nodes(), &TestInstanceState {})
                    .unwrap(),
            ),
            VIDShareValidated(get_vid_share(&vids[0].0, handle.get_public_key())),
            ValidatedStateUpdated(
                ViewNumber::new(0),
                create_fake_view_with_leaf(genesis_leaf.clone()),
            ),
        ],
        outputs: vec![exact(HighQcUpdated(genesis_cert.clone()))],
        asserts: vec![],
    };

    // We send all the events that we'd have otherwise received to ensure the states are updated.
    let view_1 = TestScriptStage {
        inputs: vec![
<<<<<<< HEAD
            QuorumProposalValidated(proposals[0].data.clone(), genesis_leaf.clone()),
            QCFormed(either::Left(proposals[1].data.justify_qc.clone())),
=======
            QuorumProposalValidated(proposals[1].data.clone(), leaves[1].clone()),
            QcFormed(either::Left(cert.clone())),
>>>>>>> ef3ced04
            SendPayloadCommitmentAndMetadata(
                make_payload_commitment(&quorum_membership, ViewNumber::new(2)),
                builder_commitment.clone(),
                TestMetadata,
                ViewNumber::new(2),
                null_block::builder_fee(quorum_membership.total_nodes(), &TestInstanceState {})
                    .unwrap(),
            ),
            VIDShareValidated(get_vid_share(&vids[1].0, handle.get_public_key())),
            ValidatedStateUpdated(
                proposals[0].data.get_view_number(),
                create_fake_view_with_leaf(leaves[0].clone()),
            ),
        ],
        outputs: vec![exact(HighQcUpdated(proposals[1].data.justify_qc.clone()))],
        asserts: vec![],
    };

    // Proposing for this view since we've received a proposal for view 2.
    let view_2 = TestScriptStage {
        inputs: vec![
            QuorumProposalValidated(proposals[1].data.clone(), leaves[0].clone()),
            QCFormed(either::Left(proposals[2].data.justify_qc.clone())),
            SendPayloadCommitmentAndMetadata(
                make_payload_commitment(&quorum_membership, ViewNumber::new(3)),
                builder_commitment.clone(),
                TestMetadata,
                ViewNumber::new(3),
                null_block::builder_fee(quorum_membership.total_nodes(), &TestInstanceState {})
                    .unwrap(),
            ),
            VIDShareValidated(get_vid_share(&vids[2].0, handle.get_public_key())),
            ValidatedStateUpdated(
                proposals[1].data.get_view_number(),
                create_fake_view_with_leaf(leaves[1].clone()),
            ),
        ],
        outputs: vec![
            exact(LockedViewUpdated(ViewNumber::new(1))),
            exact(HighQcUpdated(proposals[2].data.justify_qc.clone())),
            quorum_proposal_send(),
        ],
        asserts: vec![],
    };

    // Now, let's verify that we get the decide on the 3-chain.
    let view_3 = TestScriptStage {
        inputs: vec![
            QuorumProposalValidated(proposals[2].data.clone(), leaves[1].clone()),
            QCFormed(either::Left(proposals[3].data.justify_qc.clone())),
            SendPayloadCommitmentAndMetadata(
                make_payload_commitment(&quorum_membership, ViewNumber::new(4)),
                builder_commitment.clone(),
                TestMetadata,
                ViewNumber::new(4),
                null_block::builder_fee(quorum_membership.total_nodes(), &TestInstanceState {})
                    .unwrap(),
            ),
            VIDShareValidated(get_vid_share(&vids[3].0, handle.get_public_key())),
            ValidatedStateUpdated(
                proposals[2].data.get_view_number(),
                create_fake_view_with_leaf(leaves[2].clone()),
            ),
        ],
        outputs: vec![exact(HighQcUpdated(proposals[3].data.justify_qc.clone()))],
        asserts: vec![],
    };

    let view_4 = TestScriptStage {
        inputs: vec![
            QuorumProposalValidated(proposals[3].data.clone(), leaves[2].clone()),
            QCFormed(either::Left(proposals[4].data.justify_qc.clone())),
            SendPayloadCommitmentAndMetadata(
                make_payload_commitment(&quorum_membership, ViewNumber::new(5)),
                builder_commitment,
                TestMetadata,
                ViewNumber::new(5),
                null_block::builder_fee(quorum_membership.total_nodes(), &TestInstanceState {})
                    .unwrap(),
            ),
            VIDShareValidated(get_vid_share(&vids[4].0, handle.get_public_key())),
            ValidatedStateUpdated(
                proposals[3].data.get_view_number(),
                create_fake_view_with_leaf(leaves[3].clone()),
            ),
        ],
        outputs: vec![
            exact(LockedViewUpdated(ViewNumber::new(3))),
            leaf_decided(),
            exact(HighQcUpdated(proposals[4].data.justify_qc.clone())),
        ],
        asserts: vec![],
    };

    let quorum_proposal_task_state =
        QuorumProposalTaskState::<TestTypes, MemoryImpl>::create_from(&handle).await;

    let script = vec![genesis_view, view_1, view_2, view_3, view_4];
    run_test_script(script, quorum_proposal_task_state).await;
}

#[cfg(test)]
#[cfg_attr(async_executor_impl = "tokio", tokio::test(flavor = "multi_thread"))]
#[cfg_attr(async_executor_impl = "async-std", async_std::test)]
async fn test_quorum_proposal_task_qc_timeout() {
    async_compatibility_layer::logging::setup_logging();
    async_compatibility_layer::logging::setup_backtrace();

    let node_id = 3;
    let handle = build_system_handle(node_id).await.0;
    let quorum_membership = handle.hotshot.memberships.quorum_membership.clone();
    let da_membership = handle.hotshot.memberships.da_membership.clone();

    let payload_commitment = make_payload_commitment(&quorum_membership, ViewNumber::new(node_id));
    let builder_commitment = BuilderCommitment::from_raw_digest(sha2::Sha256::new().finalize());

    let mut generator = TestViewGenerator::generate(quorum_membership.clone(), da_membership);

    let mut proposals = Vec::new();
    let mut leaders = Vec::new();
    let mut vids = Vec::new();
    let mut leaves = Vec::new();
    for view in (&mut generator).take(1) {
        proposals.push(view.quorum_proposal.clone());
        leaders.push(view.leader_public_key);
        vids.push(view.vid_proposal.clone());
        leaves.push(view.leaf.clone());
    }
    let timeout_data = TimeoutData {
        view: ViewNumber::new(1),
    };
    generator.add_timeout(timeout_data);
    for view in (&mut generator).take(2) {
        proposals.push(view.quorum_proposal.clone());
        leaders.push(view.leader_public_key);
        vids.push(view.vid_proposal.clone());
        leaves.push(view.leaf.clone());
    }

    // Get the proposal cert out for the view sync input
    let cert = match proposals[1].data.proposal_certificate.clone().unwrap() {
        ViewChangeEvidence::Timeout(tc) => tc,
        _ => panic!("Found a View Sync Cert when there should have been a Timeout cert"),
    };

    // Run at view 2, propose at view 3.
    let view_2 = TestScriptStage {
        inputs: vec![
            QcFormed(either::Right(cert.clone())),
            SendPayloadCommitmentAndMetadata(
                payload_commitment,
                builder_commitment,
                TestMetadata,
                ViewNumber::new(3),
                null_block::builder_fee(quorum_membership.total_nodes(), &TestInstanceState {})
                    .unwrap(),
            ),
            VIDShareValidated(get_vid_share(&vids[2].0.clone(), handle.get_public_key())),
            ValidatedStateUpdated(
                ViewNumber::new(2),
                create_fake_view_with_leaf(leaves[1].clone()),
            ),
        ],
        outputs: vec![quorum_proposal_send()],
        asserts: vec![],
    };

    let quorum_proposal_task_state =
        QuorumProposalTaskState::<TestTypes, MemoryImpl>::create_from(&handle).await;

    let script = vec![view_2];
    run_test_script(script, quorum_proposal_task_state).await;
}

#[cfg(test)]
#[cfg_attr(async_executor_impl = "tokio", tokio::test(flavor = "multi_thread"))]
#[cfg_attr(async_executor_impl = "async-std", async_std::test)]
async fn test_quorum_proposal_task_view_sync() {
    use hotshot_example_types::block_types::TestMetadata;
    use hotshot_types::data::null_block;

    async_compatibility_layer::logging::setup_logging();
    async_compatibility_layer::logging::setup_backtrace();

    // We need to propose as the leader for view 2, otherwise we get caught up with the special
    // case in the genesis view.
    let node_id = 2;
    let handle = build_system_handle(node_id).await.0;
    let quorum_membership = handle.hotshot.memberships.quorum_membership.clone();
    let da_membership = handle.hotshot.memberships.da_membership.clone();

    let payload_commitment = make_payload_commitment(&quorum_membership, ViewNumber::new(node_id));
    let builder_commitment = BuilderCommitment::from_raw_digest(sha2::Sha256::new().finalize());

    let mut generator = TestViewGenerator::generate(quorum_membership.clone(), da_membership);

    let mut proposals = Vec::new();
    let mut leaders = Vec::new();
    let mut vids = Vec::new();
    let mut leaves = Vec::new();
    for view in (&mut generator).take(1) {
        proposals.push(view.quorum_proposal.clone());
        leaders.push(view.leader_public_key);
        vids.push(view.vid_proposal.clone());
        leaves.push(view.leaf.clone());
    }

    let view_sync_finalize_data = ViewSyncFinalizeData {
        relay: 2,
        round: ViewNumber::new(node_id),
    };
    generator.add_view_sync_finalize(view_sync_finalize_data);
    for view in (&mut generator).take(2) {
        proposals.push(view.quorum_proposal.clone());
        leaders.push(view.leader_public_key);
        vids.push(view.vid_proposal.clone());
        leaves.push(view.leaf.clone());
    }

    // Get the proposal cert out for the view sync input
    let cert = match proposals[1].data.proposal_certificate.clone().unwrap() {
        ViewChangeEvidence::ViewSync(vsc) => vsc,
        _ => panic!("Found a TC when there should have been a view sync cert"),
    };

    // Run at view 2, the quorum vote task shouldn't care as long as the bookkeeping is correct
    let view_2 = TestScriptStage {
        inputs: vec![
            ViewSyncFinalizeCertificate2Recv(cert.clone()),
            SendPayloadCommitmentAndMetadata(
                payload_commitment,
                builder_commitment,
                TestMetadata,
                ViewNumber::new(2),
                null_block::builder_fee(quorum_membership.total_nodes(), &TestInstanceState {})
                    .unwrap(),
            ),
            VIDShareValidated(get_vid_share(&vids[1].0.clone(), handle.get_public_key())),
            ValidatedStateUpdated(
                ViewNumber::new(1),
                create_fake_view_with_leaf(leaves[1].clone()),
            ),
        ],
        outputs: vec![quorum_proposal_send()],
        asserts: vec![],
    };

    let quorum_proposal_task_state =
        QuorumProposalTaskState::<TestTypes, MemoryImpl>::create_from(&handle).await;

    let script = vec![view_2];
    run_test_script(script, quorum_proposal_task_state).await;
}

#[ignore]
#[cfg(test)]
#[cfg_attr(async_executor_impl = "tokio", tokio::test(flavor = "multi_thread"))]
#[cfg_attr(async_executor_impl = "async-std", async_std::test)]
async fn test_quorum_proposal_task_propose_now() {
    async_compatibility_layer::logging::setup_logging();
    async_compatibility_layer::logging::setup_backtrace();

    let node_id = 2;
    let handle = build_system_handle(node_id).await.0;
    let quorum_membership = handle.hotshot.memberships.quorum_membership.clone();
    let da_membership = handle.hotshot.memberships.da_membership.clone();

    let payload_commitment = make_payload_commitment(&quorum_membership, ViewNumber::new(node_id));

    let mut generator = TestViewGenerator::generate(quorum_membership.clone(), da_membership);

    let mut proposals = Vec::new();
    let mut leaders = Vec::new();
    let mut vids = Vec::new();
    for view in (&mut generator).take(1) {
        proposals.push(view.quorum_proposal.clone());
        leaders.push(view.leader_public_key);
        vids.push(view.vid_proposal.clone());
    }
    for view in (&mut generator).take(1) {
        proposals.push(view.quorum_proposal.clone());
        leaders.push(view.leader_public_key);
        vids.push(view.vid_proposal.clone());
    }

    let builder_commitment = BuilderCommitment::from_raw_digest(sha2::Sha256::new().finalize());
    // proposal dependency data - quorum proposal and cert
    let pdd_qp = ProposalDependencyData {
        commitment_and_metadata: CommitmentAndMetadata {
            commitment: payload_commitment,
            builder_commitment: builder_commitment.clone(),
            metadata: TestMetadata,
            fee: null_block::builder_fee(quorum_membership.total_nodes(), &TestInstanceState {})
                .unwrap(),
            block_view: ViewNumber::new(2),
        },
        secondary_proposal_information:
            hotshot_types::consensus::SecondaryProposalInformation::QuorumProposalAndCertificate(
                proposals[1].data.clone(),
                proposals[1].data.justify_qc.clone(),
            ),
    };

    let view_qp = TestScriptStage {
        inputs: vec![ProposeNow(ViewNumber::new(node_id), pdd_qp)],
        outputs: vec![quorum_proposal_send()],
        asserts: vec![],
    };

    let quorum_proposal_task_state =
        QuorumProposalTaskState::<TestTypes, MemoryImpl>::create_from(&handle).await;

    let script = vec![view_qp];
    run_test_script(script, quorum_proposal_task_state).await;
}

#[ignore]
#[cfg(test)]
#[cfg_attr(async_executor_impl = "tokio", tokio::test(flavor = "multi_thread"))]
#[cfg_attr(async_executor_impl = "async-std", async_std::test)]
async fn test_quorum_proposal_task_propose_now_timeout() {
    async_compatibility_layer::logging::setup_logging();
    async_compatibility_layer::logging::setup_backtrace();

    let node_id = 2;
    let handle = build_system_handle(node_id).await.0;
    let (private_key, public_key) = key_pair_for_id(node_id);
    let quorum_membership = handle.hotshot.memberships.quorum_membership.clone();
    let da_membership = handle.hotshot.memberships.da_membership.clone();

    let payload_commitment = make_payload_commitment(&quorum_membership, ViewNumber::new(node_id));

    let mut generator = TestViewGenerator::generate(quorum_membership.clone(), da_membership);

    let mut proposals = Vec::new();
    let mut leaders = Vec::new();
    let mut vids = Vec::new();
    for view in (&mut generator).take(1) {
        proposals.push(view.quorum_proposal.clone());
        leaders.push(view.leader_public_key);
        vids.push(view.vid_proposal.clone());
    }
    for view in (&mut generator).take(1) {
        proposals.push(view.quorum_proposal.clone());
        leaders.push(view.leader_public_key);
        vids.push(view.vid_proposal.clone());
    }

    let builder_commitment = BuilderCommitment::from_raw_digest(sha2::Sha256::new().finalize());
    // proposal dependency data - timeout cert
    let pdd_timeout = ProposalDependencyData {
        commitment_and_metadata: CommitmentAndMetadata {
            commitment: payload_commitment,
            builder_commitment: builder_commitment.clone(),
            metadata: TestMetadata,
            fee: null_block::builder_fee(quorum_membership.total_nodes(), &TestInstanceState {})
                .unwrap(),
            block_view: ViewNumber::new(2),
        },
        secondary_proposal_information:
            hotshot_types::consensus::SecondaryProposalInformation::Timeout(build_cert::<
                TestTypes,
                TimeoutData<TestTypes>,
                TimeoutVote<TestTypes>,
                TimeoutCertificate<TestTypes>,
            >(
                TimeoutData {
                    view: ViewNumber::new(1),
                },
                &quorum_membership,
                ViewNumber::new(2),
                &public_key,
                &private_key,
            )),
    };

    let view_timeout = TestScriptStage {
        inputs: vec![ProposeNow(ViewNumber::new(node_id), pdd_timeout)],
        outputs: vec![quorum_proposal_send()],
        asserts: vec![],
    };

    let quorum_proposal_task_state =
        QuorumProposalTaskState::<TestTypes, MemoryImpl>::create_from(&handle).await;

    let script = vec![view_timeout];
    run_test_script(script, quorum_proposal_task_state).await;
}

#[ignore]
#[cfg(test)]
#[cfg_attr(async_executor_impl = "tokio", tokio::test(flavor = "multi_thread"))]
#[cfg_attr(async_executor_impl = "async-std", async_std::test)]
async fn test_quorum_proposal_task_propose_now_view_sync() {
    async_compatibility_layer::logging::setup_logging();
    async_compatibility_layer::logging::setup_backtrace();

    let node_id = 2;
    let handle = build_system_handle(node_id).await.0;
    let (private_key, public_key) = key_pair_for_id(node_id);
    let quorum_membership = handle.hotshot.memberships.quorum_membership.clone();
    let da_membership = handle.hotshot.memberships.da_membership.clone();

    let payload_commitment = make_payload_commitment(&quorum_membership, ViewNumber::new(node_id));

    let mut generator = TestViewGenerator::generate(quorum_membership.clone(), da_membership);

    let mut proposals = Vec::new();
    let mut leaders = Vec::new();
    let mut vids = Vec::new();
    for view in (&mut generator).take(1) {
        proposals.push(view.quorum_proposal.clone());
        leaders.push(view.leader_public_key);
        vids.push(view.vid_proposal.clone());
    }
    for view in (&mut generator).take(1) {
        proposals.push(view.quorum_proposal.clone());
        leaders.push(view.leader_public_key);
        vids.push(view.vid_proposal.clone());
    }

    let builder_commitment = BuilderCommitment::from_raw_digest(sha2::Sha256::new().finalize());

    // proposal dependency data - view sync cert
    let pdd_view_sync = ProposalDependencyData {
        commitment_and_metadata: CommitmentAndMetadata {
            commitment: payload_commitment,
            builder_commitment,
            metadata: TestMetadata,
            fee: null_block::builder_fee(quorum_membership.total_nodes(), &TestInstanceState {})
                .unwrap(),
            block_view: ViewNumber::new(2),
        },
        secondary_proposal_information:
            hotshot_types::consensus::SecondaryProposalInformation::ViewSync(build_cert::<
                TestTypes,
                ViewSyncFinalizeData<TestTypes>,
                ViewSyncFinalizeVote<TestTypes>,
                ViewSyncFinalizeCertificate2<TestTypes>,
            >(
                ViewSyncFinalizeData {
                    relay: 1,
                    round: ViewNumber::new(1),
                },
                &quorum_membership,
                ViewNumber::new(node_id),
                &public_key,
                &private_key,
            )),
    };

    let view_view_sync = TestScriptStage {
        inputs: vec![ProposeNow(ViewNumber::new(node_id), pdd_view_sync)],
        outputs: vec![quorum_proposal_send()],
        asserts: vec![],
    };

    let quorum_proposal_task_state =
        QuorumProposalTaskState::<TestTypes, MemoryImpl>::create_from(&handle).await;

    let script = vec![view_view_sync];
    run_test_script(script, quorum_proposal_task_state).await;
}

#[cfg(test)]
#[cfg_attr(async_executor_impl = "tokio", tokio::test(flavor = "multi_thread"))]
#[cfg_attr(async_executor_impl = "async-std", async_std::test)]
async fn test_quorum_proposal_task_with_incomplete_events() {
    async_compatibility_layer::logging::setup_logging();
    async_compatibility_layer::logging::setup_backtrace();

    // We need to propose as the leader for view 2, otherwise we get caught up with the special
    // case in the genesis view.
    let handle = build_system_handle(2).await.0;
    let quorum_membership = handle.hotshot.memberships.quorum_membership.clone();
    let da_membership = handle.hotshot.memberships.da_membership.clone();

    let mut generator = TestViewGenerator::generate(quorum_membership.clone(), da_membership);

    let mut proposals = Vec::new();
    let mut leaders = Vec::new();
    let mut leaves = Vec::new();
    for view in (&mut generator).take(2) {
        proposals.push(view.quorum_proposal.clone());
        leaders.push(view.leader_public_key);
        leaves.push(view.leaf.clone());
    }

    // We run the task here at view 2, but this time we ignore the crucial piece of evidence: the
    // payload commitment and metadata. Instead we send only one of the three "OR" required fields.
    // This should result in the proposal failing to be sent.
    let view_2 = TestScriptStage {
        inputs: vec![QuorumProposalValidated(
            proposals[1].data.clone(),
            leaves[1].clone(),
        )],
        outputs: vec![],
        asserts: vec![],
    };

    let quorum_proposal_task_state =
        QuorumProposalTaskState::<TestTypes, MemoryImpl>::create_from(&handle).await;

    let script = vec![view_2];
    run_test_script(script, quorum_proposal_task_state).await;
}<|MERGE_RESOLUTION|>--- conflicted
+++ resolved
@@ -94,11 +94,7 @@
 
     let view = TestScriptStage {
         inputs: vec![
-<<<<<<< HEAD
             QCFormed(either::Left(genesis_cert.clone())),
-=======
-            QcFormed(either::Left(cert.clone())),
->>>>>>> ef3ced04
             SendPayloadCommitmentAndMetadata(
                 payload_commitment,
                 builder_commitment,
@@ -190,13 +186,8 @@
     // We send all the events that we'd have otherwise received to ensure the states are updated.
     let view_1 = TestScriptStage {
         inputs: vec![
-<<<<<<< HEAD
             QuorumProposalValidated(proposals[0].data.clone(), genesis_leaf.clone()),
             QCFormed(either::Left(proposals[1].data.justify_qc.clone())),
-=======
-            QuorumProposalValidated(proposals[1].data.clone(), leaves[1].clone()),
-            QcFormed(either::Left(cert.clone())),
->>>>>>> ef3ced04
             SendPayloadCommitmentAndMetadata(
                 make_payload_commitment(&quorum_membership, ViewNumber::new(2)),
                 builder_commitment.clone(),
