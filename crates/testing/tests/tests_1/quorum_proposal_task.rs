use hotshot::tasks::{inject_quorum_proposal_polls, task_state::CreateTaskState};
use hotshot_example_types::{
    node_types::{MemoryImpl, TestTypes},
    state_types::TestValidatedState,
};
use hotshot_task_impls::{events::HotShotEvent::*, quorum_proposal::QuorumProposalTaskState};
use hotshot_testing::{
    predicates::event::quorum_proposal_send,
    script::{run_test_script, TestScriptStage},
    task_helpers::{build_system_handle, vid_scheme_from_view_number},
    view_generator::TestViewGenerator,
};
use hotshot_types::{
    data::{ViewChangeEvidence, ViewNumber},
    simple_vote::ViewSyncFinalizeData,
<<<<<<< HEAD
    traits::node_implementation::{ConsensusTime, NodeType},
    utils::{BuilderCommitment, View, ViewInner},
=======
    traits::{
        election::Membership,
        node_implementation::{ConsensusTime, NodeType},
    },
    utils::{View, ViewInner},
>>>>>>> e961b519
    vid::VidSchemeType,
};
use jf_primitives::vid::VidScheme;
use sha2::Digest;

fn make_payload_commitment(
    membership: &<TestTypes as NodeType>::Membership,
    view: ViewNumber,
) -> <VidSchemeType as VidScheme>::Commit {
    // Make some empty encoded transactions, we just care about having a commitment handy for the
    // later calls. We need the VID commitment to be able to propose later.
    let mut vid = vid_scheme_from_view_number::<TestTypes>(membership, view);
    let encoded_transactions = Vec::new();
    vid.commit_only(&encoded_transactions).unwrap()
}

#[cfg(test)]
#[cfg_attr(async_executor_impl = "tokio", tokio::test(flavor = "multi_thread"))]
#[cfg_attr(async_executor_impl = "async-std", async_std::test)]
async fn test_quorum_proposal_task_quorum_proposal() {
    use hotshot_types::data::null_block;

    async_compatibility_layer::logging::setup_logging();
    async_compatibility_layer::logging::setup_backtrace();

    // We need to propose as the leader for view 2, otherwise we get caught up with the special
    // case in the genesis view.
    let handle = build_system_handle(2).await.0;
    let quorum_membership = handle.hotshot.memberships.quorum_membership.clone();
    let payload_commitment = make_payload_commitment(&quorum_membership, ViewNumber::new(2));

    let mut generator = TestViewGenerator::generate(quorum_membership.clone());

    let mut proposals = Vec::new();
    let mut leaders = Vec::new();
    let mut leaves = Vec::new();
    for view in (&mut generator).take(2) {
        proposals.push(view.quorum_proposal.clone());
        leaders.push(view.leader_public_key);
        leaves.push(view.leaf.clone());
    }
    let consensus = handle.get_consensus();
    let mut consensus = consensus.write().await;

    // `find_parent_leaf_and_state` depends on the existence of prior values in the consensus
    // state, but since we do not spin up the consensus task, these values must be manually filled
    // out.

    // First, insert a parent view whose leaf commitment will be returned in the lower function
    // call.
    consensus.validated_state_map.insert(
        ViewNumber::new(1),
        View {
            view_inner: ViewInner::Leaf {
                leaf: leaves[1].get_parent_commitment(),
                state: TestValidatedState::default().into(),
                delta: None,
            },
        },
    );

    // Match an entry into the saved leaves for the parent commitment, returning the generated leaf
    // for this call.
    consensus
        .saved_leaves
        .insert(leaves[1].get_parent_commitment(), leaves[1].clone());

    // Release the write lock before proceeding with the test
    drop(consensus);
    let cert = proposals[1].data.justify_qc.clone();
    let builder_commitment = BuilderCommitment::from_raw_digest(sha2::Sha256::new().finalize());

    // Run at view 2, the quorum proposal task shouldn't care as long as the bookkeeping is correct
    let view_2 = TestScriptStage {
        inputs: vec![
            QuorumProposalValidated(proposals[1].data.clone(), leaves[1].clone()),
            QCFormed(either::Left(cert.clone())),
<<<<<<< HEAD
            SendPayloadCommitmentAndMetadata(payload_commitment, builder_commitment, (), ViewNumber::new(2)),
=======
            SendPayloadCommitmentAndMetadata(
                payload_commitment,
                (),
                ViewNumber::new(2),
                null_block::builder_fee(quorum_membership.total_nodes()).unwrap(),
            ),
>>>>>>> e961b519
        ],
        outputs: vec![quorum_proposal_send()],
        asserts: vec![],
    };

    let quorum_proposal_task_state =
        QuorumProposalTaskState::<TestTypes, MemoryImpl>::create_from(&handle).await;
    inject_quorum_proposal_polls(&quorum_proposal_task_state).await;

    let script = vec![view_2];
    run_test_script(script, quorum_proposal_task_state).await;
}

#[cfg(test)]
#[cfg_attr(async_executor_impl = "tokio", tokio::test(flavor = "multi_thread"))]
#[cfg_attr(async_executor_impl = "async-std", async_std::test)]
async fn test_quorum_proposal_task_qc_timeout() {
    use hotshot_types::{data::null_block, simple_vote::TimeoutData};
    async_compatibility_layer::logging::setup_logging();
    async_compatibility_layer::logging::setup_backtrace();

    let handle = build_system_handle(2).await.0;
    let quorum_membership = handle.hotshot.memberships.quorum_membership.clone();
    let payload_commitment = make_payload_commitment(&quorum_membership, ViewNumber::new(2));
    let builder_commitment = BuilderCommitment::from_raw_digest(sha2::Sha256::new().finalize());

    let mut generator = TestViewGenerator::generate(quorum_membership.clone());

    let mut proposals = Vec::new();
    let mut leaders = Vec::new();
    for view in (&mut generator).take(1) {
        proposals.push(view.quorum_proposal.clone());
        leaders.push(view.leader_public_key);
    }
    let timeout_data = TimeoutData {
        view: ViewNumber::new(1),
    };
    generator.add_timeout(timeout_data);
    for view in (&mut generator).take(1) {
        proposals.push(view.quorum_proposal.clone());
        leaders.push(view.leader_public_key);
    }

    // Get the proposal cert out for the view sync input
    let cert = match proposals[1].data.proposal_certificate.clone().unwrap() {
        ViewChangeEvidence::Timeout(tc) => tc,
        _ => panic!("Found a View Sync Cert when there should have been a Timeout cert"),
    };

    // Run at view 2, the quorum vote task shouldn't care as long as the bookkeeping is correct
    let view_2 = TestScriptStage {
        inputs: vec![
            QCFormed(either::Right(cert.clone())),
<<<<<<< HEAD
            SendPayloadCommitmentAndMetadata(payload_commitment, builder_commitment, (), ViewNumber::new(2)),
=======
            SendPayloadCommitmentAndMetadata(
                payload_commitment,
                (),
                ViewNumber::new(2),
                null_block::builder_fee(quorum_membership.total_nodes()).unwrap(),
            ),
>>>>>>> e961b519
        ],
        outputs: vec![quorum_proposal_send()],
        asserts: vec![],
    };

    let quorum_proposal_task_state =
        QuorumProposalTaskState::<TestTypes, MemoryImpl>::create_from(&handle).await;
    inject_quorum_proposal_polls(&quorum_proposal_task_state).await;

    let script = vec![view_2];
    run_test_script(script, quorum_proposal_task_state).await;
}

#[cfg(test)]
#[cfg_attr(async_executor_impl = "tokio", tokio::test(flavor = "multi_thread"))]
#[cfg_attr(async_executor_impl = "async-std", async_std::test)]
async fn test_quorum_proposal_task_view_sync() {
    use hotshot_types::data::null_block;

    async_compatibility_layer::logging::setup_logging();
    async_compatibility_layer::logging::setup_backtrace();

    // We need to propose as the leader for view 2, otherwise we get caught up with the special
    // case in the genesis view.
    let handle = build_system_handle(2).await.0;
    let quorum_membership = handle.hotshot.memberships.quorum_membership.clone();
    let payload_commitment = make_payload_commitment(&quorum_membership, ViewNumber::new(2));
    let builder_commitment = BuilderCommitment::from_raw_digest(sha2::Sha256::new().finalize());

    let mut generator = TestViewGenerator::generate(quorum_membership.clone());

    let mut proposals = Vec::new();
    let mut leaders = Vec::new();
    for view in (&mut generator).take(1) {
        proposals.push(view.quorum_proposal.clone());
        leaders.push(view.leader_public_key);
    }

    let view_sync_finalize_data = ViewSyncFinalizeData {
        relay: 2,
        round: ViewNumber::new(2),
    };
    generator.add_view_sync_finalize(view_sync_finalize_data);
    for view in (&mut generator).take(1) {
        proposals.push(view.quorum_proposal.clone());
        leaders.push(view.leader_public_key);
    }

    // Get the proposal cert out for the view sync input
    let cert = match proposals[1].data.proposal_certificate.clone().unwrap() {
        ViewChangeEvidence::ViewSync(vsc) => vsc,
        _ => panic!("Found a TC when there should have been a view sync cert"),
    };

    // Run at view 2, the quorum vote task shouldn't care as long as the bookkeeping is correct
    let view_2 = TestScriptStage {
        inputs: vec![
            ViewSyncFinalizeCertificate2Recv(cert.clone()),
<<<<<<< HEAD
            SendPayloadCommitmentAndMetadata(payload_commitment, builder_commitment, (), ViewNumber::new(2)),
=======
            SendPayloadCommitmentAndMetadata(
                payload_commitment,
                (),
                ViewNumber::new(2),
                null_block::builder_fee(quorum_membership.total_nodes()).unwrap(),
            ),
>>>>>>> e961b519
        ],
        outputs: vec![quorum_proposal_send()],
        asserts: vec![],
    };

    let quorum_proposal_task_state =
        QuorumProposalTaskState::<TestTypes, MemoryImpl>::create_from(&handle).await;
    inject_quorum_proposal_polls(&quorum_proposal_task_state).await;

    let script = vec![view_2];
    run_test_script(script, quorum_proposal_task_state).await;
}

#[cfg(test)]
#[cfg_attr(async_executor_impl = "tokio", tokio::test(flavor = "multi_thread"))]
#[cfg_attr(async_executor_impl = "async-std", async_std::test)]
async fn test_quorum_proposal_task_propose_now() {
    use hotshot_testing::task_helpers::{build_cert, key_pair_for_id};
    use hotshot_types::{
        consensus::{CommitmentAndMetadata, ProposalDependencyData},
        data::null_block,
        simple_certificate::{TimeoutCertificate, ViewSyncFinalizeCertificate2},
        simple_vote::{TimeoutData, TimeoutVote, ViewSyncFinalizeVote},
    };
    async_compatibility_layer::logging::setup_logging();
    async_compatibility_layer::logging::setup_backtrace();

    let handle = build_system_handle(2).await.0;
    let (private_key, public_key) = key_pair_for_id(2);
    let quorum_membership = handle.hotshot.memberships.quorum_membership.clone();
    let payload_commitment = make_payload_commitment(&quorum_membership, ViewNumber::new(2));

    let mut generator = TestViewGenerator::generate(quorum_membership.clone());

    let mut proposals = Vec::new();
    let mut leaders = Vec::new();
    for view in (&mut generator).take(1) {
        proposals.push(view.quorum_proposal.clone());
        leaders.push(view.leader_public_key);
    }
    for view in (&mut generator).take(1) {
        proposals.push(view.quorum_proposal.clone());
        leaders.push(view.leader_public_key);
    }

    // proposal dependency data - quorum proposal and cert
    let pdd_qp = ProposalDependencyData {
        commitment_and_metadata: CommitmentAndMetadata {
            commitment: payload_commitment,
            metadata: (),
            fee: null_block::builder_fee(quorum_membership.total_nodes()).unwrap(),
        },
        secondary_proposal_information:
            hotshot_types::consensus::SecondaryProposalInformation::QuorumProposalAndCertificate(
                proposals[1].data.clone(),
                proposals[1].data.justify_qc.clone(),
            ),
    };

    // proposal dependency data - timeout cert
    let pdd_timeout = ProposalDependencyData {
        commitment_and_metadata: CommitmentAndMetadata {
            commitment: payload_commitment,
            metadata: (),
            fee: null_block::builder_fee(quorum_membership.total_nodes()).unwrap(),
        },
        secondary_proposal_information:
            hotshot_types::consensus::SecondaryProposalInformation::Timeout(build_cert::<
                TestTypes,
                TimeoutData<TestTypes>,
                TimeoutVote<TestTypes>,
                TimeoutCertificate<TestTypes>,
            >(
                TimeoutData {
                    view: ViewNumber::new(1),
                },
                &quorum_membership,
                ViewNumber::new(2),
                &public_key,
                &private_key,
            )),
    };

    // proposal dependency data - view sync cert
    let pdd_view_sync = ProposalDependencyData {
        commitment_and_metadata: CommitmentAndMetadata {
            commitment: payload_commitment,
            metadata: (),
            fee: null_block::builder_fee(quorum_membership.total_nodes()).unwrap(),
        },
        secondary_proposal_information:
            hotshot_types::consensus::SecondaryProposalInformation::ViewSync(build_cert::<
                TestTypes,
                ViewSyncFinalizeData<TestTypes>,
                ViewSyncFinalizeVote<TestTypes>,
                ViewSyncFinalizeCertificate2<TestTypes>,
            >(
                ViewSyncFinalizeData {
                    relay: 1,
                    round: ViewNumber::new(1),
                },
                &quorum_membership,
                ViewNumber::new(2),
                &public_key,
                &private_key,
            )),
    };

    let view_qp = TestScriptStage {
        inputs: vec![ProposeNow(ViewNumber::new(2), pdd_qp)],
        outputs: vec![quorum_proposal_send()],
        asserts: vec![],
    };

    let view_timeout = TestScriptStage {
        inputs: vec![ProposeNow(ViewNumber::new(2), pdd_timeout)],
        outputs: vec![quorum_proposal_send()],
        asserts: vec![],
    };

    let view_view_sync = TestScriptStage {
        inputs: vec![ProposeNow(ViewNumber::new(2), pdd_view_sync)],
        outputs: vec![quorum_proposal_send()],
        asserts: vec![],
    };

    for stage in vec![view_qp, view_timeout, view_view_sync] {
        let quorum_proposal_task_state =
            QuorumProposalTaskState::<TestTypes, MemoryImpl>::create_from(&handle).await;
        inject_quorum_proposal_polls(&quorum_proposal_task_state).await;

        let script = vec![stage];
        run_test_script(script, quorum_proposal_task_state).await;
    }
}

#[cfg(test)]
#[cfg_attr(async_executor_impl = "tokio", tokio::test(flavor = "multi_thread"))]
#[cfg_attr(async_executor_impl = "async-std", async_std::test)]
async fn test_quorum_proposal_task_with_incomplete_events() {
    async_compatibility_layer::logging::setup_logging();
    async_compatibility_layer::logging::setup_backtrace();

    // We need to propose as the leader for view 2, otherwise we get caught up with the special
    // case in the genesis view.
    let handle = build_system_handle(2).await.0;
    let quorum_membership = handle.hotshot.memberships.quorum_membership.clone();

    let mut generator = TestViewGenerator::generate(quorum_membership.clone());

    let mut proposals = Vec::new();
    let mut leaders = Vec::new();
    let mut leaves = Vec::new();
    for view in (&mut generator).take(2) {
        proposals.push(view.quorum_proposal.clone());
        leaders.push(view.leader_public_key);
        leaves.push(view.leaf.clone());
    }

    // We run the task here at view 2, but this time we ignore the crucial piece of evidence: the
    // payload commitment and metadata. Instead we send only one of the three "OR" required fields.
    // This should result in the proposal failing to be sent.
    let view_2 = TestScriptStage {
        inputs: vec![QuorumProposalValidated(
            proposals[1].data.clone(),
            leaves[1].clone(),
        )],
        outputs: vec![],
        asserts: vec![],
    };

    let quorum_proposal_task_state =
        QuorumProposalTaskState::<TestTypes, MemoryImpl>::create_from(&handle).await;
    inject_quorum_proposal_polls(&quorum_proposal_task_state).await;

    let script = vec![view_2];
    run_test_script(script, quorum_proposal_task_state).await;
}<|MERGE_RESOLUTION|>--- conflicted
+++ resolved
@@ -13,16 +13,11 @@
 use hotshot_types::{
     data::{ViewChangeEvidence, ViewNumber},
     simple_vote::ViewSyncFinalizeData,
-<<<<<<< HEAD
-    traits::node_implementation::{ConsensusTime, NodeType},
-    utils::{BuilderCommitment, View, ViewInner},
-=======
     traits::{
         election::Membership,
         node_implementation::{ConsensusTime, NodeType},
     },
-    utils::{View, ViewInner},
->>>>>>> e961b519
+    utils::{BuilderCommitment, View, ViewInner},
     vid::VidSchemeType,
 };
 use jf_primitives::vid::VidScheme;
@@ -100,16 +95,13 @@
         inputs: vec![
             QuorumProposalValidated(proposals[1].data.clone(), leaves[1].clone()),
             QCFormed(either::Left(cert.clone())),
-<<<<<<< HEAD
-            SendPayloadCommitmentAndMetadata(payload_commitment, builder_commitment, (), ViewNumber::new(2)),
-=======
             SendPayloadCommitmentAndMetadata(
                 payload_commitment,
+                builder_commitment,
                 (),
                 ViewNumber::new(2),
                 null_block::builder_fee(quorum_membership.total_nodes()).unwrap(),
             ),
->>>>>>> e961b519
         ],
         outputs: vec![quorum_proposal_send()],
         asserts: vec![],
@@ -163,16 +155,13 @@
     let view_2 = TestScriptStage {
         inputs: vec![
             QCFormed(either::Right(cert.clone())),
-<<<<<<< HEAD
-            SendPayloadCommitmentAndMetadata(payload_commitment, builder_commitment, (), ViewNumber::new(2)),
-=======
             SendPayloadCommitmentAndMetadata(
                 payload_commitment,
+                builder_commitment,
                 (),
                 ViewNumber::new(2),
                 null_block::builder_fee(quorum_membership.total_nodes()).unwrap(),
             ),
->>>>>>> e961b519
         ],
         outputs: vec![quorum_proposal_send()],
         asserts: vec![],
@@ -231,16 +220,13 @@
     let view_2 = TestScriptStage {
         inputs: vec![
             ViewSyncFinalizeCertificate2Recv(cert.clone()),
-<<<<<<< HEAD
-            SendPayloadCommitmentAndMetadata(payload_commitment, builder_commitment, (), ViewNumber::new(2)),
-=======
             SendPayloadCommitmentAndMetadata(
                 payload_commitment,
+                builder_commitment,
                 (),
                 ViewNumber::new(2),
                 null_block::builder_fee(quorum_membership.total_nodes()).unwrap(),
             ),
->>>>>>> e961b519
         ],
         outputs: vec![quorum_proposal_send()],
         asserts: vec![],
@@ -285,11 +271,12 @@
         proposals.push(view.quorum_proposal.clone());
         leaders.push(view.leader_public_key);
     }
-
+    let builder_commitment = BuilderCommitment::from_raw_digest(sha2::Sha256::new().finalize());
     // proposal dependency data - quorum proposal and cert
     let pdd_qp = ProposalDependencyData {
         commitment_and_metadata: CommitmentAndMetadata {
             commitment: payload_commitment,
+            builder_commitment: builder_commitment.clone(),
             metadata: (),
             fee: null_block::builder_fee(quorum_membership.total_nodes()).unwrap(),
         },
@@ -304,6 +291,7 @@
     let pdd_timeout = ProposalDependencyData {
         commitment_and_metadata: CommitmentAndMetadata {
             commitment: payload_commitment,
+            builder_commitment: builder_commitment.clone(),
             metadata: (),
             fee: null_block::builder_fee(quorum_membership.total_nodes()).unwrap(),
         },
@@ -328,6 +316,7 @@
     let pdd_view_sync = ProposalDependencyData {
         commitment_and_metadata: CommitmentAndMetadata {
             commitment: payload_commitment,
+            builder_commitment,
             metadata: (),
             fee: null_block::builder_fee(quorum_membership.total_nodes()).unwrap(),
         },
