#![cfg(feature = "dependency-tasks")]

use committable::Committable;
use hotshot::tasks::task_state::CreateTaskState;
use hotshot_example_types::{
    block_types::TestMetadata,
    node_types::{MemoryImpl, TestTypes},
    state_types::{TestInstanceState, TestValidatedState},
};
use hotshot_task_impls::{
    events::HotShotEvent::{self, *},
    quorum_proposal::QuorumProposalTaskState,
};
use hotshot_testing::{
    predicates::{
        event::{exact, leaf_decided, quorum_proposal_send},
        Predicate,
    },
    script::{run_test_script, TestScriptStage},
    task_helpers::{
        build_cert, build_system_handle, key_pair_for_id, vid_scheme_from_view_number, vid_share,
    },
    test_helpers::create_fake_view_with_leaf,
    view_generator::TestViewGenerator,
};
use hotshot_types::{
    data::{null_block, Leaf, ViewChangeEvidence, ViewNumber},
    simple_certificate::QuorumCertificate,
    simple_vote::{TimeoutData, ViewSyncFinalizeData},
    traits::{
        election::Membership,
        node_implementation::{ConsensusTime, NodeType},
    },
    utils::{BuilderCommitment, View, ViewInner},
    vid::VidSchemeType,
    vote::HasViewNumber,
};
use jf_vid::VidScheme;
use sha2::Digest;
use std::sync::Arc;

fn make_payload_commitment(
    membership: &<TestTypes as NodeType>::Membership,
    view: ViewNumber,
) -> <VidSchemeType as VidScheme>::Commit {
    // Make some empty encoded transactions, we just care about having a commitment handy for the
    // later calls. We need the VID commitment to be able to propose later.
    let mut vid = vid_scheme_from_view_number::<TestTypes>(membership, view);
    let encoded_transactions = Vec::new();
    vid.commit_only(&encoded_transactions).unwrap()
}

#[cfg(test)]
#[cfg_attr(async_executor_impl = "tokio", tokio::test(flavor = "multi_thread"))]
#[cfg_attr(async_executor_impl = "async-std", async_std::test)]
async fn test_quorum_proposal_task_quorum_proposal_view_1() {
    async_compatibility_layer::logging::setup_logging();
    async_compatibility_layer::logging::setup_backtrace();

    let node_id = 1;
    let handle = build_system_handle(node_id).await.0;
    let quorum_membership = handle.hotshot.memberships.quorum_membership.clone();
    let da_membership = handle.hotshot.memberships.da_membership.clone();

    let payload_commitment = make_payload_commitment(&quorum_membership, ViewNumber::new(node_id));

    let mut generator = TestViewGenerator::generate(quorum_membership.clone(), da_membership);

    let mut proposals = Vec::new();
    let mut leaders = Vec::new();
    let mut leaves = Vec::new();
    let mut vids = Vec::new();
    let consensus = handle.hotshot.consensus();
    let mut consensus_writer = consensus.write().await;
    for view in (&mut generator).take(2).collect::<Vec<_>>().await {
        proposals.push(view.quorum_proposal.clone());
        leaders.push(view.leader_public_key);
        leaves.push(view.leaf.clone());
        vids.push(view.vid_proposal.clone());

        // We don't have a `QuorumProposalRecv` task handler, so we'll just manually insert the proposals
        // to make sure they show up during tests.
        consensus_writer
            .update_saved_leaves(Leaf::from_quorum_proposal(&view.quorum_proposal.data));
    }
    drop(consensus_writer);

    // We must send the genesis cert here to initialize hotshot successfully.
    let genesis_cert = QuorumCertificate::genesis(&*handle.hotshot.instance_state());
    let genesis_leaf = Leaf::genesis(&*handle.hotshot.instance_state());
    let builder_commitment = BuilderCommitment::from_raw_digest(sha2::Sha256::new().finalize());

    let view = TestScriptStage {
        inputs: vec![
            QcFormed(either::Left(genesis_cert.clone())),
            SendPayloadCommitmentAndMetadata(
                payload_commitment,
                builder_commitment,
                TestMetadata,
                ViewNumber::new(1),
                null_block::builder_fee(
                    quorum_membership.total_nodes(),
                    &TestValidatedState::default(),
                    &TestInstanceState {},
                )
                .unwrap(),
            ),
            VidShareValidated(vid_share(&vids[0].0, handle.public_key())),
            ValidatedStateUpdated(ViewNumber::new(0), create_fake_view_with_leaf(genesis_leaf)),
        ],
        outputs: vec![
            exact(UpdateHighQc(genesis_cert.clone())),
            quorum_proposal_send(),
        ],
        asserts: vec![],
    };

    let quorum_proposal_task_state =
        QuorumProposalTaskState::<TestTypes, MemoryImpl>::create_from(&handle).await;

    let script = vec![view];
    run_test_script(script, quorum_proposal_task_state).await;
}

#[cfg(test)]
#[cfg_attr(async_executor_impl = "tokio", tokio::test(flavor = "multi_thread"))]
#[cfg_attr(async_executor_impl = "async-std", async_std::test)]
async fn test_quorum_proposal_task_quorum_proposal_view_gt_1() {
    use hotshot_types::vote::HasViewNumber;

    async_compatibility_layer::logging::setup_logging();
    async_compatibility_layer::logging::setup_backtrace();

    let node_id = 3;
    let handle = build_system_handle(node_id).await.0;
    let quorum_membership = handle.hotshot.memberships.quorum_membership.clone();
    let da_membership = handle.hotshot.memberships.da_membership.clone();

    let mut generator = TestViewGenerator::generate(quorum_membership.clone(), da_membership);

    let mut proposals = Vec::new();
    let mut leaders = Vec::new();
    let mut leaves = Vec::new();
    let mut vids = Vec::new();
    let consensus = handle.hotshot.consensus();
    let mut consensus_writer = consensus.write().await;
    for view in (&mut generator).take(5) {
        proposals.push(view.quorum_proposal.clone());
        leaders.push(view.leader_public_key);
        leaves.push(view.leaf.clone());
        vids.push(view.vid_proposal.clone());

        // We don't have a `QuorumProposalRecv` task handler, so we'll just manually insert the proposals
        // to make sure they show up during tests.
        consensus_writer
            .update_saved_leaves(Leaf::from_quorum_proposal(&view.quorum_proposal.data));
    }
    drop(consensus_writer);

    let builder_commitment = BuilderCommitment::from_raw_digest(sha2::Sha256::new().finalize());

    // We need to handle the views where we aren't the leader to ensure that the states are
    // updated properly.

    let genesis_cert = proposals[0].data.justify_qc.clone();
    let genesis_leaf = Leaf::genesis(&*handle.hotshot.instance_state());

    let genesis_view = TestScriptStage {
        inputs: vec![
            QcFormed(either::Left(genesis_cert.clone())),
            SendPayloadCommitmentAndMetadata(
                make_payload_commitment(&quorum_membership, ViewNumber::new(1)),
                builder_commitment.clone(),
                TestMetadata,
                ViewNumber::new(1),
                null_block::builder_fee(
                    quorum_membership.total_nodes(),
                    &TestValidatedState::default(),
                    &TestInstanceState {},
                )
                .unwrap(),
            ),
            VidShareValidated(vid_share(&vids[0].0, handle.public_key())),
            ValidatedStateUpdated(
                ViewNumber::new(0),
                create_fake_view_with_leaf(genesis_leaf.clone()),
            ),
        ],
        outputs: vec![exact(UpdateHighQc(genesis_cert.clone()))],
        asserts: vec![],
    };

    // We send all the events that we'd have otherwise received to ensure the states are updated.
    let view_1 = TestScriptStage {
        inputs: vec![
            QuorumProposalValidated(proposals[0].data.clone(), genesis_leaf),
            QcFormed(either::Left(proposals[1].data.justify_qc.clone())),
            SendPayloadCommitmentAndMetadata(
                make_payload_commitment(&quorum_membership, ViewNumber::new(2)),
                builder_commitment.clone(),
                TestMetadata,
                ViewNumber::new(2),
                null_block::builder_fee(
                    quorum_membership.total_nodes(),
                    &TestValidatedState::default(),
                    &TestInstanceState {},
                )
                .unwrap(),
            ),
            VidShareValidated(vid_share(&vids[1].0, handle.public_key())),
            ValidatedStateUpdated(
                proposals[0].data.view_number(),
                create_fake_view_with_leaf(leaves[0].clone()),
            ),
        ],
        outputs: vec![exact(UpdateHighQc(proposals[1].data.justify_qc.clone()))],
        asserts: vec![],
    };

    // Proposing for this view since we've received a proposal for view 2.
    let view_2 = TestScriptStage {
        inputs: vec![
            QuorumProposalValidated(proposals[1].data.clone(), leaves[0].clone()),
            QcFormed(either::Left(proposals[2].data.justify_qc.clone())),
            SendPayloadCommitmentAndMetadata(
                make_payload_commitment(&quorum_membership, ViewNumber::new(3)),
                builder_commitment.clone(),
                TestMetadata,
                ViewNumber::new(3),
                null_block::builder_fee(
                    quorum_membership.total_nodes(),
                    &TestValidatedState::default(),
                    &TestInstanceState {},
                )
                .unwrap(),
            ),
            VidShareValidated(vid_share(&vids[2].0, handle.public_key())),
            ValidatedStateUpdated(
                proposals[1].data.view_number(),
                create_fake_view_with_leaf(leaves[1].clone()),
            ),
        ],
        outputs: vec![
            exact(LockedViewUpdated(ViewNumber::new(1))),
            exact(UpdateHighQc(proposals[2].data.justify_qc.clone())),
            quorum_proposal_send(),
        ],
        asserts: vec![],
    };

    // Now, let's verify that we get the decide on the 3-chain.
    let view_3 = TestScriptStage {
        inputs: vec![
            QuorumProposalValidated(proposals[2].data.clone(), leaves[1].clone()),
            QcFormed(either::Left(proposals[3].data.justify_qc.clone())),
            SendPayloadCommitmentAndMetadata(
                make_payload_commitment(&quorum_membership, ViewNumber::new(4)),
                builder_commitment.clone(),
                TestMetadata,
                ViewNumber::new(4),
                null_block::builder_fee(
                    quorum_membership.total_nodes(),
                    &TestValidatedState::default(),
                    &TestInstanceState {},
                )
                .unwrap(),
            ),
            VidShareValidated(vid_share(&vids[3].0, handle.public_key())),
            ValidatedStateUpdated(
                proposals[2].data.view_number(),
                create_fake_view_with_leaf(leaves[2].clone()),
            ),
        ],
        outputs: vec![exact(UpdateHighQc(proposals[3].data.justify_qc.clone()))],
        asserts: vec![],
    };

    let view_4 = TestScriptStage {
        inputs: vec![
            QuorumProposalValidated(proposals[3].data.clone(), leaves[2].clone()),
            QcFormed(either::Left(proposals[4].data.justify_qc.clone())),
            SendPayloadCommitmentAndMetadata(
                make_payload_commitment(&quorum_membership, ViewNumber::new(5)),
                builder_commitment,
                TestMetadata,
                ViewNumber::new(5),
                null_block::builder_fee(
                    quorum_membership.total_nodes(),
                    &TestValidatedState::default(),
                    &TestInstanceState {},
                )
                .unwrap(),
            ),
            VidShareValidated(vid_share(&vids[4].0, handle.public_key())),
            ValidatedStateUpdated(
                proposals[3].data.view_number(),
                create_fake_view_with_leaf(leaves[3].clone()),
            ),
        ],
        outputs: vec![
            exact(LockedViewUpdated(ViewNumber::new(3))),
            exact(LastDecidedViewUpdated(ViewNumber::new(2))),
            leaf_decided(),
            exact(UpdateHighQc(proposals[4].data.justify_qc.clone())),
        ],
        asserts: vec![],
    };

    let quorum_proposal_task_state =
        QuorumProposalTaskState::<TestTypes, MemoryImpl>::create_from(&handle).await;

    let script = vec![genesis_view, view_1, view_2, view_3, view_4];
    run_test_script(script, quorum_proposal_task_state).await;
}

#[cfg(test)]
#[cfg_attr(async_executor_impl = "tokio", tokio::test(flavor = "multi_thread"))]
#[cfg_attr(async_executor_impl = "async-std", async_std::test)]
async fn test_quorum_proposal_task_qc_timeout() {
    async_compatibility_layer::logging::setup_logging();
    async_compatibility_layer::logging::setup_backtrace();

    let node_id = 3;
    let handle = build_system_handle(node_id).await.0;
    let quorum_membership = handle.hotshot.memberships.quorum_membership.clone();
    let da_membership = handle.hotshot.memberships.da_membership.clone();

    let payload_commitment = make_payload_commitment(&quorum_membership, ViewNumber::new(node_id));
    let builder_commitment = BuilderCommitment::from_raw_digest(sha2::Sha256::new().finalize());

    let mut generator = TestViewGenerator::generate(quorum_membership.clone(), da_membership);

    let mut proposals = Vec::new();
    let mut leaders = Vec::new();
    let mut vids = Vec::new();
    let mut leaves = Vec::new();
    for view in (&mut generator).take(1).collect::<Vec<_>>().await {
        proposals.push(view.quorum_proposal.clone());
        leaders.push(view.leader_public_key);
        vids.push(view.vid_proposal.clone());
        leaves.push(view.leaf.clone());
    }
    let timeout_data = TimeoutData {
        view: ViewNumber::new(1),
    };
    generator.add_timeout(timeout_data);
    for view in (&mut generator).take(2).collect::<Vec<_>>().await {
        proposals.push(view.quorum_proposal.clone());
        leaders.push(view.leader_public_key);
        vids.push(view.vid_proposal.clone());
        leaves.push(view.leaf.clone());
    }

    // Get the proposal cert out for the view sync input
    let cert = match proposals[1].data.proposal_certificate.clone().unwrap() {
        ViewChangeEvidence::Timeout(tc) => tc,
        _ => panic!("Found a View Sync Cert when there should have been a Timeout cert"),
    };

    // Run at view 2, propose at view 3.
    let view_2 = TestScriptStage {
        inputs: vec![
            QcFormed(either::Right(cert.clone())),
            SendPayloadCommitmentAndMetadata(
                payload_commitment,
                builder_commitment,
                TestMetadata,
                ViewNumber::new(3),
                null_block::builder_fee(
                    quorum_membership.total_nodes(),
                    &TestValidatedState::default(),
                    &TestInstanceState {},
                )
                .unwrap(),
            ),
            VidShareValidated(vid_share(&vids[2].0.clone(), handle.public_key())),
            ValidatedStateUpdated(
                ViewNumber::new(2),
                create_fake_view_with_leaf(leaves[1].clone()),
            ),
        ],
        outputs: vec![quorum_proposal_send()],
        asserts: vec![],
    };

    let quorum_proposal_task_state =
        QuorumProposalTaskState::<TestTypes, MemoryImpl>::create_from(&handle).await;

    let script = vec![view_2];
    run_test_script(script, quorum_proposal_task_state).await;
}

#[cfg(test)]
#[cfg_attr(async_executor_impl = "tokio", tokio::test(flavor = "multi_thread"))]
#[cfg_attr(async_executor_impl = "async-std", async_std::test)]
async fn test_quorum_proposal_task_view_sync() {
    use hotshot_example_types::block_types::TestMetadata;
    use hotshot_types::data::null_block;

    async_compatibility_layer::logging::setup_logging();
    async_compatibility_layer::logging::setup_backtrace();

    // We need to propose as the leader for view 2, otherwise we get caught up with the special
    // case in the genesis view.
    let node_id = 2;
    let handle = build_system_handle(node_id).await.0;
    let quorum_membership = handle.hotshot.memberships.quorum_membership.clone();
    let da_membership = handle.hotshot.memberships.da_membership.clone();

    let payload_commitment = make_payload_commitment(&quorum_membership, ViewNumber::new(node_id));
    let builder_commitment = BuilderCommitment::from_raw_digest(sha2::Sha256::new().finalize());

    let mut generator = TestViewGenerator::generate(quorum_membership.clone(), da_membership);

    let mut proposals = Vec::new();
    let mut leaders = Vec::new();
    let mut vids = Vec::new();
    let mut leaves = Vec::new();
    for view in (&mut generator).take(1).collect::<Vec<_>>().await {
        proposals.push(view.quorum_proposal.clone());
        leaders.push(view.leader_public_key);
        vids.push(view.vid_proposal.clone());
        leaves.push(view.leaf.clone());
    }

    let view_sync_finalize_data = ViewSyncFinalizeData {
        relay: 2,
        round: ViewNumber::new(node_id),
    };
    generator.add_view_sync_finalize(view_sync_finalize_data);
    for view in (&mut generator).take(2).collect::<Vec<_>>().await {
        proposals.push(view.quorum_proposal.clone());
        leaders.push(view.leader_public_key);
        vids.push(view.vid_proposal.clone());
        leaves.push(view.leaf.clone());
    }

    // Get the proposal cert out for the view sync input
    let cert = match proposals[1].data.proposal_certificate.clone().unwrap() {
        ViewChangeEvidence::ViewSync(vsc) => vsc,
        _ => panic!("Found a TC when there should have been a view sync cert"),
    };

    // Run at view 2, the quorum vote task shouldn't care as long as the bookkeeping is correct
    let view_2 = TestScriptStage {
        inputs: vec![
            ViewSyncFinalizeCertificate2Recv(cert.clone()),
            SendPayloadCommitmentAndMetadata(
                payload_commitment,
                builder_commitment,
                TestMetadata,
                ViewNumber::new(2),
                null_block::builder_fee(
                    quorum_membership.total_nodes(),
                    &TestValidatedState::default(),
                    &TestInstanceState {},
                )
                .unwrap(),
            ),
            VidShareValidated(vid_share(&vids[1].0.clone(), handle.public_key())),
            ValidatedStateUpdated(
                ViewNumber::new(1),
                create_fake_view_with_leaf(leaves[1].clone()),
            ),
        ],
        outputs: vec![quorum_proposal_send()],
        asserts: vec![],
    };

    let quorum_proposal_task_state =
        QuorumProposalTaskState::<TestTypes, MemoryImpl>::create_from(&handle).await;

    let script = vec![view_2];
    run_test_script(script, quorum_proposal_task_state).await;
}

#[ignore]
#[cfg(test)]
#[cfg_attr(async_executor_impl = "tokio", tokio::test(flavor = "multi_thread"))]
#[cfg_attr(async_executor_impl = "async-std", async_std::test)]
async fn test_quorum_proposal_livness_check_proposal() {
    async_compatibility_layer::logging::setup_logging();
    async_compatibility_layer::logging::setup_backtrace();

    let node_id = 3;
    let handle = build_system_handle(node_id).await.0;
    let quorum_membership = handle.hotshot.memberships.quorum_membership.clone();
    let da_membership = handle.hotshot.memberships.da_membership.clone();

    let mut generator = TestViewGenerator::generate(quorum_membership.clone(), da_membership);

    let mut proposals = Vec::new();
    let mut leaders = Vec::new();
    let mut leaves = Vec::new();
    let mut vids = Vec::new();
<<<<<<< HEAD
    for view in (&mut generator).take(1).collect::<Vec<_>>().await {
        proposals.push(view.quorum_proposal.clone());
        leaders.push(view.leader_public_key);
        vids.push(view.vid_proposal.clone());
    }
    for view in (&mut generator).take(1).collect::<Vec<_>>().await {
=======
    let consensus = handle.hotshot.consensus();
    let mut consensus_writer = consensus.write().await;
    for view in (&mut generator).take(5) {
>>>>>>> 416d792c
        proposals.push(view.quorum_proposal.clone());
        leaders.push(view.leader_public_key);
        leaves.push(view.leaf.clone());
        vids.push(view.vid_proposal.clone());

        // We don't have a `QuorumProposalRecv` task handler, so we'll just manually insert the proposals
        // to make sure they show up during tests.
        consensus_writer
            .update_saved_leaves(Leaf::from_quorum_proposal(&view.quorum_proposal.data));
    }
    drop(consensus_writer);

    let builder_commitment = BuilderCommitment::from_raw_digest(sha2::Sha256::new().finalize());
<<<<<<< HEAD
    // proposal dependency data - quorum proposal and cert
    let pdd_qp = ProposalDependencyData {
        commitment_and_metadata: CommitmentAndMetadata {
            commitment: payload_commitment,
            builder_commitment: builder_commitment.clone(),
            metadata: TestMetadata,
            fee: null_block::builder_fee(
                quorum_membership.total_nodes(),
                &TestValidatedState::default(),
                &TestInstanceState {},
            )
            .unwrap(),
            block_view: ViewNumber::new(2),
        },
        secondary_proposal_information:
            hotshot_types::consensus::SecondaryProposalInformation::QuorumProposalAndCertificate(
                proposals[1].data.clone(),
                proposals[1].data.justify_qc.clone(),
            ),
    };

    let view_qp = TestScriptStage {
        inputs: vec![ProposeNow(ViewNumber::new(node_id), pdd_qp)],
        outputs: vec![quorum_proposal_send()],
        asserts: vec![],
    };

    let quorum_proposal_task_state =
        QuorumProposalTaskState::<TestTypes, MemoryImpl>::create_from(&handle).await;
=======
>>>>>>> 416d792c

    // We need to handle the views where we aren't the leader to ensure that the states are
    // updated properly.

    let genesis_cert = proposals[0].data.justify_qc.clone();
    let genesis_leaf = Leaf::genesis(&*handle.hotshot.instance_state());

<<<<<<< HEAD
    let mut proposals = Vec::new();
    let mut leaders = Vec::new();
    let mut vids = Vec::new();
    for view in (&mut generator).take(1).collect::<Vec<_>>().await {
        proposals.push(view.quorum_proposal.clone());
        leaders.push(view.leader_public_key);
        vids.push(view.vid_proposal.clone());
    }
    for view in (&mut generator).take(1).collect::<Vec<_>>().await {
        proposals.push(view.quorum_proposal.clone());
        leaders.push(view.leader_public_key);
        vids.push(view.vid_proposal.clone());
    }

    let builder_commitment = BuilderCommitment::from_raw_digest(sha2::Sha256::new().finalize());
    // proposal dependency data - timeout cert
    let pdd_timeout = ProposalDependencyData {
        commitment_and_metadata: CommitmentAndMetadata {
            commitment: payload_commitment,
            builder_commitment: builder_commitment.clone(),
            metadata: TestMetadata,
            fee: null_block::builder_fee(
                quorum_membership.total_nodes(),
                &TestValidatedState::default(),
                &TestInstanceState {},
            )
            .unwrap(),
            block_view: ViewNumber::new(2),
        },
        secondary_proposal_information:
            hotshot_types::consensus::SecondaryProposalInformation::Timeout(build_cert::<
                TestTypes,
                TimeoutData<TestTypes>,
                TimeoutVote<TestTypes>,
                TimeoutCertificate<TestTypes>,
            >(
                TimeoutData {
                    view: ViewNumber::new(1),
                },
                &quorum_membership,
=======
    let genesis_view = TestScriptStage {
        inputs: vec![
            QcFormed(either::Left(genesis_cert.clone())),
            SendPayloadCommitmentAndMetadata(
                make_payload_commitment(&quorum_membership, ViewNumber::new(1)),
                builder_commitment.clone(),
                TestMetadata,
                ViewNumber::new(1),
                null_block::builder_fee(quorum_membership.total_nodes(), &TestInstanceState {})
                    .unwrap(),
            ),
            VidShareValidated(vid_share(&vids[0].0, handle.public_key())),
            ValidatedStateUpdated(
                ViewNumber::new(0),
                create_fake_view_with_leaf(genesis_leaf.clone()),
            ),
        ],
        outputs: vec![exact(UpdateHighQc(genesis_cert.clone()))],
        asserts: vec![],
    };

    // We send all the events that we'd have otherwise received to ensure the states are updated.
    let view_1 = TestScriptStage {
        inputs: vec![
            QuorumProposalValidated(proposals[0].data.clone(), genesis_leaf),
            QcFormed(either::Left(proposals[1].data.justify_qc.clone())),
            SendPayloadCommitmentAndMetadata(
                make_payload_commitment(&quorum_membership, ViewNumber::new(2)),
                builder_commitment.clone(),
                TestMetadata,
>>>>>>> 416d792c
                ViewNumber::new(2),
                null_block::builder_fee(quorum_membership.total_nodes(), &TestInstanceState {})
                    .unwrap(),
            ),
            VidShareValidated(vid_share(&vids[1].0, handle.public_key())),
            ValidatedStateUpdated(
                proposals[0].data.view_number(),
                create_fake_view_with_leaf(leaves[0].clone()),
            ),
        ],
        outputs: vec![exact(UpdateHighQc(proposals[1].data.justify_qc.clone()))],
        asserts: vec![],
    };

    // This is a little hokey, and may not reflect reality, but we are only testing,
    // for this specific task, that it will propose when it receives this event. See
    // the QuorumProposalRecv task tests.
    let view_2 = TestScriptStage {
        inputs: vec![
            LivenessCheckProposalRecv(proposals[1].data.clone()),
            QcFormed(either::Left(proposals[2].data.justify_qc.clone())),
            SendPayloadCommitmentAndMetadata(
                make_payload_commitment(&quorum_membership, ViewNumber::new(3)),
                builder_commitment.clone(),
                TestMetadata,
                ViewNumber::new(3),
                null_block::builder_fee(quorum_membership.total_nodes(), &TestInstanceState {})
                    .unwrap(),
            ),
            VidShareValidated(vid_share(&vids[2].0, handle.public_key())),
            ValidatedStateUpdated(
                proposals[1].data.view_number(),
                create_fake_view_with_leaf(leaves[1].clone()),
            ),
        ],
        outputs: vec![
            exact(UpdateHighQc(proposals[2].data.justify_qc.clone())),
            quorum_proposal_send(),
        ],
        asserts: vec![],
    };

<<<<<<< HEAD
    let quorum_proposal_task_state =
        QuorumProposalTaskState::<TestTypes, MemoryImpl>::create_from(&handle).await;

    let script = vec![view_timeout];
    run_test_script(script, quorum_proposal_task_state).await;
}

#[ignore]
#[cfg(test)]
#[cfg_attr(async_executor_impl = "tokio", tokio::test(flavor = "multi_thread"))]
#[cfg_attr(async_executor_impl = "async-std", async_std::test)]
async fn test_quorum_proposal_task_propose_now_view_sync() {
    async_compatibility_layer::logging::setup_logging();
    async_compatibility_layer::logging::setup_backtrace();

    let node_id = 2;
    let handle = build_system_handle(node_id).await.0;
    let (private_key, public_key) = key_pair_for_id(node_id);
    let quorum_membership = handle.hotshot.memberships.quorum_membership.clone();
    let da_membership = handle.hotshot.memberships.da_membership.clone();

    let payload_commitment = make_payload_commitment(&quorum_membership, ViewNumber::new(node_id));

    let mut generator = TestViewGenerator::generate(quorum_membership.clone(), da_membership);

    let mut proposals = Vec::new();
    let mut leaders = Vec::new();
    let mut vids = Vec::new();
    for view in (&mut generator).take(1).collect::<Vec<_>>().await {
        proposals.push(view.quorum_proposal.clone());
        leaders.push(view.leader_public_key);
        vids.push(view.vid_proposal.clone());
    }
    for view in (&mut generator).take(1).collect::<Vec<_>>().await {
        proposals.push(view.quorum_proposal.clone());
        leaders.push(view.leader_public_key);
        vids.push(view.vid_proposal.clone());
    }

    let builder_commitment = BuilderCommitment::from_raw_digest(sha2::Sha256::new().finalize());

    // proposal dependency data - view sync cert
    let pdd_view_sync = ProposalDependencyData {
        commitment_and_metadata: CommitmentAndMetadata {
            commitment: payload_commitment,
            builder_commitment,
            metadata: TestMetadata,
            fee: null_block::builder_fee(
                quorum_membership.total_nodes(),
                &TestValidatedState::default(),
                &TestInstanceState {},
            )
            .unwrap(),
            block_view: ViewNumber::new(2),
        },
        secondary_proposal_information:
            hotshot_types::consensus::SecondaryProposalInformation::ViewSync(build_cert::<
                TestTypes,
                ViewSyncFinalizeData<TestTypes>,
                ViewSyncFinalizeVote<TestTypes>,
                ViewSyncFinalizeCertificate2<TestTypes>,
            >(
                ViewSyncFinalizeData {
                    relay: 1,
                    round: ViewNumber::new(1),
                },
                &quorum_membership,
                ViewNumber::new(node_id),
                &public_key,
                &private_key,
            )),
=======
    // Now, let's verify that we get the decide on the 3-chain.
    let view_3 = TestScriptStage {
        inputs: vec![
            QuorumProposalValidated(proposals[2].data.clone(), leaves[1].clone()),
            QcFormed(either::Left(proposals[3].data.justify_qc.clone())),
            SendPayloadCommitmentAndMetadata(
                make_payload_commitment(&quorum_membership, ViewNumber::new(4)),
                builder_commitment.clone(),
                TestMetadata,
                ViewNumber::new(4),
                null_block::builder_fee(quorum_membership.total_nodes(), &TestInstanceState {})
                    .unwrap(),
            ),
            VidShareValidated(vid_share(&vids[3].0, handle.public_key())),
            ValidatedStateUpdated(
                proposals[2].data.view_number(),
                create_fake_view_with_leaf(leaves[2].clone()),
            ),
        ],
        outputs: vec![exact(UpdateHighQc(proposals[3].data.justify_qc.clone()))],
        asserts: vec![],
>>>>>>> 416d792c
    };

    let view_4 = TestScriptStage {
        inputs: vec![
            QuorumProposalValidated(proposals[3].data.clone(), leaves[2].clone()),
            QcFormed(either::Left(proposals[4].data.justify_qc.clone())),
            SendPayloadCommitmentAndMetadata(
                make_payload_commitment(&quorum_membership, ViewNumber::new(5)),
                builder_commitment,
                TestMetadata,
                ViewNumber::new(5),
                null_block::builder_fee(quorum_membership.total_nodes(), &TestInstanceState {})
                    .unwrap(),
            ),
            VidShareValidated(vid_share(&vids[4].0, handle.public_key())),
            ValidatedStateUpdated(
                proposals[3].data.view_number(),
                create_fake_view_with_leaf(leaves[3].clone()),
            ),
        ],
        outputs: vec![
            exact(LockedViewUpdated(ViewNumber::new(3))),
            exact(LastDecidedViewUpdated(ViewNumber::new(2))),
            leaf_decided(),
            exact(UpdateHighQc(proposals[4].data.justify_qc.clone())),
        ],
        asserts: vec![],
    };

    let quorum_proposal_task_state =
        QuorumProposalTaskState::<TestTypes, MemoryImpl>::create_from(&handle).await;

    let script = vec![genesis_view, view_1, view_2, view_3, view_4];
    run_test_script(script, quorum_proposal_task_state).await;
}

#[cfg(test)]
#[cfg_attr(async_executor_impl = "tokio", tokio::test(flavor = "multi_thread"))]
#[cfg_attr(async_executor_impl = "async-std", async_std::test)]
async fn test_quorum_proposal_task_with_incomplete_events() {
    async_compatibility_layer::logging::setup_logging();
    async_compatibility_layer::logging::setup_backtrace();

    // We need to propose as the leader for view 2, otherwise we get caught up with the special
    // case in the genesis view.
    let handle = build_system_handle(2).await.0;
    let quorum_membership = handle.hotshot.memberships.quorum_membership.clone();
    let da_membership = handle.hotshot.memberships.da_membership.clone();

    let mut generator = TestViewGenerator::generate(quorum_membership.clone(), da_membership);

    let mut proposals = Vec::new();
    let mut leaders = Vec::new();
    let mut leaves = Vec::new();
    for view in (&mut generator).take(2).collect::<Vec<_>>().await {
        proposals.push(view.quorum_proposal.clone());
        leaders.push(view.leader_public_key);
        leaves.push(view.leaf.clone());
    }

    // We run the task here at view 2, but this time we ignore the crucial piece of evidence: the
    // payload commitment and metadata. Instead we send only one of the three "OR" required fields.
    // This should result in the proposal failing to be sent.
    let view_2 = TestScriptStage {
        inputs: vec![QuorumProposalValidated(
            proposals[1].data.clone(),
            leaves[0].clone(),
        )],
        outputs: vec![],
        asserts: vec![],
    };

    let quorum_proposal_task_state =
        QuorumProposalTaskState::<TestTypes, MemoryImpl>::create_from(&handle).await;

    let script = vec![view_2];
    run_test_script(script, quorum_proposal_task_state).await;
}

fn generate_outputs(
    chain_length: i32,
    current_view_number: u64,
) -> Vec<Box<dyn Predicate<Arc<HotShotEvent<TestTypes>>>>> {
    match chain_length {
        // This is not - 2 because we start from the parent
        2 => vec![exact(LockedViewUpdated(ViewNumber::new(
            current_view_number - 1,
        )))],
        // This is not - 3 because we start from the parent
        3 => vec![
            exact(LockedViewUpdated(ViewNumber::new(current_view_number - 1))),
            exact(LastDecidedViewUpdated(ViewNumber::new(
                current_view_number - 2,
            ))),
            leaf_decided(),
        ],
        _ => vec![],
    }
}

/// This test validates the the ascension of the leaf chain across a large input space with
/// consistently increasing inputs to ensure that decides and locked view updates
/// occur as expected.
///
/// This test will never propose, instead, we focus exclusively on the processing of the
/// [`HotShotEvent::QuorumProposalValidated`] event in a number of different circumstances. We want to
/// guarantee that a particular space of outputs is generated.
///
/// These outputs should be easy to run since we'll be deterministically incrementing our iterator from
/// 0..100 proposals, inserting the valid state into the map (hence "happy path"). Since we'll know ahead
/// of time, we can essentially anticipate the formation of a valid chain.
///
/// The output sequence is essentially:
/// view 0/1 = No outputs
/// view 2
/// ```rust
/// LockedViewUpdated(1)
/// ```
///
/// view 3
/// ```rust
/// LockedViewUpdated(2)
/// LastDecidedViewUpdated(1)
/// LeafDecided()
/// ```
///
/// view i in 4..n
/// ```rust
/// LockedViewUpdated(i - 1)
/// LastDecidedViewUpdated(i - 2)
/// LeafDecided()
/// ```
///
/// Because we've inserted all of the valid data, the traversals should go exactly as we expect them to.
#[cfg(test)]
#[cfg_attr(async_executor_impl = "tokio", tokio::test(flavor = "multi_thread"))]
#[cfg_attr(async_executor_impl = "async-std", async_std::test)]
async fn test_quorum_proposal_task_happy_path_leaf_ascension() {
    async_compatibility_layer::logging::setup_logging();
    async_compatibility_layer::logging::setup_backtrace();

    let node_id: usize = 1;
    let handle = build_system_handle(node_id.try_into().unwrap()).await.0;
    let quorum_membership = handle.hotshot.memberships.quorum_membership.clone();
    let da_membership = handle.hotshot.memberships.da_membership.clone();
    let mut generator = TestViewGenerator::generate(quorum_membership, da_membership);

    let mut current_chain_length = 0;
    let mut script = Vec::new();
    for view_number in 1..100u64 {
        current_chain_length += 1;
        if current_chain_length > 3 {
            current_chain_length = 3;
        }
        // This unwrap is safe here
        let view = generator.next().unwrap();
        let proposal = view.quorum_proposal.clone();

        // This intentionally grabs the wrong leaf since it *really* doesn't
        // matter. For the record, this should be view - 1's leaf.
        let leaf = view.leaf.clone();

        // update the consensus shared state
        {
            let consensus = handle.consensus();
            let mut consensus_writer = consensus.write().await;
            consensus_writer.update_validated_state_map(
                ViewNumber::new(view_number),
                create_fake_view_with_leaf(leaf.clone()),
            );
            consensus_writer.update_saved_leaves(leaf.clone());
            consensus_writer.update_vid_shares(
                ViewNumber::new(view_number),
                view.vid_proposal.0[node_id].clone(),
            );
        }

        let view = TestScriptStage {
            inputs: vec![QuorumProposalValidated(proposal.data, leaf)],
            outputs: generate_outputs(current_chain_length, view_number.try_into().unwrap()),
            asserts: vec![],
        };
        script.push(view);
    }

    let quorum_proposal_task_state =
        QuorumProposalTaskState::<TestTypes, MemoryImpl>::create_from(&handle).await;
    run_test_script(script, quorum_proposal_task_state).await;
}

/// This test non-deterministically injects faults into the leaf ascension process where we randomly
/// drop states, views, etc from the proposals to ensure that we get decide events only when a three
/// chain is detected. This is accomplished by simply looking up in the state map and checking if the
/// parents for a given node indeed exist and, if so, updating the current chain depending on how recent
/// the dropped parent was.
///
/// We utilize the same method to generate the outputs in both cases since it's quite easy to get a predictable
/// output set depending on where we are in the chain. Again, we do *not* propose in this method and instead
/// verify that the leaf ascension is reliable. We also use non-determinism to make sure that our fault
/// injection is randomized to some degree. This helps smoke out corner cases (i.e. the start and end).
#[cfg(test)]
#[cfg_attr(async_executor_impl = "tokio", tokio::test(flavor = "multi_thread"))]
#[cfg_attr(async_executor_impl = "async-std", async_std::test)]
async fn test_quorum_proposal_task_fault_injection_leaf_ascension() {
    async_compatibility_layer::logging::setup_logging();
    async_compatibility_layer::logging::setup_backtrace();

    let node_id: usize = 1;
    let handle = build_system_handle(node_id.try_into().unwrap()).await.0;
    let quorum_membership = handle.hotshot.memberships.quorum_membership.clone();
    let da_membership = handle.hotshot.memberships.da_membership.clone();
    let mut generator = TestViewGenerator::generate(quorum_membership, da_membership);

    let mut current_chain_length = 0;
    let mut script = Vec::new();
    let mut dropped_views = Vec::new();
    for view_number in 1..15u64 {
        current_chain_length += 1;
        // If the chain keeps going, then let it keep going
        if current_chain_length > 3 {
            current_chain_length = 3;
        }
        // This unwrap is safe here
        let view = generator.next().unwrap();
        let proposal = view.quorum_proposal.clone();

        // This intentionally grabs the wrong leaf since it *really* doesn't
        // matter. For the record, this should be view - 1's leaf.
        let leaf = view.leaf.clone();

        {
            let consensus = handle.consensus();
            let mut consensus_writer = consensus.write().await;

            // Break the chain depending on the prior state. If the immediate parent is not found, we have a chain of
            // 1, but, if it is, and the parent 2 away is not found, we have a 2 chain.
            if consensus_writer
                .validated_state_map()
                .get(&ViewNumber::new(view_number - 1))
                .is_none()
            {
                current_chain_length = 1;
            } else if view_number > 2
                && consensus_writer
                    .validated_state_map()
                    .get(&ViewNumber::new(view_number - 2))
                    .is_none()
            {
                current_chain_length = 2;
            }

            // Update the consensus shared state with a 10% failure rate
            if rand::random::<f32>() < 0.9 {
                consensus_writer.update_validated_state_map(
                    ViewNumber::new(view_number),
                    create_fake_view_with_leaf(leaf.clone()),
                );
                consensus_writer.update_saved_leaves(leaf.clone());
                consensus_writer.update_vid_shares(
                    ViewNumber::new(view_number),
                    view.vid_proposal.0[node_id].clone(),
                );
            } else {
                dropped_views.push(view_number);
            }
        }

        let view = TestScriptStage {
            inputs: vec![QuorumProposalValidated(proposal.data, leaf)],
            outputs: generate_outputs(current_chain_length, view_number.try_into().unwrap()),
            asserts: vec![],
        };
        script.push(view);
    }

    let quorum_proposal_task_state =
        QuorumProposalTaskState::<TestTypes, MemoryImpl>::create_from(&handle).await;
    run_test_script(script, quorum_proposal_task_state).await;
}<|MERGE_RESOLUTION|>--- conflicted
+++ resolved
@@ -98,12 +98,7 @@
                 builder_commitment,
                 TestMetadata,
                 ViewNumber::new(1),
-                null_block::builder_fee(
-                    quorum_membership.total_nodes(),
-                    &TestValidatedState::default(),
-                    &TestInstanceState {},
-                )
-                .unwrap(),
+                null_block::builder_fee(quorum_membership.total_nodes()).unwrap(),
             ),
             VidShareValidated(vid_share(&vids[0].0, handle.public_key())),
             ValidatedStateUpdated(ViewNumber::new(0), create_fake_view_with_leaf(genesis_leaf)),
@@ -173,12 +168,7 @@
                 builder_commitment.clone(),
                 TestMetadata,
                 ViewNumber::new(1),
-                null_block::builder_fee(
-                    quorum_membership.total_nodes(),
-                    &TestValidatedState::default(),
-                    &TestInstanceState {},
-                )
-                .unwrap(),
+                null_block::builder_fee(quorum_membership.total_nodes()).unwrap(),
             ),
             VidShareValidated(vid_share(&vids[0].0, handle.public_key())),
             ValidatedStateUpdated(
@@ -200,12 +190,7 @@
                 builder_commitment.clone(),
                 TestMetadata,
                 ViewNumber::new(2),
-                null_block::builder_fee(
-                    quorum_membership.total_nodes(),
-                    &TestValidatedState::default(),
-                    &TestInstanceState {},
-                )
-                .unwrap(),
+                null_block::builder_fee(quorum_membership.total_nodes()).unwrap(),
             ),
             VidShareValidated(vid_share(&vids[1].0, handle.public_key())),
             ValidatedStateUpdated(
@@ -227,12 +212,7 @@
                 builder_commitment.clone(),
                 TestMetadata,
                 ViewNumber::new(3),
-                null_block::builder_fee(
-                    quorum_membership.total_nodes(),
-                    &TestValidatedState::default(),
-                    &TestInstanceState {},
-                )
-                .unwrap(),
+                null_block::builder_fee(quorum_membership.total_nodes()).unwrap(),
             ),
             VidShareValidated(vid_share(&vids[2].0, handle.public_key())),
             ValidatedStateUpdated(
@@ -258,12 +238,7 @@
                 builder_commitment.clone(),
                 TestMetadata,
                 ViewNumber::new(4),
-                null_block::builder_fee(
-                    quorum_membership.total_nodes(),
-                    &TestValidatedState::default(),
-                    &TestInstanceState {},
-                )
-                .unwrap(),
+                null_block::builder_fee(quorum_membership.total_nodes()).unwrap(),
             ),
             VidShareValidated(vid_share(&vids[3].0, handle.public_key())),
             ValidatedStateUpdated(
@@ -284,12 +259,7 @@
                 builder_commitment,
                 TestMetadata,
                 ViewNumber::new(5),
-                null_block::builder_fee(
-                    quorum_membership.total_nodes(),
-                    &TestValidatedState::default(),
-                    &TestInstanceState {},
-                )
-                .unwrap(),
+                null_block::builder_fee(quorum_membership.total_nodes()).unwrap(),
             ),
             VidShareValidated(vid_share(&vids[4].0, handle.public_key())),
             ValidatedStateUpdated(
@@ -366,12 +336,7 @@
                 builder_commitment,
                 TestMetadata,
                 ViewNumber::new(3),
-                null_block::builder_fee(
-                    quorum_membership.total_nodes(),
-                    &TestValidatedState::default(),
-                    &TestInstanceState {},
-                )
-                .unwrap(),
+                null_block::builder_fee(quorum_membership.total_nodes()).unwrap(),
             ),
             VidShareValidated(vid_share(&vids[2].0.clone(), handle.public_key())),
             ValidatedStateUpdated(
@@ -450,12 +415,7 @@
                 builder_commitment,
                 TestMetadata,
                 ViewNumber::new(2),
-                null_block::builder_fee(
-                    quorum_membership.total_nodes(),
-                    &TestValidatedState::default(),
-                    &TestInstanceState {},
-                )
-                .unwrap(),
+                null_block::builder_fee(quorum_membership.total_nodes()).unwrap(),
             ),
             VidShareValidated(vid_share(&vids[1].0.clone(), handle.public_key())),
             ValidatedStateUpdated(
@@ -493,18 +453,9 @@
     let mut leaders = Vec::new();
     let mut leaves = Vec::new();
     let mut vids = Vec::new();
-<<<<<<< HEAD
-    for view in (&mut generator).take(1).collect::<Vec<_>>().await {
-        proposals.push(view.quorum_proposal.clone());
-        leaders.push(view.leader_public_key);
-        vids.push(view.vid_proposal.clone());
-    }
-    for view in (&mut generator).take(1).collect::<Vec<_>>().await {
-=======
     let consensus = handle.hotshot.consensus();
     let mut consensus_writer = consensus.write().await;
-    for view in (&mut generator).take(5) {
->>>>>>> 416d792c
+    for view in (&mut generator).take(5).collect::<Vec<_>>().await {
         proposals.push(view.quorum_proposal.clone());
         leaders.push(view.leader_public_key);
         leaves.push(view.leaf.clone());
@@ -518,38 +469,6 @@
     drop(consensus_writer);
 
     let builder_commitment = BuilderCommitment::from_raw_digest(sha2::Sha256::new().finalize());
-<<<<<<< HEAD
-    // proposal dependency data - quorum proposal and cert
-    let pdd_qp = ProposalDependencyData {
-        commitment_and_metadata: CommitmentAndMetadata {
-            commitment: payload_commitment,
-            builder_commitment: builder_commitment.clone(),
-            metadata: TestMetadata,
-            fee: null_block::builder_fee(
-                quorum_membership.total_nodes(),
-                &TestValidatedState::default(),
-                &TestInstanceState {},
-            )
-            .unwrap(),
-            block_view: ViewNumber::new(2),
-        },
-        secondary_proposal_information:
-            hotshot_types::consensus::SecondaryProposalInformation::QuorumProposalAndCertificate(
-                proposals[1].data.clone(),
-                proposals[1].data.justify_qc.clone(),
-            ),
-    };
-
-    let view_qp = TestScriptStage {
-        inputs: vec![ProposeNow(ViewNumber::new(node_id), pdd_qp)],
-        outputs: vec![quorum_proposal_send()],
-        asserts: vec![],
-    };
-
-    let quorum_proposal_task_state =
-        QuorumProposalTaskState::<TestTypes, MemoryImpl>::create_from(&handle).await;
-=======
->>>>>>> 416d792c
 
     // We need to handle the views where we aren't the leader to ensure that the states are
     // updated properly.
@@ -557,48 +476,6 @@
     let genesis_cert = proposals[0].data.justify_qc.clone();
     let genesis_leaf = Leaf::genesis(&*handle.hotshot.instance_state());
 
-<<<<<<< HEAD
-    let mut proposals = Vec::new();
-    let mut leaders = Vec::new();
-    let mut vids = Vec::new();
-    for view in (&mut generator).take(1).collect::<Vec<_>>().await {
-        proposals.push(view.quorum_proposal.clone());
-        leaders.push(view.leader_public_key);
-        vids.push(view.vid_proposal.clone());
-    }
-    for view in (&mut generator).take(1).collect::<Vec<_>>().await {
-        proposals.push(view.quorum_proposal.clone());
-        leaders.push(view.leader_public_key);
-        vids.push(view.vid_proposal.clone());
-    }
-
-    let builder_commitment = BuilderCommitment::from_raw_digest(sha2::Sha256::new().finalize());
-    // proposal dependency data - timeout cert
-    let pdd_timeout = ProposalDependencyData {
-        commitment_and_metadata: CommitmentAndMetadata {
-            commitment: payload_commitment,
-            builder_commitment: builder_commitment.clone(),
-            metadata: TestMetadata,
-            fee: null_block::builder_fee(
-                quorum_membership.total_nodes(),
-                &TestValidatedState::default(),
-                &TestInstanceState {},
-            )
-            .unwrap(),
-            block_view: ViewNumber::new(2),
-        },
-        secondary_proposal_information:
-            hotshot_types::consensus::SecondaryProposalInformation::Timeout(build_cert::<
-                TestTypes,
-                TimeoutData<TestTypes>,
-                TimeoutVote<TestTypes>,
-                TimeoutCertificate<TestTypes>,
-            >(
-                TimeoutData {
-                    view: ViewNumber::new(1),
-                },
-                &quorum_membership,
-=======
     let genesis_view = TestScriptStage {
         inputs: vec![
             QcFormed(either::Left(genesis_cert.clone())),
@@ -607,8 +484,7 @@
                 builder_commitment.clone(),
                 TestMetadata,
                 ViewNumber::new(1),
-                null_block::builder_fee(quorum_membership.total_nodes(), &TestInstanceState {})
-                    .unwrap(),
+                null_block::builder_fee(quorum_membership.total_nodes()).unwrap(),
             ),
             VidShareValidated(vid_share(&vids[0].0, handle.public_key())),
             ValidatedStateUpdated(
@@ -629,10 +505,8 @@
                 make_payload_commitment(&quorum_membership, ViewNumber::new(2)),
                 builder_commitment.clone(),
                 TestMetadata,
->>>>>>> 416d792c
                 ViewNumber::new(2),
-                null_block::builder_fee(quorum_membership.total_nodes(), &TestInstanceState {})
-                    .unwrap(),
+                null_block::builder_fee(quorum_membership.total_nodes()).unwrap(),
             ),
             VidShareValidated(vid_share(&vids[1].0, handle.public_key())),
             ValidatedStateUpdated(
@@ -656,7 +530,7 @@
                 builder_commitment.clone(),
                 TestMetadata,
                 ViewNumber::new(3),
-                null_block::builder_fee(quorum_membership.total_nodes(), &TestInstanceState {})
+                null_block::builder_fee(quorum_membership.total_nodes())
                     .unwrap(),
             ),
             VidShareValidated(vid_share(&vids[2].0, handle.public_key())),
@@ -672,79 +546,6 @@
         asserts: vec![],
     };
 
-<<<<<<< HEAD
-    let quorum_proposal_task_state =
-        QuorumProposalTaskState::<TestTypes, MemoryImpl>::create_from(&handle).await;
-
-    let script = vec![view_timeout];
-    run_test_script(script, quorum_proposal_task_state).await;
-}
-
-#[ignore]
-#[cfg(test)]
-#[cfg_attr(async_executor_impl = "tokio", tokio::test(flavor = "multi_thread"))]
-#[cfg_attr(async_executor_impl = "async-std", async_std::test)]
-async fn test_quorum_proposal_task_propose_now_view_sync() {
-    async_compatibility_layer::logging::setup_logging();
-    async_compatibility_layer::logging::setup_backtrace();
-
-    let node_id = 2;
-    let handle = build_system_handle(node_id).await.0;
-    let (private_key, public_key) = key_pair_for_id(node_id);
-    let quorum_membership = handle.hotshot.memberships.quorum_membership.clone();
-    let da_membership = handle.hotshot.memberships.da_membership.clone();
-
-    let payload_commitment = make_payload_commitment(&quorum_membership, ViewNumber::new(node_id));
-
-    let mut generator = TestViewGenerator::generate(quorum_membership.clone(), da_membership);
-
-    let mut proposals = Vec::new();
-    let mut leaders = Vec::new();
-    let mut vids = Vec::new();
-    for view in (&mut generator).take(1).collect::<Vec<_>>().await {
-        proposals.push(view.quorum_proposal.clone());
-        leaders.push(view.leader_public_key);
-        vids.push(view.vid_proposal.clone());
-    }
-    for view in (&mut generator).take(1).collect::<Vec<_>>().await {
-        proposals.push(view.quorum_proposal.clone());
-        leaders.push(view.leader_public_key);
-        vids.push(view.vid_proposal.clone());
-    }
-
-    let builder_commitment = BuilderCommitment::from_raw_digest(sha2::Sha256::new().finalize());
-
-    // proposal dependency data - view sync cert
-    let pdd_view_sync = ProposalDependencyData {
-        commitment_and_metadata: CommitmentAndMetadata {
-            commitment: payload_commitment,
-            builder_commitment,
-            metadata: TestMetadata,
-            fee: null_block::builder_fee(
-                quorum_membership.total_nodes(),
-                &TestValidatedState::default(),
-                &TestInstanceState {},
-            )
-            .unwrap(),
-            block_view: ViewNumber::new(2),
-        },
-        secondary_proposal_information:
-            hotshot_types::consensus::SecondaryProposalInformation::ViewSync(build_cert::<
-                TestTypes,
-                ViewSyncFinalizeData<TestTypes>,
-                ViewSyncFinalizeVote<TestTypes>,
-                ViewSyncFinalizeCertificate2<TestTypes>,
-            >(
-                ViewSyncFinalizeData {
-                    relay: 1,
-                    round: ViewNumber::new(1),
-                },
-                &quorum_membership,
-                ViewNumber::new(node_id),
-                &public_key,
-                &private_key,
-            )),
-=======
     // Now, let's verify that we get the decide on the 3-chain.
     let view_3 = TestScriptStage {
         inputs: vec![
@@ -755,7 +556,7 @@
                 builder_commitment.clone(),
                 TestMetadata,
                 ViewNumber::new(4),
-                null_block::builder_fee(quorum_membership.total_nodes(), &TestInstanceState {})
+                null_block::builder_fee(quorum_membership.total_nodes())
                     .unwrap(),
             ),
             VidShareValidated(vid_share(&vids[3].0, handle.public_key())),
@@ -766,7 +567,6 @@
         ],
         outputs: vec![exact(UpdateHighQc(proposals[3].data.justify_qc.clone()))],
         asserts: vec![],
->>>>>>> 416d792c
     };
 
     let view_4 = TestScriptStage {
@@ -778,7 +578,7 @@
                 builder_commitment,
                 TestMetadata,
                 ViewNumber::new(5),
-                null_block::builder_fee(quorum_membership.total_nodes(), &TestInstanceState {})
+                null_block::builder_fee(quorum_membership.total_nodes())
                     .unwrap(),
             ),
             VidShareValidated(vid_share(&vids[4].0, handle.public_key())),
