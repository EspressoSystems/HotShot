--- conflicted
+++ resolved
@@ -1,14 +1,10 @@
 use std::sync::Arc;
 
-<<<<<<< HEAD
 use hotshot::tasks::{task_state::CreateTaskState};
 use hotshot_example_types::{
     node_types::{MemoryImpl, TestTypes},
-    state_types::{TestInstanceState, TestValidatedState},
+    state_types::{TestInstanceState, },
 };
-=======
-use hotshot_example_types::node_types::{MemoryImpl, TestTypes};
->>>>>>> 17b2b012
 use hotshot_task_impls::{events::HotShotEvent::*, quorum_proposal::QuorumProposalTaskState};
 use hotshot_testing::{
     predicates::event::quorum_proposal_send,
@@ -169,11 +165,7 @@
                 payload_commitment,
                 builder_commitment,
                 TestMetadata,
-<<<<<<< HEAD
-                ViewNumber::new(2),
-=======
                 ViewNumber::new(node_id),
->>>>>>> 17b2b012
                 null_block::builder_fee(
                     quorum_membership.total_nodes(),
                     Arc::new(TestInstanceState {}),
