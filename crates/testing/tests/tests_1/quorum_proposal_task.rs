--- conflicted
+++ resolved
@@ -603,14 +603,7 @@
         Expectations::from_outputs(vec![exact(UpdateHighQc(
             proposals[3].data.justify_qc.clone(),
         ))]),
-<<<<<<< HEAD
         Expectations::from_outputs(vec![
-=======
-        Expectations::from_outputs(all_predicates![
-            exact(LockedViewUpdated(ViewNumber::new(3))),
-            exact(LastDecidedViewUpdated(ViewNumber::new(2))),
-            leaf_decided(),
->>>>>>> 2fd28977
             exact(UpdateHighQc(proposals[4].data.justify_qc.clone())),
         ]),
     ];
