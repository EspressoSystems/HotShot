--- conflicted
+++ resolved
@@ -163,12 +163,8 @@
                 build_payload_commitment::<TestTypes, TestVersions>(
                     &membership,
                     ViewNumber::new(1),
-<<<<<<< HEAD
-                    EpochNumber::new(1),
+                    Some(EpochNumber::new(1)),
                     version_1,
-=======
-                    Some(EpochNumber::new(1))
->>>>>>> f81570ed
                 )
                 .await,
                 builder_commitment.clone(),
@@ -188,12 +184,8 @@
                 build_payload_commitment::<TestTypes, TestVersions>(
                     &membership,
                     ViewNumber::new(2),
-<<<<<<< HEAD
-                    EpochNumber::new(1),
+                    Some(EpochNumber::new(1)),
                     version_2,
-=======
-                    Some(EpochNumber::new(1))
->>>>>>> f81570ed
                 )
                 .await,
                 builder_commitment.clone(),
@@ -212,12 +204,8 @@
                 build_payload_commitment::<TestTypes, TestVersions>(
                     &membership,
                     ViewNumber::new(3),
-<<<<<<< HEAD
-                    EpochNumber::new(1),
+                    Some(EpochNumber::new(1)),
                     version_3,
-=======
-                    Some(EpochNumber::new(1))
->>>>>>> f81570ed
                 )
                 .await,
                 builder_commitment.clone(),
