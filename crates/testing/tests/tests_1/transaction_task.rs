use hotshot::tasks::task_state::CreateTaskState;
use hotshot_example_types::{
    block_types::TestMetadata,
    node_types::{MemoryImpl, TestConsecutiveLeaderTypes, TestVersions},
};
use hotshot_task_impls::{
    events::HotShotEvent, harness::run_harness, transactions::TransactionTaskState,
};
use hotshot_testing::helpers::build_system_handle;
use hotshot_types::{
    data::{null_block, EpochNumber, PackedBundle, ViewNumber},
    traits::{
        block_contents::precompute_vid_commitment,
        election::Membership,
        node_implementation::{ConsensusTime, Versions},
    },
};
use vbs::version::StaticVersionType;

#[cfg(test)]
#[cfg_attr(async_executor_impl = "tokio", tokio::test(flavor = "multi_thread"))]
#[cfg_attr(async_executor_impl = "async-std", async_std::test)]
async fn test_transaction_task_leader_two_views_in_a_row() {
    async_compatibility_layer::logging::setup_logging();
    async_compatibility_layer::logging::setup_backtrace();

    // Build the API for node 2.
    let node_id = 2;
    let handle =
        build_system_handle::<TestConsecutiveLeaderTypes, MemoryImpl, TestVersions>(node_id)
            .await
            .0;

    let mut input = Vec::new();
    let mut output = Vec::new();

    let current_view = ViewNumber::new(4);
<<<<<<< HEAD
    input.push(HotShotEvent::ViewChange(current_view, EpochNumber::new(1)));
=======
    input.push(HotShotEvent::ViewChange(current_view));
    input.push(HotShotEvent::ViewChange(current_view + 1));
>>>>>>> a75a93fb
    input.push(HotShotEvent::Shutdown);
    let quorum_membership = handle.hotshot.memberships.quorum_membership.clone();

    let (_, precompute_data) =
        precompute_vid_commitment(&[], quorum_membership.total_nodes(EpochNumber::new(0)));

    // current view
    let mut exp_packed_bundle = PackedBundle::new(
        vec![].into(),
        TestMetadata {
            num_transactions: 0,
        },
        current_view,
        vec1::vec1![
            null_block::builder_fee::<TestConsecutiveLeaderTypes, TestVersions>(
                quorum_membership.total_nodes(EpochNumber::new(0)),
                <TestVersions as Versions>::Base::VERSION
            )
            .unwrap()
        ],
        Some(precompute_data.clone()),
        None,
    );
    output.push(HotShotEvent::BlockRecv(exp_packed_bundle.clone()));

    // next view
    exp_packed_bundle.view_number = current_view + 1;
    output.push(HotShotEvent::BlockRecv(exp_packed_bundle));

    let transaction_state =
        TransactionTaskState::<TestConsecutiveLeaderTypes, MemoryImpl, TestVersions>::create_from(
            &handle,
        )
        .await;
    run_harness(input, output, transaction_state, false).await;
}<|MERGE_RESOLUTION|>--- conflicted
+++ resolved
@@ -35,12 +35,11 @@
     let mut output = Vec::new();
 
     let current_view = ViewNumber::new(4);
-<<<<<<< HEAD
     input.push(HotShotEvent::ViewChange(current_view, EpochNumber::new(1)));
-=======
-    input.push(HotShotEvent::ViewChange(current_view));
-    input.push(HotShotEvent::ViewChange(current_view + 1));
->>>>>>> a75a93fb
+    input.push(HotShotEvent::ViewChange(
+        current_view + 1,
+        EpochNumber::new(1),
+    ));
     input.push(HotShotEvent::Shutdown);
     let quorum_membership = handle.hotshot.memberships.quorum_membership.clone();
 
