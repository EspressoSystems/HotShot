--- conflicted
+++ resolved
@@ -54,12 +54,8 @@
             .memberships
             .read()
             .await
-<<<<<<< HEAD
-            .total_nodes(EpochNumber::new(0)),
+            .total_nodes(Some(EpochNumber::new(0))),
         default_version,
-=======
-            .total_nodes(Some(EpochNumber::new(0))),
->>>>>>> f81570ed
     );
 
     // current view
