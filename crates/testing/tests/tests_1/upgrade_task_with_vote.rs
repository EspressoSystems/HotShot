// Copyright (c) 2021-2024 Espresso Systems (espressosys.com)
// This file is part of the HotShot repository.

// You should have received a copy of the MIT License
// along with the HotShot repository. If not, see <https://mit-license.org/>.

#![allow(unused_imports)]

use std::{sync::Arc, time::Duration};

use futures::StreamExt;
use hotshot::{tasks::task_state::CreateTaskState, types::SystemContextHandle};
use hotshot_example_types::{
    block_types::{TestMetadata, TestTransaction},
    node_types::{MemoryImpl, TestTypes, TestVersions},
    state_types::{TestInstanceState, TestValidatedState},
};
use hotshot_macros::{run_test, test_scripts};
use hotshot_task_impls::{
    consensus::ConsensusTaskState, events::HotShotEvent::*, quorum_vote::QuorumVoteTaskState,
    upgrade::UpgradeTaskState,
};
use hotshot_testing::{
    all_predicates,
    helpers::{build_fake_view_with_leaf, vid_share},
    predicates::{event::*, upgrade_with_vote::*},
    random,
    script::{Expectations, InputOrder, TaskScript},
    view_generator::TestViewGenerator,
};
use hotshot_types::{
<<<<<<< HEAD
    data::{null_block, Leaf2, ViewNumber},
=======
    data::{null_block, EpochNumber, Leaf, ViewNumber},
>>>>>>> c04a16a6
    simple_vote::UpgradeProposalData,
    traits::{election::Membership, node_implementation::ConsensusTime},
    vote::HasViewNumber,
};
use vbs::version::Version;
const TIMEOUT: Duration = Duration::from_millis(65);

#[tokio::test(flavor = "multi_thread")]
/// Tests that we correctly update our internal quorum vote state when reaching a decided upgrade
/// certificate.
async fn test_upgrade_task_with_vote() {
    use hotshot_testing::helpers::build_system_handle;

    hotshot::helpers::initialize_logging();

    let handle = build_system_handle::<TestTypes, MemoryImpl, TestVersions>(2)
        .await
        .0;
    let quorum_membership = handle.hotshot.memberships.quorum_membership.clone();
    let da_membership = handle.hotshot.memberships.da_membership.clone();

    let old_version = Version { major: 0, minor: 1 };
    let new_version = Version { major: 0, minor: 2 };

    let upgrade_data: UpgradeProposalData<TestTypes> = UpgradeProposalData {
        old_version,
        new_version,
        decide_by: ViewNumber::new(6),
        new_version_hash: [0u8; 12].to_vec(),
        old_version_last_view: ViewNumber::new(6),
        new_version_first_view: ViewNumber::new(7),
    };

    let mut proposals = Vec::new();
    let mut votes = Vec::new();
    let mut dacs = Vec::new();
    let mut vids = Vec::new();
    let mut leaders = Vec::new();
    let mut leaves = Vec::new();
    let consensus = handle.hotshot.consensus().clone();
    let mut consensus_writer = consensus.write().await;

    let mut generator = TestViewGenerator::generate(quorum_membership.clone(), da_membership);
    for view in (&mut generator).take(2).collect::<Vec<_>>().await {
        proposals.push(view.quorum_proposal.clone());
        votes.push(view.create_quorum_vote(&handle).await);
        dacs.push(view.da_certificate.clone());
        vids.push(view.vid_proposal.clone());
        leaders.push(view.leader_public_key);
        leaves.push(view.leaf.clone());
        consensus_writer
            .update_leaf(
                Leaf2::from_quorum_proposal(&view.quorum_proposal.data),
                Arc::new(TestValidatedState::default()),
                None,
                &handle.hotshot.upgrade_lock,
            )
            .await
            .unwrap();
    }
    drop(consensus_writer);

    generator.add_upgrade(upgrade_data);

    for view in generator.take(4).collect::<Vec<_>>().await {
        proposals.push(view.quorum_proposal.clone());
        votes.push(view.create_quorum_vote(&handle).await);
        dacs.push(view.da_certificate.clone());
        vids.push(view.vid_proposal.clone());
        leaders.push(view.leader_public_key);
        leaves.push(view.leaf.clone());
    }

    let inputs = vec![
        random![
            QuorumProposalValidated(proposals[1].clone(), leaves[0].clone()),
            DaCertificateRecv(dacs[1].clone()),
            VidShareRecv(leaders[1], vids[1].0[0].clone()),
        ],
        random![
            QuorumProposalValidated(proposals[2].clone(), leaves[1].clone()),
            DaCertificateRecv(dacs[2].clone()),
            VidShareRecv(leaders[2], vids[2].0[0].clone()),
        ],
        random![
            QuorumProposalValidated(proposals[3].clone(), leaves[2].clone()),
            DaCertificateRecv(dacs[3].clone()),
            VidShareRecv(leaders[3], vids[3].0[0].clone()),
        ],
        random![
            QuorumProposalValidated(proposals[4].clone(), leaves[3].clone()),
            DaCertificateRecv(dacs[4].clone()),
            VidShareRecv(leaders[4], vids[4].0[0].clone()),
        ],
        random![QuorumProposalValidated(
            proposals[5].clone(),
            leaves[5].clone()
        ),],
    ];

    let expectations = vec![
        Expectations::from_outputs(all_predicates![
            exact(DaCertificateValidated(dacs[1].clone())),
            exact(VidShareValidated(vids[1].0[0].clone())),
            exact(ViewChange(ViewNumber::new(3), EpochNumber::new(0))),
            quorum_vote_send(),
        ]),
        Expectations::from_outputs_and_task_states(
            all_predicates![
                exact(DaCertificateValidated(dacs[2].clone())),
                exact(VidShareValidated(vids[2].0[0].clone())),
                exact(ViewChange(ViewNumber::new(4), EpochNumber::new(0))),
                quorum_vote_send(),
            ],
            vec![no_decided_upgrade_certificate()],
        ),
        Expectations::from_outputs_and_task_states(
            all_predicates![
                exact(DaCertificateValidated(dacs[3].clone())),
                exact(VidShareValidated(vids[3].0[0].clone())),
                exact(ViewChange(ViewNumber::new(5), EpochNumber::new(0))),
                quorum_vote_send(),
            ],
            vec![no_decided_upgrade_certificate()],
        ),
        Expectations::from_outputs_and_task_states(
            all_predicates![
                exact(DaCertificateValidated(dacs[4].clone())),
                exact(VidShareValidated(vids[4].0[0].clone())),
                exact(ViewChange(ViewNumber::new(6), EpochNumber::new(0))),
                quorum_vote_send(),
            ],
            vec![no_decided_upgrade_certificate()],
        ),
        Expectations::from_outputs_and_task_states(vec![], vec![decided_upgrade_certificate()]),
    ];

    let vote_state =
        QuorumVoteTaskState::<TestTypes, MemoryImpl, TestVersions>::create_from(&handle).await;
    let mut vote_script = TaskScript {
        timeout: TIMEOUT,
        state: vote_state,
        expectations,
    };

    run_test![inputs, vote_script].await;
}<|MERGE_RESOLUTION|>--- conflicted
+++ resolved
@@ -29,11 +29,7 @@
     view_generator::TestViewGenerator,
 };
 use hotshot_types::{
-<<<<<<< HEAD
-    data::{null_block, Leaf2, ViewNumber},
-=======
-    data::{null_block, EpochNumber, Leaf, ViewNumber},
->>>>>>> c04a16a6
+    data::{null_block, EpochNumber, Leaf2, ViewNumber},
     simple_vote::UpgradeProposalData,
     traits::{election::Membership, node_implementation::ConsensusTime},
     vote::HasViewNumber,
