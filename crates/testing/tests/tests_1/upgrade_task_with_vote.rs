--- conflicted
+++ resolved
@@ -134,24 +134,14 @@
         Expectations::from_outputs(all_predicates![
             exact(DaCertificateValidated(dacs[1].clone())),
             exact(VidShareValidated(vids[1].0[0].clone())),
-<<<<<<< HEAD
-            exact(QuorumVoteDependenciesValidated(ViewNumber::new(2))),
             exact(ViewChange(ViewNumber::new(3), EpochNumber::new(0))),
-=======
-            exact(ViewChange(ViewNumber::new(3))),
->>>>>>> 891e9f6b
             quorum_vote_send(),
         ]),
         Expectations::from_outputs_and_task_states(
             all_predicates![
                 exact(DaCertificateValidated(dacs[2].clone())),
                 exact(VidShareValidated(vids[2].0[0].clone())),
-<<<<<<< HEAD
-                exact(QuorumVoteDependenciesValidated(ViewNumber::new(3))),
                 exact(ViewChange(ViewNumber::new(4), EpochNumber::new(0))),
-=======
-                exact(ViewChange(ViewNumber::new(4))),
->>>>>>> 891e9f6b
                 quorum_vote_send(),
             ],
             vec![no_decided_upgrade_certificate()],
@@ -160,12 +150,7 @@
             all_predicates![
                 exact(DaCertificateValidated(dacs[3].clone())),
                 exact(VidShareValidated(vids[3].0[0].clone())),
-<<<<<<< HEAD
-                exact(QuorumVoteDependenciesValidated(ViewNumber::new(4))),
                 exact(ViewChange(ViewNumber::new(5), EpochNumber::new(0))),
-=======
-                exact(ViewChange(ViewNumber::new(5))),
->>>>>>> 891e9f6b
                 quorum_vote_send(),
             ],
             vec![no_decided_upgrade_certificate()],
@@ -174,12 +159,7 @@
             all_predicates![
                 exact(DaCertificateValidated(dacs[4].clone())),
                 exact(VidShareValidated(vids[4].0[0].clone())),
-<<<<<<< HEAD
-                exact(QuorumVoteDependenciesValidated(ViewNumber::new(5))),
                 exact(ViewChange(ViewNumber::new(6), EpochNumber::new(0))),
-=======
-                exact(ViewChange(ViewNumber::new(6))),
->>>>>>> 891e9f6b
                 quorum_vote_send(),
             ],
             vec![no_decided_upgrade_certificate()],
