--- conflicted
+++ resolved
@@ -29,11 +29,7 @@
     view_generator::TestViewGenerator,
 };
 use hotshot_types::{
-<<<<<<< HEAD
-    data::{null_block, EpochNumber, ViewNumber},
-=======
-    data::{null_block, Leaf, ViewNumber},
->>>>>>> b10ea3f6
+    data::{null_block, EpochNumber, Leaf, ViewNumber},
     simple_vote::UpgradeProposalData,
     traits::{election::Membership, node_implementation::ConsensusTime},
     vote::HasViewNumber,
@@ -139,12 +135,7 @@
             exact(DaCertificateValidated(dacs[1].clone())),
             exact(VidShareValidated(vids[1].0[0].clone())),
             exact(QuorumVoteDependenciesValidated(ViewNumber::new(2))),
-<<<<<<< HEAD
             exact(ViewChange(ViewNumber::new(3), EpochNumber::new(0))),
-            validated_state_updated(),
-=======
-            exact(ViewChange(ViewNumber::new(3))),
->>>>>>> b10ea3f6
             quorum_vote_send(),
         ]),
         Expectations::from_outputs_and_task_states(
@@ -153,12 +144,7 @@
                 exact(DaCertificateValidated(dacs[2].clone())),
                 exact(VidShareValidated(vids[2].0[0].clone())),
                 exact(QuorumVoteDependenciesValidated(ViewNumber::new(3))),
-<<<<<<< HEAD
                 exact(ViewChange(ViewNumber::new(4), EpochNumber::new(0))),
-                validated_state_updated(),
-=======
-                exact(ViewChange(ViewNumber::new(4))),
->>>>>>> b10ea3f6
                 quorum_vote_send(),
             ],
             vec![no_decided_upgrade_certificate()],
@@ -171,12 +157,7 @@
                 exact(DaCertificateValidated(dacs[3].clone())),
                 exact(VidShareValidated(vids[3].0[0].clone())),
                 exact(QuorumVoteDependenciesValidated(ViewNumber::new(4))),
-<<<<<<< HEAD
                 exact(ViewChange(ViewNumber::new(5), EpochNumber::new(0))),
-                validated_state_updated(),
-=======
-                exact(ViewChange(ViewNumber::new(5))),
->>>>>>> b10ea3f6
                 quorum_vote_send(),
             ],
             vec![no_decided_upgrade_certificate()],
@@ -189,12 +170,7 @@
                 exact(DaCertificateValidated(dacs[4].clone())),
                 exact(VidShareValidated(vids[4].0[0].clone())),
                 exact(QuorumVoteDependenciesValidated(ViewNumber::new(5))),
-<<<<<<< HEAD
                 exact(ViewChange(ViewNumber::new(6), EpochNumber::new(0))),
-                validated_state_updated(),
-=======
-                exact(ViewChange(ViewNumber::new(6))),
->>>>>>> b10ea3f6
                 quorum_vote_send(),
             ],
             vec![no_decided_upgrade_certificate()],
