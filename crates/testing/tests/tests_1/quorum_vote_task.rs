--- conflicted
+++ resolved
@@ -220,7 +220,6 @@
         expectations,
     };
     run_test![inputs, script].await;
-<<<<<<< HEAD
 }
 
 #[cfg(test)]
@@ -492,6 +491,4 @@
         expectations,
     };
     run_test![inputs, script].await;
-=======
->>>>>>> 2fd28977
 }