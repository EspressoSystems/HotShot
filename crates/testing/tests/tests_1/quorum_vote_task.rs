// Copyright (c) 2021-2024 Espresso Systems (espressosys.com)
// This file is part of the HotShot repository.

// You should have received a copy of the MIT License
// along with the HotShot repository. If not, see <https://mit-license.org/>.

#![allow(clippy::panic)]

use std::{sync::Arc, time::Duration};

use futures::StreamExt;
use hotshot::tasks::task_state::CreateTaskState;
use hotshot_example_types::{
    node_types::{MemoryImpl, TestTypes, TestVersions},
    state_types::TestValidatedState,
};
use hotshot_macros::{run_test, test_scripts};
use hotshot_testing::{
    all_predicates,
    helpers::vid_share,
    predicates::event::all_predicates,
    random,
    script::{Expectations, InputOrder, TaskScript},
};
use hotshot_types::{
    data::{EpochNumber, Leaf, ViewNumber},
    traits::node_implementation::ConsensusTime,
};

const TIMEOUT: Duration = Duration::from_millis(35);

#[cfg(test)]
#[tokio::test(flavor = "multi_thread")]
async fn test_quorum_vote_task_success() {
    use hotshot_task_impls::{events::HotShotEvent::*, quorum_vote::QuorumVoteTaskState};
    use hotshot_testing::{
        helpers::build_system_handle,
        predicates::event::{exact, quorum_vote_send},
        view_generator::TestViewGenerator,
    };

    hotshot::helpers::initialize_logging();

    let handle = build_system_handle::<TestTypes, MemoryImpl, TestVersions>(2)
        .await
        .0;
    let quorum_membership = handle.hotshot.memberships.quorum_membership.clone();
    let da_membership = handle.hotshot.memberships.da_membership.clone();

    let mut generator = TestViewGenerator::generate(quorum_membership.clone(), da_membership);

    let mut proposals = Vec::new();
    let mut leaves = Vec::new();
    let mut dacs = Vec::new();
    let mut vids = Vec::new();
    let mut leaders = Vec::new();
    let consensus = handle.hotshot.consensus().clone();
    let mut consensus_writer = consensus.write().await;
    for view in (&mut generator).take(2).collect::<Vec<_>>().await {
        leaders.push(view.leader_public_key);
        proposals.push(view.quorum_proposal.clone());
        leaves.push(view.leaf.clone());
        dacs.push(view.da_certificate.clone());
        vids.push(view.vid_proposal.clone());
        consensus_writer
            .update_leaf(
                Leaf::from_quorum_proposal(&view.quorum_proposal.data),
                Arc::new(TestValidatedState::default()),
                None,
                &handle.hotshot.upgrade_lock,
            )
            .await
            .unwrap();
    }
    drop(consensus_writer);

    // Send the quorum proposal, DAC, VID share data, and validated state, in which case a dummy
    // vote can be formed and the view number will be updated.
    let inputs = vec![random![
        QuorumProposalValidated(proposals[1].clone(), leaves[0].clone()),
        DaCertificateRecv(dacs[1].clone()),
        VidShareRecv(leaders[1], vids[1].0[0].clone()),
    ]];

    let expectations = vec![Expectations::from_outputs(all_predicates![
        exact(DaCertificateValidated(dacs[1].clone())),
        exact(VidShareValidated(vids[1].0[0].clone())),
<<<<<<< HEAD
        exact(QuorumVoteDependenciesValidated(ViewNumber::new(2))),
        exact(ViewChange(ViewNumber::new(3), EpochNumber::new(0))),
=======
        exact(ViewChange(ViewNumber::new(3))),
>>>>>>> 891e9f6b
        quorum_vote_send(),
    ])];

    let quorum_vote_state =
        QuorumVoteTaskState::<TestTypes, MemoryImpl, TestVersions>::create_from(&handle).await;

    let mut script = TaskScript {
        timeout: TIMEOUT,
        state: quorum_vote_state,
        expectations,
    };
    run_test![inputs, script].await;
}

#[cfg(test)]
#[tokio::test(flavor = "multi_thread")]
async fn test_quorum_vote_task_miss_dependency() {
    use hotshot_task_impls::{events::HotShotEvent::*, quorum_vote::QuorumVoteTaskState};
    use hotshot_testing::{
        helpers::build_system_handle, predicates::event::exact, view_generator::TestViewGenerator,
    };

    hotshot::helpers::initialize_logging();

    let handle = build_system_handle::<TestTypes, MemoryImpl, TestVersions>(2)
        .await
        .0;
    let quorum_membership = handle.hotshot.memberships.quorum_membership.clone();
    let da_membership = handle.hotshot.memberships.da_membership.clone();

    let mut generator = TestViewGenerator::generate(quorum_membership.clone(), da_membership);

    let mut proposals = Vec::new();
    let mut leaders = Vec::new();
    let mut votes = Vec::new();
    let mut dacs = Vec::new();
    let mut vids = Vec::new();
    let mut leaves = Vec::new();
    let consensus = handle.hotshot.consensus().clone();
    let mut consensus_writer = consensus.write().await;
    for view in (&mut generator).take(5).collect::<Vec<_>>().await {
        proposals.push(view.quorum_proposal.clone());
        leaders.push(view.leader_public_key);
        votes.push(view.create_quorum_vote(&handle).await);
        dacs.push(view.da_certificate.clone());
        vids.push(view.vid_proposal.clone());
        leaves.push(view.leaf.clone());

        consensus_writer
            .update_leaf(
                Leaf::from_quorum_proposal(&view.quorum_proposal.data),
                Arc::new(TestValidatedState::default()),
                None,
                &handle.hotshot.upgrade_lock,
            )
            .await
            .unwrap();
    }
    drop(consensus_writer);

    // Send two of quorum proposal, DAC, VID share data, in which case there's no vote.
    let inputs = vec![
        random![
            QuorumProposalValidated(proposals[1].clone(), leaves[0].clone()),
            VidShareRecv(leaders[1], vid_share(&vids[1].0, handle.public_key())),
        ],
        random![
            QuorumProposalValidated(proposals[2].clone(), leaves[1].clone()),
            DaCertificateRecv(dacs[2].clone()),
        ],
        random![
            DaCertificateRecv(dacs[3].clone()),
            VidShareRecv(leaders[3], vid_share(&vids[3].0, handle.public_key())),
        ],
    ];

    let expectations = vec![
        Expectations::from_outputs(all_predicates![exact(VidShareValidated(
            vids[1].0[0].clone()
        ))]),
        Expectations::from_outputs(all_predicates![exact(DaCertificateValidated(
            dacs[2].clone()
        ))]),
        Expectations::from_outputs(all_predicates![
            exact(DaCertificateValidated(dacs[3].clone())),
            exact(VidShareValidated(vids[3].0[0].clone())),
        ]),
    ];

    let quorum_vote_state =
        QuorumVoteTaskState::<TestTypes, MemoryImpl, TestVersions>::create_from(&handle).await;

    let mut script = TaskScript {
        timeout: TIMEOUT,
        state: quorum_vote_state,
        expectations,
    };
    run_test![inputs, script].await;
}

#[cfg(test)]
#[tokio::test(flavor = "multi_thread")]
async fn test_quorum_vote_task_incorrect_dependency() {
    use hotshot_task_impls::{events::HotShotEvent::*, quorum_vote::QuorumVoteTaskState};
    use hotshot_testing::{
        helpers::build_system_handle, predicates::event::exact, view_generator::TestViewGenerator,
    };

    hotshot::helpers::initialize_logging();

    let handle = build_system_handle::<TestTypes, MemoryImpl, TestVersions>(2)
        .await
        .0;
    let quorum_membership = handle.hotshot.memberships.quorum_membership.clone();
    let da_membership = handle.hotshot.memberships.da_membership.clone();

    let mut generator = TestViewGenerator::generate(quorum_membership.clone(), da_membership);

    let mut proposals = Vec::new();
    let mut leaves = Vec::new();
    let mut dacs = Vec::new();
    let mut vids = Vec::new();
    let mut leaders = Vec::new();
    for view in (&mut generator).take(2).collect::<Vec<_>>().await {
        leaders.push(view.leader_public_key);
        proposals.push(view.quorum_proposal.clone());
        leaves.push(view.leaf.clone());
        dacs.push(view.da_certificate.clone());
        vids.push(view.vid_proposal.clone());
    }

    // Send the correct quorum proposal and DAC, and incorrect VID share data.
    let inputs = vec![random![
        QuorumProposalValidated(proposals[1].clone(), leaves[0].clone()),
        DaCertificateRecv(dacs[1].clone()),
        VidShareRecv(leaders[0], vids[0].0[0].clone()),
    ]];

    let expectations = vec![Expectations::from_outputs(all_predicates![
        exact(DaCertificateValidated(dacs[1].clone())),
        exact(VidShareValidated(vids[0].0[0].clone())),
    ])];

    let quorum_vote_state =
        QuorumVoteTaskState::<TestTypes, MemoryImpl, TestVersions>::create_from(&handle).await;

    let mut script = TaskScript {
        timeout: TIMEOUT,
        state: quorum_vote_state,
        expectations,
    };
    run_test![inputs, script].await;
}<|MERGE_RESOLUTION|>--- conflicted
+++ resolved
@@ -85,12 +85,7 @@
     let expectations = vec![Expectations::from_outputs(all_predicates![
         exact(DaCertificateValidated(dacs[1].clone())),
         exact(VidShareValidated(vids[1].0[0].clone())),
-<<<<<<< HEAD
-        exact(QuorumVoteDependenciesValidated(ViewNumber::new(2))),
         exact(ViewChange(ViewNumber::new(3), EpochNumber::new(0))),
-=======
-        exact(ViewChange(ViewNumber::new(3))),
->>>>>>> 891e9f6b
         quorum_vote_send(),
     ])];
 
