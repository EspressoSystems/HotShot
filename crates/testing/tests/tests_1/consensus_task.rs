--- conflicted
+++ resolved
@@ -1,16 +1,9 @@
-<<<<<<< HEAD
 use hotshot::tasks::{inject_consensus_polls, task_state::CreateTaskState};
-=======
-use hotshot::{
-    tasks::{inject_consensus_polls, task_state::CreateTaskState},
-};
 
 use std::sync::Arc;
 
-
+use hotshot_example_types::node_types::{MemoryImpl, TestTypes};
 use hotshot_example_types::state_types::TestInstanceState;
->>>>>>> dba082f1
-use hotshot_example_types::node_types::{MemoryImpl, TestTypes};
 use hotshot_task_impls::{consensus::ConsensusTaskState, events::HotShotEvent::*};
 use hotshot_testing::{
     predicates::event::{
@@ -98,7 +91,11 @@
                 builder_commitment,
                 TestMetadata,
                 ViewNumber::new(2),
-                null_block::builder_fee(quorum_membership.total_nodes(), Arc::new(TestInstanceState {})).unwrap(),
+                null_block::builder_fee(
+                    quorum_membership.total_nodes(),
+                    Arc::new(TestInstanceState {}),
+                )
+                .unwrap(),
             ),
         ],
         outputs: vec![
