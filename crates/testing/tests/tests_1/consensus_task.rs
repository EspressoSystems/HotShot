--- conflicted
+++ resolved
@@ -15,14 +15,9 @@
         exact, quorum_proposal_send, quorum_proposal_validated, quorum_vote_send, timeout_vote_send,
     },
     script::{run_test_script, TestScriptStage},
-<<<<<<< HEAD
-    task_helpers::{build_system_handle, key_pair_for_id, vid_scheme_from_view_number, vid_share},
-    test_helpers::permute_input_with_index_order,
-=======
     helpers::{
         build_system_handle, vid_share, key_pair_for_id, vid_scheme_from_view_number, permute_input_with_index_order
     },
->>>>>>> 4bdfda53
     view_generator::TestViewGenerator,
 };
 use hotshot_types::{
