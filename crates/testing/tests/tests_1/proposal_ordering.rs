use hotshot::{tasks::task_state::CreateTaskState, types::SystemContextHandle};
use hotshot_example_types::node_types::{MemoryImpl, TestTypes};
use hotshot_task_impls::{consensus::ConsensusTaskState, events::HotShotEvent::*};
use hotshot_testing::{
    predicates::event::{exact, quorum_proposal_send, quorum_proposal_validated},
    task_helpers::{get_vid_share, vid_scheme_from_view_number},
    test_helpers::permute_input_with_index_order,
    view_generator::TestViewGenerator,
};
<<<<<<< HEAD
use hotshot_types::{data::ViewNumber, traits::node_implementation::ConsensusTime, utils::BuilderCommitment};
=======
use hotshot_types::{
    data::{null_block, ViewNumber},
    traits::{election::Membership, node_implementation::ConsensusTime},
};
>>>>>>> e961b519
use jf_primitives::vid::VidScheme;
use sha2::Digest;

/// Runs a basic test where a qualified proposal occurs (i.e. not initiated by the genesis view or node 1).
/// This proposal should happen no matter how the `input_permutation` is specified.
async fn test_ordering_with_specific_order(input_permutation: Vec<usize>) {
    use hotshot_testing::{
        script::{run_test_script, TestScriptStage},
        task_helpers::build_system_handle,
    };

    async_compatibility_layer::logging::setup_logging();
    async_compatibility_layer::logging::setup_backtrace();

    let node_id = 2;
    let handle = build_system_handle(node_id).await.0;
    let quorum_membership = handle.hotshot.memberships.quorum_membership.clone();

    let mut vid =
        vid_scheme_from_view_number::<TestTypes>(&quorum_membership, ViewNumber::new(node_id));

    // Make some empty encoded transactions, we just care about having a commitment handy for the
    // later calls.
    let encoded_transactions = Vec::new();
    let vid_disperse = vid.disperse(&encoded_transactions).unwrap();
    let payload_commitment = vid_disperse.commit;

    let mut generator = TestViewGenerator::generate(quorum_membership.clone());

    let mut proposals = Vec::new();
    let mut leaders = Vec::new();
    let mut votes = Vec::new();
    let mut dacs = Vec::new();
    let mut vids = Vec::new();
    for view in (&mut generator).take(2) {
        proposals.push(view.quorum_proposal.clone());
        votes.push(view.create_quorum_vote(&handle));
        leaders.push(view.leader_public_key);
        dacs.push(view.da_certificate.clone());
        vids.push(view.vid_proposal.clone());
    }

    // This stage transitions from the initial view to view 1
    let view_1 = TestScriptStage {
        inputs: vec![
            QuorumProposalRecv(proposals[0].clone(), leaders[0]),
            DACertificateRecv(dacs[0].clone()),
            VIDShareRecv(get_vid_share(&vids[0].0, handle.get_public_key())),
        ],
        outputs: vec![
            exact(ViewChange(ViewNumber::new(1))),
            quorum_proposal_validated(),
            exact(QuorumVoteSend(votes[0].clone())),
        ],
        asserts: vec![],
    };

    // Node 2 is the leader up next, so we form the QC for it.
    let cert = proposals[1].data.justify_qc.clone();
    let builder_commitment = BuilderCommitment::from_raw_digest(sha2::Sha256::new().finalize());
    let inputs = vec![
        QuorumProposalRecv(proposals[1].clone(), leaders[1]),
        QCFormed(either::Left(cert)),
<<<<<<< HEAD
        SendPayloadCommitmentAndMetadata(payload_commitment, builder_commitment, (), ViewNumber::new(node_id)),
=======
        SendPayloadCommitmentAndMetadata(
            payload_commitment,
            (),
            ViewNumber::new(node_id),
            null_block::builder_fee(quorum_membership.total_nodes()).unwrap(),
        ),
>>>>>>> e961b519
    ];

    let view_2_inputs = permute_input_with_index_order(inputs, input_permutation);

    // This stage transitions from view 1 to view 2.
    let view_2 = TestScriptStage {
        inputs: view_2_inputs,
        outputs: vec![
            exact(ViewChange(ViewNumber::new(2))),
            quorum_proposal_validated(),
            quorum_proposal_send(),
        ],
        // We should end on view 2.
        asserts: vec![],
    };

    let script = vec![view_1, view_2];

    let consensus_state = ConsensusTaskState::<
        TestTypes,
        MemoryImpl,
        SystemContextHandle<TestTypes, MemoryImpl>,
    >::create_from(&handle)
    .await;

    run_test_script(script, consensus_state).await;
}

#[cfg_attr(
    async_executor_impl = "tokio",
    tokio::test(flavor = "multi_thread", worker_threads = 2)
)]
#[cfg_attr(async_executor_impl = "async-std", async_std::test)]
/// A leader node may receive one of a couple of possible events which can trigger a proposal. This
/// test ensures that, no matter what order these events are received in, the node will still
/// trigger the proposal event regardless. This is to catch a regression in which
/// `SendPayloadCommitmentAndMetadata`, when received last, resulted in no proposal occurring.
async fn test_proposal_ordering() {
    test_ordering_with_specific_order(vec![0, 1, 2]).await;
    test_ordering_with_specific_order(vec![0, 2, 1]).await;
    test_ordering_with_specific_order(vec![1, 0, 2]).await;
    test_ordering_with_specific_order(vec![2, 0, 1]).await;
    test_ordering_with_specific_order(vec![1, 2, 0]).await;
    test_ordering_with_specific_order(vec![2, 1, 0]).await;
}<|MERGE_RESOLUTION|>--- conflicted
+++ resolved
@@ -7,14 +7,11 @@
     test_helpers::permute_input_with_index_order,
     view_generator::TestViewGenerator,
 };
-<<<<<<< HEAD
-use hotshot_types::{data::ViewNumber, traits::node_implementation::ConsensusTime, utils::BuilderCommitment};
-=======
 use hotshot_types::{
     data::{null_block, ViewNumber},
     traits::{election::Membership, node_implementation::ConsensusTime},
+    utils::BuilderCommitment,
 };
->>>>>>> e961b519
 use jf_primitives::vid::VidScheme;
 use sha2::Digest;
 
@@ -78,16 +75,13 @@
     let inputs = vec![
         QuorumProposalRecv(proposals[1].clone(), leaders[1]),
         QCFormed(either::Left(cert)),
-<<<<<<< HEAD
-        SendPayloadCommitmentAndMetadata(payload_commitment, builder_commitment, (), ViewNumber::new(node_id)),
-=======
         SendPayloadCommitmentAndMetadata(
             payload_commitment,
+            builder_commitment,
             (),
             ViewNumber::new(node_id),
             null_block::builder_fee(quorum_membership.total_nodes()).unwrap(),
         ),
->>>>>>> e961b519
     ];
 
     let view_2_inputs = permute_input_with_index_order(inputs, input_permutation);
