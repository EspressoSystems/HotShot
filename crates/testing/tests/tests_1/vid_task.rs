--- conflicted
+++ resolved
@@ -93,15 +93,10 @@
         vid_disperse,
         &membership,
         EpochNumber::new(0),
-<<<<<<< HEAD
-        None,
-    );
-=======
         EpochNumber::new(0),
         None,
     )
     .await;
->>>>>>> 3d705c6a
 
     let vid_proposal = Proposal {
         data: vid_disperse.clone(),
