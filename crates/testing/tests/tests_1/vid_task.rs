--- conflicted
+++ resolved
@@ -15,7 +15,7 @@
     serial,
 };
 use hotshot_types::{
-    data::{null_block, DaProposal, VidDisperse, ViewNumber,PackedBundle},
+    data::{null_block, DaProposal, PackedBundle, VidDisperse, ViewNumber},
     traits::{
         consensus_api::ConsensusApi,
         election::Membership,
@@ -85,25 +85,14 @@
         serial![ViewChange(ViewNumber::new(1))],
         serial![
             ViewChange(ViewNumber::new(2)),
-            BlockRecv(
-<<<<<<< HEAD
+            BlockRecv(PackedBundle::new(
                 encoded_transactions,
                 TestMetadata,
                 ViewNumber::new(2),
-                null_block::builder_fee(quorum_membership.total_nodes()).unwrap(),
+                vec1::vec1![null_block::builder_fee(quorum_membership.total_nodes()).unwrap()],
+                vec1::vec1![null_block::builder_fee(quorum_membership.total_nodes()).unwrap()],
                 Some(vid_precompute),
-=======
-                PackedBundle::new(
-                    encoded_transactions,
-                    TestMetadata,
-                    ViewNumber::new(2),
-                    vec1::vec1![null_block::builder_fee(quorum_membership.total_nodes()).unwrap()],
-                    vec1::vec1![null_block::builder_fee(quorum_membership.total_nodes()).unwrap()],
-                    vid_precompute,
-                )
->>>>>>> 885a0ac2
-            ),
-
+            )),
         ],
     ];
 
