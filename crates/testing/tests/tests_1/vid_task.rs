use std::{collections::HashMap, marker::PhantomData, sync::Arc};

use hotshot::types::SignatureKey;
use hotshot_example_types::{
    block_types::{TestBlockPayload, TestMetadata, TestTransaction},
    node_types::{TestTypes, MemoryImpl},
    state_types::TestInstanceState,
};
use hotshot_task_impls::{events::HotShotEvent, vid::VidTaskState};
use hotshot_testing::task_helpers::{build_system_handle, vid_scheme_from_view_number};
use hotshot_types::{
    data::{null_block, DaProposal, VidDisperse, VidDisperseShare, ViewNumber},
    traits::{
        consensus_api::ConsensusApi,
        election::Membership,
        node_implementation::{ConsensusTime, NodeType},
        BlockPayload,
    },
};
use jf_vid::{precomputable::Precomputable, VidScheme};

#[cfg_attr(async_executor_impl = "tokio", tokio::test(flavor = "multi_thread"))]
#[cfg_attr(async_executor_impl = "async-std", async_std::test)]
async fn test_vid_task() {
    use hotshot_task_impls::harness::run_harness;
    use hotshot_types::message::Proposal;

    async_compatibility_layer::logging::setup_logging();
    async_compatibility_layer::logging::setup_backtrace();

    // Build the API for node 2.
    let handle = build_system_handle(2).await.0;
    let pub_key = handle.public_key();

    // quorum membership for VID share distribution
    let quorum_membership = handle.hotshot.memberships.quorum_membership.clone();

    let mut vid = vid_scheme_from_view_number::<TestTypes>(&quorum_membership, ViewNumber::new(0));
    let transactions = vec![TestTransaction::new(vec![0])];
    let (payload, metadata) =
        TestBlockPayload::from_transactions(transactions.clone(), &TestInstanceState {}).unwrap();
    let builder_commitment = payload.builder_commitment(&metadata);
    let encoded_transactions = Arc::from(TestTransaction::encode(&transactions));
    let vid_disperse = vid.disperse(&encoded_transactions).unwrap();
    let (_, vid_precompute) = vid.commit_only_precompute(&encoded_transactions).unwrap();
    let payload_commitment = vid_disperse.commit;

    let signature = <TestTypes as NodeType>::SignatureKey::sign(
        handle.private_key(),
        payload_commitment.as_ref(),
    )
    .expect("Failed to sign block payload!");
    let proposal: DaProposal<TestTypes> = DaProposal {
        encoded_transactions: encoded_transactions.clone(),
        metadata: TestMetadata,
        view_number: ViewNumber::new(2),
    };
    let message = Proposal {
        data: proposal.clone(),
        signature,
        _pd: PhantomData,
    };

    let vid_disperse =
        VidDisperse::from_membership(message.data.view_number, vid_disperse, &quorum_membership);

    let vid_proposal = Proposal {
        data: vid_disperse.clone(),
        signature: message.signature.clone(),
        _pd: PhantomData,
    };
    let vid_share_proposals: Vec<_> = VidDisperseShare::from_vid_disperse(vid_disperse.clone())
        .into_iter()
        .map(|vid_disperse_share| {
            vid_disperse_share
                .to_proposal(handle.private_key())
                .expect("Failed to sign block payload!")
        })
        .collect();
    let vid_share_proposal = vid_share_proposals[0].clone();

    let mut input = Vec::new();
    let mut output = HashMap::new();

    // In view 1, node 2 is the next leader.
    input.push(HotShotEvent::ViewChange(ViewNumber::new(1)));
    input.push(HotShotEvent::ViewChange(ViewNumber::new(2)));
    input.push(HotShotEvent::BlockRecv(
        encoded_transactions,
        TestMetadata,
        ViewNumber::new(2),
        null_block::builder_fee(quorum_membership.total_nodes(), &TestInstanceState {}).unwrap(),
        vid_precompute,
    ));
    input.push(HotShotEvent::BlockReady(
        vid_disperse.clone(),
        ViewNumber::new(2),
    ));

    input.push(HotShotEvent::VidDisperseSend(vid_proposal.clone(), pub_key));
    input.push(HotShotEvent::VidShareRecv(vid_share_proposal.clone()));
    input.push(HotShotEvent::Shutdown);

    output.insert(
        HotShotEvent::BlockReady(vid_disperse, ViewNumber::new(2)),
        1,
    );

    output.insert(
        HotShotEvent::SendPayloadCommitmentAndMetadata(
            payload_commitment,
            builder_commitment,
            TestMetadata,
            ViewNumber::new(2),
            null_block::builder_fee(quorum_membership.total_nodes(), &TestInstanceState {})
                .unwrap(),
        ),
        1,
    );
    output.insert(
        HotShotEvent::VidDisperseSend(vid_proposal.clone(), pub_key),
        1,
    );

<<<<<<< HEAD
    let vid_state = VIDTaskState::<TestTypes, MemoryImpl> {
        consensus: handle.hotshot.get_consensus(),
=======
    let vid_state = VidTaskState {
        api: handle.clone(),
        consensus: handle.hotshot.consensus(),
>>>>>>> ef3ced04
        cur_view: ViewNumber::new(0),
        vote_collector: None,
        network: handle.hotshot.networks.quorum_network.clone(),
        membership: handle.hotshot.memberships.vid_membership.clone().into(),
        public_key: handle.public_key(),
        private_key: handle.private_key().clone(),
        id: handle.hotshot.id,
    };
    run_harness(input, output, vid_state, false).await;
}<|MERGE_RESOLUTION|>--- conflicted
+++ resolved
@@ -122,14 +122,8 @@
         1,
     );
 
-<<<<<<< HEAD
-    let vid_state = VIDTaskState::<TestTypes, MemoryImpl> {
-        consensus: handle.hotshot.get_consensus(),
-=======
-    let vid_state = VidTaskState {
-        api: handle.clone(),
+    let vid_state = VidTaskState::<TestTypes, MemoryImpl> {
         consensus: handle.hotshot.consensus(),
->>>>>>> ef3ced04
         cur_view: ViewNumber::new(0),
         vote_collector: None,
         network: handle.hotshot.networks.quorum_network.clone(),
