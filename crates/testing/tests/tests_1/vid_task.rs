use std::{collections::HashMap, marker::PhantomData, sync::Arc};

use hotshot::types::SignatureKey;
use hotshot_example_types::{
    block_types::{TestBlockPayload, TestMetadata, TestTransaction},
    node_types::TestTypes,
    state_types::TestInstanceState,
};
use hotshot_task_impls::{events::HotShotEvent, vid::VIDTaskState};
use hotshot_testing::task_helpers::{build_system_handle, vid_scheme_from_view_number};
use hotshot_types::{
    data::{null_block, DAProposal, VidDisperse, VidDisperseShare, ViewNumber},
    traits::{
        consensus_api::ConsensusApi,
        election::Membership,
        node_implementation::{ConsensusTime, NodeType},
        BlockPayload,
    },
};
<<<<<<< HEAD
use jf_primitives::vid::{precomputable::Precomputable, VidScheme};
=======
use jf_vid::VidScheme;
>>>>>>> 0b6aa78b

#[cfg_attr(async_executor_impl = "tokio", tokio::test(flavor = "multi_thread"))]
#[cfg_attr(async_executor_impl = "async-std", async_std::test)]
async fn test_vid_task() {
    use hotshot_task_impls::harness::run_harness;
    use hotshot_types::message::Proposal;

    async_compatibility_layer::logging::setup_logging();
    async_compatibility_layer::logging::setup_backtrace();

    // Build the API for node 2.
    let handle = build_system_handle(2).await.0;
    let pub_key = *handle.public_key();

    // quorum membership for VID share distribution
    let quorum_membership = handle.hotshot.memberships.quorum_membership.clone();

    let mut vid = vid_scheme_from_view_number::<TestTypes>(&quorum_membership, ViewNumber::new(0));
    let transactions = vec![TestTransaction(vec![0])];
    let (payload, metadata) =
        TestBlockPayload::from_transactions(transactions.clone(), &TestInstanceState {}).unwrap();
    let builder_commitment = payload.builder_commitment(&metadata);
    let encoded_transactions = Arc::from(TestTransaction::encode(&transactions).unwrap());
    let vid_disperse = vid.disperse(&encoded_transactions).unwrap();
    let (_, vid_precompute) = vid.commit_only_precompute(&encoded_transactions).unwrap();
    let payload_commitment = vid_disperse.commit;

    let signature = <TestTypes as NodeType>::SignatureKey::sign(
        handle.private_key(),
        payload_commitment.as_ref(),
    )
    .expect("Failed to sign block payload!");
    let proposal: DAProposal<TestTypes> = DAProposal {
        encoded_transactions: encoded_transactions.clone(),
        metadata: TestMetadata,
        view_number: ViewNumber::new(2),
    };
    let message = Proposal {
        data: proposal.clone(),
        signature,
        _pd: PhantomData,
    };

    let vid_disperse =
        VidDisperse::from_membership(message.data.view_number, vid_disperse, &quorum_membership);

    let vid_proposal = Proposal {
        data: vid_disperse.clone(),
        signature: message.signature.clone(),
        _pd: PhantomData,
    };
    let vid_share_proposals: Vec<_> = VidDisperseShare::from_vid_disperse(vid_disperse.clone())
        .into_iter()
        .map(|vid_disperse_share| {
            vid_disperse_share
                .to_proposal(handle.private_key())
                .expect("Failed to sign block payload!")
        })
        .collect();
    let vid_share_proposal = vid_share_proposals[0].clone();

    let mut input = Vec::new();
    let mut output = HashMap::new();

    // In view 1, node 2 is the next leader.
    input.push(HotShotEvent::ViewChange(ViewNumber::new(1)));
    input.push(HotShotEvent::ViewChange(ViewNumber::new(2)));
    input.push(HotShotEvent::BlockRecv(
        encoded_transactions,
        TestMetadata,
        ViewNumber::new(2),
        null_block::builder_fee(quorum_membership.total_nodes(), &TestInstanceState {}).unwrap(),
        vid_precompute,
    ));
    input.push(HotShotEvent::BlockReady(
        vid_disperse.clone(),
        ViewNumber::new(2),
    ));

    input.push(HotShotEvent::VidDisperseSend(vid_proposal.clone(), pub_key));
    input.push(HotShotEvent::VIDShareRecv(vid_share_proposal.clone()));
    input.push(HotShotEvent::Shutdown);

    output.insert(
        HotShotEvent::BlockReady(vid_disperse, ViewNumber::new(2)),
        1,
    );

    output.insert(
        HotShotEvent::SendPayloadCommitmentAndMetadata(
            payload_commitment,
            builder_commitment,
            TestMetadata,
            ViewNumber::new(2),
            null_block::builder_fee(quorum_membership.total_nodes(), &TestInstanceState {})
                .unwrap(),
        ),
        1,
    );
    output.insert(
        HotShotEvent::VidDisperseSend(vid_proposal.clone(), pub_key),
        1,
    );

    let vid_state = VIDTaskState {
        api: handle.clone(),
        consensus: handle.hotshot.get_consensus(),
        cur_view: ViewNumber::new(0),
        vote_collector: None,
        network: handle.hotshot.networks.quorum_network.clone(),
        membership: handle.hotshot.memberships.vid_membership.clone().into(),
        public_key: *handle.public_key(),
        private_key: handle.private_key().clone(),
        id: handle.hotshot.id,
    };
    run_harness(input, output, vid_state, false).await;
}<|MERGE_RESOLUTION|>--- conflicted
+++ resolved
@@ -17,11 +17,7 @@
         BlockPayload,
     },
 };
-<<<<<<< HEAD
-use jf_primitives::vid::{precomputable::Precomputable, VidScheme};
-=======
-use jf_vid::VidScheme;
->>>>>>> 0b6aa78b
+use jf_vid::{precomputable::Precomputable, VidScheme};
 
 #[cfg_attr(async_executor_impl = "tokio", tokio::test(flavor = "multi_thread"))]
 #[cfg_attr(async_executor_impl = "async-std", async_std::test)]
