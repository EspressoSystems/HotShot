--- conflicted
+++ resolved
@@ -14,14 +14,9 @@
     consensus::ConsensusTaskState, events::HotShotEvent::*, upgrade::UpgradeTaskState,
 };
 use hotshot_testing::{
+    helpers::vid_share,
     predicates::{event::*, upgrade::*},
-<<<<<<< HEAD
-    script::{Expectations, TaskScript, RECV_TIMEOUT},
-    task_helpers::vid_share,
-=======
     script::{Expectations, TaskScript},
-    helpers::vid_share,
->>>>>>> 4bdfda53
     view_generator::TestViewGenerator,
 };
 use hotshot_types::{
@@ -37,8 +32,8 @@
 /// Tests that we correctly update our internal consensus state when reaching a decided upgrade certificate.
 async fn test_consensus_task_upgrade() {
     use hotshot_testing::{
+        helpers::build_system_handle,
         script::{run_test_script, TestScriptStage},
-        helpers::build_system_handle,
     };
 
     async_compatibility_layer::logging::setup_logging();
