// TODO: Remove after integration of dependency-tasks
#![allow(unused_imports)]

use std::time::Duration;

use futures::StreamExt;
use hotshot::{tasks::task_state::CreateTaskState, types::SystemContextHandle};
use hotshot_example_types::{
    block_types::{TestMetadata, TestTransaction},
    node_types::{MemoryImpl, TestTypes},
    state_types::TestInstanceState,
};
use hotshot_macros::test_scripts;
use hotshot_task_impls::{
    consensus::ConsensusTaskState, events::HotShotEvent::*, upgrade::UpgradeTaskState,
};
use hotshot_testing::{
    predicates::{event::*, upgrade::*},
    script::{Expectations, TaskScript},
    helpers::vid_share,
    view_generator::TestViewGenerator,
};
use hotshot_types::{
    data::{null_block, ViewNumber},
    simple_vote::UpgradeProposalData,
    traits::{election::Membership, node_implementation::ConsensusTime},
};
use vbs::version::Version;

#[cfg(not(feature = "dependency-tasks"))]
#[cfg_attr(async_executor_impl = "tokio", tokio::test(flavor = "multi_thread"))]
#[cfg_attr(async_executor_impl = "async-std", async_std::test)]
/// Tests that we correctly update our internal consensus state when reaching a decided upgrade certificate.
async fn test_consensus_task_upgrade() {
    use hotshot_testing::{
        script::{run_test_script, TestScriptStage},
        helpers::build_system_handle,
    };

    async_compatibility_layer::logging::setup_logging();
    async_compatibility_layer::logging::setup_backtrace();

    let handle = build_system_handle(1).await.0;
    let quorum_membership = handle.hotshot.memberships.quorum_membership.clone();
    let da_membership = handle.hotshot.memberships.da_membership.clone();

    let old_version = Version { major: 0, minor: 1 };
    let new_version = Version { major: 0, minor: 2 };

    let upgrade_data: UpgradeProposalData<TestTypes> = UpgradeProposalData {
        old_version,
        new_version,
        decide_by: ViewNumber::new(5),
        new_version_hash: [0u8; 12].to_vec(),
        old_version_last_view: ViewNumber::new(5),
        new_version_first_view: ViewNumber::new(7),
    };

    let mut proposals = Vec::new();
    let mut votes = Vec::new();
    let mut dacs = Vec::new();
    let mut vids = Vec::new();
    let mut leaders = Vec::new();

    let mut generator = TestViewGenerator::generate(quorum_membership.clone(), da_membership);

    for view in (&mut generator).take(2).collect::<Vec<_>>().await {
        proposals.push(view.quorum_proposal.clone());
        votes.push(view.create_quorum_vote(&handle));
        dacs.push(view.da_certificate.clone());
        vids.push(view.vid_proposal.clone());
        leaders.push(view.leader_public_key);
    }

    generator.add_upgrade(upgrade_data);

    for view in generator.take(4).collect::<Vec<_>>().await {
        proposals.push(view.quorum_proposal.clone());
        votes.push(view.create_quorum_vote(&handle));
        dacs.push(view.da_certificate.clone());
        vids.push(view.vid_proposal.clone());
        leaders.push(view.leader_public_key);
    }

    let view_1 = TestScriptStage {
        inputs: vec![
            QuorumProposalRecv(proposals[0].clone(), leaders[0]),
            VidShareRecv(vid_share(&vids[0].0, handle.public_key())),
            DaCertificateRecv(dacs[0].clone()),
        ],
        outputs: vec![
            exact(ViewChange(ViewNumber::new(1))),
            quorum_proposal_validated(),
            exact(QuorumVoteSend(votes[0].clone())),
        ],
        asserts: vec![],
    };

    let view_2 = TestScriptStage {
        inputs: vec![
            QuorumProposalRecv(proposals[1].clone(), leaders[1]),
            VidShareRecv(vid_share(&vids[1].0, handle.public_key())),
            DaCertificateRecv(dacs[1].clone()),
        ],
        outputs: vec![
            exact(ViewChange(ViewNumber::new(2))),
            quorum_proposal_validated(),
            exact(QuorumVoteSend(votes[1].clone())),
        ],
        asserts: vec![no_decided_upgrade_cert()],
    };

    let view_3 = TestScriptStage {
        inputs: vec![
            QuorumProposalRecv(proposals[2].clone(), leaders[2]),
            DaCertificateRecv(dacs[2].clone()),
            VidShareRecv(vid_share(&vids[2].0, handle.public_key())),
        ],
        outputs: vec![
            exact(ViewChange(ViewNumber::new(3))),
            quorum_proposal_validated(),
            leaf_decided(),
            exact(QuorumVoteSend(votes[2].clone())),
        ],
        asserts: vec![no_decided_upgrade_cert()],
    };

    let view_4 = TestScriptStage {
        inputs: vec![
            QuorumProposalRecv(proposals[3].clone(), leaders[3]),
            DaCertificateRecv(dacs[3].clone()),
            VidShareRecv(vid_share(&vids[3].0, handle.public_key())),
        ],
        outputs: vec![
            exact(ViewChange(ViewNumber::new(4))),
            quorum_proposal_validated(),
            leaf_decided(),
            exact(QuorumVoteSend(votes[3].clone())),
        ],
        asserts: vec![no_decided_upgrade_cert()],
    };

    let view_5 = TestScriptStage {
        inputs: vec![QuorumProposalRecv(proposals[4].clone(), leaders[4])],
        outputs: vec![
            exact(ViewChange(ViewNumber::new(5))),
            quorum_proposal_validated(),
            leaf_decided(),
        ],
        asserts: vec![decided_upgrade_cert()],
    };

    let script = vec![view_1, view_2, view_3, view_4, view_5];

    let consensus_state = ConsensusTaskState::<TestTypes, MemoryImpl>::create_from(&handle).await;

    run_test_script(script, consensus_state).await;
}

#[cfg(not(feature = "dependency-tasks"))]
#[cfg_attr(
    async_executor_impl = "tokio",
    tokio::test(flavor = "multi_thread", worker_threads = 2)
)]
#[cfg_attr(async_executor_impl = "async-std", async_std::test)]
/// Test that we correctly form and include an `UpgradeCertificate` when receiving votes.
async fn test_upgrade_and_consensus_task() {
    use std::sync::Arc;

<<<<<<< HEAD
    use hotshot_example_types::state_types::TestValidatedState;
    use hotshot_testing::task_helpers::build_system_handle;
=======
    use hotshot_testing::helpers::build_system_handle;
>>>>>>> 4bdfda53

    async_compatibility_layer::logging::setup_logging();
    async_compatibility_layer::logging::setup_backtrace();

    let handle = build_system_handle(3).await.0;
    let quorum_membership = handle.hotshot.memberships.quorum_membership.clone();
    let da_membership = handle.hotshot.memberships.da_membership.clone();

    let other_handles = futures::future::join_all((0..=9).map(build_system_handle)).await;

    let old_version = Version { major: 0, minor: 1 };
    let new_version = Version { major: 0, minor: 2 };

    let upgrade_data: UpgradeProposalData<TestTypes> = UpgradeProposalData {
        old_version,
        new_version,
        decide_by: ViewNumber::new(4),
        new_version_hash: [0u8; 12].to_vec(),
        old_version_last_view: ViewNumber::new(5),
        new_version_first_view: ViewNumber::new(7),
    };

    let mut proposals = Vec::new();
    let mut votes = Vec::new();
    let mut dacs = Vec::new();
    let mut vids = Vec::new();
    let mut leaders = Vec::new();
    let mut views = Vec::new();

    let mut generator = TestViewGenerator::generate(quorum_membership.clone(), da_membership);

    for view in (&mut generator).take(1).collect::<Vec<_>>().await {
        proposals.push(view.quorum_proposal.clone());
        votes.push(view.create_quorum_vote(&handle));
        dacs.push(view.da_certificate.clone());
        vids.push(view.vid_proposal.clone());
        leaders.push(view.leader_public_key);
        views.push(view.clone());
    }

    generator.add_upgrade(upgrade_data.clone());

    for view in generator.take(4).collect::<Vec<_>>().await {
        proposals.push(view.quorum_proposal.clone());
        votes.push(view.create_quorum_vote(&handle));
        dacs.push(view.da_certificate.clone());
        vids.push(view.vid_proposal.clone());
        leaders.push(view.leader_public_key);
        views.push(view.clone());
    }

    let upgrade_votes = other_handles
        .iter()
        .map(|h| views[2].create_upgrade_vote(upgrade_data.clone(), &h.0));

    let consensus_state = ConsensusTaskState::<TestTypes, MemoryImpl>::create_from(&handle).await;
    let mut upgrade_state = UpgradeTaskState::<
        TestTypes,
        MemoryImpl,
        SystemContextHandle<TestTypes, MemoryImpl>,
    >::create_from(&handle)
    .await;

    upgrade_state.should_vote = |_| true;

    let upgrade_vote_recvs: Vec<_> = upgrade_votes.map(UpgradeVoteRecv).collect();

    let inputs = vec![
        vec![
            QuorumProposalRecv(proposals[0].clone(), leaders[0]),
            VidShareRecv(vid_share(&vids[0].0, handle.public_key())),
            DaCertificateRecv(dacs[0].clone()),
        ],
        upgrade_vote_recvs,
        vec![
            QuorumProposalRecv(proposals[1].clone(), leaders[1]),
            DaCertificateRecv(dacs[1].clone()),
            VidShareRecv(vid_share(&vids[1].0, handle.public_key())),
        ],
        vec![
            VidShareRecv(vid_share(&vids[2].0, handle.public_key())),
            SendPayloadCommitmentAndMetadata(
                vids[2].0[0].data.payload_commitment,
                proposals[2].data.block_header.builder_commitment.clone(),
                TestMetadata,
                ViewNumber::new(3),
                null_block::builder_fee(quorum_membership.total_nodes()).unwrap(),
            ),
            QcFormed(either::Either::Left(proposals[2].data.justify_qc.clone())),
        ],
    ];

    let consensus_script = TaskScript {
        state: consensus_state,
        expectations: vec![
            Expectations {
                output_asserts: vec![
                    exact::<TestTypes>(ViewChange(ViewNumber::new(1))),
                    quorum_proposal_validated::<TestTypes>(),
                    quorum_vote_send::<TestTypes>(),
                ],
                task_state_asserts: vec![],
            },
            Expectations {
                output_asserts: vec![],
                task_state_asserts: vec![],
            },
            Expectations {
                output_asserts: vec![
                    exact::<TestTypes>(ViewChange(ViewNumber::new(2))),
                    quorum_proposal_validated::<TestTypes>(),
                    quorum_vote_send(),
                ],
                task_state_asserts: vec![],
            },
            Expectations {
                output_asserts: vec![quorum_proposal_send_with_upgrade_certificate::<TestTypes>()],
                task_state_asserts: vec![],
            },
        ],
    };

    let upgrade_script = TaskScript {
        state: upgrade_state,
        expectations: vec![
            Expectations {
                output_asserts: vec![],
                task_state_asserts: vec![],
            },
            Expectations {
                output_asserts: vec![upgrade_certificate_formed::<TestTypes>()],
                task_state_asserts: vec![],
            },
            Expectations {
                output_asserts: vec![],
                task_state_asserts: vec![],
            },
            Expectations {
                output_asserts: vec![],
                task_state_asserts: vec![],
            },
        ],
    };

    test_scripts![inputs, consensus_script, upgrade_script];
}

#[cfg(not(feature = "dependency-tasks"))]
#[cfg_attr(
    async_executor_impl = "tokio",
    tokio::test(flavor = "multi_thread", worker_threads = 2)
)]
#[cfg_attr(async_executor_impl = "async-std", async_std::test)]
/// Test that we correctly handle blank blocks between versions.
/// Specifically, this test schedules an upgrade between views 4 and 8,
/// and ensures that:
///   - we correctly vote affirmatively on a QuorumProposal with a null block payload in view 5
///   - we correctly propose with a null block payload in view 6, even if we have indications to do otherwise (via SendPayloadCommitmentAndMetadata, VID etc).
///   - we correctly reject a QuorumProposal with a non-null block payload in view 7.
async fn test_upgrade_and_consensus_task_blank_blocks() {
<<<<<<< HEAD
    use hotshot_example_types::state_types::TestValidatedState;
    use hotshot_testing::task_helpers::build_system_handle;
=======
    use hotshot_testing::helpers::build_system_handle;
>>>>>>> 4bdfda53

    async_compatibility_layer::logging::setup_logging();
    async_compatibility_layer::logging::setup_backtrace();

    let handle = build_system_handle(6).await.0;
    let quorum_membership = handle.hotshot.memberships.quorum_membership.clone();
    let da_membership = handle.hotshot.memberships.da_membership.clone();

    let old_version = Version { major: 0, minor: 1 };
    let new_version = Version { major: 0, minor: 2 };

    let upgrade_data: UpgradeProposalData<TestTypes> = UpgradeProposalData {
        old_version,
        new_version,
        decide_by: ViewNumber::new(4),
        new_version_hash: [0u8; 12].to_vec(),
        old_version_last_view: ViewNumber::new(4),
        new_version_first_view: ViewNumber::new(8),
    };

    let mut proposals = Vec::new();
    let mut votes = Vec::new();
    let mut dacs = Vec::new();
    let mut vids = Vec::new();
    let mut leaders = Vec::new();
    let mut views = Vec::new();

    let mut generator = TestViewGenerator::generate(quorum_membership.clone(), da_membership);

    for view in (&mut generator).take(1).collect::<Vec<_>>().await {
        proposals.push(view.quorum_proposal.clone());
        votes.push(view.create_quorum_vote(&handle));
        dacs.push(view.da_certificate.clone());
        vids.push(view.vid_proposal.clone());
        leaders.push(view.leader_public_key);
        views.push(view.clone());
    }

    generator.add_upgrade(upgrade_data.clone());

    for view in (&mut generator).take(3).collect::<Vec<_>>().await {
        proposals.push(view.quorum_proposal.clone());
        votes.push(view.create_quorum_vote(&handle));
        dacs.push(view.da_certificate.clone());
        vids.push(view.vid_proposal.clone());
        leaders.push(view.leader_public_key);
        views.push(view.clone());
    }

    // We are now in the upgrade period, and set the transactions to null for the QuorumProposalRecv in view 5.
    // Our node should vote affirmatively on this.
    generator.add_transactions(vec![]);

    for view in (&mut generator).take(1).collect::<Vec<_>>().await {
        proposals.push(view.quorum_proposal.clone());
        votes.push(view.create_quorum_vote(&handle));
        dacs.push(view.da_certificate.clone());
        vids.push(view.vid_proposal.clone());
        leaders.push(view.leader_public_key);
        views.push(view.clone());
    }

    // We set the transactions to something not null for view 6, but we expect the node to emit a quorum proposal where they are still null.
    generator.add_transactions(vec![TestTransaction::new(vec![0])]);

    for view in (&mut generator).take(1).collect::<Vec<_>>().await {
        proposals.push(view.quorum_proposal.clone());
        votes.push(view.create_quorum_vote(&handle));
        dacs.push(view.da_certificate.clone());
        vids.push(view.vid_proposal.clone());
        leaders.push(view.leader_public_key);
        views.push(view.clone());
    }

    // For view 7, we set the transactions to something not null. The node should fail to vote on this.
    generator.add_transactions(vec![TestTransaction::new(vec![0])]);

    for view in generator.take(1).collect::<Vec<_>>().await {
        proposals.push(view.quorum_proposal.clone());
        votes.push(view.create_quorum_vote(&handle));
        dacs.push(view.da_certificate.clone());
        vids.push(view.vid_proposal.clone());
        leaders.push(view.leader_public_key);
        views.push(view.clone());
    }

    let consensus_state = ConsensusTaskState::<TestTypes, MemoryImpl>::create_from(&handle).await;
    let mut upgrade_state = UpgradeTaskState::<
        TestTypes,
        MemoryImpl,
        SystemContextHandle<TestTypes, MemoryImpl>,
    >::create_from(&handle)
    .await;

    upgrade_state.should_vote = |_| true;

    let inputs = vec![
        vec![
            QuorumProposalRecv(proposals[0].clone(), leaders[0]),
            VidShareRecv(vid_share(&vids[0].0, handle.public_key())),
            DaCertificateRecv(dacs[0].clone()),
        ],
        vec![
            QuorumProposalRecv(proposals[1].clone(), leaders[1]),
            VidShareRecv(vid_share(&vids[1].0, handle.public_key())),
            DaCertificateRecv(dacs[1].clone()),
            SendPayloadCommitmentAndMetadata(
                vids[1].0[0].data.payload_commitment,
                proposals[1].data.block_header.builder_commitment.clone(),
                TestMetadata,
                ViewNumber::new(2),
                null_block::builder_fee(quorum_membership.total_nodes()).unwrap(),
            ),
        ],
        vec![
            DaCertificateRecv(dacs[2].clone()),
            VidShareRecv(vid_share(&vids[2].0, handle.public_key())),
            SendPayloadCommitmentAndMetadata(
                vids[2].0[0].data.payload_commitment,
                proposals[2].data.block_header.builder_commitment.clone(),
                TestMetadata,
                ViewNumber::new(3),
                null_block::builder_fee(quorum_membership.total_nodes()).unwrap(),
            ),
            QuorumProposalRecv(proposals[2].clone(), leaders[2]),
        ],
        vec![
            DaCertificateRecv(dacs[3].clone()),
            VidShareRecv(vid_share(&vids[3].0, handle.public_key())),
            SendPayloadCommitmentAndMetadata(
                vids[3].0[0].data.payload_commitment,
                proposals[3].data.block_header.builder_commitment.clone(),
                TestMetadata,
                ViewNumber::new(4),
                null_block::builder_fee(quorum_membership.total_nodes()).unwrap(),
            ),
            QuorumProposalRecv(proposals[3].clone(), leaders[3]),
        ],
        vec![
            DaCertificateRecv(dacs[4].clone()),
            VidShareRecv(vid_share(&vids[4].0, handle.public_key())),
            SendPayloadCommitmentAndMetadata(
                vids[4].0[0].data.payload_commitment,
                proposals[4].data.block_header.builder_commitment.clone(),
                TestMetadata,
                ViewNumber::new(5),
                null_block::builder_fee(quorum_membership.total_nodes()).unwrap(),
            ),
            QuorumProposalRecv(proposals[4].clone(), leaders[4]),
        ],
        vec![
            DaCertificateRecv(dacs[5].clone()),
            VidShareRecv(vid_share(&vids[5].0, handle.public_key())),
            SendPayloadCommitmentAndMetadata(
                vids[5].0[0].data.payload_commitment,
                proposals[5].data.block_header.builder_commitment.clone(),
                TestMetadata,
                ViewNumber::new(6),
                null_block::builder_fee(quorum_membership.total_nodes()).unwrap(),
            ),
            QcFormed(either::Either::Left(proposals[5].data.justify_qc.clone())),
        ],
        vec![
            DaCertificateRecv(dacs[6].clone()),
            VidShareRecv(vid_share(&vids[6].0, handle.public_key())),
            SendPayloadCommitmentAndMetadata(
                vids[6].0[0].data.payload_commitment,
                proposals[6].data.block_header.builder_commitment.clone(),
                TestMetadata,
                ViewNumber::new(7),
                null_block::builder_fee(quorum_membership.total_nodes()).unwrap(),
            ),
            QuorumProposalRecv(proposals[6].clone(), leaders[6]),
        ],
    ];

    let consensus_script = TaskScript {
        state: consensus_state,
        expectations: vec![
            Expectations {
                output_asserts: vec![
                    exact::<TestTypes>(ViewChange(ViewNumber::new(1))),
                    quorum_proposal_validated(),
                    quorum_vote_send(),
                ],
                task_state_asserts: vec![],
            },
            Expectations {
                output_asserts: vec![
                    exact(ViewChange(ViewNumber::new(2))),
                    quorum_proposal_validated(),
                    quorum_vote_send(),
                ],
                task_state_asserts: vec![],
            },
            Expectations {
                output_asserts: vec![
                    exact(ViewChange(ViewNumber::new(3))),
                    quorum_proposal_validated(),
                    leaf_decided(),
                    quorum_vote_send(),
                ],
                task_state_asserts: vec![],
            },
            Expectations {
                output_asserts: vec![
                    exact(ViewChange(ViewNumber::new(4))),
                    quorum_proposal_validated(),
                    leaf_decided(),
                    quorum_vote_send(),
                ],
                task_state_asserts: vec![],
            },
            Expectations {
                output_asserts: vec![
                    exact(ViewChange(ViewNumber::new(5))),
                    quorum_proposal_validated(),
                    leaf_decided(),
                    // This is between versions, but we are receiving a null block and hence should vote affirmatively on it.
                    quorum_vote_send(),
                ],
                task_state_asserts: vec![],
            },
            Expectations {
                output_asserts: vec![quorum_proposal_send_with_null_block(
                    quorum_membership.total_nodes(),
                )],
                task_state_asserts: vec![],
            },
            Expectations {
                output_asserts: vec![
                    exact(ViewChange(ViewNumber::new(7))),
                    // We do NOT expect a quorum_vote_send() because we have set the block to be non-null in this view.
                ],
                task_state_asserts: vec![],
            },
        ],
    };

    let upgrade_script = TaskScript {
        state: upgrade_state,
        expectations: vec![
            Expectations {
                output_asserts: vec![],
                task_state_asserts: vec![],
            },
            Expectations {
                output_asserts: vec![],
                task_state_asserts: vec![],
            },
            Expectations {
                output_asserts: vec![],
                task_state_asserts: vec![],
            },
            Expectations {
                output_asserts: vec![],
                task_state_asserts: vec![],
            },
            Expectations {
                output_asserts: vec![],
                task_state_asserts: vec![],
            },
            Expectations {
                output_asserts: vec![],
                task_state_asserts: vec![],
            },
            Expectations {
                output_asserts: vec![],
                task_state_asserts: vec![],
            },
        ],
    };

    test_scripts![inputs, consensus_script, upgrade_script];
}<|MERGE_RESOLUTION|>--- conflicted
+++ resolved
@@ -167,12 +167,7 @@
 async fn test_upgrade_and_consensus_task() {
     use std::sync::Arc;
 
-<<<<<<< HEAD
-    use hotshot_example_types::state_types::TestValidatedState;
-    use hotshot_testing::task_helpers::build_system_handle;
-=======
     use hotshot_testing::helpers::build_system_handle;
->>>>>>> 4bdfda53
 
     async_compatibility_layer::logging::setup_logging();
     async_compatibility_layer::logging::setup_backtrace();
@@ -333,12 +328,7 @@
 ///   - we correctly propose with a null block payload in view 6, even if we have indications to do otherwise (via SendPayloadCommitmentAndMetadata, VID etc).
 ///   - we correctly reject a QuorumProposal with a non-null block payload in view 7.
 async fn test_upgrade_and_consensus_task_blank_blocks() {
-<<<<<<< HEAD
-    use hotshot_example_types::state_types::TestValidatedState;
-    use hotshot_testing::task_helpers::build_system_handle;
-=======
     use hotshot_testing::helpers::build_system_handle;
->>>>>>> 4bdfda53
 
     async_compatibility_layer::logging::setup_logging();
     async_compatibility_layer::logging::setup_backtrace();
