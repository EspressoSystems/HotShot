--- conflicted
+++ resolved
@@ -84,11 +84,7 @@
     let view_1 = TestScriptStage {
         inputs: vec![
             QuorumProposalRecv(proposals[0].clone(), leaders[0]),
-<<<<<<< HEAD
             VidShareRecv(vid_share(&vids[0].0, handle.public_key())),
-=======
-            VIDShareRecv(vid_share(&vids[0].0, handle.public_key())),
->>>>>>> 1eb8d33d
             DaCertificateRecv(dacs[0].clone()),
         ],
         outputs: vec![
@@ -102,11 +98,7 @@
     let view_2 = TestScriptStage {
         inputs: vec![
             QuorumProposalRecv(proposals[1].clone(), leaders[1]),
-<<<<<<< HEAD
             VidShareRecv(vid_share(&vids[1].0, handle.public_key())),
-=======
-            VIDShareRecv(vid_share(&vids[1].0, handle.public_key())),
->>>>>>> 1eb8d33d
             DaCertificateRecv(dacs[1].clone()),
         ],
         outputs: vec![
@@ -121,11 +113,7 @@
         inputs: vec![
             QuorumProposalRecv(proposals[2].clone(), leaders[2]),
             DaCertificateRecv(dacs[2].clone()),
-<<<<<<< HEAD
             VidShareRecv(vid_share(&vids[2].0, handle.public_key())),
-=======
-            VIDShareRecv(vid_share(&vids[2].0, handle.public_key())),
->>>>>>> 1eb8d33d
         ],
         outputs: vec![
             exact(ViewChange(ViewNumber::new(3))),
@@ -140,11 +128,7 @@
         inputs: vec![
             QuorumProposalRecv(proposals[3].clone(), leaders[3]),
             DaCertificateRecv(dacs[3].clone()),
-<<<<<<< HEAD
             VidShareRecv(vid_share(&vids[3].0, handle.public_key())),
-=======
-            VIDShareRecv(vid_share(&vids[3].0, handle.public_key())),
->>>>>>> 1eb8d33d
         ],
         outputs: vec![
             exact(ViewChange(ViewNumber::new(4))),
@@ -253,28 +237,17 @@
     let inputs = vec![
         vec![
             QuorumProposalRecv(proposals[0].clone(), leaders[0]),
-<<<<<<< HEAD
             VidShareRecv(vid_share(&vids[0].0, handle.public_key())),
-=======
-            VIDShareRecv(vid_share(&vids[0].0, handle.public_key())),
->>>>>>> 1eb8d33d
             DaCertificateRecv(dacs[0].clone()),
         ],
         upgrade_vote_recvs,
         vec![
             QuorumProposalRecv(proposals[1].clone(), leaders[1]),
             DaCertificateRecv(dacs[1].clone()),
-<<<<<<< HEAD
             VidShareRecv(vid_share(&vids[1].0, handle.public_key())),
         ],
         vec![
             VidShareRecv(vid_share(&vids[2].0, handle.public_key())),
-=======
-            VIDShareRecv(vid_share(&vids[1].0, handle.public_key())),
-        ],
-        vec![
-            VIDShareRecv(vid_share(&vids[2].0, handle.public_key())),
->>>>>>> 1eb8d33d
             SendPayloadCommitmentAndMetadata(
                 vids[2].0[0].data.payload_commitment,
                 proposals[2].data.block_header.builder_commitment.clone(),
@@ -455,20 +428,12 @@
     let inputs = vec![
         vec![
             QuorumProposalRecv(proposals[0].clone(), leaders[0]),
-<<<<<<< HEAD
             VidShareRecv(vid_share(&vids[0].0, handle.public_key())),
-=======
-            VIDShareRecv(vid_share(&vids[0].0, handle.public_key())),
->>>>>>> 1eb8d33d
             DaCertificateRecv(dacs[0].clone()),
         ],
         vec![
             QuorumProposalRecv(proposals[1].clone(), leaders[1]),
-<<<<<<< HEAD
             VidShareRecv(vid_share(&vids[1].0, handle.public_key())),
-=======
-            VIDShareRecv(vid_share(&vids[1].0, handle.public_key())),
->>>>>>> 1eb8d33d
             DaCertificateRecv(dacs[1].clone()),
             SendPayloadCommitmentAndMetadata(
                 vids[1].0[0].data.payload_commitment,
@@ -481,11 +446,7 @@
         ],
         vec![
             DaCertificateRecv(dacs[2].clone()),
-<<<<<<< HEAD
             VidShareRecv(vid_share(&vids[2].0, handle.public_key())),
-=======
-            VIDShareRecv(vid_share(&vids[2].0, handle.public_key())),
->>>>>>> 1eb8d33d
             SendPayloadCommitmentAndMetadata(
                 vids[2].0[0].data.payload_commitment,
                 proposals[2].data.block_header.builder_commitment.clone(),
@@ -498,11 +459,7 @@
         ],
         vec![
             DaCertificateRecv(dacs[3].clone()),
-<<<<<<< HEAD
             VidShareRecv(vid_share(&vids[3].0, handle.public_key())),
-=======
-            VIDShareRecv(vid_share(&vids[3].0, handle.public_key())),
->>>>>>> 1eb8d33d
             SendPayloadCommitmentAndMetadata(
                 vids[3].0[0].data.payload_commitment,
                 proposals[3].data.block_header.builder_commitment.clone(),
@@ -515,11 +472,7 @@
         ],
         vec![
             DaCertificateRecv(dacs[4].clone()),
-<<<<<<< HEAD
             VidShareRecv(vid_share(&vids[4].0, handle.public_key())),
-=======
-            VIDShareRecv(vid_share(&vids[4].0, handle.public_key())),
->>>>>>> 1eb8d33d
             SendPayloadCommitmentAndMetadata(
                 vids[4].0[0].data.payload_commitment,
                 proposals[4].data.block_header.builder_commitment.clone(),
@@ -532,11 +485,7 @@
         ],
         vec![
             DaCertificateRecv(dacs[5].clone()),
-<<<<<<< HEAD
             VidShareRecv(vid_share(&vids[5].0, handle.public_key())),
-=======
-            VIDShareRecv(vid_share(&vids[5].0, handle.public_key())),
->>>>>>> 1eb8d33d
             SendPayloadCommitmentAndMetadata(
                 vids[5].0[0].data.payload_commitment,
                 proposals[5].data.block_header.builder_commitment.clone(),
@@ -549,11 +498,7 @@
         ],
         vec![
             DaCertificateRecv(dacs[6].clone()),
-<<<<<<< HEAD
             VidShareRecv(vid_share(&vids[6].0, handle.public_key())),
-=======
-            VIDShareRecv(vid_share(&vids[6].0, handle.public_key())),
->>>>>>> 1eb8d33d
             SendPayloadCommitmentAndMetadata(
                 vids[6].0[0].data.payload_commitment,
                 proposals[6].data.block_header.builder_commitment.clone(),
