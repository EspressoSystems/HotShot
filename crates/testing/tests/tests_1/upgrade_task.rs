// TODO: Remove after integration of dependency-tasks
#![allow(unused_imports)]

use std::time::Duration;

use hotshot::{
    tasks::{task_state::CreateTaskState},
    types::SystemContextHandle,
};
use hotshot_example_types::{
    block_types::{TestMetadata, TestTransaction},
    node_types::{MemoryImpl, TestTypes},
    state_types::TestInstanceState,
};
use hotshot_macros::test_scripts;
use hotshot_task_impls::{
    consensus::ConsensusTaskState, events::HotShotEvent::*, upgrade::UpgradeTaskState,
};
use hotshot_testing::{
    predicates::{event::*, upgrade::*},
    script::{Expectations, TaskScript},
    task_helpers::get_vid_share,
    view_generator::TestViewGenerator,
};
use hotshot_types::{
    data::{null_block, ViewNumber},
    simple_vote::UpgradeProposalData,
    traits::{election::Membership, node_implementation::ConsensusTime},
};
use vbs::version::Version;

#[cfg(not(feature = "dependency-tasks"))]
#[cfg_attr(async_executor_impl = "tokio", tokio::test(flavor = "multi_thread"))]
#[cfg_attr(async_executor_impl = "async-std", async_std::test)]
/// Tests that we correctly update our internal consensus state when reaching a decided upgrade certificate.
async fn test_consensus_task_upgrade() {
    use hotshot_testing::{
        script::{run_test_script, TestScriptStage},
        task_helpers::build_system_handle,
    };

    async_compatibility_layer::logging::setup_logging();
    async_compatibility_layer::logging::setup_backtrace();

    let handle = build_system_handle(1).await.0;
    let quorum_membership = handle.hotshot.memberships.quorum_membership.clone();
    let da_membership = handle.hotshot.memberships.da_membership.clone();

    let old_version = Version { major: 0, minor: 1 };
    let new_version = Version { major: 0, minor: 2 };

    let upgrade_data: UpgradeProposalData<TestTypes> = UpgradeProposalData {
        old_version,
        new_version,
        decide_by: ViewNumber::new(5),
        new_version_hash: [0u8; 12].to_vec(),
        old_version_last_view: ViewNumber::new(5),
        new_version_first_view: ViewNumber::new(7),
    };

    let mut proposals = Vec::new();
    let mut votes = Vec::new();
    let mut dacs = Vec::new();
    let mut vids = Vec::new();
    let mut leaders = Vec::new();

    let mut generator = TestViewGenerator::generate(quorum_membership.clone(), da_membership);

    for view in (&mut generator).take(2) {
        proposals.push(view.quorum_proposal.clone());
        votes.push(view.create_quorum_vote(&handle));
        dacs.push(view.da_certificate.clone());
        vids.push(view.vid_proposal.clone());
        leaders.push(view.leader_public_key);
    }

    generator.add_upgrade(upgrade_data);

    for view in generator.take(4) {
        proposals.push(view.quorum_proposal.clone());
        votes.push(view.create_quorum_vote(&handle));
        dacs.push(view.da_certificate.clone());
        vids.push(view.vid_proposal.clone());
        leaders.push(view.leader_public_key);
    }

    let view_1 = TestScriptStage {
        inputs: vec![
            QuorumProposalRecv(proposals[0].clone(), leaders[0]),
            VIDShareRecv(get_vid_share(&vids[0].0, handle.get_public_key())),
            DACertificateRecv(dacs[0].clone()),
        ],
        outputs: vec![
            exact(ViewChange(ViewNumber::new(1))),
            quorum_proposal_validated(),
            exact(QuorumVoteSend(votes[0].clone())),
        ],
        asserts: vec![],
    };

    let view_2 = TestScriptStage {
        inputs: vec![
            QuorumProposalRecv(proposals[1].clone(), leaders[1]),
            VIDShareRecv(get_vid_share(&vids[1].0, handle.get_public_key())),
            DACertificateRecv(dacs[1].clone()),
        ],
        outputs: vec![
            exact(ViewChange(ViewNumber::new(2))),
            quorum_proposal_validated(),
            exact(QuorumVoteSend(votes[1].clone())),
        ],
        asserts: vec![no_decided_upgrade_cert()],
    };

    let view_3 = TestScriptStage {
        inputs: vec![
            QuorumProposalRecv(proposals[2].clone(), leaders[2]),
            DACertificateRecv(dacs[2].clone()),
            VIDShareRecv(get_vid_share(&vids[2].0, handle.get_public_key())),
        ],
        outputs: vec![
            exact(ViewChange(ViewNumber::new(3))),
            quorum_proposal_validated(),
            leaf_decided(),
            exact(QuorumVoteSend(votes[2].clone())),
        ],
        asserts: vec![no_decided_upgrade_cert()],
    };

    let view_4 = TestScriptStage {
        inputs: vec![
            QuorumProposalRecv(proposals[3].clone(), leaders[3]),
            DACertificateRecv(dacs[3].clone()),
            VIDShareRecv(get_vid_share(&vids[3].0, handle.get_public_key())),
        ],
        outputs: vec![
            exact(ViewChange(ViewNumber::new(4))),
            quorum_proposal_validated(),
            leaf_decided(),
            exact(QuorumVoteSend(votes[3].clone())),
        ],
        asserts: vec![no_decided_upgrade_cert()],
    };

    let view_5 = TestScriptStage {
        inputs: vec![QuorumProposalRecv(proposals[4].clone(), leaders[4])],
        outputs: vec![
            exact(ViewChange(ViewNumber::new(5))),
            quorum_proposal_validated(),
            leaf_decided(),
        ],
        asserts: vec![decided_upgrade_cert()],
    };

    let script = vec![view_1, view_2, view_3, view_4, view_5];

    let consensus_state = ConsensusTaskState::<TestTypes, MemoryImpl>::create_from(&handle).await;

    run_test_script(script, consensus_state).await;
}

#[cfg(not(feature = "dependency-tasks"))]
#[cfg_attr(
    async_executor_impl = "tokio",
    tokio::test(flavor = "multi_thread", worker_threads = 2)
)]
#[cfg_attr(async_executor_impl = "async-std", async_std::test)]
/// Test that we correctly form and include an `UpgradeCertificate` when receiving votes.
async fn test_upgrade_and_consensus_task() {
    use hotshot_testing::task_helpers::build_system_handle;

    async_compatibility_layer::logging::setup_logging();
    async_compatibility_layer::logging::setup_backtrace();

    let handle = build_system_handle(3).await.0;
    let quorum_membership = handle.hotshot.memberships.quorum_membership.clone();
    let da_membership = handle.hotshot.memberships.da_membership.clone();

    let other_handles = futures::future::join_all((0..=9).map(build_system_handle)).await;

    let old_version = Version { major: 0, minor: 1 };
    let new_version = Version { major: 0, minor: 2 };

    let upgrade_data: UpgradeProposalData<TestTypes> = UpgradeProposalData {
        old_version,
        new_version,
        decide_by: ViewNumber::new(4),
        new_version_hash: [0u8; 12].to_vec(),
        old_version_last_view: ViewNumber::new(5),
        new_version_first_view: ViewNumber::new(7),
    };

    let mut proposals = Vec::new();
    let mut votes = Vec::new();
    let mut dacs = Vec::new();
    let mut vids = Vec::new();
    let mut leaders = Vec::new();
    let mut views = Vec::new();

    let mut generator = TestViewGenerator::generate(quorum_membership.clone(), da_membership);

    for view in (&mut generator).take(1) {
        proposals.push(view.quorum_proposal.clone());
        votes.push(view.create_quorum_vote(&handle));
        dacs.push(view.da_certificate.clone());
        vids.push(view.vid_proposal.clone());
        leaders.push(view.leader_public_key);
        views.push(view.clone());
    }

    generator.add_upgrade(upgrade_data.clone());

    for view in generator.take(4) {
        proposals.push(view.quorum_proposal.clone());
        votes.push(view.create_quorum_vote(&handle));
        dacs.push(view.da_certificate.clone());
        vids.push(view.vid_proposal.clone());
        leaders.push(view.leader_public_key);
        views.push(view.clone());
    }

    let upgrade_votes = other_handles
        .iter()
        .map(|h| views[2].create_upgrade_vote(upgrade_data.clone(), &h.0));

    let consensus_state = ConsensusTaskState::<TestTypes, MemoryImpl>::create_from(&handle).await;
    let mut upgrade_state = UpgradeTaskState::<
        TestTypes,
        MemoryImpl,
        SystemContextHandle<TestTypes, MemoryImpl>,
    >::create_from(&handle)
    .await;

    upgrade_state.should_vote = |_| true;

    let upgrade_vote_recvs: Vec<_> = upgrade_votes.map(UpgradeVoteRecv).collect();

    let inputs = vec![
        vec![
            QuorumProposalRecv(proposals[0].clone(), leaders[0]),
            VIDShareRecv(get_vid_share(&vids[0].0, handle.get_public_key())),
            DACertificateRecv(dacs[0].clone()),
        ],
        upgrade_vote_recvs,
        vec![QuorumProposalRecv(proposals[1].clone(), leaders[1]),
        DACertificateRecv(dacs[1].clone()),
        VIDShareRecv(get_vid_share(&vids[1].0, handle.get_public_key())),
        ],
        vec![
            VIDShareRecv(get_vid_share(&vids[2].0, handle.get_public_key())),
            SendPayloadCommitmentAndMetadata(
                vids[2].0[0].data.payload_commitment,
                proposals[2].data.block_header.builder_commitment.clone(),
                TestMetadata,
<<<<<<< HEAD
                ViewNumber::new(3),
                null_block::builder_fee(
                    quorum_membership.total_nodes(),
                    Arc::new(TestInstanceState {}),
                )
                .unwrap(),
=======
                ViewNumber::new(2),
                null_block::builder_fee(quorum_membership.total_nodes(), &TestInstanceState {})
                    .unwrap(),
>>>>>>> 6d293ae9
            ),
            QCFormed(either::Either::Left(proposals[2].data.justify_qc.clone())),
        ],
    ];

    let consensus_script = TaskScript {
        state: consensus_state,
        expectations: vec![
            Expectations {
                output_asserts: vec![
                    exact::<TestTypes>(ViewChange(ViewNumber::new(1))),
                    quorum_proposal_validated::<TestTypes>(),
                    quorum_vote_send::<TestTypes>(),
                ],
                task_state_asserts: vec![],
            },
            Expectations {
                output_asserts: vec![],
                task_state_asserts: vec![],
            },
            Expectations {
                output_asserts: vec![
                    exact::<TestTypes>(ViewChange(ViewNumber::new(2))),
                    quorum_proposal_validated::<TestTypes>(),
                    quorum_vote_send(),
                ],
                task_state_asserts: vec![],
            },
            Expectations {
                output_asserts: vec![quorum_proposal_send_with_upgrade_certificate::<TestTypes>()],
                task_state_asserts: vec![],
            },
        ],
    };

    let upgrade_script = TaskScript {
        state: upgrade_state,
        expectations: vec![
            Expectations {
                output_asserts: vec![],
                task_state_asserts: vec![],
            },
            Expectations {
                output_asserts: vec![upgrade_certificate_formed::<TestTypes>()],
                task_state_asserts: vec![],
            },
            Expectations {
                output_asserts: vec![],
                task_state_asserts: vec![],
            },
            Expectations {
                output_asserts: vec![],
                task_state_asserts: vec![],
            },
        ],
    };

    test_scripts![inputs, consensus_script, upgrade_script];
}

#[cfg(not(feature = "dependency-tasks"))]
#[cfg_attr(
    async_executor_impl = "tokio",
    tokio::test(flavor = "multi_thread", worker_threads = 2)
)]
#[cfg_attr(async_executor_impl = "async-std", async_std::test)]
/// Test that we correctly handle blank blocks between versions.
/// Specifically, this test schedules an upgrade between views 4 and 8,
/// and ensures that:
///   - we correctly vote affirmatively on a QuorumProposal with a null block payload in view 5
///   - we correctly propose with a null block payload in view 6, even if we have indications to do otherwise (via SendPayloadCommitmentAndMetadata, VID etc).
///   - we correctly reject a QuorumProposal with a non-null block payload in view 7.
async fn test_upgrade_and_consensus_task_blank_blocks() {
    use hotshot_testing::task_helpers::build_system_handle;

    async_compatibility_layer::logging::setup_logging();
    async_compatibility_layer::logging::setup_backtrace();

    let handle = build_system_handle(6).await.0;
    let quorum_membership = handle.hotshot.memberships.quorum_membership.clone();
    let da_membership = handle.hotshot.memberships.da_membership.clone();

    let old_version = Version { major: 0, minor: 1 };
    let new_version = Version { major: 0, minor: 2 };

    let upgrade_data: UpgradeProposalData<TestTypes> = UpgradeProposalData {
        old_version,
        new_version,
        decide_by: ViewNumber::new(4),
        new_version_hash: [0u8; 12].to_vec(),
        old_version_last_view: ViewNumber::new(4),
        new_version_first_view: ViewNumber::new(8),
    };

    let mut proposals = Vec::new();
    let mut votes = Vec::new();
    let mut dacs = Vec::new();
    let mut vids = Vec::new();
    let mut leaders = Vec::new();
    let mut views = Vec::new();

    let mut generator = TestViewGenerator::generate(quorum_membership.clone(), da_membership);

    for view in (&mut generator).take(1) {
        proposals.push(view.quorum_proposal.clone());
        votes.push(view.create_quorum_vote(&handle));
        dacs.push(view.da_certificate.clone());
        vids.push(view.vid_proposal.clone());
        leaders.push(view.leader_public_key);
        views.push(view.clone());
    }

    generator.add_upgrade(upgrade_data.clone());

    for view in (&mut generator).take(3) {
        proposals.push(view.quorum_proposal.clone());
        votes.push(view.create_quorum_vote(&handle));
        dacs.push(view.da_certificate.clone());
        vids.push(view.vid_proposal.clone());
        leaders.push(view.leader_public_key);
        views.push(view.clone());
    }

    // We are now in the upgrade period, and set the transactions to null for the QuorumProposalRecv in view 5.
    // Our node should vote affirmatively on this.
    generator.add_transactions(vec![]);

    for view in (&mut generator).take(1) {
        proposals.push(view.quorum_proposal.clone());
        votes.push(view.create_quorum_vote(&handle));
        dacs.push(view.da_certificate.clone());
        vids.push(view.vid_proposal.clone());
        leaders.push(view.leader_public_key);
        views.push(view.clone());
    }

    // We set the transactions to something not null for view 6, but we expect the node to emit a quorum proposal where they are still null.
    generator.add_transactions(vec![TestTransaction(vec![0])]);

    for view in (&mut generator).take(1) {
        proposals.push(view.quorum_proposal.clone());
        votes.push(view.create_quorum_vote(&handle));
        dacs.push(view.da_certificate.clone());
        vids.push(view.vid_proposal.clone());
        leaders.push(view.leader_public_key);
        views.push(view.clone());
    }

    // For view 7, we set the transactions to something not null. The node should fail to vote on this.
    generator.add_transactions(vec![TestTransaction(vec![0])]);

    for view in generator.take(1) {
        proposals.push(view.quorum_proposal.clone());
        votes.push(view.create_quorum_vote(&handle));
        dacs.push(view.da_certificate.clone());
        vids.push(view.vid_proposal.clone());
        leaders.push(view.leader_public_key);
        views.push(view.clone());
    }

    let consensus_state = ConsensusTaskState::<TestTypes, MemoryImpl>::create_from(&handle).await;
    let mut upgrade_state = UpgradeTaskState::<
        TestTypes,
        MemoryImpl,
        SystemContextHandle<TestTypes, MemoryImpl>,
    >::create_from(&handle)
    .await;

    upgrade_state.should_vote = |_| true;

    let inputs = vec![
        vec![
            QuorumProposalRecv(proposals[0].clone(), leaders[0]),
            VIDShareRecv(get_vid_share(&vids[0].0, handle.get_public_key())),
            DACertificateRecv(dacs[0].clone()),
        ],
        vec![
            QuorumProposalRecv(proposals[1].clone(), leaders[1]),
            VIDShareRecv(get_vid_share(&vids[1].0, handle.get_public_key())),
            DACertificateRecv(dacs[1].clone()),
            SendPayloadCommitmentAndMetadata(
                vids[1].0[0].data.payload_commitment,
                proposals[1].data.block_header.builder_commitment.clone(),
                TestMetadata,
                ViewNumber::new(2),
                null_block::builder_fee(quorum_membership.total_nodes(), &TestInstanceState {})
                    .unwrap(),
            ),
        ],
        vec![
            DACertificateRecv(dacs[2].clone()),
            VIDShareRecv(get_vid_share(&vids[2].0, handle.get_public_key())),
            SendPayloadCommitmentAndMetadata(
                vids[2].0[0].data.payload_commitment,
                proposals[2].data.block_header.builder_commitment.clone(),
                TestMetadata,
                ViewNumber::new(3),
                null_block::builder_fee(quorum_membership.total_nodes(), &TestInstanceState {})
                    .unwrap(),
            ),
            QuorumProposalRecv(proposals[2].clone(), leaders[2]),
        ],
        vec![
            DACertificateRecv(dacs[3].clone()),
            VIDShareRecv(get_vid_share(&vids[3].0, handle.get_public_key())),
            SendPayloadCommitmentAndMetadata(
                vids[3].0[0].data.payload_commitment,
                proposals[3].data.block_header.builder_commitment.clone(),
                TestMetadata,
                ViewNumber::new(4),
                null_block::builder_fee(quorum_membership.total_nodes(), &TestInstanceState {})
                    .unwrap(),
            ),
            QuorumProposalRecv(proposals[3].clone(), leaders[3]),
        ],
        vec![
            DACertificateRecv(dacs[4].clone()),
            VIDShareRecv(get_vid_share(&vids[4].0, handle.get_public_key())),
            SendPayloadCommitmentAndMetadata(
                vids[4].0[0].data.payload_commitment,
                proposals[4].data.block_header.builder_commitment.clone(),
                TestMetadata,
                ViewNumber::new(5),
                null_block::builder_fee(quorum_membership.total_nodes(), &TestInstanceState {})
                    .unwrap(),
            ),
            QuorumProposalRecv(proposals[4].clone(), leaders[4]),
        ],
        vec![
            DACertificateRecv(dacs[5].clone()),
            VIDShareRecv(get_vid_share(&vids[5].0, handle.get_public_key())),
            SendPayloadCommitmentAndMetadata(
                vids[5].0[0].data.payload_commitment,
                proposals[5].data.block_header.builder_commitment.clone(),
                TestMetadata,
                ViewNumber::new(6),
                null_block::builder_fee(quorum_membership.total_nodes(), &TestInstanceState {})
                    .unwrap(),
            ),
            QCFormed(either::Either::Left(proposals[5].data.justify_qc.clone())),
        ],
        vec![
            DACertificateRecv(dacs[6].clone()),
            VIDShareRecv(get_vid_share(&vids[6].0, handle.get_public_key())),
            SendPayloadCommitmentAndMetadata(
                vids[6].0[0].data.payload_commitment,
                proposals[6].data.block_header.builder_commitment.clone(),
                TestMetadata,
                ViewNumber::new(7),
                null_block::builder_fee(quorum_membership.total_nodes(), &TestInstanceState {})
                    .unwrap(),
            ),
            QuorumProposalRecv(proposals[6].clone(), leaders[6]),
        ],
    ];

    let consensus_script = TaskScript {
        state: consensus_state,
        expectations: vec![
            Expectations {
                output_asserts: vec![
                    exact::<TestTypes>(ViewChange(ViewNumber::new(1))),
                    quorum_proposal_validated(),
                    quorum_vote_send(),
                ],
                task_state_asserts: vec![],
            },
            Expectations {
                output_asserts: vec![
                    exact(ViewChange(ViewNumber::new(2))),
                    quorum_proposal_validated(),
                    quorum_vote_send(),
                ],
                task_state_asserts: vec![],
            },
            Expectations {
                output_asserts: vec![
                    exact(ViewChange(ViewNumber::new(3))),
                    quorum_proposal_validated(),
                    leaf_decided(),
                    quorum_vote_send(),
                ],
                task_state_asserts: vec![],
            },
            Expectations {
                output_asserts: vec![
                    exact(ViewChange(ViewNumber::new(4))),
                    quorum_proposal_validated(),
                    leaf_decided(),
                    quorum_vote_send(),
                ],
                task_state_asserts: vec![],
            },
            Expectations {
                output_asserts: vec![
                    exact(ViewChange(ViewNumber::new(5))),
                    quorum_proposal_validated(),
                    leaf_decided(),
                    // This is between versions, but we are receiving a null block and hence should vote affirmatively on it.
                    quorum_vote_send(),
                ],
                task_state_asserts: vec![],
            },
            Expectations {
                output_asserts: vec![quorum_proposal_send_with_null_block(
                    quorum_membership.total_nodes(),
                )],
                task_state_asserts: vec![],
            },
            Expectations {
                output_asserts: vec![
                    exact(ViewChange(ViewNumber::new(7))),
                    // We do NOT expect a quorum_vote_send() because we have set the block to be non-null in this view.
                ],
                task_state_asserts: vec![],
            },
        ],
    };

    let upgrade_script = TaskScript {
        state: upgrade_state,
        expectations: vec![
            Expectations {
                output_asserts: vec![],
                task_state_asserts: vec![],
            },
            Expectations {
                output_asserts: vec![],
                task_state_asserts: vec![],
            },
            Expectations {
                output_asserts: vec![],
                task_state_asserts: vec![],
            },
            Expectations {
                output_asserts: vec![],
                task_state_asserts: vec![],
            },
            Expectations {
                output_asserts: vec![],
                task_state_asserts: vec![],
            },
            Expectations {
                output_asserts: vec![],
                task_state_asserts: vec![],
            },
            Expectations {
                output_asserts: vec![],
                task_state_asserts: vec![],
            },
        ],
    };

    test_scripts![inputs, consensus_script, upgrade_script];
}<|MERGE_RESOLUTION|>--- conflicted
+++ resolved
@@ -167,6 +167,8 @@
 #[cfg_attr(async_executor_impl = "async-std", async_std::test)]
 /// Test that we correctly form and include an `UpgradeCertificate` when receiving votes.
 async fn test_upgrade_and_consensus_task() {
+    use std::sync::Arc;
+
     use hotshot_testing::task_helpers::build_system_handle;
 
     async_compatibility_layer::logging::setup_logging();
@@ -252,18 +254,12 @@
                 vids[2].0[0].data.payload_commitment,
                 proposals[2].data.block_header.builder_commitment.clone(),
                 TestMetadata,
-<<<<<<< HEAD
                 ViewNumber::new(3),
                 null_block::builder_fee(
                     quorum_membership.total_nodes(),
-                    Arc::new(TestInstanceState {}),
+                    &TestInstanceState {},
                 )
                 .unwrap(),
-=======
-                ViewNumber::new(2),
-                null_block::builder_fee(quorum_membership.total_nodes(), &TestInstanceState {})
-                    .unwrap(),
->>>>>>> 6d293ae9
             ),
             QCFormed(either::Either::Left(proposals[2].data.justify_qc.clone())),
         ],
