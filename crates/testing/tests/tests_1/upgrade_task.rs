// TODO: Remove after integration of dependency-tasks
#![allow(unused_imports)]

use std::time::Duration;

use hotshot::{tasks::task_state::CreateTaskState, types::SystemContextHandle};
use hotshot_example_types::{
    block_types::{TestMetadata, TestTransaction},
    node_types::{MemoryImpl, TestTypes},
    state_types::TestInstanceState,
};
use hotshot_macros::test_scripts;
use hotshot_task_impls::{
    consensus::ConsensusTaskState, events::HotShotEvent::*, upgrade::UpgradeTaskState,
};
use hotshot_testing::{
    predicates::{event::*, upgrade::*},
    script::{Expectations, TaskScript},
    task_helpers::get_vid_share,
    view_generator::TestViewGenerator,
};
use hotshot_types::{
    data::{null_block, ViewNumber},
    simple_vote::UpgradeProposalData,
    traits::{election::Membership, node_implementation::ConsensusTime},
};
use vbs::version::Version;

#[cfg(not(feature = "dependency-tasks"))]
#[cfg_attr(async_executor_impl = "tokio", tokio::test(flavor = "multi_thread"))]
#[cfg_attr(async_executor_impl = "async-std", async_std::test)]
/// Tests that we correctly update our internal consensus state when reaching a decided upgrade certificate.
async fn test_consensus_task_upgrade() {
    use hotshot_testing::{
        script::{run_test_script, TestScriptStage},
        task_helpers::build_system_handle,
    };

    async_compatibility_layer::logging::setup_logging();
    async_compatibility_layer::logging::setup_backtrace();

    let handle = build_system_handle(1).await.0;
    let quorum_membership = handle.hotshot.memberships.quorum_membership.clone();
    let da_membership = handle.hotshot.memberships.da_membership.clone();

    let old_version = Version { major: 0, minor: 1 };
    let new_version = Version { major: 0, minor: 2 };

    let upgrade_data: UpgradeProposalData<TestTypes> = UpgradeProposalData {
        old_version,
        new_version,
        decide_by: ViewNumber::new(5),
        new_version_hash: [0u8; 12].to_vec(),
        old_version_last_view: ViewNumber::new(5),
        new_version_first_view: ViewNumber::new(7),
    };

    let mut proposals = Vec::new();
    let mut votes = Vec::new();
    let mut dacs = Vec::new();
    let mut vids = Vec::new();
    let mut leaders = Vec::new();

    let mut generator = TestViewGenerator::generate(quorum_membership.clone(), da_membership);

    for view in (&mut generator).take(2) {
        proposals.push(view.quorum_proposal.clone());
        votes.push(view.create_quorum_vote(&handle));
        dacs.push(view.da_certificate.clone());
        vids.push(view.vid_proposal.clone());
        leaders.push(view.leader_public_key);
    }

    generator.add_upgrade(upgrade_data);

    for view in generator.take(4) {
        proposals.push(view.quorum_proposal.clone());
        votes.push(view.create_quorum_vote(&handle));
        dacs.push(view.da_certificate.clone());
        vids.push(view.vid_proposal.clone());
        leaders.push(view.leader_public_key);
    }

    let view_1 = TestScriptStage {
        inputs: vec![
            QuorumProposalRecv(proposals[0].clone(), leaders[0]),
            VIDShareRecv(get_vid_share(&vids[0].0, handle.get_public_key())),
            DaCertificateRecv(dacs[0].clone()),
        ],
        outputs: vec![
            exact(ViewChange(ViewNumber::new(1))),
            quorum_proposal_validated(),
            exact(QuorumVoteSend(votes[0].clone())),
        ],
        asserts: vec![],
    };

    let view_2 = TestScriptStage {
        inputs: vec![
            QuorumProposalRecv(proposals[1].clone(), leaders[1]),
            VIDShareRecv(get_vid_share(&vids[1].0, handle.get_public_key())),
            DaCertificateRecv(dacs[1].clone()),
        ],
        outputs: vec![
            exact(ViewChange(ViewNumber::new(2))),
            quorum_proposal_validated(),
            exact(QuorumVoteSend(votes[1].clone())),
        ],
        asserts: vec![no_decided_upgrade_cert()],
    };

    let view_3 = TestScriptStage {
        inputs: vec![
            QuorumProposalRecv(proposals[2].clone(), leaders[2]),
            DaCertificateRecv(dacs[2].clone()),
            VIDShareRecv(get_vid_share(&vids[2].0, handle.get_public_key())),
        ],
        outputs: vec![
            exact(ViewChange(ViewNumber::new(3))),
            quorum_proposal_validated(),
            leaf_decided(),
            exact(QuorumVoteSend(votes[2].clone())),
        ],
        asserts: vec![no_decided_upgrade_cert()],
    };

    let view_4 = TestScriptStage {
        inputs: vec![
            QuorumProposalRecv(proposals[3].clone(), leaders[3]),
            DaCertificateRecv(dacs[3].clone()),
            VIDShareRecv(get_vid_share(&vids[3].0, handle.get_public_key())),
        ],
        outputs: vec![
            exact(ViewChange(ViewNumber::new(4))),
            quorum_proposal_validated(),
            leaf_decided(),
            exact(QuorumVoteSend(votes[3].clone())),
        ],
        asserts: vec![no_decided_upgrade_cert()],
    };

    let view_5 = TestScriptStage {
        inputs: vec![QuorumProposalRecv(proposals[4].clone(), leaders[4])],
        outputs: vec![
            exact(ViewChange(ViewNumber::new(5))),
            quorum_proposal_validated(),
            leaf_decided(),
        ],
        asserts: vec![decided_upgrade_cert()],
    };

    let script = vec![view_1, view_2, view_3, view_4, view_5];

    let consensus_state = ConsensusTaskState::<TestTypes, MemoryImpl>::create_from(&handle).await;

    run_test_script(script, consensus_state).await;
}

#[cfg(not(feature = "dependency-tasks"))]
#[cfg_attr(
    async_executor_impl = "tokio",
    tokio::test(flavor = "multi_thread", worker_threads = 2)
)]
#[cfg_attr(async_executor_impl = "async-std", async_std::test)]
/// Test that we correctly form and include an `UpgradeCertificate` when receiving votes.
async fn test_upgrade_and_consensus_task() {
    use std::sync::Arc;

    use hotshot_testing::task_helpers::build_system_handle;

    async_compatibility_layer::logging::setup_logging();
    async_compatibility_layer::logging::setup_backtrace();

    let handle = build_system_handle(3).await.0;
    let quorum_membership = handle.hotshot.memberships.quorum_membership.clone();
    let da_membership = handle.hotshot.memberships.da_membership.clone();

    let other_handles = futures::future::join_all((0..=9).map(build_system_handle)).await;

    let old_version = Version { major: 0, minor: 1 };
    let new_version = Version { major: 0, minor: 2 };

    let upgrade_data: UpgradeProposalData<TestTypes> = UpgradeProposalData {
        old_version,
        new_version,
        decide_by: ViewNumber::new(4),
        new_version_hash: [0u8; 12].to_vec(),
        old_version_last_view: ViewNumber::new(5),
        new_version_first_view: ViewNumber::new(7),
    };

    let mut proposals = Vec::new();
    let mut votes = Vec::new();
    let mut dacs = Vec::new();
    let mut vids = Vec::new();
    let mut leaders = Vec::new();
    let mut views = Vec::new();

    let mut generator = TestViewGenerator::generate(quorum_membership.clone(), da_membership);

    for view in (&mut generator).take(1) {
        proposals.push(view.quorum_proposal.clone());
        votes.push(view.create_quorum_vote(&handle));
        dacs.push(view.da_certificate.clone());
        vids.push(view.vid_proposal.clone());
        leaders.push(view.leader_public_key);
        views.push(view.clone());
    }

    generator.add_upgrade(upgrade_data.clone());

    for view in generator.take(4) {
        proposals.push(view.quorum_proposal.clone());
        votes.push(view.create_quorum_vote(&handle));
        dacs.push(view.da_certificate.clone());
        vids.push(view.vid_proposal.clone());
        leaders.push(view.leader_public_key);
        views.push(view.clone());
    }

    let upgrade_votes = other_handles
        .iter()
        .map(|h| views[2].create_upgrade_vote(upgrade_data.clone(), &h.0));

    let consensus_state = ConsensusTaskState::<TestTypes, MemoryImpl>::create_from(&handle).await;
    let mut upgrade_state = UpgradeTaskState::<
        TestTypes,
        MemoryImpl,
        SystemContextHandle<TestTypes, MemoryImpl>,
    >::create_from(&handle)
    .await;

    upgrade_state.should_vote = |_| true;

    let upgrade_vote_recvs: Vec<_> = upgrade_votes.map(UpgradeVoteRecv).collect();

    let inputs = vec![
        vec![
            QuorumProposalRecv(proposals[0].clone(), leaders[0]),
            VIDShareRecv(get_vid_share(&vids[0].0, handle.get_public_key())),
            DaCertificateRecv(dacs[0].clone()),
        ],
        upgrade_vote_recvs,
        vec![
            QuorumProposalRecv(proposals[1].clone(), leaders[1]),
<<<<<<< HEAD
            DACertificateRecv(dacs[1].clone()),
=======
            DaCertificateRecv(dacs[1].clone()),
>>>>>>> 891c5baa
            VIDShareRecv(get_vid_share(&vids[1].0, handle.get_public_key())),
        ],
        vec![
            VIDShareRecv(get_vid_share(&vids[2].0, handle.get_public_key())),
            SendPayloadCommitmentAndMetadata(
                vids[2].0[0].data.payload_commitment,
                proposals[2].data.block_header.builder_commitment.clone(),
                TestMetadata,
                ViewNumber::new(3),
                null_block::builder_fee(quorum_membership.total_nodes(), &TestInstanceState {})
                    .unwrap(),
            ),
            QCFormed(either::Either::Left(proposals[2].data.justify_qc.clone())),
        ],
    ];

    let consensus_script = TaskScript {
        state: consensus_state,
        expectations: vec![
            Expectations {
                output_asserts: vec![
                    exact::<TestTypes>(ViewChange(ViewNumber::new(1))),
                    quorum_proposal_validated::<TestTypes>(),
                    quorum_vote_send::<TestTypes>(),
                ],
                task_state_asserts: vec![],
            },
            Expectations {
                output_asserts: vec![],
                task_state_asserts: vec![],
            },
            Expectations {
                output_asserts: vec![
                    exact::<TestTypes>(ViewChange(ViewNumber::new(2))),
                    quorum_proposal_validated::<TestTypes>(),
                    quorum_vote_send(),
                ],
                task_state_asserts: vec![],
            },
            Expectations {
                output_asserts: vec![quorum_proposal_send_with_upgrade_certificate::<TestTypes>()],
                task_state_asserts: vec![],
            },
        ],
    };

    let upgrade_script = TaskScript {
        state: upgrade_state,
        expectations: vec![
            Expectations {
                output_asserts: vec![],
                task_state_asserts: vec![],
            },
            Expectations {
                output_asserts: vec![upgrade_certificate_formed::<TestTypes>()],
                task_state_asserts: vec![],
            },
            Expectations {
                output_asserts: vec![],
                task_state_asserts: vec![],
            },
            Expectations {
                output_asserts: vec![],
                task_state_asserts: vec![],
            },
        ],
    };

    test_scripts![inputs, consensus_script, upgrade_script];
}

#[cfg(not(feature = "dependency-tasks"))]
#[cfg_attr(
    async_executor_impl = "tokio",
    tokio::test(flavor = "multi_thread", worker_threads = 2)
)]
#[cfg_attr(async_executor_impl = "async-std", async_std::test)]
/// Test that we correctly handle blank blocks between versions.
/// Specifically, this test schedules an upgrade between views 4 and 8,
/// and ensures that:
///   - we correctly vote affirmatively on a QuorumProposal with a null block payload in view 5
///   - we correctly propose with a null block payload in view 6, even if we have indications to do otherwise (via SendPayloadCommitmentAndMetadata, VID etc).
///   - we correctly reject a QuorumProposal with a non-null block payload in view 7.
async fn test_upgrade_and_consensus_task_blank_blocks() {
    use hotshot_testing::task_helpers::build_system_handle;

    async_compatibility_layer::logging::setup_logging();
    async_compatibility_layer::logging::setup_backtrace();

    let handle = build_system_handle(6).await.0;
    let quorum_membership = handle.hotshot.memberships.quorum_membership.clone();
    let da_membership = handle.hotshot.memberships.da_membership.clone();

    let old_version = Version { major: 0, minor: 1 };
    let new_version = Version { major: 0, minor: 2 };

    let upgrade_data: UpgradeProposalData<TestTypes> = UpgradeProposalData {
        old_version,
        new_version,
        decide_by: ViewNumber::new(4),
        new_version_hash: [0u8; 12].to_vec(),
        old_version_last_view: ViewNumber::new(4),
        new_version_first_view: ViewNumber::new(8),
    };

    let mut proposals = Vec::new();
    let mut votes = Vec::new();
    let mut dacs = Vec::new();
    let mut vids = Vec::new();
    let mut leaders = Vec::new();
    let mut views = Vec::new();

    let mut generator = TestViewGenerator::generate(quorum_membership.clone(), da_membership);

    for view in (&mut generator).take(1) {
        proposals.push(view.quorum_proposal.clone());
        votes.push(view.create_quorum_vote(&handle));
        dacs.push(view.da_certificate.clone());
        vids.push(view.vid_proposal.clone());
        leaders.push(view.leader_public_key);
        views.push(view.clone());
    }

    generator.add_upgrade(upgrade_data.clone());

    for view in (&mut generator).take(3) {
        proposals.push(view.quorum_proposal.clone());
        votes.push(view.create_quorum_vote(&handle));
        dacs.push(view.da_certificate.clone());
        vids.push(view.vid_proposal.clone());
        leaders.push(view.leader_public_key);
        views.push(view.clone());
    }

    // We are now in the upgrade period, and set the transactions to null for the QuorumProposalRecv in view 5.
    // Our node should vote affirmatively on this.
    generator.add_transactions(vec![]);

    for view in (&mut generator).take(1) {
        proposals.push(view.quorum_proposal.clone());
        votes.push(view.create_quorum_vote(&handle));
        dacs.push(view.da_certificate.clone());
        vids.push(view.vid_proposal.clone());
        leaders.push(view.leader_public_key);
        views.push(view.clone());
    }

    // We set the transactions to something not null for view 6, but we expect the node to emit a quorum proposal where they are still null.
    generator.add_transactions(vec![TestTransaction::new(vec![0])]);

    for view in (&mut generator).take(1) {
        proposals.push(view.quorum_proposal.clone());
        votes.push(view.create_quorum_vote(&handle));
        dacs.push(view.da_certificate.clone());
        vids.push(view.vid_proposal.clone());
        leaders.push(view.leader_public_key);
        views.push(view.clone());
    }

    // For view 7, we set the transactions to something not null. The node should fail to vote on this.
    generator.add_transactions(vec![TestTransaction::new(vec![0])]);

    for view in generator.take(1) {
        proposals.push(view.quorum_proposal.clone());
        votes.push(view.create_quorum_vote(&handle));
        dacs.push(view.da_certificate.clone());
        vids.push(view.vid_proposal.clone());
        leaders.push(view.leader_public_key);
        views.push(view.clone());
    }

    let consensus_state = ConsensusTaskState::<TestTypes, MemoryImpl>::create_from(&handle).await;
    let mut upgrade_state = UpgradeTaskState::<
        TestTypes,
        MemoryImpl,
        SystemContextHandle<TestTypes, MemoryImpl>,
    >::create_from(&handle)
    .await;

    upgrade_state.should_vote = |_| true;

    let inputs = vec![
        vec![
            QuorumProposalRecv(proposals[0].clone(), leaders[0]),
            VIDShareRecv(get_vid_share(&vids[0].0, handle.get_public_key())),
            DaCertificateRecv(dacs[0].clone()),
        ],
        vec![
            QuorumProposalRecv(proposals[1].clone(), leaders[1]),
            VIDShareRecv(get_vid_share(&vids[1].0, handle.get_public_key())),
            DaCertificateRecv(dacs[1].clone()),
            SendPayloadCommitmentAndMetadata(
                vids[1].0[0].data.payload_commitment,
                proposals[1].data.block_header.builder_commitment.clone(),
                TestMetadata,
                ViewNumber::new(2),
                null_block::builder_fee(quorum_membership.total_nodes(), &TestInstanceState {})
                    .unwrap(),
            ),
        ],
        vec![
            DaCertificateRecv(dacs[2].clone()),
            VIDShareRecv(get_vid_share(&vids[2].0, handle.get_public_key())),
            SendPayloadCommitmentAndMetadata(
                vids[2].0[0].data.payload_commitment,
                proposals[2].data.block_header.builder_commitment.clone(),
                TestMetadata,
                ViewNumber::new(3),
                null_block::builder_fee(quorum_membership.total_nodes(), &TestInstanceState {})
                    .unwrap(),
            ),
            QuorumProposalRecv(proposals[2].clone(), leaders[2]),
        ],
        vec![
            DaCertificateRecv(dacs[3].clone()),
            VIDShareRecv(get_vid_share(&vids[3].0, handle.get_public_key())),
            SendPayloadCommitmentAndMetadata(
                vids[3].0[0].data.payload_commitment,
                proposals[3].data.block_header.builder_commitment.clone(),
                TestMetadata,
                ViewNumber::new(4),
                null_block::builder_fee(quorum_membership.total_nodes(), &TestInstanceState {})
                    .unwrap(),
            ),
            QuorumProposalRecv(proposals[3].clone(), leaders[3]),
        ],
        vec![
            DaCertificateRecv(dacs[4].clone()),
            VIDShareRecv(get_vid_share(&vids[4].0, handle.get_public_key())),
            SendPayloadCommitmentAndMetadata(
                vids[4].0[0].data.payload_commitment,
                proposals[4].data.block_header.builder_commitment.clone(),
                TestMetadata,
                ViewNumber::new(5),
                null_block::builder_fee(quorum_membership.total_nodes(), &TestInstanceState {})
                    .unwrap(),
            ),
            QuorumProposalRecv(proposals[4].clone(), leaders[4]),
        ],
        vec![
            DaCertificateRecv(dacs[5].clone()),
            VIDShareRecv(get_vid_share(&vids[5].0, handle.get_public_key())),
            SendPayloadCommitmentAndMetadata(
                vids[5].0[0].data.payload_commitment,
                proposals[5].data.block_header.builder_commitment.clone(),
                TestMetadata,
                ViewNumber::new(6),
                null_block::builder_fee(quorum_membership.total_nodes(), &TestInstanceState {})
                    .unwrap(),
            ),
            QCFormed(either::Either::Left(proposals[5].data.justify_qc.clone())),
        ],
        vec![
            DaCertificateRecv(dacs[6].clone()),
            VIDShareRecv(get_vid_share(&vids[6].0, handle.get_public_key())),
            SendPayloadCommitmentAndMetadata(
                vids[6].0[0].data.payload_commitment,
                proposals[6].data.block_header.builder_commitment.clone(),
                TestMetadata,
                ViewNumber::new(7),
                null_block::builder_fee(quorum_membership.total_nodes(), &TestInstanceState {})
                    .unwrap(),
            ),
            QuorumProposalRecv(proposals[6].clone(), leaders[6]),
        ],
    ];

    let consensus_script = TaskScript {
        state: consensus_state,
        expectations: vec![
            Expectations {
                output_asserts: vec![
                    exact::<TestTypes>(ViewChange(ViewNumber::new(1))),
                    quorum_proposal_validated(),
                    quorum_vote_send(),
                ],
                task_state_asserts: vec![],
            },
            Expectations {
                output_asserts: vec![
                    exact(ViewChange(ViewNumber::new(2))),
                    quorum_proposal_validated(),
                    quorum_vote_send(),
                ],
                task_state_asserts: vec![],
            },
            Expectations {
                output_asserts: vec![
                    exact(ViewChange(ViewNumber::new(3))),
                    quorum_proposal_validated(),
                    leaf_decided(),
                    quorum_vote_send(),
                ],
                task_state_asserts: vec![],
            },
            Expectations {
                output_asserts: vec![
                    exact(ViewChange(ViewNumber::new(4))),
                    quorum_proposal_validated(),
                    leaf_decided(),
                    quorum_vote_send(),
                ],
                task_state_asserts: vec![],
            },
            Expectations {
                output_asserts: vec![
                    exact(ViewChange(ViewNumber::new(5))),
                    quorum_proposal_validated(),
                    leaf_decided(),
                    // This is between versions, but we are receiving a null block and hence should vote affirmatively on it.
                    quorum_vote_send(),
                ],
                task_state_asserts: vec![],
            },
            Expectations {
                output_asserts: vec![quorum_proposal_send_with_null_block(
                    quorum_membership.total_nodes(),
                )],
                task_state_asserts: vec![],
            },
            Expectations {
                output_asserts: vec![
                    exact(ViewChange(ViewNumber::new(7))),
                    // We do NOT expect a quorum_vote_send() because we have set the block to be non-null in this view.
                ],
                task_state_asserts: vec![],
            },
        ],
    };

    let upgrade_script = TaskScript {
        state: upgrade_state,
        expectations: vec![
            Expectations {
                output_asserts: vec![],
                task_state_asserts: vec![],
            },
            Expectations {
                output_asserts: vec![],
                task_state_asserts: vec![],
            },
            Expectations {
                output_asserts: vec![],
                task_state_asserts: vec![],
            },
            Expectations {
                output_asserts: vec![],
                task_state_asserts: vec![],
            },
            Expectations {
                output_asserts: vec![],
                task_state_asserts: vec![],
            },
            Expectations {
                output_asserts: vec![],
                task_state_asserts: vec![],
            },
            Expectations {
                output_asserts: vec![],
                task_state_asserts: vec![],
            },
        ],
    };

    test_scripts![inputs, consensus_script, upgrade_script];
}<|MERGE_RESOLUTION|>--- conflicted
+++ resolved
@@ -243,11 +243,7 @@
         upgrade_vote_recvs,
         vec![
             QuorumProposalRecv(proposals[1].clone(), leaders[1]),
-<<<<<<< HEAD
-            DACertificateRecv(dacs[1].clone()),
-=======
             DaCertificateRecv(dacs[1].clone()),
->>>>>>> 891c5baa
             VIDShareRecv(get_vid_share(&vids[1].0, handle.get_public_key())),
         ],
         vec![
