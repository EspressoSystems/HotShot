--- conflicted
+++ resolved
@@ -10,31 +10,23 @@
 async fn test_catchup_libp2p() {
     use std::time::Duration;
 
-<<<<<<< HEAD
-    use hotshot_example_types::node_types::{Libp2pImpl, TestTypes};
-=======
-    use hotshot_example_types::node_types::{MemoryImpl, TestTypes, TestVersions};
->>>>>>> 3e38cdf8
-    use hotshot_testing::{
-        block_builder::SimpleBuilderImplementation,
-        completion_task::{CompletionTaskDescription, TimeBasedCompletionTaskDescription},
-        overall_safety_task::OverallSafetyPropertiesDescription,
-        spinning_task::{ChangeNode, SpinningTaskDescription, UpDown},
-        test_builder::{TestDescription, TimingData},
-    };
-
-    async_compatibility_layer::logging::setup_logging();
-    async_compatibility_layer::logging::setup_backtrace();
-    let timing_data = TimingData {
-        next_view_timeout: 2000,
-        ..Default::default()
-    };
-<<<<<<< HEAD
-    let mut metadata: TestDescription<TestTypes, Libp2pImpl> = TestDescription::default();
-=======
-    let mut metadata: TestDescription<TestTypes, MemoryImpl, TestVersions> =
-        TestDescription::default();
->>>>>>> 3e38cdf8
+    use hotshot_example_types::node_types::{Libp2pImpl, TestTypes, TestVersions};
+    use hotshot_testing::{
+        block_builder::SimpleBuilderImplementation,
+        completion_task::{CompletionTaskDescription, TimeBasedCompletionTaskDescription},
+        overall_safety_task::OverallSafetyPropertiesDescription,
+        spinning_task::{ChangeNode, SpinningTaskDescription, UpDown},
+        test_builder::{TestDescription, TimingData},
+    };
+
+    async_compatibility_layer::logging::setup_logging();
+    async_compatibility_layer::logging::setup_backtrace();
+    let timing_data = TimingData {
+        next_view_timeout: 2000,
+        ..Default::default()
+    };
+    let mut metadata: TestDescription<TestTypes, Libp2pImpl, TestVersions> =
+        TestDescription::default();
     let catchup_node = vec![ChangeNode {
         idx: 19,
         updown: UpDown::Up,
@@ -78,31 +70,23 @@
 async fn test_catchup_combined() {
     use std::time::Duration;
 
-<<<<<<< HEAD
-    use hotshot_example_types::node_types::{CombinedImpl, TestTypes};
-=======
-    use hotshot_example_types::node_types::{PushCdnImpl, TestTypes, TestVersions};
->>>>>>> 3e38cdf8
-    use hotshot_testing::{
-        block_builder::SimpleBuilderImplementation,
-        completion_task::{CompletionTaskDescription, TimeBasedCompletionTaskDescription},
-        overall_safety_task::OverallSafetyPropertiesDescription,
-        spinning_task::{ChangeNode, SpinningTaskDescription, UpDown},
-        test_builder::{TestDescription, TimingData},
-    };
-
-    async_compatibility_layer::logging::setup_logging();
-    async_compatibility_layer::logging::setup_backtrace();
-    let timing_data = TimingData {
-        next_view_timeout: 2000,
-        ..Default::default()
-    };
-<<<<<<< HEAD
-    let mut metadata: TestDescription<TestTypes, CombinedImpl> = TestDescription::default();
-=======
-    let mut metadata: TestDescription<TestTypes, PushCdnImpl, TestVersions> =
-        TestDescription::default();
->>>>>>> 3e38cdf8
+    use hotshot_example_types::node_types::{CombinedImpl, TestTypes, TestVersions};
+    use hotshot_testing::{
+        block_builder::SimpleBuilderImplementation,
+        completion_task::{CompletionTaskDescription, TimeBasedCompletionTaskDescription},
+        overall_safety_task::OverallSafetyPropertiesDescription,
+        spinning_task::{ChangeNode, SpinningTaskDescription, UpDown},
+        test_builder::{TestDescription, TimingData},
+    };
+
+    async_compatibility_layer::logging::setup_logging();
+    async_compatibility_layer::logging::setup_backtrace();
+    let timing_data = TimingData {
+        next_view_timeout: 2000,
+        ..Default::default()
+    };
+    let mut metadata: TestDescription<TestTypes, CombinedImpl, TestVersions> =
+        TestDescription::default();
     let catchup_nodes = vec![ChangeNode {
         idx: 18,
         updown: UpDown::Up,
@@ -141,30 +125,22 @@
 async fn test_catchup_one_node() {
     use std::time::Duration;
 
-<<<<<<< HEAD
-    use hotshot_example_types::node_types::{CombinedImpl, TestTypes};
-=======
-    use hotshot_example_types::node_types::{MemoryImpl, TestTypes, TestVersions};
->>>>>>> 3e38cdf8
-    use hotshot_testing::{
-        block_builder::SimpleBuilderImplementation,
-        completion_task::{CompletionTaskDescription, TimeBasedCompletionTaskDescription},
-        overall_safety_task::OverallSafetyPropertiesDescription,
-        spinning_task::{ChangeNode, SpinningTaskDescription, UpDown},
-        test_builder::{TestDescription, TimingData},
-    };
-    async_compatibility_layer::logging::setup_logging();
-    async_compatibility_layer::logging::setup_backtrace();
-    let timing_data = TimingData {
-        next_view_timeout: 2000,
-        ..Default::default()
-    };
-<<<<<<< HEAD
-    let mut metadata: TestDescription<TestTypes, CombinedImpl> = TestDescription::default();
-=======
-    let mut metadata: TestDescription<TestTypes, MemoryImpl, TestVersions> =
-        TestDescription::default();
->>>>>>> 3e38cdf8
+    use hotshot_example_types::node_types::{CombinedImpl, TestTypes, TestVersions};
+    use hotshot_testing::{
+        block_builder::SimpleBuilderImplementation,
+        completion_task::{CompletionTaskDescription, TimeBasedCompletionTaskDescription},
+        overall_safety_task::OverallSafetyPropertiesDescription,
+        spinning_task::{ChangeNode, SpinningTaskDescription, UpDown},
+        test_builder::{TestDescription, TimingData},
+    };
+    async_compatibility_layer::logging::setup_logging();
+    async_compatibility_layer::logging::setup_backtrace();
+    let timing_data = TimingData {
+        next_view_timeout: 2000,
+        ..Default::default()
+    };
+    let mut metadata: TestDescription<TestTypes, CombinedImpl, TestVersions> =
+        TestDescription::default();
     let catchup_nodes = vec![ChangeNode {
         idx: 18,
         updown: UpDown::Up,
@@ -205,30 +181,22 @@
 async fn test_catchup_in_view_sync() {
     use std::time::Duration;
 
-<<<<<<< HEAD
-    use hotshot_example_types::node_types::{CombinedImpl, TestTypes};
-=======
-    use hotshot_example_types::node_types::{MemoryImpl, TestTypes, TestVersions};
->>>>>>> 3e38cdf8
-    use hotshot_testing::{
-        block_builder::SimpleBuilderImplementation,
-        completion_task::{CompletionTaskDescription, TimeBasedCompletionTaskDescription},
-        overall_safety_task::OverallSafetyPropertiesDescription,
-        spinning_task::{ChangeNode, SpinningTaskDescription, UpDown},
-        test_builder::{TestDescription, TimingData},
-    };
-    async_compatibility_layer::logging::setup_logging();
-    async_compatibility_layer::logging::setup_backtrace();
-    let timing_data = TimingData {
-        next_view_timeout: 2000,
-        ..Default::default()
-    };
-<<<<<<< HEAD
-    let mut metadata: TestDescription<TestTypes, CombinedImpl> = TestDescription::default();
-=======
-    let mut metadata: TestDescription<TestTypes, MemoryImpl, TestVersions> =
-        TestDescription::default();
->>>>>>> 3e38cdf8
+    use hotshot_example_types::node_types::{CombinedImpl, TestTypes, TestVersions};
+    use hotshot_testing::{
+        block_builder::SimpleBuilderImplementation,
+        completion_task::{CompletionTaskDescription, TimeBasedCompletionTaskDescription},
+        overall_safety_task::OverallSafetyPropertiesDescription,
+        spinning_task::{ChangeNode, SpinningTaskDescription, UpDown},
+        test_builder::{TestDescription, TimingData},
+    };
+    async_compatibility_layer::logging::setup_logging();
+    async_compatibility_layer::logging::setup_backtrace();
+    let timing_data = TimingData {
+        next_view_timeout: 2000,
+        ..Default::default()
+    };
+    let mut metadata: TestDescription<TestTypes, CombinedImpl, TestVersions> =
+        TestDescription::default();
     let catchup_nodes = vec![
         ChangeNode {
             idx: 18,
@@ -276,31 +244,23 @@
 async fn test_catchup_reload() {
     use std::time::Duration;
 
-<<<<<<< HEAD
-    use hotshot_example_types::node_types::{CombinedImpl, TestTypes};
-=======
-    use hotshot_example_types::node_types::{MemoryImpl, TestTypes, TestVersions};
->>>>>>> 3e38cdf8
-    use hotshot_testing::{
-        block_builder::SimpleBuilderImplementation,
-        completion_task::{CompletionTaskDescription, TimeBasedCompletionTaskDescription},
-        overall_safety_task::OverallSafetyPropertiesDescription,
-        spinning_task::{ChangeNode, SpinningTaskDescription, UpDown},
-        test_builder::{TestDescription, TimingData},
-    };
-
-    async_compatibility_layer::logging::setup_logging();
-    async_compatibility_layer::logging::setup_backtrace();
-    let timing_data = TimingData {
-        next_view_timeout: 2000,
-        ..Default::default()
-    };
-<<<<<<< HEAD
-    let mut metadata: TestDescription<TestTypes, CombinedImpl> = TestDescription::default();
-=======
-    let mut metadata: TestDescription<TestTypes, MemoryImpl, TestVersions> =
-        TestDescription::default();
->>>>>>> 3e38cdf8
+    use hotshot_example_types::node_types::{CombinedImpl, TestTypes, TestVersions};
+    use hotshot_testing::{
+        block_builder::SimpleBuilderImplementation,
+        completion_task::{CompletionTaskDescription, TimeBasedCompletionTaskDescription},
+        overall_safety_task::OverallSafetyPropertiesDescription,
+        spinning_task::{ChangeNode, SpinningTaskDescription, UpDown},
+        test_builder::{TestDescription, TimingData},
+    };
+
+    async_compatibility_layer::logging::setup_logging();
+    async_compatibility_layer::logging::setup_backtrace();
+    let timing_data = TimingData {
+        next_view_timeout: 2000,
+        ..Default::default()
+    };
+    let mut metadata: TestDescription<TestTypes, CombinedImpl, TestVersions> =
+        TestDescription::default();
     let catchup_node = vec![ChangeNode {
         idx: 19,
         updown: UpDown::Up,
