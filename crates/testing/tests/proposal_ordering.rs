--- conflicted
+++ resolved
@@ -41,12 +41,8 @@
     let mut vids = Vec::new();
     for view in (&mut generator).take(2) {
         proposals.push(view.quorum_proposal.clone());
-<<<<<<< HEAD
-=======
         votes.push(view.create_quorum_vote(&handle));
->>>>>>> 7d3ee17a
         leaders.push(view.leader_public_key);
-        votes.push(view.create_vote(&handle));
         dacs.push(view.da_certificate.clone());
         vids.push(view.vid_proposal.clone());
     }
