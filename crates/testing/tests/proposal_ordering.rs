--- conflicted
+++ resolved
@@ -77,17 +77,6 @@
     // still be okay.
     let view_2_outputs = if input_permutation[2] == 0 {
         vec![
-<<<<<<< HEAD
-            Left(quorum_proposal_send()),
-            Left(exact(ViewChange(ViewNumber::new(2)))),
-            Left(exact(QuorumProposalValidated(proposals[1].data.clone()))),
-        ]
-    } else {
-        vec![
-            Left(exact(ViewChange(ViewNumber::new(2)))),
-            Left(exact(QuorumProposalValidated(proposals[1].data.clone()))),
-            Left(quorum_proposal_send()),
-=======
             quorum_proposal_send(),
             exact(ViewChange(ViewNumber::new(2))),
         ]
@@ -96,7 +85,6 @@
             exact(ViewChange(ViewNumber::new(2))),
             quorum_proposal_send(),
             exact(QuorumProposalValidated(proposals[1].data.clone())),
->>>>>>> d785c909
         ]
     };
 
