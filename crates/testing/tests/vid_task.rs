use hotshot::{tasks::add_vid_task, types::SignatureKey, HotShotConsensusApi};
use hotshot_task_impls::events::HotShotEvent;
use hotshot_testing::{
    block_types::TestTransaction,
    node_types::{MemoryImpl, TestTypes},
    task_helpers::vid_init,
};
use hotshot_types::traits::node_implementation::NodeType;
use hotshot_types::{
    data::{DAProposal, VidDisperse, VidSchemeTrait, ViewNumber},
    traits::{consensus_api::ConsensusSharedApi, state::ConsensusTime},
};
use std::collections::HashMap;
use std::marker::PhantomData;

#[cfg_attr(
    async_executor_impl = "tokio",
    tokio::test(flavor = "multi_thread", worker_threads = 2)
)]
#[cfg_attr(async_executor_impl = "async-std", async_std::test)]
async fn test_vid_task() {
    use hotshot_task_impls::harness::run_harness;
    use hotshot_testing::task_helpers::build_system_handle;
    use hotshot_types::message::Proposal;

    async_compatibility_layer::logging::setup_logging();
    async_compatibility_layer::logging::setup_backtrace();

    // Build the API for node 2.
    let handle = build_system_handle(2).await.0;
    let api: HotShotConsensusApi<TestTypes, MemoryImpl> = HotShotConsensusApi {
        inner: handle.hotshot.inner.clone(),
    };
    let pub_key = *api.public_key();

<<<<<<< HEAD
    // quorum membership for VID share distribution
    let quorum_membership = handle.hotshot.inner.memberships.quorum_membership.clone();

    let vid = vid_init::<TestTypes>(quorum_membership.clone(), ViewNumber::new(0));

    let transactions = vec![TestTransaction(vec![0])];
    let encoded_transactions = TestTransaction::encode(transactions.clone()).unwrap();
=======
    let vid = vid_init();
    let transactions = vec![VIDTransaction(vec![0])];
    let encoded_transactions = VIDTransaction::encode(transactions.clone()).unwrap();
>>>>>>> 0dde152d
    let vid_disperse = vid.disperse(&encoded_transactions).unwrap();
    let payload_commitment = vid_disperse.commit;

    let signature =
        <TestTypes as NodeType>::SignatureKey::sign(api.private_key(), payload_commitment.as_ref());
    let proposal: DAProposal<TestTypes> = DAProposal {
        encoded_transactions: encoded_transactions.clone(),
        metadata: (),
        view_number: ViewNumber::new(2),
    };
    let message = Proposal {
        data: proposal,
        signature,
        _pd: PhantomData,
    };
    let vid_disperse = VidDisperse {
        view_number: message.data.view_number,
        payload_commitment,
        shares: vid_disperse.shares,
        common: vid_disperse.common,
    };
    let vid_proposal = Proposal {
        data: vid_disperse.clone(),
        signature: message.signature.clone(),
        _pd: PhantomData,
    };

    // Every event input is seen on the event stream in the output.
    let mut input = Vec::new();
    let mut output = HashMap::new();

    // In view 1, node 2 is the next leader.
    input.push(HotShotEvent::ViewChange(ViewNumber::new(1)));
    input.push(HotShotEvent::ViewChange(ViewNumber::new(2)));
    input.push(HotShotEvent::TransactionsSequenced(
        encoded_transactions.clone(),
        (),
        ViewNumber::new(2),
    ));
    input.push(HotShotEvent::BlockReady(
        vid_disperse.clone(),
        ViewNumber::new(2),
    ));
    input.push(HotShotEvent::VidDisperseSend(vid_proposal.clone(), pub_key));
    input.push(HotShotEvent::VidDisperseRecv(vid_proposal.clone(), pub_key));
    input.push(HotShotEvent::Shutdown);

    output.insert(HotShotEvent::ViewChange(ViewNumber::new(1)), 1);
    output.insert(
        HotShotEvent::TransactionsSequenced(encoded_transactions, (), ViewNumber::new(2)),
        1,
    );

    output.insert(
        HotShotEvent::BlockReady(vid_disperse, ViewNumber::new(2)),
        2,
    );

    output.insert(
        HotShotEvent::SendPayloadCommitmentAndMetadata(payload_commitment, ()),
        1,
    );
    output.insert(
        HotShotEvent::VidDisperseSend(vid_proposal.clone(), pub_key),
        2, // 2 occurrences: 1 from `input`, 1 from the DA task
    );

    output.insert(HotShotEvent::VidDisperseRecv(vid_proposal, pub_key), 1);
    output.insert(HotShotEvent::ViewChange(ViewNumber::new(2)), 1);
    output.insert(HotShotEvent::Shutdown, 1);

    let build_fn = |task_runner, event_stream| add_vid_task(task_runner, event_stream, handle);

    run_harness(input, output, None, build_fn).await;
}<|MERGE_RESOLUTION|>--- conflicted
+++ resolved
@@ -33,19 +33,9 @@
     };
     let pub_key = *api.public_key();
 
-<<<<<<< HEAD
-    // quorum membership for VID share distribution
-    let quorum_membership = handle.hotshot.inner.memberships.quorum_membership.clone();
-
-    let vid = vid_init::<TestTypes>(quorum_membership.clone(), ViewNumber::new(0));
-
+    let vid = vid_init();
     let transactions = vec![TestTransaction(vec![0])];
     let encoded_transactions = TestTransaction::encode(transactions.clone()).unwrap();
-=======
-    let vid = vid_init();
-    let transactions = vec![VIDTransaction(vec![0])];
-    let encoded_transactions = VIDTransaction::encode(transactions.clone()).unwrap();
->>>>>>> 0dde152d
     let vid_disperse = vid.disperse(&encoded_transactions).unwrap();
     let payload_commitment = vid_disperse.commit;
 
