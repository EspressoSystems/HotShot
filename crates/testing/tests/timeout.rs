#[cfg(test)]
#[cfg_attr(
    async_executor_impl = "tokio",
    tokio::test(flavor = "multi_thread", worker_threads = 2)
)]
#[cfg_attr(async_executor_impl = "async-std", async_std::test)]
// TODO Add memory network tests after this issue is finished:
// https://github.com/EspressoSystems/HotShot/issues/1790
async fn test_timeout_web() {
    use std::time::Duration;

    use hotshot_testing::node_types::WebImpl;

    use hotshot_testing::{
        completion_task::{CompletionTaskDescription, TimeBasedCompletionTaskDescription},
        node_types::TestTypes,
        overall_safety_task::OverallSafetyPropertiesDescription,
        spinning_task::{ChangeNode, SpinningTaskDescription, UpDown},
        test_builder::{TestMetadata, TimingData},
    };

    async_compatibility_layer::logging::setup_logging();
    async_compatibility_layer::logging::setup_backtrace();
    let timing_data = TimingData {
        next_view_timeout: 2000,
        ..Default::default()
    };

    let mut metadata = TestMetadata {
        total_nodes: 10,
        start_nodes: 10,
        ..Default::default()
    };
    let dead_nodes = vec![ChangeNode {
        idx: 0,
        updown: UpDown::Down,
    }];

    metadata.timing_data = timing_data;

    metadata.overall_safety_properties = OverallSafetyPropertiesDescription {
        num_successful_views: 25,
        ..Default::default()
    };

    metadata.spinning_properties = SpinningTaskDescription {
<<<<<<< HEAD
        node_changes: vec![(Duration::new(0, 5000), dead_nodes)],
=======
        node_changes: vec![(Duration::from_millis(500), dead_nodes)],
>>>>>>> 7f6ca9a7
    };

    metadata.completion_task_description =
        CompletionTaskDescription::TimeBasedCompletionTaskBuilder(
            TimeBasedCompletionTaskDescription {
                duration: Duration::from_secs(60),
            },
        );

    // TODO ED Test with memory network once issue is resolved
    // https://github.com/EspressoSystems/HotShot/issues/1790
    metadata
        .gen_launcher::<TestTypes, WebImpl>(0)
        .launch()
        .run_test()
        .await;
}

#[cfg(test)]
#[cfg_attr(
    async_executor_impl = "tokio",
    tokio::test(flavor = "multi_thread", worker_threads = 2)
)]
#[cfg_attr(async_executor_impl = "async-std", async_std::test)]
async fn test_timeout_libp2p() {
    use std::time::Duration;

    use hotshot_testing::node_types::Libp2pImpl;

    use hotshot_testing::{
        completion_task::{CompletionTaskDescription, TimeBasedCompletionTaskDescription},
        node_types::TestTypes,
        overall_safety_task::OverallSafetyPropertiesDescription,
        spinning_task::{ChangeNode, SpinningTaskDescription, UpDown},
        test_builder::{TestMetadata, TimingData},
    };

    async_compatibility_layer::logging::setup_logging();
    async_compatibility_layer::logging::setup_backtrace();
    let timing_data = TimingData {
        next_view_timeout: 2000,
        ..Default::default()
    };

    let mut metadata = TestMetadata {
        total_nodes: 10,
        start_nodes: 10,
        ..Default::default()
    };
    let dead_nodes = vec![ChangeNode {
        idx: 5,
        updown: UpDown::Down,
    }];

    metadata.timing_data = timing_data;

    metadata.overall_safety_properties = OverallSafetyPropertiesDescription {
        num_successful_views: 25,
        ..Default::default()
    };

    metadata.spinning_properties = SpinningTaskDescription {
        node_changes: vec![(Duration::from_millis(2000), dead_nodes)],
    };

    metadata.completion_task_description =
        CompletionTaskDescription::TimeBasedCompletionTaskBuilder(
            TimeBasedCompletionTaskDescription {
                duration: Duration::from_secs(60),
            },
        );

    // TODO ED Test with memory network once issue is resolved
    // https://github.com/EspressoSystems/HotShot/issues/1790
    metadata
        .gen_launcher::<TestTypes, Libp2pImpl>(0)
        .launch()
        .run_test()
        .await;
}<|MERGE_RESOLUTION|>--- conflicted
+++ resolved
@@ -44,11 +44,7 @@
     };
 
     metadata.spinning_properties = SpinningTaskDescription {
-<<<<<<< HEAD
-        node_changes: vec![(Duration::new(0, 5000), dead_nodes)],
-=======
         node_changes: vec![(Duration::from_millis(500), dead_nodes)],
->>>>>>> 7f6ca9a7
     };
 
     metadata.completion_task_description =
