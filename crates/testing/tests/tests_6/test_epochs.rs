--- conflicted
+++ resolved
@@ -4,11 +4,8 @@
 // You should have received a copy of the MIT License
 // along with the HotShot repository. If not, see <https://mit-license.org/>.
 
-<<<<<<< HEAD
 use std::time::Duration;
 
-=======
->>>>>>> 6ef49d1d
 use hotshot_example_types::{
     node_types::{
         CombinedImpl, EpochUpgradeTestVersions, EpochsTestVersions, Libp2pImpl, MemoryImpl,
@@ -26,11 +23,6 @@
     test_builder::{TestDescription, TimingData},
     view_sync_task::ViewSyncTaskDescription,
 };
-<<<<<<< HEAD
-=======
-use hotshot_types::{data::ViewNumber, traits::node_implementation::ConsensusTime};
-use std::{collections::HashMap, time::Duration};
->>>>>>> 6ef49d1d
 
 cross_tests!(
     TestName: test_success_with_epochs,
@@ -709,7 +701,6 @@
         };
 
         let overall_safety_properties = OverallSafetyPropertiesDescription {
-            num_failed_views: 0,
             num_successful_views: 35,
             ..Default::default()
         };
