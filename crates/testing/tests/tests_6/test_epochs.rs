// Copyright (c) 2021-2024 Espresso Systems (espressosys.com)
// This file is part of the HotShot repository.

// You should have received a copy of the MIT License
// along with the HotShot repository. If not, see <https://mit-license.org/>.

use hotshot_example_types::{
    node_types::{
        CombinedImpl, EpochUpgradeTestVersions, EpochsTestVersions, Libp2pImpl, MemoryImpl,
        PushCdnImpl, TestConsecutiveLeaderTypes, TestTwoStakeTablesTypes, TestTypes,
        TestTypesRandomizedLeader,
    },
    testable_delay::{DelayConfig, DelayOptions, DelaySettings, SupportedTraitTypesForAsyncDelay},
};
use hotshot_macros::cross_tests;
use hotshot_testing::{
    block_builder::SimpleBuilderImplementation,
    completion_task::{CompletionTaskDescription, TimeBasedCompletionTaskDescription},
    overall_safety_task::OverallSafetyPropertiesDescription,
    spinning_task::{ChangeNode, NodeAction, SpinningTaskDescription},
    test_builder::{TestDescription, TimingData},
    view_sync_task::ViewSyncTaskDescription,
};
use hotshot_types::{data::ViewNumber, traits::node_implementation::ConsensusTime};
use std::{collections::HashMap, time::Duration};

cross_tests!(
    TestName: test_success_with_epochs,
    Impls: [Libp2pImpl, PushCdnImpl, CombinedImpl],
    Types: [TestTypes, TestTypesRandomizedLeader, TestTwoStakeTablesTypes],
    Versions: [EpochsTestVersions],
    Ignore: false,
    Metadata: {
        let mut metadata = TestDescription {
            // allow more time to pass in CI
            completion_task_description: CompletionTaskDescription::TimeBasedCompletionTaskBuilder(
                                             TimeBasedCompletionTaskDescription {
                                                 duration: Duration::from_secs(60),
                                             },
                                         ),
            ..TestDescription::default()
        };

        metadata.test_config.epoch_height = 10;

        metadata
    },
);

// cross_tests!(
//     TestName: test_epoch_success,
//     Impls: [MemoryImpl, Libp2pImpl, PushCdnImpl],
//     Types: [TestTypes, TestTypesRandomizedLeader, TestTypesRandomizedCommitteeMembers<StableQuorumFilterConfig<123, 2>>, TestTypesRandomizedCommitteeMembers<RandomOverlapQuorumFilterConfig<123, 4, 5, 0, 2>>],
//     Versions: [EpochsTestVersions],
//     Ignore: false,
//     Metadata: {
//         TestDescription {
//             // allow more time to pass in CI
//             completion_task_description: CompletionTaskDescription::TimeBasedCompletionTaskBuilder(
//                                              TimeBasedCompletionTaskDescription {
//                                                  duration: Duration::from_secs(60),
//                                              },
//                                          ),
//             epoch_height: 10,
//             ..TestDescription::default()
//         }
//     },
// );

cross_tests!(
    TestName: test_success_with_async_delay_with_epochs,
    Impls: [Libp2pImpl, PushCdnImpl, CombinedImpl],
    Types: [TestTypes, TestTwoStakeTablesTypes],
    Versions: [EpochsTestVersions],
    Ignore: false,
    Metadata: {
        let mut metadata = TestDescription {
            // allow more time to pass in CI
            completion_task_description: CompletionTaskDescription::TimeBasedCompletionTaskBuilder(
                                             TimeBasedCompletionTaskDescription {
                                                 duration: Duration::from_secs(60),
                                             },
                                         ),
            ..TestDescription::default()
        };

        metadata.test_config.epoch_height = 10;
        metadata.overall_safety_properties.num_failed_views = 0;
        metadata.overall_safety_properties.num_successful_views = 0;
        let mut config = DelayConfig::default();
        let delay_settings = DelaySettings {
            delay_option: DelayOptions::Random,
            min_time_in_milliseconds: 10,
            max_time_in_milliseconds: 100,
            fixed_time_in_milliseconds: 0,
        };
        config.add_settings_for_all_types(delay_settings);
        metadata.async_delay_config = config;
        metadata
    },
);

cross_tests!(
    TestName: test_success_with_async_delay_2_with_epochs,
    Impls: [Libp2pImpl, PushCdnImpl, CombinedImpl],
    Types: [TestTypes, TestTwoStakeTablesTypes],
    Versions: [EpochsTestVersions],
    Ignore: false,
    Metadata: {
        let mut metadata = TestDescription {
            // allow more time to pass in CI
            completion_task_description: CompletionTaskDescription::TimeBasedCompletionTaskBuilder(
                                             TimeBasedCompletionTaskDescription {
                                                 duration: Duration::from_secs(60),
                                             },
                                         ),
            ..TestDescription::default()
        };

        metadata.test_config.epoch_height = 10;
        metadata.overall_safety_properties.num_failed_views = 0;
        metadata.overall_safety_properties.num_successful_views = 30;
        let mut config = DelayConfig::default();
        let mut delay_settings = DelaySettings {
            delay_option: DelayOptions::Random,
            min_time_in_milliseconds: 10,
            max_time_in_milliseconds: 100,
            fixed_time_in_milliseconds: 15,
        };
        config.add_setting(SupportedTraitTypesForAsyncDelay::Storage, &delay_settings);

        delay_settings.delay_option = DelayOptions::Fixed;
        config.add_setting(SupportedTraitTypesForAsyncDelay::BlockHeader, &delay_settings);

        delay_settings.delay_option = DelayOptions::Random;
        delay_settings.min_time_in_milliseconds = 5;
        delay_settings.max_time_in_milliseconds = 20;
        config.add_setting(SupportedTraitTypesForAsyncDelay::ValidatedState, &delay_settings);
        metadata.async_delay_config = config;
        metadata
    },
);

cross_tests!(
    TestName: test_with_double_leader_no_failures_with_epochs,
    Impls: [Libp2pImpl, PushCdnImpl, CombinedImpl],
    Types: [TestConsecutiveLeaderTypes, TestTwoStakeTablesTypes],
    Versions: [EpochsTestVersions],
    Ignore: false,
    Metadata: {
        let mut metadata = TestDescription::default_more_nodes().set_num_nodes(12,12);
        metadata.test_config.num_bootstrap = 10;
        metadata.test_config.epoch_height = 10;

        metadata.overall_safety_properties.num_failed_views = 0;

        metadata.view_sync_properties = ViewSyncTaskDescription::Threshold(0, 0);

        metadata
    }
);

cross_tests!(
    TestName: test_epoch_end,
    Impls: [CombinedImpl, Libp2pImpl, PushCdnImpl],
    Types: [TestTypes, TestTwoStakeTablesTypes],
    Versions: [EpochsTestVersions],
    Ignore: false,
    Metadata: {
        let mut metadata = TestDescription {
            completion_task_description: CompletionTaskDescription::TimeBasedCompletionTaskBuilder(
                TimeBasedCompletionTaskDescription {
                    duration: Duration::from_millis(100000),
                },
            ),
            ..TestDescription::default()
        }.set_num_nodes(11,11);

        metadata.test_config.epoch_height = 10;

        metadata
    },
);

// Test to make sure we can decide in just 3 views
// This test fails with the old decide rule
cross_tests!(
    TestName: test_shorter_decide,
    Impls: [Libp2pImpl, PushCdnImpl, CombinedImpl],
    Types: [TestTypes, TestTwoStakeTablesTypes],
    Versions: [EpochsTestVersions],
    Ignore: false,
    Metadata: {
        let mut metadata = TestDescription {
            completion_task_description: CompletionTaskDescription::TimeBasedCompletionTaskBuilder(
                TimeBasedCompletionTaskDescription {
                    duration: Duration::from_millis(100000),
                },
            ),
            ..TestDescription::default()
        };
        // after the first 3 leaders the next leader is down. It's a hack to make sure we decide in
        // 3 views or else we get a timeout
        let dead_nodes = vec![
            ChangeNode {
                idx: 4,
                updown: NodeAction::Down,
            },

        ];
        metadata.test_config.epoch_height = 10;
        metadata.spinning_properties = SpinningTaskDescription {
            node_changes: vec![(1, dead_nodes)]
        };
        metadata.overall_safety_properties.num_successful_views = 1;
        metadata.overall_safety_properties.num_failed_views = 0;
        metadata
    },
);

cross_tests!(
    TestName: test_epoch_upgrade,
    Impls: [MemoryImpl],
    Types: [TestTypes, TestTypesRandomizedLeader],
    // TODO: we need some test infrastructure + Membership trait fixes to get this to work with:
    // Types: [TestTypes, TestTypesRandomizedLeader, TestTwoStakeTablesTypes],
    Versions: [EpochUpgradeTestVersions],
    Ignore: false,
    Metadata: {
        let mut metadata = TestDescription {
            // allow more time to pass in CI
            completion_task_description: CompletionTaskDescription::TimeBasedCompletionTaskBuilder(
                                             TimeBasedCompletionTaskDescription {
                                                 duration: Duration::from_secs(120),
                                             },
                                         ),
            upgrade_view: Some(5),
            ..TestDescription::default()
        };

        // Keep going until the 2nd epoch transition
        metadata.overall_safety_properties.num_successful_views = 110;
        metadata.test_config.epoch_height = 50;

        metadata
    },
);

cross_tests!(
    TestName: test_with_failures_2_with_epochs,
    Impls: [Libp2pImpl, PushCdnImpl, CombinedImpl],
    Types: [TestTwoStakeTablesTypes],
    Versions: [EpochsTestVersions],
    Ignore: false,
    Metadata: {
        let mut metadata = TestDescription::default_more_nodes().set_num_nodes(12,12);
        metadata.test_config.epoch_height = 10;
        let dead_nodes = vec![
            ChangeNode {
                idx: 10,
                updown: NodeAction::Down,
            },
            ChangeNode {
                idx: 11,
                updown: NodeAction::Down,
            },
        ];

        metadata.spinning_properties = SpinningTaskDescription {
            node_changes: vec![(5, dead_nodes)]
        };

        // 2 nodes fail triggering view sync, expect no other timeouts
        metadata.overall_safety_properties.num_failed_views = 5;
        // Make sure we keep committing rounds after the bad leaders, but not the full 50 because of the numerous timeouts
        metadata.overall_safety_properties.num_successful_views = 20;
        metadata.overall_safety_properties.expected_views_to_fail = HashMap::from([
            (ViewNumber::new(5), false),
            (ViewNumber::new(11), false),
            (ViewNumber::new(17), false),
            (ViewNumber::new(23), false),
            (ViewNumber::new(29), false),
        ]);

        metadata
    }
);

cross_tests!(
    TestName: test_with_double_leader_failures_with_epochs,
    Impls: [Libp2pImpl, PushCdnImpl, CombinedImpl],
    Types: [TestConsecutiveLeaderTypes],
    Versions: [EpochsTestVersions],
    Ignore: false,
    Metadata: {
        let mut metadata = TestDescription::default_more_nodes().set_num_nodes(12,12);
        let dead_nodes = vec![
            ChangeNode {
                idx: 5,
                updown: NodeAction::Down,
            },
        ];

        // shutdown while node 5 is leader
        // we want to trigger `ViewSyncTrigger` during epoch transition
        // then ensure we do not fail again as next leader will be leader 2 views also
        let view_spin_node_down = 9;
        metadata.spinning_properties = SpinningTaskDescription {
            node_changes: vec![(view_spin_node_down, dead_nodes)]
        };

        // node 5 is leader twice when we shut down
        metadata.overall_safety_properties.num_failed_views = 2;
        metadata.overall_safety_properties.expected_views_to_fail = HashMap::from([
            // next views after turning node off
            (ViewNumber::new(view_spin_node_down + 1), false),
            (ViewNumber::new(view_spin_node_down + 2), false)
        ]);
        // Make sure we keep committing rounds after the bad leaders, but not the full 50 because of the numerous timeouts
        metadata.overall_safety_properties.num_successful_views = 13;

        // only turning off 1 node, so expected should be num_nodes_with_stake - 1
        let expected_nodes_in_view_sync = 11;
        metadata.view_sync_properties = ViewSyncTaskDescription::Threshold(expected_nodes_in_view_sync, expected_nodes_in_view_sync);

        metadata
    }
);

cross_tests!(
    TestName: test_with_failures_half_f_epochs,
    Impls: [MemoryImpl, Libp2pImpl, PushCdnImpl],
    Types: [TestTypes, TestTwoStakeTablesTypes],
    Versions: [EpochsTestVersions],
    Ignore: false,
    Metadata: {
        let mut metadata = TestDescription::default_more_nodes();
        let dead_nodes = vec![
            ChangeNode {
                idx: 17,
                updown: NodeAction::Down,
            },
            ChangeNode {
                idx: 18,
                updown: NodeAction::Down,
            },
            ChangeNode {
                idx: 19,
                updown: NodeAction::Down,
            },
        ];

        metadata.spinning_properties = SpinningTaskDescription {
            node_changes: vec![(5, dead_nodes)]
        };

        metadata.overall_safety_properties.num_failed_views = 3;
        // Make sure we keep committing rounds after the bad leaders, but not the full 50 because of the numerous timeouts
        metadata.overall_safety_properties.num_successful_views = 19;
        metadata
    }
);

cross_tests!(
    TestName: test_with_failures_f_epochs,
    Impls: [MemoryImpl, Libp2pImpl, PushCdnImpl],
    Types: [TestTypes, TestTwoStakeTablesTypes],
    Versions: [EpochsTestVersions],
    Ignore: false,
    Metadata: {
        let mut metadata = TestDescription::default_more_nodes();
        metadata.overall_safety_properties.num_failed_views = 6;
        // Make sure we keep committing rounds after the bad leaders, but not the full 50 because of the numerous timeouts
        metadata.overall_safety_properties.num_successful_views = 15;
        let dead_nodes = vec![
            ChangeNode {
                idx: 14,
                updown: NodeAction::Down,
            },
            ChangeNode {
                idx: 15,
                updown: NodeAction::Down,
            },
            ChangeNode {
                idx: 16,
                updown: NodeAction::Down,
            },
            ChangeNode {
                idx: 17,
                updown: NodeAction::Down,
            },
            ChangeNode {
                idx: 18,
                updown: NodeAction::Down,
            },
            ChangeNode {
                idx: 19,
                updown: NodeAction::Down,
            },
        ];

        metadata.spinning_properties = SpinningTaskDescription {
            node_changes: vec![(5, dead_nodes)]
        };

        metadata
    }
);

cross_tests!(
    TestName: test_all_restart_epochs,
    Impls: [CombinedImpl, PushCdnImpl],
    Types: [TestTypes, TestTypesRandomizedLeader, TestTwoStakeTablesTypes],
    Versions: [EpochsTestVersions],
    Ignore: false,
    Metadata: {
      let timing_data = TimingData {
          next_view_timeout: 2000,
          ..Default::default()
      };
      let mut metadata = TestDescription::default().set_num_nodes(20,20);
      let mut catchup_nodes = vec![];

      for i in 0..20 {
          catchup_nodes.push(ChangeNode {
              idx: i,
              updown: NodeAction::RestartDown(0),
          })
      }

      metadata.timing_data = timing_data;

      metadata.spinning_properties = SpinningTaskDescription {
          // Restart all the nodes in view 10
          node_changes: vec![(10, catchup_nodes)],
      };
      metadata.view_sync_properties =
          hotshot_testing::view_sync_task::ViewSyncTaskDescription::Threshold(0, 20);

      metadata.completion_task_description =
          CompletionTaskDescription::TimeBasedCompletionTaskBuilder(
              TimeBasedCompletionTaskDescription {
                  duration: Duration::from_secs(60),
              },
          );
      metadata.overall_safety_properties = OverallSafetyPropertiesDescription {
          // Make sure we keep committing rounds after the catchup, but not the full 50.
          num_successful_views: 22,
          num_failed_views: 15,
          ..Default::default()
      };

      metadata
    },
);

<<<<<<< HEAD
// A run where the CDN crashes part-way through, epochs enabled.
cross_tests!(
    TestName: test_combined_network_cdn_crash_with_epochs,
=======
cross_tests!(
    TestName: test_all_restart_one_da_with_epochs,
>>>>>>> eca193bd
    Impls: [CombinedImpl],
    Types: [TestTypes, TestTwoStakeTablesTypes],
    Versions: [EpochsTestVersions],
    Ignore: false,
    Metadata: {
<<<<<<< HEAD
        let timing_data = TimingData {
            next_view_timeout: 10_000,
            ..Default::default()
        };

        let overall_safety_properties = OverallSafetyPropertiesDescription {
            num_failed_views: 0,
            num_successful_views: 35,
            ..Default::default()
        };

        let completion_task_description = CompletionTaskDescription::TimeBasedCompletionTaskBuilder(
            TimeBasedCompletionTaskDescription {
                duration: Duration::from_secs(220),
            },
        );

        let mut metadata = TestDescription::default_multiple_rounds();
        metadata.timing_data = timing_data;
        metadata.overall_safety_properties = overall_safety_properties;
        metadata.completion_task_description = completion_task_description;

        let mut all_nodes = vec![];
        for node in 0..metadata.test_config.num_nodes_with_stake.into() {
            all_nodes.push(ChangeNode {
                idx: node,
                updown: NodeAction::NetworkDown,
            });
        }

        metadata.spinning_properties = SpinningTaskDescription {
            node_changes: vec![(5, all_nodes)],
        };

        metadata
=======
      let timing_data = TimingData {
          next_view_timeout: 2000,
          ..Default::default()
      };
      let mut metadata = TestDescription::default().set_num_nodes(20,2);

      let mut catchup_nodes = vec![];
      for i in 0..20 {
          catchup_nodes.push(ChangeNode {
              idx: i,
              updown: NodeAction::RestartDown(0),
          })
      }

      metadata.timing_data = timing_data;

      metadata.spinning_properties = SpinningTaskDescription {
          // Restart all the nodes in view 10
          node_changes: vec![(10, catchup_nodes)],
      };
      metadata.view_sync_properties =
          hotshot_testing::view_sync_task::ViewSyncTaskDescription::Threshold(0, 20);

      metadata.completion_task_description =
          CompletionTaskDescription::TimeBasedCompletionTaskBuilder(
              TimeBasedCompletionTaskDescription {
                  duration: Duration::from_secs(60),
              },
          );
      metadata.overall_safety_properties = OverallSafetyPropertiesDescription {
          // Make sure we keep committing rounds after the catchup, but not the full 50.
          num_successful_views: 22,
          num_failed_views: 15,
          ..Default::default()
      };

      metadata
    },
);

cross_tests!(
    TestName: test_staggered_restart_with_epochs,
    Impls: [CombinedImpl],
    Types: [TestTypes, TestTwoStakeTablesTypes],
    Versions: [EpochsTestVersions],
    Ignore: false,
    Metadata: {
      let mut metadata = TestDescription::default().set_num_nodes(20,4);

      let mut down_da_nodes = vec![];
      for i in 2..4 {
          down_da_nodes.push(ChangeNode {
              idx: i,
              updown: NodeAction::RestartDown(20),
          });
      }

      let mut down_regular_nodes = vec![];
      for i in 4..20 {
          down_regular_nodes.push(ChangeNode {
              idx: i,
              updown: NodeAction::RestartDown(0),
          });
      }
      // restart the last da so it gets the new libp2p routing table
      for i in 0..2 {
          down_regular_nodes.push(ChangeNode {
              idx: i,
              updown: NodeAction::RestartDown(0),
          });
      }

      metadata.spinning_properties = SpinningTaskDescription {
          node_changes: vec![(10, down_da_nodes), (30, down_regular_nodes)],
      };
      metadata.view_sync_properties =
          hotshot_testing::view_sync_task::ViewSyncTaskDescription::Threshold(0, 50);

      // Give the test some extra time because we are purposely timing out views
      metadata.completion_task_description =
          CompletionTaskDescription::TimeBasedCompletionTaskBuilder(
              TimeBasedCompletionTaskDescription {
                  duration: Duration::from_secs(240),
              },
          );
      metadata.overall_safety_properties = OverallSafetyPropertiesDescription {
          // Make sure we keep committing rounds after the catchup, but not the full 50.
          num_successful_views: 22,
          num_failed_views: 30,
          ..Default::default()
      };

      metadata
>>>>>>> eca193bd
    },
);<|MERGE_RESOLUTION|>--- conflicted
+++ resolved
@@ -454,56 +454,13 @@
     },
 );
 
-<<<<<<< HEAD
-// A run where the CDN crashes part-way through, epochs enabled.
-cross_tests!(
-    TestName: test_combined_network_cdn_crash_with_epochs,
-=======
 cross_tests!(
     TestName: test_all_restart_one_da_with_epochs,
->>>>>>> eca193bd
     Impls: [CombinedImpl],
     Types: [TestTypes, TestTwoStakeTablesTypes],
     Versions: [EpochsTestVersions],
     Ignore: false,
     Metadata: {
-<<<<<<< HEAD
-        let timing_data = TimingData {
-            next_view_timeout: 10_000,
-            ..Default::default()
-        };
-
-        let overall_safety_properties = OverallSafetyPropertiesDescription {
-            num_failed_views: 0,
-            num_successful_views: 35,
-            ..Default::default()
-        };
-
-        let completion_task_description = CompletionTaskDescription::TimeBasedCompletionTaskBuilder(
-            TimeBasedCompletionTaskDescription {
-                duration: Duration::from_secs(220),
-            },
-        );
-
-        let mut metadata = TestDescription::default_multiple_rounds();
-        metadata.timing_data = timing_data;
-        metadata.overall_safety_properties = overall_safety_properties;
-        metadata.completion_task_description = completion_task_description;
-
-        let mut all_nodes = vec![];
-        for node in 0..metadata.test_config.num_nodes_with_stake.into() {
-            all_nodes.push(ChangeNode {
-                idx: node,
-                updown: NodeAction::NetworkDown,
-            });
-        }
-
-        metadata.spinning_properties = SpinningTaskDescription {
-            node_changes: vec![(5, all_nodes)],
-        };
-
-        metadata
-=======
       let timing_data = TimingData {
           next_view_timeout: 2000,
           ..Default::default()
@@ -597,6 +554,51 @@
       };
 
       metadata
->>>>>>> eca193bd
+    },
+);
+
+// A run where the CDN crashes part-way through, epochs enabled.
+cross_tests!(
+    TestName: test_combined_network_cdn_crash_with_epochs,
+    Impls: [CombinedImpl],
+    Types: [TestTypes, TestTwoStakeTablesTypes],
+    Versions: [EpochsTestVersions],
+    Ignore: false,
+    Metadata: {
+        let timing_data = TimingData {
+            next_view_timeout: 10_000,
+            ..Default::default()
+        };
+
+        let overall_safety_properties = OverallSafetyPropertiesDescription {
+            num_failed_views: 0,
+            num_successful_views: 35,
+            ..Default::default()
+        };
+
+        let completion_task_description = CompletionTaskDescription::TimeBasedCompletionTaskBuilder(
+            TimeBasedCompletionTaskDescription {
+                duration: Duration::from_secs(220),
+            },
+        );
+
+        let mut metadata = TestDescription::default_multiple_rounds();
+        metadata.timing_data = timing_data;
+        metadata.overall_safety_properties = overall_safety_properties;
+        metadata.completion_task_description = completion_task_description;
+
+        let mut all_nodes = vec![];
+        for node in 0..metadata.test_config.num_nodes_with_stake.into() {
+            all_nodes.push(ChangeNode {
+                idx: node,
+                updown: NodeAction::NetworkDown,
+            });
+        }
+
+        metadata.spinning_properties = SpinningTaskDescription {
+            node_changes: vec![(5, all_nodes)],
+        };
+
+        metadata
     },
 );