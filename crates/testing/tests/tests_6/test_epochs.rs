--- conflicted
+++ resolved
@@ -255,14 +255,10 @@
     Versions: [EpochsTestVersions],
     Ignore: false,
     Metadata: {
-<<<<<<< HEAD
         let mut metadata = TestDescription {
           validate_transactions: nonempty_block_threshold(15,20),
           ..TestDescription::default_more_nodes()
         }.set_num_nodes(12,12);
-=======
-        let mut metadata = TestDescription::default_more_nodes().set_num_nodes(12,12);
->>>>>>> f81570ed
         metadata.test_config.epoch_height = 10;
         let dead_nodes = vec![
             ChangeNode {
