--- conflicted
+++ resolved
@@ -265,23 +265,9 @@
             node_changes: vec![(5, dead_nodes)]
         };
 
-<<<<<<< HEAD
         // Make sure we keep committing rounds after the bad leaders, but not the full 50 because of the numerous timeouts
         metadata.overall_safety_properties.num_successful_views = 20;
         metadata.overall_safety_properties.expected_view_failures = vec![4, 5, 10, 11, 17, 22, 23, 28, 29, 34, 35];
-=======
-        // 2 nodes fail triggering view sync, expect no other timeouts
-        metadata.overall_safety_properties.num_failed_views = 5;
-        // Make sure we keep committing rounds after the bad leaders, but not the full 50 because of the numerous timeouts
-        metadata.overall_safety_properties.num_successful_views = 20;
-        metadata.overall_safety_properties.expected_views_to_fail = HashMap::from([
-            (ViewNumber::new(5), false),
-            (ViewNumber::new(11), false),
-            (ViewNumber::new(17), false),
-            (ViewNumber::new(23), false),
-            (ViewNumber::new(29), false),
-        ]);
->>>>>>> 8266fe06
 
         metadata
     }
@@ -578,7 +564,6 @@
       metadata.overall_safety_properties = OverallSafetyPropertiesDescription {
           // Make sure we keep committing rounds after the catchup, but not the full 50.
           num_successful_views: 22,
-          num_failed_views: 15,
           ..Default::default()
       };
 
@@ -634,7 +619,6 @@
       metadata.overall_safety_properties = OverallSafetyPropertiesDescription {
           // Make sure we keep committing rounds after the catchup, but not the full 50.
           num_successful_views: 22,
-          num_failed_views: 30,
           ..Default::default()
       };
 
