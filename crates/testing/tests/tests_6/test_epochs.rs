// Copyright (c) 2021-2024 Espresso Systems (espressosys.com)
// This file is part of the HotShot repository.

// You should have received a copy of the MIT License
// along with the HotShot repository. If not, see <https://mit-license.org/>.

<<<<<<< HEAD
use std::time::Duration;
=======
use std::{collections::HashMap, time::Duration};
>>>>>>> e4abb5c6

use hotshot_example_types::{
    node_types::{
        CombinedImpl, EpochUpgradeTestVersions, EpochsTestVersions, Libp2pImpl, MemoryImpl,
        PushCdnImpl, RandomOverlapQuorumFilterConfig, StableQuorumFilterConfig,
        TestConsecutiveLeaderTypes, TestTwoStakeTablesTypes, TestTypes,
        TestTypesRandomizedCommitteeMembers, TestTypesRandomizedLeader,
    },
    testable_delay::{DelayConfig, DelayOptions, DelaySettings, SupportedTraitTypesForAsyncDelay},
};
use hotshot_macros::cross_tests;
use hotshot_testing::{
    block_builder::SimpleBuilderImplementation,
    completion_task::{CompletionTaskDescription, TimeBasedCompletionTaskDescription},
    overall_safety_task::OverallSafetyPropertiesDescription,
    spinning_task::{ChangeNode, NodeAction, SpinningTaskDescription},
    test_builder::{TestDescription, TimingData},
    view_sync_task::ViewSyncTaskDescription,
};
<<<<<<< HEAD
=======
use hotshot_types::{data::ViewNumber, traits::node_implementation::ConsensusTime};
>>>>>>> e4abb5c6

cross_tests!(
    TestName: test_success_with_epochs,
    Impls: [Libp2pImpl, PushCdnImpl, CombinedImpl],
    Types: [TestTypes, TestTypesRandomizedLeader, TestTwoStakeTablesTypes],
    Versions: [EpochsTestVersions],
    Ignore: false,
    Metadata: {
        let mut metadata = TestDescription {
            // allow more time to pass in CI
            completion_task_description: CompletionTaskDescription::TimeBasedCompletionTaskBuilder(
                                             TimeBasedCompletionTaskDescription {
                                                 duration: Duration::from_secs(60),
                                             },
                                         ),
            ..TestDescription::default()
        };

        metadata.test_config.epoch_height = 10;

        metadata
    },
);

cross_tests!(
    TestName: test_epoch_success,
    Impls: [MemoryImpl, Libp2pImpl, PushCdnImpl],
    Types: [
        TestTypes,
        TestTypesRandomizedLeader,
        TestTypesRandomizedCommitteeMembers<StableQuorumFilterConfig<123, 2>>,                 // Overlap =  F
        TestTypesRandomizedCommitteeMembers<StableQuorumFilterConfig<123, 3>>,                 // Overlap =  F+1
        TestTypesRandomizedCommitteeMembers<StableQuorumFilterConfig<123, 4>>,                 // Overlap = 2F
        TestTypesRandomizedCommitteeMembers<StableQuorumFilterConfig<123, 5>>,                 // Overlap = 2F+1
        TestTypesRandomizedCommitteeMembers<StableQuorumFilterConfig<123, 6>>,                 // Overlap = 3F
        TestTypesRandomizedCommitteeMembers<RandomOverlapQuorumFilterConfig<123, 4, 7, 0, 2>>, // Overlap = Dynamic
    ],
    Versions: [EpochsTestVersions],
    Ignore: false,
    Metadata: {
        TestDescription {
            // allow more time to pass in CI
            completion_task_description: CompletionTaskDescription::TimeBasedCompletionTaskBuilder(
                                             TimeBasedCompletionTaskDescription {
                                                 duration: Duration::from_secs(60),
                                             },
                                         ),
            ..TestDescription::default().set_num_nodes(14, 14)
        }
    },
);

cross_tests!(
    TestName: test_success_with_async_delay_with_epochs,
    Impls: [Libp2pImpl, PushCdnImpl, CombinedImpl],
    Types: [TestTypes, TestTwoStakeTablesTypes],
    Versions: [EpochsTestVersions],
    Ignore: false,
    Metadata: {
        let mut metadata = TestDescription {
            // allow more time to pass in CI
            completion_task_description: CompletionTaskDescription::TimeBasedCompletionTaskBuilder(
                                             TimeBasedCompletionTaskDescription {
                                                 duration: Duration::from_secs(60),
                                             },
                                         ),
            ..TestDescription::default()
        };

        metadata.test_config.epoch_height = 10;
        metadata.overall_safety_properties.num_successful_views = 0;
        let mut config = DelayConfig::default();
        let delay_settings = DelaySettings {
            delay_option: DelayOptions::Random,
            min_time_in_milliseconds: 10,
            max_time_in_milliseconds: 100,
            fixed_time_in_milliseconds: 0,
        };
        config.add_settings_for_all_types(delay_settings);
        metadata.async_delay_config = config;
        metadata
    },
);

cross_tests!(
    TestName: test_success_with_async_delay_2_with_epochs,
    Impls: [Libp2pImpl, PushCdnImpl, CombinedImpl],
    Types: [TestTypes, TestTwoStakeTablesTypes],
    Versions: [EpochsTestVersions],
    Ignore: false,
    Metadata: {
        let mut metadata = TestDescription {
            // allow more time to pass in CI
            completion_task_description: CompletionTaskDescription::TimeBasedCompletionTaskBuilder(
                                             TimeBasedCompletionTaskDescription {
                                                 duration: Duration::from_secs(60),
                                             },
                                         ),
            ..TestDescription::default()
        };

        metadata.test_config.epoch_height = 10;
        metadata.overall_safety_properties.num_successful_views = 30;
        let mut config = DelayConfig::default();
        let mut delay_settings = DelaySettings {
            delay_option: DelayOptions::Random,
            min_time_in_milliseconds: 10,
            max_time_in_milliseconds: 100,
            fixed_time_in_milliseconds: 15,
        };
        config.add_setting(SupportedTraitTypesForAsyncDelay::Storage, &delay_settings);

        delay_settings.delay_option = DelayOptions::Fixed;
        config.add_setting(SupportedTraitTypesForAsyncDelay::BlockHeader, &delay_settings);

        delay_settings.delay_option = DelayOptions::Random;
        delay_settings.min_time_in_milliseconds = 5;
        delay_settings.max_time_in_milliseconds = 20;
        config.add_setting(SupportedTraitTypesForAsyncDelay::ValidatedState, &delay_settings);
        metadata.async_delay_config = config;
        metadata
    },
);

cross_tests!(
    TestName: test_with_double_leader_no_failures_with_epochs,
    Impls: [Libp2pImpl, PushCdnImpl, CombinedImpl],
    Types: [TestConsecutiveLeaderTypes, TestTwoStakeTablesTypes],
    Versions: [EpochsTestVersions],
    Ignore: false,
    Metadata: {
        let mut metadata = TestDescription::default_more_nodes().set_num_nodes(12,12);
        metadata.test_config.num_bootstrap = 10;
        metadata.test_config.epoch_height = 10;

        metadata.view_sync_properties = ViewSyncTaskDescription::Threshold(0, 0);

        metadata
    }
);

cross_tests!(
    TestName: test_epoch_end,
    Impls: [CombinedImpl, Libp2pImpl, PushCdnImpl],
    Types: [TestTypes, TestTwoStakeTablesTypes],
    Versions: [EpochsTestVersions],
    Ignore: false,
    Metadata: {
        let mut metadata = TestDescription {
            completion_task_description: CompletionTaskDescription::TimeBasedCompletionTaskBuilder(
                TimeBasedCompletionTaskDescription {
                    duration: Duration::from_millis(100000),
                },
            ),
            ..TestDescription::default()
        }.set_num_nodes(11,11);

        metadata.test_config.epoch_height = 10;

        metadata
    },
);

// Test to make sure we can decide in just 3 views
// This test fails with the old decide rule
cross_tests!(
    TestName: test_shorter_decide,
    Impls: [Libp2pImpl, PushCdnImpl, CombinedImpl],
    Types: [TestTypes, TestTwoStakeTablesTypes],
    Versions: [EpochsTestVersions],
    Ignore: false,
    Metadata: {
        let mut metadata = TestDescription {
            completion_task_description: CompletionTaskDescription::TimeBasedCompletionTaskBuilder(
                TimeBasedCompletionTaskDescription {
                    duration: Duration::from_millis(100000),
                },
            ),
            ..TestDescription::default()
        };
        // after the first 3 leaders the next leader is down. It's a hack to make sure we decide in
        // 3 views or else we get a timeout
        let dead_nodes = vec![
            ChangeNode {
                idx: 4,
                updown: NodeAction::Down,
            },

        ];
        metadata.test_config.epoch_height = 10;
        metadata.spinning_properties = SpinningTaskDescription {
            node_changes: vec![(1, dead_nodes)]
        };
        metadata.overall_safety_properties.num_successful_views = 1;
        metadata
    },
);

cross_tests!(
    TestName: test_epoch_upgrade,
    Impls: [MemoryImpl],
    Types: [TestTypes, TestTypesRandomizedLeader],
    // TODO: we need some test infrastructure + Membership trait fixes to get this to work with:
    // Types: [TestTypes, TestTypesRandomizedLeader, TestTwoStakeTablesTypes],
    Versions: [EpochUpgradeTestVersions],
    Ignore: false,
    Metadata: {
        let mut metadata = TestDescription {
            // allow more time to pass in CI
            completion_task_description: CompletionTaskDescription::TimeBasedCompletionTaskBuilder(
                                             TimeBasedCompletionTaskDescription {
                                                 duration: Duration::from_secs(120),
                                             },
                                         ),
            upgrade_view: Some(5),
            ..TestDescription::default()
        };

        // Keep going until the 2nd epoch transition
        metadata.overall_safety_properties.num_successful_views = 110;
        metadata.test_config.epoch_height = 50;

        metadata
    },
);

cross_tests!(
    TestName: test_with_failures_2_with_epochs,
    Impls: [Libp2pImpl, PushCdnImpl, CombinedImpl],
    Types: [TestTwoStakeTablesTypes],
    Versions: [EpochsTestVersions],
    Ignore: false,
    Metadata: {
        let mut metadata = TestDescription::default_more_nodes().set_num_nodes(12,12);
        metadata.test_config.epoch_height = 10;
        let dead_nodes = vec![
            ChangeNode {
                idx: 10,
                updown: NodeAction::Down,
            },
            ChangeNode {
                idx: 11,
                updown: NodeAction::Down,
            },
        ];

        metadata.spinning_properties = SpinningTaskDescription {
            node_changes: vec![(5, dead_nodes)]
        };

        // Make sure we keep committing rounds after the bad leaders, but not the full 50 because of the numerous timeouts
        metadata.overall_safety_properties.num_successful_views = 20;
        metadata.overall_safety_properties.expected_view_failures = vec![4, 5, 10, 11, 17, 22, 23, 28, 29, 34, 35];

        metadata
    }
);

cross_tests!(
    TestName: test_with_double_leader_failures_with_epochs,
    Impls: [Libp2pImpl, PushCdnImpl, CombinedImpl],
    Types: [TestConsecutiveLeaderTypes],
    Versions: [EpochsTestVersions],
    Ignore: false,
    Metadata: {
        let mut metadata = TestDescription::default_more_nodes().set_num_nodes(12,12);
        let dead_nodes = vec![
            ChangeNode {
                idx: 5,
                updown: NodeAction::Down,
            },
        ];

        // shutdown while node 5 is leader
        // we want to trigger `ViewSyncTrigger` during epoch transition
        // then ensure we do not fail again as next leader will be leader 2 views also
        let view_spin_node_down = 9;
        metadata.spinning_properties = SpinningTaskDescription {
            node_changes: vec![(view_spin_node_down, dead_nodes)]
        };

        // node 5 is leader twice when we shut down
        metadata.overall_safety_properties.expected_view_failures = vec![
            view_spin_node_down,
            view_spin_node_down + 1,
            view_spin_node_down + 2
        ];
        // Make sure we keep committing rounds after the bad leaders, but not the full 50 because of the numerous timeouts
        metadata.overall_safety_properties.num_successful_views = 13;

        // only turning off 1 node, so expected should be num_nodes_with_stake - 1
        let expected_nodes_in_view_sync = 11;
        metadata.view_sync_properties = ViewSyncTaskDescription::Threshold(expected_nodes_in_view_sync, expected_nodes_in_view_sync);

        metadata
    }
);

cross_tests!(
    TestName: test_with_failures_half_f_epochs_1,
    Impls: [MemoryImpl, Libp2pImpl, PushCdnImpl],
    Types: [TestTypes],
    Versions: [EpochsTestVersions],
    Ignore: false,
    Metadata: {
        let mut metadata = TestDescription::default_more_nodes();
        let dead_nodes = vec![
            ChangeNode {
                idx: 17,
                updown: NodeAction::Down,
            },
            ChangeNode {
                idx: 18,
                updown: NodeAction::Down,
            },
            ChangeNode {
                idx: 19,
                updown: NodeAction::Down,
            },
        ];

        metadata.spinning_properties = SpinningTaskDescription {
            node_changes: vec![(5, dead_nodes)]
        };

        metadata.overall_safety_properties.expected_view_failures = vec![16, 17, 18, 19];
        // Make sure we keep committing rounds after the bad leaders, but not the full 50 because of the numerous timeouts
        metadata.overall_safety_properties.num_successful_views = 19;
        metadata
    }
);

cross_tests!(
    TestName: test_with_failures_half_f_epochs_2,
    Impls: [MemoryImpl, Libp2pImpl, PushCdnImpl],
    Types: [TestTwoStakeTablesTypes],
    Versions: [EpochsTestVersions],
    Ignore: false,
    Metadata: {
        let mut metadata = TestDescription::default_more_nodes();
        metadata.test_config.epoch_height = 10;
        // The first 14 (i.e., 20 - f) nodes are in the DA committee and we may shutdown the
        // remaining 6 (i.e., f) nodes. We could remove this restriction after fixing the
        // following issue.
        let dead_nodes = vec![
            ChangeNode {
                idx: 17,
                updown: NodeAction::Down,
            },
            ChangeNode {
                idx: 18,
                updown: NodeAction::Down,
            },
            ChangeNode {
                idx: 19,
                updown: NodeAction::Down,
            },
        ];

        metadata.spinning_properties = SpinningTaskDescription {
            node_changes: vec![(5, dead_nodes)]
        };

        metadata.overall_safety_properties.expected_view_failures = vec![7, 8, 9, 18, 19];
        // Make sure we keep committing rounds after the bad leaders, but not the full 50 because of the numerous timeouts
        metadata.overall_safety_properties.num_successful_views = 19;
        metadata
    }
);

cross_tests!(
    TestName: test_with_failures_f_epochs_1,
    Impls: [MemoryImpl, Libp2pImpl, PushCdnImpl],
    Types: [TestTypes],
    Versions: [EpochsTestVersions],
    Ignore: false,
    Metadata: {
        let mut metadata = TestDescription::default_more_nodes();
        metadata.overall_safety_properties.expected_view_failures = vec![13, 14, 15, 16, 17, 18, 19];
        // Make sure we keep committing rounds after the bad leaders, but not the full 50 because of the numerous timeouts
        metadata.overall_safety_properties.num_successful_views = 15;
        let dead_nodes = vec![
            ChangeNode {
                idx: 14,
                updown: NodeAction::Down,
            },
            ChangeNode {
                idx: 15,
                updown: NodeAction::Down,
            },
            ChangeNode {
                idx: 16,
                updown: NodeAction::Down,
            },
            ChangeNode {
                idx: 17,
                updown: NodeAction::Down,
            },
            ChangeNode {
                idx: 18,
                updown: NodeAction::Down,
            },
            ChangeNode {
                idx: 19,
                updown: NodeAction::Down,
            },
        ];

        metadata.spinning_properties = SpinningTaskDescription {
            node_changes: vec![(5, dead_nodes)]
        };

        metadata
    }
);

cross_tests!(
    TestName: test_with_failures_f_epochs_2,
    Impls: [MemoryImpl, Libp2pImpl, PushCdnImpl],
    Types: [TestTwoStakeTablesTypes],
    Versions: [EpochsTestVersions],
    Ignore: false,
    Metadata: {
        let mut metadata = TestDescription::default_more_nodes();
        metadata.overall_safety_properties.expected_view_failures = vec![6, 7, 8, 9, 17, 18, 19];
        // Make sure we keep committing rounds after the bad leaders, but not the full 50 because of the numerous timeouts
        metadata.overall_safety_properties.num_successful_views = 15;
        let dead_nodes = vec![
            ChangeNode {
                idx: 14,
                updown: NodeAction::Down,
            },
            ChangeNode {
                idx: 15,
                updown: NodeAction::Down,
            },
            ChangeNode {
                idx: 16,
                updown: NodeAction::Down,
            },
            ChangeNode {
                idx: 17,
                updown: NodeAction::Down,
            },
            ChangeNode {
                idx: 18,
                updown: NodeAction::Down,
            },
            ChangeNode {
                idx: 19,
                updown: NodeAction::Down,
            },
        ];

        metadata.spinning_properties = SpinningTaskDescription {
            node_changes: vec![(5, dead_nodes)]
        };

        metadata
    }
);

cross_tests!(
    TestName: test_all_restart_epochs,
    Impls: [CombinedImpl, PushCdnImpl],
    Types: [TestTypes, TestTypesRandomizedLeader, TestTwoStakeTablesTypes],
    Versions: [EpochsTestVersions],
    Ignore: false,
    Metadata: {
      let timing_data = TimingData {
          next_view_timeout: 2000,
          ..Default::default()
      };
      let mut metadata = TestDescription::default().set_num_nodes(20,20);
      let mut catchup_nodes = vec![];

      for i in 0..20 {
          catchup_nodes.push(ChangeNode {
              idx: i,
              updown: NodeAction::RestartDown(0),
          })
      }

      metadata.timing_data = timing_data;

      metadata.spinning_properties = SpinningTaskDescription {
          // Restart all the nodes in view 10
          node_changes: vec![(10, catchup_nodes)],
      };
      metadata.view_sync_properties =
          hotshot_testing::view_sync_task::ViewSyncTaskDescription::Threshold(0, 20);

      metadata.completion_task_description =
          CompletionTaskDescription::TimeBasedCompletionTaskBuilder(
              TimeBasedCompletionTaskDescription {
                  duration: Duration::from_secs(60),
              },
          );
      metadata.overall_safety_properties = OverallSafetyPropertiesDescription {
          // Make sure we keep committing rounds after the catchup, but not the full 50.
          num_successful_views: 22,
          expected_view_failures: vec![10],
          possible_view_failures: vec![9, 11],
          ..Default::default()
      };

      metadata
    },
);

cross_tests!(
    TestName: test_all_restart_one_da_with_epochs,
    Impls: [CombinedImpl],
    Types: [TestTypes, TestTwoStakeTablesTypes],
    Versions: [EpochsTestVersions],
    Ignore: false,
    Metadata: {
      let timing_data = TimingData {
          next_view_timeout: 2000,
          ..Default::default()
      };
      let mut metadata = TestDescription::default().set_num_nodes(20,2);

      let mut catchup_nodes = vec![];
      for i in 0..20 {
          catchup_nodes.push(ChangeNode {
              idx: i,
              updown: NodeAction::RestartDown(0),
          })
      }

      metadata.timing_data = timing_data;

      metadata.spinning_properties = SpinningTaskDescription {
          // Restart all the nodes in view 10
          node_changes: vec![(10, catchup_nodes)],
      };
      metadata.view_sync_properties =
          hotshot_testing::view_sync_task::ViewSyncTaskDescription::Threshold(0, 20);

      metadata.completion_task_description =
          CompletionTaskDescription::TimeBasedCompletionTaskBuilder(
              TimeBasedCompletionTaskDescription {
                  duration: Duration::from_secs(60),
              },
          );
      metadata.overall_safety_properties = OverallSafetyPropertiesDescription {
          // Make sure we keep committing rounds after the catchup, but not the full 50.
          num_successful_views: 22,
          expected_view_failures: vec![10],
          possible_view_failures: vec![9, 11],
          ..Default::default()
      };

      metadata
    },
);

cross_tests!(
    TestName: test_staggered_restart_with_epochs_1,
    Impls: [CombinedImpl],
    Types: [TestTwoStakeTablesTypes],
    Versions: [EpochsTestVersions],
    Ignore: false,
    Metadata: {
      let mut metadata = TestDescription::default().set_num_nodes(20,4);

      let mut down_da_nodes = vec![];
      for i in 2..4 {
          down_da_nodes.push(ChangeNode {
              idx: i,
              updown: NodeAction::RestartDown(20),
          });
      }

      let mut down_regular_nodes = vec![];
      for i in 4..20 {
          down_regular_nodes.push(ChangeNode {
              idx: i,
              updown: NodeAction::RestartDown(0),
          });
      }
      // restart the last da so it gets the new libp2p routing table
      for i in 0..2 {
          down_regular_nodes.push(ChangeNode {
              idx: i,
              updown: NodeAction::RestartDown(0),
          });
      }

      metadata.spinning_properties = SpinningTaskDescription {
          node_changes: vec![(10, down_da_nodes), (30, down_regular_nodes)],
      };
      metadata.view_sync_properties =
          hotshot_testing::view_sync_task::ViewSyncTaskDescription::Threshold(0, 50);

      // Give the test some extra time because we are purposely timing out views
      metadata.completion_task_description =
          CompletionTaskDescription::TimeBasedCompletionTaskBuilder(
              TimeBasedCompletionTaskDescription {
                  duration: Duration::from_secs(240),
              },
          );
      metadata.overall_safety_properties = OverallSafetyPropertiesDescription {
          // Make sure we keep committing rounds after the catchup, but not the full 50.
          num_successful_views: 22,
          expected_view_failures: vec![10, 11, 12, 13, 14, 15, 16, 17, 18, 19, 20, 21, 22, 23, 24, 25, 26, 27, 28, 29, 30, 31, 32, 33],
          possible_view_failures: vec![34],
          ..Default::default()
      };

      metadata
    },
);

cross_tests!(
    TestName: test_staggered_restart_with_epochs_2,
    Impls: [CombinedImpl],
    Types: [TestTypes],
    Versions: [EpochsTestVersions],
    Ignore: false,
    Metadata: {
      let mut metadata = TestDescription::default().set_num_nodes(20,4);

      let mut down_da_nodes = vec![];
      for i in 2..4 {
          down_da_nodes.push(ChangeNode {
              idx: i,
              updown: NodeAction::RestartDown(20),
          });
      }

      let mut down_regular_nodes = vec![];
      for i in 4..20 {
          down_regular_nodes.push(ChangeNode {
              idx: i,
              updown: NodeAction::RestartDown(0),
          });
      }
      // restart the last da so it gets the new libp2p routing table
      for i in 0..2 {
          down_regular_nodes.push(ChangeNode {
              idx: i,
              updown: NodeAction::RestartDown(0),
          });
      }

      metadata.spinning_properties = SpinningTaskDescription {
          node_changes: vec![(10, down_da_nodes), (30, down_regular_nodes)],
      };
      metadata.view_sync_properties =
          hotshot_testing::view_sync_task::ViewSyncTaskDescription::Threshold(0, 50);

      // Give the test some extra time because we are purposely timing out views
      metadata.completion_task_description =
          CompletionTaskDescription::TimeBasedCompletionTaskBuilder(
              TimeBasedCompletionTaskDescription {
                  duration: Duration::from_secs(240),
              },
          );
      metadata.overall_safety_properties = OverallSafetyPropertiesDescription {
          // Make sure we keep committing rounds after the catchup, but not the full 50.
          num_successful_views: 22,
          expected_view_failures: vec![10, 11, 12, 13, 14, 15, 16, 17, 18, 19, 20, 21, 22, 23, 24, 25, 26, 27, 28, 29, 30, 31],
          possible_view_failures: vec![32],
          ..Default::default()
      };

      metadata
    },
);

// A run where the CDN crashes part-way through, epochs enabled.
cross_tests!(
    TestName: test_combined_network_cdn_crash_with_epochs,
    Impls: [CombinedImpl],
    Types: [TestTypes, TestTwoStakeTablesTypes],
    Versions: [EpochsTestVersions],
    Ignore: false,
    Metadata: {
        let timing_data = TimingData {
            next_view_timeout: 10_000,
            ..Default::default()
        };

        let overall_safety_properties = OverallSafetyPropertiesDescription {
            num_successful_views: 35,
            ..Default::default()
        };

        let completion_task_description = CompletionTaskDescription::TimeBasedCompletionTaskBuilder(
            TimeBasedCompletionTaskDescription {
                duration: Duration::from_secs(220),
            },
        );

        let mut metadata = TestDescription::default_multiple_rounds();
        metadata.timing_data = timing_data;
        metadata.overall_safety_properties = overall_safety_properties;
        metadata.completion_task_description = completion_task_description;

        let mut all_nodes = vec![];
        for node in 0..metadata.test_config.num_nodes_with_stake.into() {
            all_nodes.push(ChangeNode {
                idx: node,
                updown: NodeAction::NetworkDown,
            });
        }

        metadata.spinning_properties = SpinningTaskDescription {
            node_changes: vec![(5, all_nodes)],
        };

        metadata
    },
);<|MERGE_RESOLUTION|>--- conflicted
+++ resolved
@@ -4,11 +4,7 @@
 // You should have received a copy of the MIT License
 // along with the HotShot repository. If not, see <https://mit-license.org/>.
 
-<<<<<<< HEAD
 use std::time::Duration;
-=======
-use std::{collections::HashMap, time::Duration};
->>>>>>> e4abb5c6
 
 use hotshot_example_types::{
     node_types::{
@@ -28,10 +24,6 @@
     test_builder::{TestDescription, TimingData},
     view_sync_task::ViewSyncTaskDescription,
 };
-<<<<<<< HEAD
-=======
-use hotshot_types::{data::ViewNumber, traits::node_implementation::ConsensusTime};
->>>>>>> e4abb5c6
 
 cross_tests!(
     TestName: test_success_with_epochs,
