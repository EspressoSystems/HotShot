#[cfg(test)]
#[cfg_attr(
    async_executor_impl = "tokio",
    tokio::test(flavor = "multi_thread", worker_threads = 2)
)]
#[cfg_attr(async_executor_impl = "async-std", async_std::test)]
async fn test_catchup() {
    use std::time::Duration;

    use hotshot_testing::{
        completion_task::{CompletionTaskDescription, TimeBasedCompletionTaskDescription},
        node_types::{MemoryImpl, TestTypes},
        overall_safety_task::OverallSafetyPropertiesDescription,
        spinning_task::{ChangeNode, SpinningTaskDescription, UpDown},
        test_builder::{TestMetadata, TimingData},
    };

    async_compatibility_layer::logging::setup_logging();
    async_compatibility_layer::logging::setup_backtrace();
    let timing_data = TimingData {
        next_view_timeout: 2000,
        ..Default::default()
    };
    let mut metadata = TestMetadata::default();
    let catchup_nodes = vec![
        ChangeNode {
            idx: 18,
            updown: UpDown::Up,
        },
        ChangeNode {
            idx: 19,
            updown: UpDown::Up,
        },
    ];

    metadata.timing_data = timing_data;
    metadata.start_nodes = 18;
    metadata.total_nodes = 20;

    metadata.spinning_properties = SpinningTaskDescription {
        // Start the nodes before their leadership.
        node_changes: vec![(15, catchup_nodes)],
    };

    metadata.completion_task_description =
        CompletionTaskDescription::TimeBasedCompletionTaskBuilder(
            TimeBasedCompletionTaskDescription {
                duration: Duration::from_secs(60),
            },
        );
    metadata.overall_safety_properties = OverallSafetyPropertiesDescription {
        num_failed_views: 25,
        check_leaf: true,
        ..Default::default()
    };
<<<<<<< HEAD
    metadata.overall_safety_properties.num_failed_views = 2;
    // Make sure we keep commiting rounds after the catchup, but not the full 50.
    metadata.overall_safety_properties.num_successful_views = 22;
=======
>>>>>>> e61171e5

    metadata
        .gen_launcher::<TestTypes, MemoryImpl>(0)
        .launch()
        .run_test()
        .await;
}

#[cfg(test)]
#[cfg_attr(
    async_executor_impl = "tokio",
    tokio::test(flavor = "multi_thread", worker_threads = 2)
)]
#[cfg_attr(async_executor_impl = "async-std", async_std::test)]
async fn test_catchup_web() {
    use std::time::Duration;

    use hotshot_testing::{
        completion_task::{CompletionTaskDescription, TimeBasedCompletionTaskDescription},
        node_types::{TestTypes, WebImpl},
        overall_safety_task::OverallSafetyPropertiesDescription,
        spinning_task::{ChangeNode, SpinningTaskDescription, UpDown},
        test_builder::{TestMetadata, TimingData},
    };

    async_compatibility_layer::logging::setup_logging();
    async_compatibility_layer::logging::setup_backtrace();
    let timing_data = TimingData {
        next_view_timeout: 2000,
        ..Default::default()
    };
    let mut metadata = TestMetadata::default();
    let catchup_nodes = vec![ChangeNode {
        idx: 18,
        updown: UpDown::Up,
    }];

    metadata.timing_data = timing_data;
    metadata.start_nodes = 19;
    metadata.total_nodes = 20;

    metadata.spinning_properties = SpinningTaskDescription {
        node_changes: vec![(25, catchup_nodes)],
    };

    metadata.completion_task_description =
        CompletionTaskDescription::TimeBasedCompletionTaskBuilder(
            TimeBasedCompletionTaskDescription {
                duration: Duration::from_millis(100000),
            },
        );
    metadata.overall_safety_properties = OverallSafetyPropertiesDescription {
        num_failed_views: 25,
        check_leaf: true,
        ..Default::default()
    };

    metadata
        .gen_launcher::<TestTypes, WebImpl>(0)
        .launch()
        .run_test()
        .await;
}

/// Test that one node catches up and has sucessful views after coming back
#[cfg(test)]
#[cfg_attr(
    async_executor_impl = "tokio",
    tokio::test(flavor = "multi_thread", worker_threads = 2)
)]
#[cfg_attr(async_executor_impl = "async-std", async_std::test)]
async fn test_catchup_one_node() {
    use std::time::Duration;

    use hotshot_testing::{
        completion_task::{CompletionTaskDescription, TimeBasedCompletionTaskDescription},
        node_types::{MemoryImpl, TestTypes},
        overall_safety_task::OverallSafetyPropertiesDescription,
        spinning_task::{ChangeNode, SpinningTaskDescription, UpDown},
        test_builder::{TestMetadata, TimingData},
    };

    async_compatibility_layer::logging::setup_logging();
    async_compatibility_layer::logging::setup_backtrace();
    let timing_data = TimingData {
        next_view_timeout: 2000,
        ..Default::default()
    };
    let mut metadata = TestMetadata::default();
    let catchup_nodes = vec![ChangeNode {
        idx: 18,
        updown: UpDown::Up,
    }];

    metadata.timing_data = timing_data;
    metadata.start_nodes = 19;
    metadata.total_nodes = 20;

    metadata.spinning_properties = SpinningTaskDescription {
        // Start the node before its leadership.
        node_changes: vec![(15, catchup_nodes)],
    };

    metadata.completion_task_description =
        CompletionTaskDescription::TimeBasedCompletionTaskBuilder(
            TimeBasedCompletionTaskDescription {
                duration: Duration::from_secs(60),
            },
        );
    metadata.overall_safety_properties = OverallSafetyPropertiesDescription {
        num_failed_views: 25,
        check_leaf: true,
        ..Default::default()
    };
    metadata.overall_safety_properties.num_failed_views = 1;
    // Make sure we keep commiting rounds after the catchup, but not the full 50.
    metadata.overall_safety_properties.num_successful_views = 22;

    metadata
        .gen_launcher::<TestTypes, MemoryImpl>(0)
        .launch()
        .run_test()
        .await;
}

/// Same as `test_catchup` except we start the nodes after their leadership so they join during view sync
#[cfg(test)]
#[cfg_attr(
    async_executor_impl = "tokio",
    tokio::test(flavor = "multi_thread", worker_threads = 2)
)]
#[cfg_attr(async_executor_impl = "async-std", async_std::test)]
async fn test_catchup_in_view_sync() {
    use std::time::Duration;

    use hotshot_testing::{
        completion_task::{CompletionTaskDescription, TimeBasedCompletionTaskDescription},
        node_types::{MemoryImpl, TestTypes},
        overall_safety_task::OverallSafetyPropertiesDescription,
        spinning_task::{ChangeNode, SpinningTaskDescription, UpDown},
        test_builder::{TestMetadata, TimingData},
    };

    async_compatibility_layer::logging::setup_logging();
    async_compatibility_layer::logging::setup_backtrace();
    let timing_data = TimingData {
        next_view_timeout: 2000,
        ..Default::default()
    };
    let mut metadata = TestMetadata::default();
    let catchup_nodes = vec![
        ChangeNode {
            idx: 18,
            updown: UpDown::Up,
        },
        ChangeNode {
            idx: 19,
            updown: UpDown::Up,
        },
    ];

    metadata.timing_data = timing_data;
    metadata.start_nodes = 18;
    metadata.total_nodes = 20;

    metadata.spinning_properties = SpinningTaskDescription {
        node_changes: vec![(25, catchup_nodes)],
    };

    metadata.completion_task_description =
        CompletionTaskDescription::TimeBasedCompletionTaskBuilder(
            TimeBasedCompletionTaskDescription {
                duration: Duration::from_secs(60),
            },
        );
    metadata.overall_safety_properties = OverallSafetyPropertiesDescription {
        check_leaf: true,
        num_failed_views: 25,
        ..Default::default()
    };

    metadata
        .gen_launcher::<TestTypes, MemoryImpl>(0)
        .launch()
        .run_test()
        .await;
}<|MERGE_RESOLUTION|>--- conflicted
+++ resolved
@@ -53,12 +53,9 @@
         check_leaf: true,
         ..Default::default()
     };
-<<<<<<< HEAD
     metadata.overall_safety_properties.num_failed_views = 2;
     // Make sure we keep commiting rounds after the catchup, but not the full 50.
     metadata.overall_safety_properties.num_successful_views = 22;
-=======
->>>>>>> e61171e5
 
     metadata
         .gen_launcher::<TestTypes, MemoryImpl>(0)
