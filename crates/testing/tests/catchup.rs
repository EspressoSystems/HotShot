#[cfg(test)]
#[cfg_attr(
    async_executor_impl = "tokio",
    tokio::test(flavor = "multi_thread", worker_threads = 2)
)]
#[cfg_attr(async_executor_impl = "async-std", async_std::test)]
async fn test_catchup() {
    use std::time::Duration;

    use hotshot_testing::{
        completion_task::{CompletionTaskDescription, TimeBasedCompletionTaskDescription},
        node_types::{MemoryImpl, TestTypes},
        overall_safety_task::OverallSafetyPropertiesDescription,
        spinning_task::{ChangeNode, SpinningTaskDescription, UpDown},
        test_builder::{TestMetadata, TimingData},
    };

    async_compatibility_layer::logging::setup_logging();
    async_compatibility_layer::logging::setup_backtrace();
    let timing_data = TimingData {
        next_view_timeout: 2000,
        ..Default::default()
    };
    let mut metadata = TestMetadata::default();
    let catchup_nodes = vec![
        ChangeNode {
            idx: 18,
            updown: UpDown::Up,
        },
        ChangeNode {
            idx: 19,
            updown: UpDown::Up,
        },
    ];

    metadata.timing_data = timing_data;
    metadata.start_nodes = 18;
    metadata.total_nodes = 20;

    metadata.spinning_properties = SpinningTaskDescription {
        node_changes: vec![(Duration::new(1, 0), catchup_nodes)],
    };

    metadata.completion_task_description =
        CompletionTaskDescription::TimeBasedCompletionTaskBuilder(
            TimeBasedCompletionTaskDescription {
                duration: Duration::from_millis(100000),
            },
        );
    metadata.overall_safety_properties = OverallSafetyPropertiesDescription {
        check_leaf: true,
        ..Default::default()
    };

    metadata
<<<<<<< HEAD
        .gen_launcher::<TestTypes, MemoryImpl>()
=======
        .gen_launcher::<SequencingTestTypes, SequencingMemoryImpl>(0)
>>>>>>> 66f55073
        .launch()
        .run_test()
        .await;
}

#[cfg(test)]
#[cfg_attr(
    async_executor_impl = "tokio",
    tokio::test(flavor = "multi_thread", worker_threads = 2)
)]
#[cfg_attr(async_executor_impl = "async-std", async_std::test)]
async fn test_catchup_web() {
    use std::time::Duration;

    use hotshot_testing::{
        completion_task::{CompletionTaskDescription, TimeBasedCompletionTaskDescription},
        node_types::{TestTypes, WebImpl},
        overall_safety_task::OverallSafetyPropertiesDescription,
        spinning_task::{ChangeNode, SpinningTaskDescription, UpDown},
        test_builder::{TestMetadata, TimingData},
    };

    async_compatibility_layer::logging::setup_logging();
    async_compatibility_layer::logging::setup_backtrace();
    let timing_data = TimingData {
        next_view_timeout: 2000,
        ..Default::default()
    };
    let mut metadata = TestMetadata::default();
    let catchup_nodes = vec![ChangeNode {
        idx: 18,
        updown: UpDown::Up,
    }];

    metadata.timing_data = timing_data;
    metadata.start_nodes = 19;
    metadata.total_nodes = 20;

    metadata.spinning_properties = SpinningTaskDescription {
        node_changes: vec![(Duration::from_millis(400), catchup_nodes)],
    };

    metadata.completion_task_description =
        CompletionTaskDescription::TimeBasedCompletionTaskBuilder(
            TimeBasedCompletionTaskDescription {
                duration: Duration::from_millis(100000),
            },
        );
    metadata.overall_safety_properties = OverallSafetyPropertiesDescription {
        check_leaf: true,
        ..Default::default()
    };

    metadata
<<<<<<< HEAD
        .gen_launcher::<TestTypes, WebImpl>()
=======
        .gen_launcher::<SequencingTestTypes, SequencingWebImpl>(0)
>>>>>>> 66f55073
        .launch()
        .run_test()
        .await;
}

/// Test that one node catches up and has sucessful views after coming back
#[cfg(test)]
#[cfg_attr(
    async_executor_impl = "tokio",
    tokio::test(flavor = "multi_thread", worker_threads = 2)
)]
#[cfg_attr(async_executor_impl = "async-std", async_std::test)]
#[ignore]
async fn test_catchup_one_node() {
    use std::time::Duration;

    use hotshot_testing::{
        completion_task::{CompletionTaskDescription, TimeBasedCompletionTaskDescription},
        node_types::{MemoryImpl, TestTypes},
        overall_safety_task::OverallSafetyPropertiesDescription,
        spinning_task::{ChangeNode, SpinningTaskDescription, UpDown},
        test_builder::{TestMetadata, TimingData},
    };

    async_compatibility_layer::logging::setup_logging();
    async_compatibility_layer::logging::setup_backtrace();
    let timing_data = TimingData {
        next_view_timeout: 2000,
        ..Default::default()
    };
    let mut metadata = TestMetadata::default();
    let catchup_nodes = vec![ChangeNode {
        idx: 18,
        updown: UpDown::Up,
    }];

    metadata.timing_data = timing_data;
    metadata.start_nodes = 19;
    metadata.total_nodes = 20;

    metadata.spinning_properties = SpinningTaskDescription {
        node_changes: vec![(Duration::from_millis(400), catchup_nodes)],
    };

    metadata.completion_task_description =
        CompletionTaskDescription::TimeBasedCompletionTaskBuilder(
            TimeBasedCompletionTaskDescription {
                duration: Duration::from_millis(20000),
            },
        );
    metadata.overall_safety_properties = OverallSafetyPropertiesDescription {
        check_leaf: true,
        ..Default::default()
    };
    // only alow for the view which the catchup node hasn't started to fail
    metadata.overall_safety_properties.num_failed_views = 5;

    metadata
<<<<<<< HEAD
        .gen_launcher::<TestTypes, MemoryImpl>()
=======
        .gen_launcher::<SequencingTestTypes, SequencingMemoryImpl>(0)
>>>>>>> 66f55073
        .launch()
        .run_test()
        .await;
}

/// Same as `test_catchup` except we start the nodes after their leadership so they join during view sync
/// This fails for the same reason as the timeout test and should work once that is fixed.
#[cfg(test)]
#[cfg_attr(
    async_executor_impl = "tokio",
    tokio::test(flavor = "multi_thread", worker_threads = 2)
)]
#[cfg_attr(async_executor_impl = "async-std", async_std::test)]
#[ignore]
async fn test_catchup_in_view_sync() {
    use std::time::Duration;

    use hotshot_testing::{
        completion_task::{CompletionTaskDescription, TimeBasedCompletionTaskDescription},
        node_types::{MemoryImpl, TestTypes},
        overall_safety_task::OverallSafetyPropertiesDescription,
        spinning_task::{ChangeNode, SpinningTaskDescription, UpDown},
        test_builder::{TestMetadata, TimingData},
    };

    async_compatibility_layer::logging::setup_logging();
    async_compatibility_layer::logging::setup_backtrace();
    let timing_data = TimingData {
        next_view_timeout: 2000,
        ..Default::default()
    };
    let mut metadata = TestMetadata::default();
    let catchup_nodes = vec![
        ChangeNode {
            idx: 18,
            updown: UpDown::Up,
        },
        ChangeNode {
            idx: 19,
            updown: UpDown::Up,
        },
    ];

    metadata.timing_data = timing_data;
    metadata.start_nodes = 18;
    metadata.total_nodes = 20;

    metadata.spinning_properties = SpinningTaskDescription {
        node_changes: vec![(Duration::new(5, 0), catchup_nodes)],
    };

    metadata.completion_task_description =
        CompletionTaskDescription::TimeBasedCompletionTaskBuilder(
            TimeBasedCompletionTaskDescription {
                duration: Duration::from_millis(10000),
            },
        );
    metadata.overall_safety_properties = OverallSafetyPropertiesDescription {
        check_leaf: true,
        ..Default::default()
    };

    metadata
<<<<<<< HEAD
        .gen_launcher::<TestTypes, MemoryImpl>()
=======
        .gen_launcher::<SequencingTestTypes, SequencingMemoryImpl>(0)
>>>>>>> 66f55073
        .launch()
        .run_test()
        .await;
}<|MERGE_RESOLUTION|>--- conflicted
+++ resolved
@@ -53,11 +53,7 @@
     };
 
     metadata
-<<<<<<< HEAD
-        .gen_launcher::<TestTypes, MemoryImpl>()
-=======
-        .gen_launcher::<SequencingTestTypes, SequencingMemoryImpl>(0)
->>>>>>> 66f55073
+        .gen_launcher::<TestTypes, MemoryImpl>(0)
         .launch()
         .run_test()
         .await;
@@ -112,11 +108,7 @@
     };
 
     metadata
-<<<<<<< HEAD
-        .gen_launcher::<TestTypes, WebImpl>()
-=======
-        .gen_launcher::<SequencingTestTypes, SequencingWebImpl>(0)
->>>>>>> 66f55073
+        .gen_launcher::<TestTypes, WebImpl>(0)
         .launch()
         .run_test()
         .await;
@@ -175,11 +167,7 @@
     metadata.overall_safety_properties.num_failed_views = 5;
 
     metadata
-<<<<<<< HEAD
-        .gen_launcher::<TestTypes, MemoryImpl>()
-=======
-        .gen_launcher::<SequencingTestTypes, SequencingMemoryImpl>(0)
->>>>>>> 66f55073
+        .gen_launcher::<TestTypes, MemoryImpl>(0)
         .launch()
         .run_test()
         .await;
@@ -243,11 +231,7 @@
     };
 
     metadata
-<<<<<<< HEAD
-        .gen_launcher::<TestTypes, MemoryImpl>()
-=======
-        .gen_launcher::<SequencingTestTypes, SequencingMemoryImpl>(0)
->>>>>>> 66f55073
+        .gen_launcher::<TestTypes, MemoryImpl>(0)
         .launch()
         .run_test()
         .await;
