--- conflicted
+++ resolved
@@ -8,13 +8,8 @@
     data::{DAProposal, ViewNumber},
     simple_vote::{DAData, DAVote},
     traits::{
-<<<<<<< HEAD
-        block_contents::vid_commitment, consensus_api::ConsensusApi, node_implementation::NodeType,
-        state::ConsensusTime,
-=======
-        block_contents::vid_commitment, consensus_api::ConsensusSharedApi, election::Membership,
+        block_contents::vid_commitment, consensus_api::ConsensusApi, election::Membership,
         node_implementation::NodeType, state::ConsensusTime,
->>>>>>> 2d46f028
     },
 };
 use sha2::{Digest, Sha256};
