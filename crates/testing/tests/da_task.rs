--- conflicted
+++ resolved
@@ -71,14 +71,10 @@
     // Run view 2 and validate proposal.
     let view_2 = TestScriptStage {
         inputs: vec![DAProposalRecv(proposals[1].clone(), leaders[1])],
-<<<<<<< HEAD
-        outputs: vec![Left(exact(DAVoteSend(votes[1].clone())))],
-=======
         outputs: vec![
             exact(DAProposalValidated(proposals[1].clone(), leaders[1])),
             exact(DAVoteSend(votes[1].clone())),
         ],
->>>>>>> d785c909
         asserts: vec![],
     };
 
