--- conflicted
+++ resolved
@@ -67,12 +67,8 @@
     let view_1 = TestScriptStage {
         inputs: vec![
             QuorumProposalRecv(proposals[0].clone(), leaders[0]),
-<<<<<<< HEAD
             QuorumProposalValidated(proposals[0].data.clone()),
-            VidDisperseRecv(vids[0].0.clone()),
-=======
             VidDisperseRecv(vids[0].0[0].clone()),
->>>>>>> 1315fc1a
             DACRecv(dacs[0].clone()),
         ],
         outputs: vec![
@@ -85,13 +81,9 @@
 
     let view_2 = TestScriptStage {
         inputs: vec![
-<<<<<<< HEAD
-=======
-            VidDisperseRecv(vids[1].0[0].clone()),
->>>>>>> 1315fc1a
             QuorumProposalRecv(proposals[1].clone(), leaders[1]),
             QuorumProposalValidated(proposals[1].data.clone()),
-            VidDisperseRecv(vids[1].0.clone()),
+            VidDisperseRecv(vids[1].0[0].clone()),
             DACRecv(dacs[1].clone()),
         ],
         outputs: vec![
