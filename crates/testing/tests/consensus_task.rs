--- conflicted
+++ resolved
@@ -189,13 +189,9 @@
     let view_1 = TestScriptStage {
         inputs: vec![
             QuorumProposalRecv(proposals[0].clone(), leaders[0]),
+            QuorumProposalValidated(proposals[0].data.clone()),
             DACRecv(dacs[0].clone()),
-<<<<<<< HEAD
-            VidDisperseRecv(vids[0].0.clone()),
-            QuorumProposalValidated(proposals[0].data.clone()),
-=======
             VidDisperseRecv(vids[0].0[0].clone()),
->>>>>>> 1315fc1a
         ],
         outputs: vec![
             exact(ViewChange(ViewNumber::new(1))),
@@ -539,13 +535,9 @@
     let view_1 = TestScriptStage {
         inputs: vec![
             QuorumProposalRecv(proposals[0].clone(), leaders[0]),
+            QuorumProposalValidated(proposals[0].data.clone()),
             DACRecv(dacs[0].clone()),
-<<<<<<< HEAD
-            VidDisperseRecv(vids[0].0.clone()),
-            QuorumProposalValidated(proposals[0].data.clone()),
-=======
             VidDisperseRecv(vids[0].0[0].clone()),
->>>>>>> 1315fc1a
         ],
         outputs: vec![
             exact(ViewChange(ViewNumber::new(1))),
