--- conflicted
+++ resolved
@@ -2,7 +2,6 @@
 use hotshot::tasks::{inject_consensus_polls, task_state::CreateTaskState};
 use hotshot::types::SystemContextHandle;
 use hotshot_example_types::node_types::{MemoryImpl, TestTypes};
-<<<<<<< HEAD
 use hotshot_task_impls::events::HotShotEvent;
 use hotshot_task_impls::{consensus::ConsensusTaskState, events::HotShotEvent::*};
 use hotshot_testing::task_helpers::{build_quorum_proposal, build_vote, key_pair_for_id};
@@ -18,10 +17,6 @@
 use hotshot_types::{
     data::ViewNumber, message::GeneralConsensusMessage, traits::node_implementation::ConsensusTime,
 };
-=======
-use hotshot_testing::test_helpers::permute_input_with_index_order;
-use hotshot_types::{data::ViewNumber, traits::node_implementation::ConsensusTime};
->>>>>>> c2df6e51
 use jf_primitives::vid::VidScheme;
 
 #[cfg(test)]
@@ -256,7 +251,6 @@
     test_vote_with_specific_order(vec![2, 0, 1]).await;
     test_vote_with_specific_order(vec![1, 2, 0]).await;
     test_vote_with_specific_order(vec![2, 1, 0]).await;
-<<<<<<< HEAD
 }
 
 #[cfg(test)]
@@ -300,26 +294,24 @@
 
     generator.next();
     let view = generator.current_view.clone().unwrap();
-    // for view in (&mut generator).take(1) {
     proposals.push(view.quorum_proposal.clone());
     leaders.push(view.leader_public_key);
     votes.push(view.create_quorum_vote(&handle));
     vids.push(view.vid_proposal.clone());
     dacs.push(view.da_certificate.clone());
-    // }
-
-    // Each call to `take` moves us to the next generated view. We advance to view
-    // 3 and then add the finalize cert for checking there.
+
     // Skip two views
     generator.advance_view_number_by(2);
+
+    // Initiate a view sync finalize
     generator.add_view_sync_finalize(view_sync_finalize_data);
+
+    // Build the next proposal from view 1
     generator.next_from_anscestor_view(view.clone());
     let view = generator.current_view.unwrap();
-    // for view in (&mut generator).take(1) {
     proposals.push(view.quorum_proposal.clone());
     leaders.push(view.leader_public_key);
     votes.push(view.create_quorum_vote(&handle));
-    // }
 
     // This is a bog standard view and covers the situation where everything is going normally.
     let view_1 = TestScriptStage {
@@ -821,6 +813,4 @@
     inject_consensus_polls(&consensus_state).await;
 
     run_harness(input, output, consensus_state, false).await;
-=======
->>>>>>> c2df6e51
 }