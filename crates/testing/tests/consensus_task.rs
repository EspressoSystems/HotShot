--- conflicted
+++ resolved
@@ -197,13 +197,7 @@
 // issue: https://github.com/EspressoSystems/HotShot/issues/2236
 #[ignore]
 async fn test_consensus_with_vid() {
-<<<<<<< HEAD
-    use hotshot::{tasks::harness::run_harness, types::SignatureKey};
-=======
-    use hotshot::traits::BlockPayload;
-    use hotshot::types::SignatureKey;
-    use hotshot_task_impls::harness::run_harness;
->>>>>>> caa8cb80
+    use hotshot::{tasks::harness::run_harness, traits::BlockPayload, types::SignatureKey};
     use hotshot_testing::block_types::TestBlockPayload;
     use hotshot_testing::block_types::TestTransaction;
     use hotshot_testing::task_helpers::build_cert;
