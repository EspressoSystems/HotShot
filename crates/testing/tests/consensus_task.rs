--- conflicted
+++ resolved
@@ -51,7 +51,7 @@
         inputs: vec![
             QuorumProposalRecv(proposals[0].clone(), leaders[0]),
             DACRecv(dacs[0].clone()),
-            VidDisperseRecv(vids[0].0.clone(), vids[0].1),
+            VidDisperseRecv(vids[0].0.clone()),
         ],
         outputs: vec![
             exact(ViewChange(ViewNumber::new(1))),
@@ -133,7 +133,7 @@
         inputs: vec![
             QuorumProposalRecv(proposals[0].clone(), leaders[0]),
             DACRecv(dacs[0].clone()),
-            VidDisperseRecv(vids[0].0.clone(), vids[0].1),
+            VidDisperseRecv(vids[0].0.clone()),
             QuorumVoteRecv(votes[0].clone()),
         ],
         outputs: vec![
@@ -194,7 +194,7 @@
         inputs: vec![
             QuorumProposalRecv(proposals[0].clone(), leaders[0]),
             DACRecv(dacs[0].clone()),
-            VidDisperseRecv(vids[0].0.clone(), vids[0].1),
+            VidDisperseRecv(vids[0].0.clone()),
         ],
         outputs: vec![
             exact(ViewChange(ViewNumber::new(1))),
@@ -252,235 +252,4 @@
     test_vote_with_specific_order(vec![2, 0, 1]).await;
     test_vote_with_specific_order(vec![1, 2, 0]).await;
     test_vote_with_specific_order(vec![2, 1, 0]).await;
-<<<<<<< HEAD
-}
-
-/// TODO (jparr721): Nuke these old tests. Tracking: https://github.com/EspressoSystems/HotShot/issues/2727
-#[cfg(test)]
-#[cfg_attr(
-    async_executor_impl = "tokio",
-    tokio::test(flavor = "multi_thread", worker_threads = 2)
-)]
-#[cfg_attr(async_executor_impl = "async-std", async_std::test)]
-async fn test_consensus_task_old() {
-    use hotshot::tasks::{inject_consensus_polls, task_state::CreateTaskState};
-    use hotshot_task_impls::{consensus::ConsensusTaskState, harness::run_harness};
-    use hotshot_testing::task_helpers::build_system_handle;
-    use hotshot_types::simple_certificate::QuorumCertificate;
-
-    async_compatibility_layer::logging::setup_logging();
-    async_compatibility_layer::logging::setup_backtrace();
-
-    let handle = build_system_handle(1).await.0;
-    // We assign node's key pair rather than read from config file since it's a test
-    let (private_key, public_key) = key_pair_for_id(1);
-
-    let mut input = Vec::new();
-    let mut output = HashMap::new();
-
-    // Trigger a proposal to send by creating a new QC.  Then recieve that proposal and update view based on the valid QC in the proposal
-    let qc = QuorumCertificate::<TestTypes>::genesis();
-    let proposal = build_quorum_proposal(&handle, &private_key, 1).await;
-
-    input.push(HotShotEvent::QCFormed(either::Left(qc.clone())));
-    input.push(HotShotEvent::QuorumProposalRecv(
-        proposal.clone(),
-        public_key,
-    ));
-
-    input.push(HotShotEvent::Shutdown);
-
-    output.insert(
-        HotShotEvent::QuorumProposalSend(proposal.clone(), public_key),
-        1,
-    );
-    output.insert(
-        HotShotEvent::QuorumProposalValidated(proposal.data.clone()),
-        1,
-    );
-
-    output.insert(HotShotEvent::ViewChange(ViewNumber::new(1)), 1);
-
-    if let GeneralConsensusMessage::Vote(vote) = build_vote(&handle, proposal.data).await {
-        output.insert(HotShotEvent::QuorumVoteSend(vote.clone()), 1);
-        input.push(HotShotEvent::QuorumVoteRecv(vote.clone()));
-    }
-
-    let consensus_state = ConsensusTaskState::<
-        TestTypes,
-        MemoryImpl,
-        SystemContextHandle<TestTypes, MemoryImpl>,
-    >::create_from(&handle)
-    .await;
-
-    inject_consensus_polls(&consensus_state).await;
-
-    run_harness(input, output, consensus_state, false).await;
-}
-
-#[cfg(test)]
-#[cfg_attr(async_executor_impl = "tokio", tokio::test(flavor = "multi_thread"))]
-#[cfg_attr(async_executor_impl = "async-std", async_std::test)]
-async fn test_consensus_vote_old() {
-    use hotshot::tasks::{inject_consensus_polls, task_state::CreateTaskState};
-    use hotshot_task_impls::{consensus::ConsensusTaskState, harness::run_harness};
-    use hotshot_testing::task_helpers::build_system_handle;
-
-    async_compatibility_layer::logging::setup_logging();
-    async_compatibility_layer::logging::setup_backtrace();
-
-    let handle = build_system_handle(2).await.0;
-    // We assign node's key pair rather than read from config file since it's a test
-    let (private_key, public_key) = key_pair_for_id(1);
-
-    let mut input = Vec::new();
-    let mut output = HashMap::new();
-
-    let proposal = build_quorum_proposal(&handle, &private_key, 1).await;
-
-    // Send a proposal, vote on said proposal, update view based on proposal QC, receive vote as next leader
-    input.push(HotShotEvent::QuorumProposalRecv(
-        proposal.clone(),
-        public_key,
-    ));
-
-    let proposal = proposal.data;
-    output.insert(HotShotEvent::QuorumProposalValidated(proposal.clone()), 1);
-    if let GeneralConsensusMessage::Vote(vote) = build_vote(&handle, proposal).await {
-        output.insert(HotShotEvent::QuorumVoteSend(vote.clone()), 1);
-        input.push(HotShotEvent::QuorumVoteRecv(vote.clone()));
-    }
-
-    output.insert(HotShotEvent::ViewChange(ViewNumber::new(1)), 1);
-
-    input.push(HotShotEvent::Shutdown);
-
-    let consensus_state = ConsensusTaskState::<
-        TestTypes,
-        MemoryImpl,
-        SystemContextHandle<TestTypes, MemoryImpl>,
-    >::create_from(&handle)
-    .await;
-
-    inject_consensus_polls(&consensus_state).await;
-
-    run_harness(input, output, consensus_state, false).await;
-}
-
-#[cfg(test)]
-#[cfg_attr(async_executor_impl = "tokio", tokio::test(flavor = "multi_thread"))]
-#[cfg_attr(async_executor_impl = "async-std", async_std::test)]
-// TODO: re-enable this when HotShot/the sequencer needs the shares for something
-// issue: https://github.com/EspressoSystems/HotShot/issues/2236
-#[ignore]
-async fn test_consensus_with_vid_old() {
-    use hotshot::tasks::{inject_consensus_polls, task_state::CreateTaskState};
-    use hotshot::traits::BlockPayload;
-    use hotshot::types::SignatureKey;
-    use hotshot_example_types::block_types::TestBlockPayload;
-    use hotshot_example_types::block_types::TestTransaction;
-    use hotshot_task_impls::{consensus::ConsensusTaskState, harness::run_harness};
-    use hotshot_testing::task_helpers::build_cert;
-    use hotshot_testing::task_helpers::build_system_handle;
-    use hotshot_testing::task_helpers::vid_scheme_from_view_number;
-    use hotshot_types::simple_certificate::DACertificate;
-    use hotshot_types::simple_vote::DAData;
-    use hotshot_types::simple_vote::DAVote;
-    use hotshot_types::traits::block_contents::{vid_commitment, TestableBlock};
-    use hotshot_types::{
-        data::VidDisperse, message::Proposal, traits::node_implementation::NodeType,
-    };
-    use std::marker::PhantomData;
-
-    async_compatibility_layer::logging::setup_logging();
-    async_compatibility_layer::logging::setup_backtrace();
-
-    let (handle, _tx, _rx) = build_system_handle(2).await;
-    // We assign node's key pair rather than read from config file since it's a test
-    // In view 2, node 2 is the leader.
-    let (private_key_view2, public_key_view2) = key_pair_for_id(2);
-
-    // For the test of vote logic with vid
-    let quorum_membership = handle.hotshot.memberships.quorum_membership.clone();
-    let vid = vid_scheme_from_view_number::<TestTypes>(&quorum_membership, ViewNumber::new(2));
-    let transactions = vec![TestTransaction(vec![0])];
-    let encoded_transactions = TestTransaction::encode(transactions.clone()).unwrap();
-    let vid_disperse = vid.disperse(&encoded_transactions).unwrap();
-    let payload_commitment = vid_disperse.commit;
-
-    let vid_signature = <TestTypes as NodeType>::SignatureKey::sign(
-        handle.private_key(),
-        payload_commitment.as_ref(),
-    )
-    .expect("Failed to sign payload commitment");
-    let vid_disperse = vid.disperse(&encoded_transactions).unwrap();
-    let vid_disperse_inner = VidDisperse::from_membership(
-        ViewNumber::new(2),
-        vid_disperse,
-        &quorum_membership.clone().into(),
-    );
-    // TODO for now reuse the same block payload commitment and signature as DA committee
-    // https://github.com/EspressoSystems/jellyfish/issues/369
-    let vid_proposal = Proposal {
-        data: vid_disperse_inner.clone(),
-        signature: vid_signature,
-        _pd: PhantomData,
-    };
-
-    let mut input = Vec::new();
-    let mut output = HashMap::new();
-
-    // Do a view change, so that it's not the genesis view, and vid vote is needed
-    input.push(HotShotEvent::ViewChange(ViewNumber::new(1)));
-
-    // For the test of vote logic with vid, starting view 2 we need vid share
-    input.push(HotShotEvent::ViewChange(ViewNumber::new(2)));
-    let proposal_view2 = build_quorum_proposal(&handle, &private_key_view2, 2).await;
-    let block = <TestBlockPayload as TestableBlock>::genesis();
-    let da_payload_commitment = vid_commitment(
-        &block.encode().unwrap().collect(),
-        quorum_membership.total_nodes(),
-    );
-    let da_data = DAData {
-        payload_commit: da_payload_commitment,
-    };
-    let created_dac_view2 =
-        build_cert::<TestTypes, DAData, DAVote<TestTypes>, DACertificate<TestTypes>>(
-            da_data,
-            &quorum_membership,
-            ViewNumber::new(2),
-            &public_key_view2,
-            &private_key_view2,
-        );
-    input.push(HotShotEvent::DACRecv(created_dac_view2.clone()));
-    input.push(HotShotEvent::VidDisperseRecv(vid_proposal.clone()));
-
-    // Send a proposal, vote on said proposal, update view based on proposal QC, receive vote as next leader
-    input.push(HotShotEvent::QuorumProposalRecv(
-        proposal_view2.clone(),
-        public_key_view2,
-    ));
-
-    if let GeneralConsensusMessage::Vote(vote) = build_vote(&handle, proposal_view2.data).await {
-        output.insert(HotShotEvent::QuorumVoteSend(vote.clone()), 1);
-    }
-
-    output.insert(HotShotEvent::ViewChange(ViewNumber::new(1)), 1);
-    output.insert(HotShotEvent::ViewChange(ViewNumber::new(2)), 1);
-
-    input.push(HotShotEvent::Shutdown);
-    output.insert(HotShotEvent::Shutdown, 1);
-
-    let consensus_state = ConsensusTaskState::<
-        TestTypes,
-        MemoryImpl,
-        SystemContextHandle<TestTypes, MemoryImpl>,
-    >::create_from(&handle)
-    .await;
-
-    inject_consensus_polls(&consensus_state).await;
-
-    run_harness(input, output, consensus_state, false).await;
-=======
->>>>>>> c2df6e51
 }