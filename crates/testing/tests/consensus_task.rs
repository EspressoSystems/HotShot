#![allow(clippy::panic)]
use hotshot::tasks::{inject_consensus_polls, task_state::CreateTaskState};
use hotshot::types::SystemContextHandle;
use hotshot_example_types::node_types::{MemoryImpl, TestTypes};
use hotshot_task_impls::{consensus::ConsensusTaskState, events::HotShotEvent::*};
use hotshot_testing::task_helpers::key_pair_for_id;
use hotshot_testing::test_helpers::permute_input_with_index_order;
use hotshot_testing::{
    predicates::{exact, is_at_view_number, quorum_vote_send},
    script::{run_test_script, TestScriptStage},
    task_helpers::build_system_handle,
    view_generator::TestViewGenerator,
};
use hotshot_types::simple_vote::ViewSyncFinalizeData;
use hotshot_types::{data::ViewNumber, traits::node_implementation::ConsensusTime};
use jf_primitives::vid::VidScheme;
<<<<<<< HEAD
use std::collections::HashMap;
use hotshot_types::data::VidDisperseShare;
=======
>>>>>>> aa24dc9a

#[cfg(test)]
#[cfg_attr(async_executor_impl = "tokio", tokio::test(flavor = "multi_thread"))]
#[cfg_attr(async_executor_impl = "async-std", async_std::test)]
async fn test_consensus_task() {
    use hotshot::tasks::{inject_consensus_polls, task_state::CreateTaskState};
    use hotshot_task_impls::{consensus::ConsensusTaskState, events::HotShotEvent::*};
    use hotshot_testing::{
        predicates::{exact, is_at_view_number, quorum_proposal_send},
        script::{run_test_script, TestScriptStage},
        task_helpers::{build_system_handle, vid_scheme_from_view_number},
        view_generator::TestViewGenerator,
    };

    async_compatibility_layer::logging::setup_logging();
    async_compatibility_layer::logging::setup_backtrace();

    let handle = build_system_handle(2).await.0;
    let quorum_membership = handle.hotshot.memberships.quorum_membership.clone();

    // Make some empty encoded transactions, we just care about having a commitment handy for the
    // later calls. We need the VID commitment to be able to propose later.
    let vid = vid_scheme_from_view_number::<TestTypes>(&quorum_membership, ViewNumber::new(2));
    let encoded_transactions = Vec::new();
    let vid_disperse = vid.disperse(&encoded_transactions).unwrap();
    let payload_commitment = vid_disperse.commit;

    let mut generator = TestViewGenerator::generate(quorum_membership.clone());

    let mut proposals = Vec::new();
    let mut leaders = Vec::new();
    let mut votes = Vec::new();
    let mut dacs = Vec::new();
    let mut vids = Vec::new();
    for view in (&mut generator).take(2) {
        proposals.push(view.quorum_proposal.clone());
        leaders.push(view.leader_public_key);
        votes.push(view.create_quorum_vote(&handle));
        dacs.push(view.da_certificate.clone());
        vids.push(view.vid_proposal.clone());
    }

    // Run view 1 (the genesis stage).
    let view_1 = TestScriptStage {
        inputs: vec![
            QuorumProposalRecv(proposals[0].clone(), leaders[0]),
            DACRecv(dacs[0].clone()),
            VidDisperseRecv(vids[0].0.clone(), vids[0].1),
        ],
        outputs: vec![
            exact(ViewChange(ViewNumber::new(1))),
            exact(QuorumProposalValidated(proposals[0].data.clone())),
            exact(QuorumVoteSend(votes[0].clone())),
        ],
        asserts: vec![is_at_view_number(1)],
    };

    let cert = proposals[1].data.justify_qc.clone();

    // Run view 2 and propose.
    let view_2 = TestScriptStage {
        inputs: vec![
            QuorumProposalRecv(proposals[1].clone(), leaders[1]),
            QCFormed(either::Left(cert)),
            // We must have a payload commitment and metadata to propose.
            SendPayloadCommitmentAndMetadata(payload_commitment, (), ViewNumber::new(2)),
        ],
        outputs: vec![
            exact(ViewChange(ViewNumber::new(2))),
            exact(QuorumProposalValidated(proposals[1].data.clone())),
            quorum_proposal_send(),
        ],
        asserts: vec![is_at_view_number(2)],
    };

    let consensus_state = ConsensusTaskState::<
        TestTypes,
        MemoryImpl,
        SystemContextHandle<TestTypes, MemoryImpl>,
    >::create_from(&handle)
    .await;

    inject_consensus_polls(&consensus_state).await;

    run_test_script(vec![view_1, view_2], consensus_state).await;
}

#[cfg(test)]
#[cfg_attr(async_executor_impl = "tokio", tokio::test(flavor = "multi_thread"))]
#[cfg_attr(async_executor_impl = "async-std", async_std::test)]
async fn test_consensus_vote() {
    use hotshot::tasks::{inject_consensus_polls, task_state::CreateTaskState};
    use hotshot_task_impls::{consensus::ConsensusTaskState, events::HotShotEvent::*};
    use hotshot_testing::{
        predicates::exact,
        script::{run_test_script, TestScriptStage},
        task_helpers::build_system_handle,
        view_generator::TestViewGenerator,
    };

    async_compatibility_layer::logging::setup_logging();
    async_compatibility_layer::logging::setup_backtrace();

    let handle = build_system_handle(2).await.0;
    let quorum_membership = handle.hotshot.memberships.quorum_membership.clone();

    let mut generator = TestViewGenerator::generate(quorum_membership.clone());

    let mut proposals = Vec::new();
    let mut leaders = Vec::new();
    let mut votes = Vec::new();
    let mut dacs = Vec::new();
    let mut vids = Vec::new();
    for view in (&mut generator).take(2) {
        proposals.push(view.quorum_proposal.clone());
        leaders.push(view.leader_public_key);
        votes.push(view.create_quorum_vote(&handle));
        dacs.push(view.da_certificate.clone());
        vids.push(view.vid_proposal.clone());
    }

    // Send a proposal, vote on said proposal, update view based on proposal QC, receive vote as next leader
    let view_1 = TestScriptStage {
        inputs: vec![
            QuorumProposalRecv(proposals[0].clone(), leaders[0]),
            DACRecv(dacs[0].clone()),
            VidDisperseRecv(vids[0].0.clone(), vids[0].1),
            QuorumVoteRecv(votes[0].clone()),
        ],
        outputs: vec![
            exact(ViewChange(ViewNumber::new(1))),
            exact(QuorumProposalValidated(proposals[0].data.clone())),
            exact(QuorumVoteSend(votes[0].clone())),
        ],
        asserts: vec![],
    };

    let consensus_state = ConsensusTaskState::<
        TestTypes,
        MemoryImpl,
        SystemContextHandle<TestTypes, MemoryImpl>,
    >::create_from(&handle)
    .await;

    inject_consensus_polls(&consensus_state).await;
    run_test_script(vec![view_1], consensus_state).await;
}

/// Tests the voting behavior by allowing the input to be permuted in any order desired. This
/// assures that, no matter what, a vote is indeed sent no matter what order the precipitating
/// events occur. The permutation is specified as `input_permutation` and is a vector of indices.
async fn test_vote_with_specific_order(input_permutation: Vec<usize>) {
    async_compatibility_layer::logging::setup_logging();
    async_compatibility_layer::logging::setup_backtrace();

    let handle = build_system_handle(2).await.0;
    let quorum_membership = handle.hotshot.memberships.quorum_membership.clone();

    let mut generator = TestViewGenerator::generate(quorum_membership.clone());

    let mut proposals = Vec::new();
    let mut leaders = Vec::new();
    let mut votes = Vec::new();
    let mut dacs = Vec::new();
    let mut vids = Vec::new();
    let mut vid_shares = Vec::new();
    for view in (&mut generator).take(2) {
        proposals.push(view.quorum_proposal.clone());
        leaders.push(view.leader_public_key);
        votes.push(view.create_quorum_vote(&handle));
        dacs.push(view.da_certificate.clone());
        vids.push(view.vid_proposal.clone());
        vid_shares.push(view.vid_share_proposal.clone());
    }

    // Get out of the genesis view first
    let view_1 = TestScriptStage {
        inputs: vec![
            QuorumProposalRecv(proposals[0].clone(), leaders[0]),
            DACRecv(dacs[0].clone()),
            VidDisperseRecv(vids[0].0.clone(), vids[0].1),
        ],
        outputs: vec![
            exact(ViewChange(ViewNumber::new(1))),
            exact(QuorumProposalValidated(proposals[0].data.clone())),
            exact(QuorumVoteSend(votes[0].clone())),
        ],
        asserts: vec![is_at_view_number(1)],
    };

    let inputs = vec![
        // We need a VID share for view 2 otherwise we cannot vote at view 2 (as node 2).
        VidDisperseRecv(vid_shares[1].0.clone(), vid_shares[1].1),
        DACRecv(dacs[1].clone()),
        QuorumProposalRecv(proposals[1].clone(), leaders[1]),
    ];
    let view_2_inputs = permute_input_with_index_order(inputs, input_permutation);

    let view_2_outputs = vec![
        exact(ViewChange(ViewNumber::new(2))),
        exact(QuorumProposalValidated(proposals[1].data.clone())),
        exact(QuorumVoteSend(votes[1].clone())),
    ];

    // Use the permuted inputs for view 2 depending on the provided index ordering.
    let view_2 = TestScriptStage {
        inputs: view_2_inputs,
        outputs: view_2_outputs,
        asserts: vec![is_at_view_number(2)],
    };

    let consensus_state = ConsensusTaskState::<
        TestTypes,
        MemoryImpl,
        SystemContextHandle<TestTypes, MemoryImpl>,
    >::create_from(&handle)
    .await;

    inject_consensus_polls(&consensus_state).await;
    run_test_script(vec![view_1, view_2], consensus_state).await;
}

#[cfg(test)]
#[cfg_attr(async_executor_impl = "tokio", tokio::test(flavor = "multi_thread"))]
#[cfg_attr(async_executor_impl = "async-std", async_std::test)]
async fn test_consensus_vote_with_permuted_dac() {
    // These tests verify that a vote is indeed sent no matter when it receives a DACRecv
    // event. In particular, we want to verify that receiving events in an unexpected (but still
    // valid) order allows the system to proceed as it normally would.
    test_vote_with_specific_order(vec![0, 1, 2]).await;
    test_vote_with_specific_order(vec![0, 2, 1]).await;
    test_vote_with_specific_order(vec![1, 0, 2]).await;
    test_vote_with_specific_order(vec![2, 0, 1]).await;
    test_vote_with_specific_order(vec![1, 2, 0]).await;
    test_vote_with_specific_order(vec![2, 1, 0]).await;
}

#[cfg(test)]
#[cfg_attr(async_executor_impl = "tokio", tokio::test(flavor = "multi_thread"))]
#[cfg_attr(async_executor_impl = "async-std", async_std::test)]
async fn test_view_sync_finalize_propose() {
    use hotshot::tasks::{inject_consensus_polls, task_state::CreateTaskState};
    use hotshot_task_impls::{consensus::ConsensusTaskState, events::HotShotEvent::*};
    use hotshot_testing::{
        predicates::{exact, is_at_view_number, quorum_proposal_send, timeout_vote_send},
        script::{run_test_script, TestScriptStage},
        task_helpers::{build_system_handle, vid_scheme_from_view_number},
        view_generator::TestViewGenerator,
    };
    use hotshot_types::simple_vote::{TimeoutData, TimeoutVote, ViewSyncFinalizeData};

    async_compatibility_layer::logging::setup_logging();
    async_compatibility_layer::logging::setup_backtrace();

    let handle = build_system_handle(4).await.0;
    let (priv_key, pub_key) = key_pair_for_id(4);
    let quorum_membership = handle.hotshot.memberships.quorum_membership.clone();
    // Make some empty encoded transactions, we just care about having a commitment handy for the
    // later calls. We need the VID commitment to be able to propose later.
    let vid = vid_scheme_from_view_number::<TestTypes>(&quorum_membership, ViewNumber::new(4));
    let encoded_transactions = Vec::new();
    let vid_disperse = vid.disperse(&encoded_transactions).unwrap();
    let payload_commitment = vid_disperse.commit;

    let view_sync_finalize_data: ViewSyncFinalizeData<TestTypes> = ViewSyncFinalizeData {
        relay: 4,
        round: ViewNumber::new(4),
    };

    let mut generator = TestViewGenerator::generate(quorum_membership.clone());
    let mut proposals = Vec::new();
    let mut leaders = Vec::new();
    let mut votes = Vec::new();
    let mut vids = Vec::new();
    let mut dacs = Vec::new();

    generator.next();
    let view = generator.current_view.clone().unwrap();
    proposals.push(view.quorum_proposal.clone());
    leaders.push(view.leader_public_key);
    votes.push(view.create_quorum_vote(&handle));
    vids.push(view.vid_proposal.clone());
    dacs.push(view.da_certificate.clone());

    // Skip two views
    generator.advance_view_number_by(2);

    // Initiate a view sync finalize
    generator.add_view_sync_finalize(view_sync_finalize_data);

    // Build the next proposal from view 1
    generator.next_from_anscestor_view(view.clone());
    let view = generator.current_view.unwrap();
    proposals.push(view.quorum_proposal.clone());
    leaders.push(view.leader_public_key);
    votes.push(view.create_quorum_vote(&handle));

    // This is a bog standard view and covers the situation where everything is going normally.
    let view_1 = TestScriptStage {
        inputs: vec![
            QuorumProposalRecv(proposals[0].clone(), leaders[0]),
            DACRecv(dacs[0].clone()),
            VidDisperseRecv(vids[0].0.clone(), vids[0].1),
        ],
        outputs: vec![
            exact(ViewChange(ViewNumber::new(1))),
            exact(QuorumProposalValidated(proposals[0].data.clone())),
            exact(QuorumVoteSend(votes[0].clone())),
        ],
        asserts: vec![is_at_view_number(1)],
    };

    // Fail twice here to "trigger" a view sync event. This is accomplished above by advancing the
    // view number in the generator.
    let view_2_3 = TestScriptStage {
        inputs: vec![Timeout(ViewNumber::new(2)), Timeout(ViewNumber::new(3))],
        outputs: vec![timeout_vote_send(), timeout_vote_send()],
        // Times out, so we now have a delayed view
        asserts: vec![is_at_view_number(1)],
    };

    // Handle the view sync finalize cert, get the requisite data, propose.
    let cert = proposals[1].data.view_sync_certificate.clone().unwrap();

    // Generate the timeout votes for the timeouts that just occurred.
    let timeout_vote_view_2 = TimeoutVote::create_signed_vote(
        TimeoutData {
            view: ViewNumber::new(2),
        },
        ViewNumber::new(2),
        &pub_key,
        &priv_key,
    )
    .unwrap();

    let timeout_vote_view_3 = TimeoutVote::create_signed_vote(
        TimeoutData {
            view: ViewNumber::new(3),
        },
        ViewNumber::new(3),
        &pub_key,
        &priv_key,
    )
    .unwrap();

    let view_4 = TestScriptStage {
        inputs: vec![
            TimeoutVoteRecv(timeout_vote_view_2),
            TimeoutVoteRecv(timeout_vote_view_3),
            ViewSyncFinalizeCertificate2Recv(cert),
            QuorumProposalRecv(proposals[1].clone(), leaders[1]),
            SendPayloadCommitmentAndMetadata(payload_commitment, (), ViewNumber::new(4)),
        ],
        outputs: vec![
            exact(ViewChange(ViewNumber::new(4))),
            exact(QuorumProposalValidated(proposals[1].data.clone())),
            quorum_proposal_send(),
        ],
        asserts: vec![is_at_view_number(4)],
    };

    let consensus_state = ConsensusTaskState::<
        TestTypes,
        MemoryImpl,
        SystemContextHandle<TestTypes, MemoryImpl>,
    >::create_from(&handle)
    .await;

    let stages = vec![view_1, view_2_3, view_4];

    inject_consensus_polls(&consensus_state).await;
    run_test_script(stages, consensus_state).await;
}

#[cfg(test)]
#[cfg_attr(async_executor_impl = "tokio", tokio::test(flavor = "multi_thread"))]
#[cfg_attr(async_executor_impl = "async-std", async_std::test)]
/// Makes sure that, when a valid ViewSyncFinalize certificate is available, the consensus task
/// will indeed vote if the cert is valid and matches the correct view number.
async fn test_view_sync_finalize_vote() {
    use hotshot_testing::predicates::timeout_vote_send;

    async_compatibility_layer::logging::setup_logging();
    async_compatibility_layer::logging::setup_backtrace();

    let handle = build_system_handle(5).await.0;
    let quorum_membership = handle.hotshot.memberships.quorum_membership.clone();

    let view_sync_finalize_data: ViewSyncFinalizeData<TestTypes> = ViewSyncFinalizeData {
        relay: 4,
        round: ViewNumber::new(5),
    };

    let mut generator = TestViewGenerator::generate(quorum_membership.clone());
    let mut proposals = Vec::new();
    let mut leaders = Vec::new();
    let mut votes = Vec::new();
    let mut vids = Vec::new();
    let mut dacs = Vec::new();
    for view in (&mut generator).take(3) {
        proposals.push(view.quorum_proposal.clone());
        leaders.push(view.leader_public_key);
        votes.push(view.create_quorum_vote(&handle));
        vids.push(view.vid_proposal.clone());
        dacs.push(view.da_certificate.clone());
    }

    // Each call to `take` moves us to the next generated view. We advance to view
    // 3 and then add the finalize cert for checking there.
    generator.add_view_sync_finalize(view_sync_finalize_data);
    for view in (&mut generator).take(1) {
        proposals.push(view.quorum_proposal.clone());
        leaders.push(view.leader_public_key);
        votes.push(view.create_quorum_vote(&handle));
        vids.push(view.vid_proposal.clone());
        dacs.push(view.da_certificate.clone());
    }

    let view_1 = TestScriptStage {
        inputs: vec![
            QuorumProposalRecv(proposals[0].clone(), leaders[0]),
            DACRecv(dacs[0].clone()),
            VidDisperseRecv(vids[0].0.clone(), vids[0].1),
        ],
        outputs: vec![
            exact(ViewChange(ViewNumber::new(1))),
            exact(QuorumProposalValidated(proposals[0].data.clone())),
            exact(QuorumVoteSend(votes[0].clone())),
        ],
        asserts: vec![is_at_view_number(1)],
    };

    let view_2 = TestScriptStage {
        inputs: vec![Timeout(ViewNumber::new(2)), Timeout(ViewNumber::new(3))],
        outputs: vec![timeout_vote_send(), timeout_vote_send()],
        // Times out, so we now have a delayed view
        asserts: vec![is_at_view_number(1)],
    };

    // Now we're on the latest view. We want to set the quorum
    // certificate to be the previous highest QC (before the timeouts). This will be distinct from
    // the view sync cert, which is saying "hey, I'm _actually_ at view 4, but my highest QC is
    // only for view 1." This forces the QC to be for view 1, and we can move on under this
    // assumption.

    // Try to view sync at view 4.
    let view_sync_cert = proposals[3].data.view_sync_certificate.clone().unwrap();

    // Highest qc so far is actually from view 1, so re-assign proposal 0 to the slot of proposal
    // 3.
    proposals[0].data.proposer_id = proposals[3].data.proposer_id;

    // Now at view 3 we receive the proposal received response.
    let view_3 = TestScriptStage {
        inputs: vec![
            // Multiple timeouts in a row, so we call for a view sync
            ViewSyncFinalizeCertificate2Recv(view_sync_cert),
            // Receive a proposal for view 4, but with the highest qc being from view 1.
            QuorumProposalRecv(proposals[0].clone(), leaders[0]),
        ],
        outputs: vec![
            exact(QuorumProposalValidated(proposals[0].data.clone())),
            quorum_vote_send(),
        ],
        asserts: vec![],
    };

    let consensus_state = ConsensusTaskState::<
        TestTypes,
        MemoryImpl,
        SystemContextHandle<TestTypes, MemoryImpl>,
    >::create_from(&handle)
    .await;

    let stages = vec![view_1, view_2, view_3];

    inject_consensus_polls(&consensus_state).await;
    run_test_script(stages, consensus_state).await;
}

#[cfg(test)]
#[cfg_attr(async_executor_impl = "tokio", tokio::test(flavor = "multi_thread"))]
#[cfg_attr(async_executor_impl = "async-std", async_std::test)]
/// Makes sure that, when a valid ViewSyncFinalize certificate is available, the consensus task
/// will NOT vote when the certificate matches a different view number.
async fn test_view_sync_finalize_vote_fail_view_number() {
    async_compatibility_layer::logging::setup_logging();
    async_compatibility_layer::logging::setup_backtrace();

    let handle = build_system_handle(5).await.0;
    let quorum_membership = handle.hotshot.memberships.quorum_membership.clone();

<<<<<<< HEAD
    let vid_signature = <TestTypes as NodeType>::SignatureKey::sign(
        handle.private_key(),
        payload_commitment.as_ref(),
    )
    .expect("Failed to sign payload commitment");
    let vid_disperse = vid.disperse(&encoded_transactions).unwrap();
    let vid_disperse_inner = VidDisperse::from_membership(
        ViewNumber::new(2),
        vid_disperse,
        &quorum_membership.clone().into(),
    );
    let vid_disperse_share = VidDisperseShare::from_vid_disperse(vid_disperse_inner).swap_remove(0);
    // TODO for now reuse the same block payload commitment and signature as DA committee
    // https://github.com/EspressoSystems/jellyfish/issues/369
    let vid_proposal = vid_disperse_share
        .to_proposal(handle.private_key())
        .expect("Failed to sign payload commitment");
=======
    let view_sync_finalize_data: ViewSyncFinalizeData<TestTypes> = ViewSyncFinalizeData {
        relay: 10,
        round: ViewNumber::new(10),
    };
>>>>>>> aa24dc9a

    let mut generator = TestViewGenerator::generate(quorum_membership.clone());
    let mut proposals = Vec::new();
    let mut leaders = Vec::new();
    let mut votes = Vec::new();
    let mut vids = Vec::new();
    let mut dacs = Vec::new();
    for view in (&mut generator).take(2) {
        proposals.push(view.quorum_proposal.clone());
        leaders.push(view.leader_public_key);
        votes.push(view.create_quorum_vote(&handle));
        vids.push(view.vid_proposal.clone());
        dacs.push(view.da_certificate.clone());
    }

    // Each call to `take` moves us to the next generated view. We advance to view
    // 3 and then add the finalize cert for checking there.
    generator.add_view_sync_finalize(view_sync_finalize_data);
    for view in (&mut generator).take(1) {
        proposals.push(view.quorum_proposal.clone());
        leaders.push(view.leader_public_key);
        votes.push(view.create_quorum_vote(&handle));
        vids.push(view.vid_proposal.clone());
        dacs.push(view.da_certificate.clone());
    }

    let view_1 = TestScriptStage {
        inputs: vec![
            QuorumProposalRecv(proposals[0].clone(), leaders[0]),
            DACRecv(dacs[0].clone()),
            VidDisperseRecv(vids[0].0.clone(), vids[0].1),
        ],
        outputs: vec![
            exact(ViewChange(ViewNumber::new(1))),
            exact(QuorumProposalValidated(proposals[0].data.clone())),
            exact(QuorumVoteSend(votes[0].clone())),
        ],
        asserts: vec![is_at_view_number(1)],
    };

    let view_2 = TestScriptStage {
        inputs: vec![
            VidDisperseRecv(vids[1].0.clone(), vids[1].1),
            QuorumProposalRecv(proposals[1].clone(), leaders[1]),
            DACRecv(dacs[1].clone()),
        ],
        outputs: vec![
            exact(ViewChange(ViewNumber::new(2))),
            exact(QuorumProposalValidated(proposals[1].data.clone())),
            exact(QuorumVoteSend(votes[1].clone())),
        ],
        asserts: vec![is_at_view_number(2)],
    };

    let mut cert = proposals[2].data.view_sync_certificate.clone().unwrap();

    // Trigger the timeout cert check
    proposals[2].data.justify_qc.view_number = ViewNumber::new(1);

    // Overwrite the cert view number with something invalid to force the failure. This should
    // result in the vote NOT being sent below in the outputs.
    cert.view_number = ViewNumber::new(10);
    let view_3 = TestScriptStage {
        inputs: vec![
            ViewSyncFinalizeCertificate2Recv(cert),
            QuorumProposalRecv(proposals[2].clone(), leaders[2]),
            VidDisperseRecv(vids[2].0.clone(), vids[2].1),
            DACRecv(dacs[2].clone()),
        ],
        outputs: vec![
            /* The entire thing dies */
        ],
        // We are unable to move to the next view.
        asserts: vec![is_at_view_number(2)],
    };

    let consensus_state = ConsensusTaskState::<
        TestTypes,
        MemoryImpl,
        SystemContextHandle<TestTypes, MemoryImpl>,
    >::create_from(&handle)
    .await;

    let stages = vec![view_1, view_2, view_3];

    inject_consensus_polls(&consensus_state).await;
    run_test_script(stages, consensus_state).await;
}<|MERGE_RESOLUTION|>--- conflicted
+++ resolved
@@ -14,11 +14,8 @@
 use hotshot_types::simple_vote::ViewSyncFinalizeData;
 use hotshot_types::{data::ViewNumber, traits::node_implementation::ConsensusTime};
 use jf_primitives::vid::VidScheme;
-<<<<<<< HEAD
 use std::collections::HashMap;
 use hotshot_types::data::VidDisperseShare;
-=======
->>>>>>> aa24dc9a
 
 #[cfg(test)]
 #[cfg_attr(async_executor_impl = "tokio", tokio::test(flavor = "multi_thread"))]
@@ -511,30 +508,10 @@
     let handle = build_system_handle(5).await.0;
     let quorum_membership = handle.hotshot.memberships.quorum_membership.clone();
 
-<<<<<<< HEAD
-    let vid_signature = <TestTypes as NodeType>::SignatureKey::sign(
-        handle.private_key(),
-        payload_commitment.as_ref(),
-    )
-    .expect("Failed to sign payload commitment");
-    let vid_disperse = vid.disperse(&encoded_transactions).unwrap();
-    let vid_disperse_inner = VidDisperse::from_membership(
-        ViewNumber::new(2),
-        vid_disperse,
-        &quorum_membership.clone().into(),
-    );
-    let vid_disperse_share = VidDisperseShare::from_vid_disperse(vid_disperse_inner).swap_remove(0);
-    // TODO for now reuse the same block payload commitment and signature as DA committee
-    // https://github.com/EspressoSystems/jellyfish/issues/369
-    let vid_proposal = vid_disperse_share
-        .to_proposal(handle.private_key())
-        .expect("Failed to sign payload commitment");
-=======
     let view_sync_finalize_data: ViewSyncFinalizeData<TestTypes> = ViewSyncFinalizeData {
         relay: 10,
         round: ViewNumber::new(10),
     };
->>>>>>> aa24dc9a
 
     let mut generator = TestViewGenerator::generate(quorum_membership.clone());
     let mut proposals = Vec::new();
