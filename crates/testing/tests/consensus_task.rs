--- conflicted
+++ resolved
@@ -61,12 +61,7 @@
         block_header: proposal.block_header,
         block_payload: None,
         rejected: Vec::new(),
-<<<<<<< HEAD
-        proposer_id: membership.get_leader(view).to_bytes(),
-=======
-        timestamp: 0,
         proposer_id: membership.get_leader(view),
->>>>>>> ffd12f74
     };
     let vote = QuorumVote::<TestTypes>::create_signed_vote(
         QuorumData {
