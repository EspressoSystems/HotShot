--- conflicted
+++ resolved
@@ -379,7 +379,6 @@
         mut context: SystemContextHandle<TYPES, NODE>,
         transactions: &mut Vec<TestTransaction>,
         transactions_to_send_per_round: u64,
-<<<<<<< HEAD
     ) -> impl Future<Output = ()> + Send {
         async move {
             let NetworkConfig {
@@ -437,54 +436,6 @@
                                         context.submit_transaction(tx).await.unwrap();
                                         total_transactions_sent += 1;
                                     }
-=======
-    ) {
-        let NetworkConfig {
-            rounds,
-            node_index,
-            start_delay_seconds,
-            ..
-        } = self.get_config();
-
-        let mut total_transactions_committed = 0;
-        let mut total_transactions_sent = 0;
-
-        error!("Sleeping for {start_delay_seconds} seconds before starting hotshot!");
-        async_sleep(Duration::from_secs(start_delay_seconds)).await;
-
-        error!("Starting HotShot example!");
-        let start = Instant::now();
-
-        let (mut event_stream, _streamid) = context.get_event_stream(FilterEvent::default()).await;
-        let mut anchor_view: TYPES::Time = <TYPES::Time as ConsensusTime>::genesis();
-        let mut num_successful_commits = 0;
-
-        context.hotshot.start_consensus().await;
-
-        loop {
-            match event_stream.next().await {
-                None => {
-                    panic!("Error! Event stream completed before consensus ended.");
-                }
-                Some(Event { event, .. }) => {
-                    match event {
-                        EventType::Error { error } => {
-                            error!("Error in consensus: {:?}", error);
-                            // TODO what to do here
-                        }
-                        EventType::Decide {
-                            leaf_chain,
-                            qc: _,
-                            block_size,
-                        } => {
-                            // this might be a obob
-                            if let Some(leaf) = leaf_chain.first() {
-                                info!("Decide event for leaf: {}", *leaf.view_number);
-
-                                let new_anchor = leaf.view_number;
-                                if new_anchor >= anchor_view {
-                                    anchor_view = leaf.view_number;
->>>>>>> b9a26836
                                 }
 
                                 if let Some(size) = block_size {
@@ -500,7 +451,7 @@
                                     warn!(
                                         "Leaf chain is greater than 1 with len {}",
                                         leaf_chain.len()
-                                    );
+                                        );
                                 }
                                 // when we make progress, submit new events
                             }
