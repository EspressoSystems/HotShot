--- conflicted
+++ resolved
@@ -9,21 +9,14 @@
 #[derive(Clone, Debug, Deserialize, Serialize, Hash, PartialEq, Eq)]
 pub struct NodeImpl {}
 
-<<<<<<< HEAD
+/// convenience type alias
 pub type DANetwork = Libp2pRegularCommChannel<TestTypes>;
+/// convenience type alias
 pub type VIDNetwork = Libp2pRegularCommChannel<TestTypes>;
+/// convenience type alias
 pub type QuorumNetwork = Libp2pRegularCommChannel<TestTypes>;
+/// convenience type alias
 pub type ViewSyncNetwork = Libp2pRegularCommChannel<TestTypes>;
-=======
-/// convenience type alias
-pub type DANetwork = Libp2pCommChannel<TestTypes>;
-/// convenience type alias
-pub type VIDNetwork = Libp2pCommChannel<TestTypes>;
-/// convenience type alias
-pub type QuorumNetwork = Libp2pCommChannel<TestTypes>;
-/// convenience type alias
-pub type ViewSyncNetwork = Libp2pCommChannel<TestTypes>;
->>>>>>> 0d203313
 
 impl NodeImplementation<TestTypes> for NodeImpl {
     type Storage = MemoryStorage<TestTypes>;
