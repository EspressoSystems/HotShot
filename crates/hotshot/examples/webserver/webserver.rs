use hotshot_testing::state_types::TestTypes;
use std::sync::Arc;
use surf_disco::Url;

use async_compatibility_layer::{
    channel::oneshot,
    logging::{setup_backtrace, setup_logging},
};
use clap::Parser;

#[derive(Parser, Debug)]
struct WebServerArgs {
    url: Url,
}

#[cfg_attr(async_executor_impl = "tokio", tokio::main)]
#[cfg_attr(async_executor_impl = "async-std", async_std::main)]
async fn main() {
    setup_backtrace();
    setup_logging();
    let args = WebServerArgs::parse();
    let (server_shutdown_sender, server_shutdown) = oneshot();
    let _sender = Arc::new(server_shutdown_sender);
    let _result = hotshot_web_server::run_web_server::<
<<<<<<< HEAD
        <TestTypes as hotshot_types::traits::node_implementation::NodeType>::SignatureKey,
    >(Some(server_shutdown), args.url, args.port)
=======
        <DemoTypes as hotshot_types::traits::node_implementation::NodeType>::SignatureKey,
    >(Some(server_shutdown), args.url)
>>>>>>> 0dde152d
    .await;
}<|MERGE_RESOLUTION|>--- conflicted
+++ resolved
@@ -22,12 +22,7 @@
     let (server_shutdown_sender, server_shutdown) = oneshot();
     let _sender = Arc::new(server_shutdown_sender);
     let _result = hotshot_web_server::run_web_server::<
-<<<<<<< HEAD
         <TestTypes as hotshot_types::traits::node_implementation::NodeType>::SignatureKey,
-    >(Some(server_shutdown), args.url, args.port)
-=======
-        <DemoTypes as hotshot_types::traits::node_implementation::NodeType>::SignatureKey,
     >(Some(server_shutdown), args.url)
->>>>>>> 0dde152d
     .await;
 }