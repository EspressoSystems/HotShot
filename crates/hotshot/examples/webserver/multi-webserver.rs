--- conflicted
+++ resolved
@@ -6,12 +6,8 @@
     logging::{setup_backtrace, setup_logging},
 };
 use clap::Parser;
-<<<<<<< HEAD
 use hotshot_testing::state_types::TestTypes;
-=======
-use hotshot::demo::DemoTypes;
 use surf_disco::Url;
->>>>>>> 0dde152d
 use tracing::error;
 
 #[derive(Parser, Debug)]
@@ -34,17 +30,8 @@
 
     let consensus_server = async_spawn(async move {
         if let Err(e) = hotshot_web_server::run_web_server::<
-<<<<<<< HEAD
             <TestTypes as hotshot_types::traits::node_implementation::NodeType>::SignatureKey,
-        >(
-            Some(server_shutdown_cdn),
-            args.consensus_url.to_string(),
-            args.consensus_port,
-        )
-=======
-            <DemoTypes as hotshot_types::traits::node_implementation::NodeType>::SignatureKey,
         >(Some(server_shutdown_cdn), args.consensus_url)
->>>>>>> 0dde152d
         .await
         {
             error!("Problem starting cdn web server: {:?}", e);
@@ -52,17 +39,8 @@
     });
     let da_server = async_spawn(async move {
         if let Err(e) = hotshot_web_server::run_web_server::<
-<<<<<<< HEAD
             <TestTypes as hotshot_types::traits::node_implementation::NodeType>::SignatureKey,
-        >(
-            Some(server_shutdown_da),
-            args.da_url.to_string(),
-            args.da_port,
-        )
-=======
-            <DemoTypes as hotshot_types::traits::node_implementation::NodeType>::SignatureKey,
         >(Some(server_shutdown_da), args.da_url)
->>>>>>> 0dde152d
         .await
         {
             error!("Problem starting da web server: {:?}", e);
