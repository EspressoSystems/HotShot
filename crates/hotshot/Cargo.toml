[package]
authors = ["Espresso Systems <hello@espressosys.com>"]
description = "HotShot consesus module"
edition = "2021"
name = "hotshot"
readme = "README.md"
version = "0.3.3"
rust-version = "1.65.0"

[features]
default = ["docs", "doc-images"]

# Features required for binaries
bin-orchestrator = ["clap"]

# Build the extended documentation
docs = []
doc-images = []
hotshot-testing = []
randomized-leader-election = []

[dependencies]
async-broadcast = { workspace = true }
async-compatibility-layer = { workspace = true }
async-lock = { workspace = true }
async-trait = { workspace = true }
bimap = "0.6.3"
bincode = { workspace = true }
clap = { version = "4.5", features = ["derive", "env"], optional = true }
commit = { workspace = true }
custom_debug = { workspace = true }
dashmap = "5.5.1"
derive_more = "0.99.17"
either = { workspace = true }
embed-doc-image = "0.1.4"
ethereum-types = { workspace = true }
futures = { workspace = true }
hotshot-web-server = { version = "0.1.1", path = "../web_server", default-features = false }
hotshot-orchestrator = { version = "0.1.1", path = "../orchestrator", default-features = false }
hotshot-types = { workspace = true }
hotshot-task = { path = "../task" }
hotshot-utils = { path = "../utils" }
hotshot-task-impls = { path = "../task-impls", version = "0.1.0", default-features = false }
libp2p-identity = { workspace = true }
libp2p-networking = { workspace = true }
lru = "0.12.3"
portpicker = "0.1.1"
rand = { workspace = true }
serde = { workspace = true, features = ["rc"] }
snafu = { workspace = true }
surf-disco = { workspace = true }
time = { workspace = true }
<<<<<<< HEAD
derive_more = "0.99.17"
portpicker = { workspace = true }
lru = "0.12.3"
hotshot-task = { path = "../task" }

=======
>>>>>>> f7b7b119
tracing = { workspace = true }
anyhow = "1.0.79"

[target.'cfg(all(async_executor_impl = "tokio"))'.dependencies]
tokio = { workspace = true }
cdn-client = { workspace = true, features = ["insecure", "runtime-tokio"] }
cdn-broker = { workspace = true, features = ["insecure", "runtime-tokio", "strong_consistency", "local_discovery"] }
cdn-marshal = { workspace = true, features = ["insecure", "runtime-tokio"] }

[target.'cfg(all(async_executor_impl = "async-std"))'.dependencies]
async-std = { workspace = true }
cdn-client = { workspace = true, features = ["insecure", "runtime-async-std"] }
cdn-broker = { workspace = true, features = ["insecure", "runtime-async-std", "strong_consistency", "local_discovery"] }
cdn-marshal = { workspace = true, features = ["insecure", "runtime-async-std"] }


[dev-dependencies]
blake3 = { workspace = true }
clap = { version = "4.5", features = ["derive", "env"] }
local-ip-address = "0.6.1"
toml = { workspace = true }

[lints]
workspace = true<|MERGE_RESOLUTION|>--- conflicted
+++ resolved
@@ -50,14 +50,6 @@
 snafu = { workspace = true }
 surf-disco = { workspace = true }
 time = { workspace = true }
-<<<<<<< HEAD
-derive_more = "0.99.17"
-portpicker = { workspace = true }
-lru = "0.12.3"
-hotshot-task = { path = "../task" }
-
-=======
->>>>>>> f7b7b119
 tracing = { workspace = true }
 anyhow = "1.0.79"
 
