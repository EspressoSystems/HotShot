[package]
authors = { workspace = true }
description = "HotShot consesus module"
edition = { workspace = true }
name = "hotshot"
readme = "README.md"
version = { workspace = true }
rust-version = { workspace = true }

[features]
default = ["docs", "doc-images"]

# Features required for binaries
bin-orchestrator = ["clap"]

# Build the extended documentation
docs = []
doc-images = []
hotshot-testing = []
randomized-leader-election = []

[dependencies]
async-broadcast = { workspace = true }
async-compatibility-layer = { workspace = true }
async-lock = { workspace = true }
async-trait = { workspace = true }
bimap = "0.6.3"
clap = { version = "4.5", features = ["derive", "env"], optional = true }
commit = { workspace = true }
custom_debug = { workspace = true }
dashmap = "5.5.1"
derive_more = "0.99.17"
either = { workspace = true }
embed-doc-image = "0.1.4"
ethereum-types = { workspace = true }
futures = { workspace = true }
<<<<<<< HEAD
hotshot-web-server = { version = "0.5.23", path = "../web_server", default-features = false }
hotshot-orchestrator = { version = "0.5.23", path = "../orchestrator", default-features = false }
hotshot-types = { path = "../types", version = "0.5.23", default-features = false }
=======
hotshot-web-server = { version = "0.1.1", path = "../web_server", default-features = false }
hotshot-orchestrator = { version = "0.1.1", path = "../orchestrator", default-features = false }
hotshot-types = { workspace = true }
hotshot-task = { path = "../task" }
>>>>>>> f7b7b119
hotshot-utils = { path = "../utils" }
hotshot-task-impls = { path = "../task-impls", version = "0.5.23", default-features = false }
libp2p-identity = { workspace = true }
libp2p-networking = { workspace = true }
lru = "0.12.3"
portpicker = "0.1.1"
rand = { workspace = true }
serde = { workspace = true, features = ["rc"] }
snafu = { workspace = true }
surf-disco = { workspace = true }
time = { workspace = true }
<<<<<<< HEAD
derive_more = "0.99.17"
portpicker = "0.1.1"
lru = "0.12.3"
hotshot-task = { path = "../task" }
versioned-binary-serialization = { workspace = true }

=======
>>>>>>> f7b7b119
tracing = { workspace = true }
anyhow = "1.0.79"

[target.'cfg(all(async_executor_impl = "tokio"))'.dependencies]
tokio = { workspace = true }
cdn-client = { workspace = true, features = ["insecure", "runtime-tokio"] }
cdn-broker = { workspace = true, features = ["insecure", "runtime-tokio", "strong_consistency", "local_discovery"] }
cdn-marshal = { workspace = true, features = ["insecure", "runtime-tokio"] }

[target.'cfg(all(async_executor_impl = "async-std"))'.dependencies]
async-std = { workspace = true }
cdn-client = { workspace = true, features = ["insecure", "runtime-async-std"] }
cdn-broker = { workspace = true, features = ["insecure", "runtime-async-std", "strong_consistency", "local_discovery"] }
cdn-marshal = { workspace = true, features = ["insecure", "runtime-async-std"] }


[dev-dependencies]
blake3 = { workspace = true }
clap = { version = "4.5", features = ["derive", "env"] }
local-ip-address = "0.6.1"
toml = { workspace = true }

[lints]
workspace = true<|MERGE_RESOLUTION|>--- conflicted
+++ resolved
@@ -20,6 +20,7 @@
 randomized-leader-election = []
 
 [dependencies]
+anyhow = "1.0"
 async-broadcast = { workspace = true }
 async-compatibility-layer = { workspace = true }
 async-lock = { workspace = true }
@@ -34,18 +35,12 @@
 embed-doc-image = "0.1.4"
 ethereum-types = { workspace = true }
 futures = { workspace = true }
-<<<<<<< HEAD
-hotshot-web-server = { version = "0.5.23", path = "../web_server", default-features = false }
-hotshot-orchestrator = { version = "0.5.23", path = "../orchestrator", default-features = false }
-hotshot-types = { path = "../types", version = "0.5.23", default-features = false }
-=======
-hotshot-web-server = { version = "0.1.1", path = "../web_server", default-features = false }
-hotshot-orchestrator = { version = "0.1.1", path = "../orchestrator", default-features = false }
+hotshot-orchestrator = { version = "0.5.25", path = "../orchestrator", default-features = false }
+hotshot-task = { path = "../task" }
+hotshot-task-impls = { path = "../task-impls", version = "0.5.25", default-features = false }
 hotshot-types = { workspace = true }
-hotshot-task = { path = "../task" }
->>>>>>> f7b7b119
 hotshot-utils = { path = "../utils" }
-hotshot-task-impls = { path = "../task-impls", version = "0.5.23", default-features = false }
+hotshot-web-server = { version = "0.5.25", path = "../web_server", default-features = false }
 libp2p-identity = { workspace = true }
 libp2p-networking = { workspace = true }
 lru = "0.12.3"
@@ -55,28 +50,29 @@
 snafu = { workspace = true }
 surf-disco = { workspace = true }
 time = { workspace = true }
-<<<<<<< HEAD
-derive_more = "0.99.17"
-portpicker = "0.1.1"
-lru = "0.12.3"
-hotshot-task = { path = "../task" }
+tracing = { workspace = true }
 versioned-binary-serialization = { workspace = true }
-
-=======
->>>>>>> f7b7b119
-tracing = { workspace = true }
-anyhow = "1.0.79"
 
 [target.'cfg(all(async_executor_impl = "tokio"))'.dependencies]
 tokio = { workspace = true }
 cdn-client = { workspace = true, features = ["insecure", "runtime-tokio"] }
-cdn-broker = { workspace = true, features = ["insecure", "runtime-tokio", "strong_consistency", "local_discovery"] }
+cdn-broker = { workspace = true, features = [
+    "insecure",
+    "runtime-tokio",
+    "strong_consistency",
+    "local_discovery",
+] }
 cdn-marshal = { workspace = true, features = ["insecure", "runtime-tokio"] }
 
 [target.'cfg(all(async_executor_impl = "async-std"))'.dependencies]
 async-std = { workspace = true }
 cdn-client = { workspace = true, features = ["insecure", "runtime-async-std"] }
-cdn-broker = { workspace = true, features = ["insecure", "runtime-async-std", "strong_consistency", "local_discovery"] }
+cdn-broker = { workspace = true, features = [
+    "insecure",
+    "runtime-async-std",
+    "strong_consistency",
+    "local_discovery",
+] }
 cdn-marshal = { workspace = true, features = ["insecure", "runtime-async-std"] }
 
 
