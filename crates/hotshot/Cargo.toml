[package]
authors = { workspace = true }
description = "HotShot consesus module"
edition = { workspace = true }
name = "hotshot"
readme = "README.md"
version = { workspace = true }
rust-version = { workspace = true }

[features]
default = ["docs", "doc-images"]
gpu-vid = [
    "hotshot-task-impls/gpu-vid",
]

# Features required for binaries
bin-orchestrator = ["clap"]

# Build the extended documentation
docs = []
doc-images = []
hotshot-testing = []
randomized-leader-election = []

[dependencies]
anyhow = "1.0"
async-broadcast = { workspace = true }
async-compatibility-layer = { workspace = true }
async-lock = { workspace = true }
async-trait = { workspace = true }
bimap = "0.6.3"
bincode = { workspace = true }
clap = { version = "4.5", features = ["derive", "env"], optional = true }
commit = { workspace = true }
custom_debug = { workspace = true }
dashmap = "5.5.1"
derive_more = "0.99.17"
either = { workspace = true }
embed-doc-image = "0.1.4"
ethereum-types = { workspace = true }
futures = { workspace = true }
hotshot-orchestrator = { version = "0.5.26", path = "../orchestrator", default-features = false }
hotshot-task = { path = "../task" }
hotshot-task-impls = { path = "../task-impls", version = "0.5.26", default-features = false }
hotshot-types = { workspace = true }
hotshot-web-server = { version = "0.5.26", path = "../web_server", default-features = false }
libp2p-identity = { workspace = true }
libp2p-networking = { workspace = true }
lru = "0.12.3"
portpicker = "0.1.1"
rand = { workspace = true }
serde = { workspace = true, features = ["rc"] }
snafu = { workspace = true }
surf-disco = { workspace = true }
time = { workspace = true }
tracing = { workspace = true }
<<<<<<< HEAD
versioned-binary-serialization = { workspace = true }
=======
anyhow = { workspace = true }
>>>>>>> 398cc17f

[target.'cfg(all(async_executor_impl = "tokio"))'.dependencies]
tokio = { workspace = true }
cdn-client = { workspace = true, features = ["insecure", "runtime-tokio"] }
cdn-broker = { workspace = true, features = [
    "insecure",
    "runtime-tokio",
    "strong_consistency",
    "local_discovery",
] }
cdn-marshal = { workspace = true, features = ["insecure", "runtime-tokio"] }

[target.'cfg(all(async_executor_impl = "async-std"))'.dependencies]
async-std = { workspace = true }
cdn-client = { workspace = true, features = ["insecure", "runtime-async-std"] }
cdn-broker = { workspace = true, features = [
    "insecure",
    "runtime-async-std",
    "strong_consistency",
    "local_discovery",
] }
cdn-marshal = { workspace = true, features = ["insecure", "runtime-async-std"] }


[dev-dependencies]
blake3 = { workspace = true }
clap = { version = "4.5", features = ["derive", "env"] }
local-ip-address = "0.6.1"
toml = { workspace = true }

[lints]
workspace = true<|MERGE_RESOLUTION|>--- conflicted
+++ resolved
@@ -9,9 +9,7 @@
 
 [features]
 default = ["docs", "doc-images"]
-gpu-vid = [
-    "hotshot-task-impls/gpu-vid",
-]
+gpu-vid = ["hotshot-task-impls/gpu-vid"]
 
 # Features required for binaries
 bin-orchestrator = ["clap"]
@@ -23,7 +21,7 @@
 randomized-leader-election = []
 
 [dependencies]
-anyhow = "1.0"
+anyhow = { workspace = true }
 async-broadcast = { workspace = true }
 async-compatibility-layer = { workspace = true }
 async-lock = { workspace = true }
@@ -54,11 +52,7 @@
 surf-disco = { workspace = true }
 time = { workspace = true }
 tracing = { workspace = true }
-<<<<<<< HEAD
 versioned-binary-serialization = { workspace = true }
-=======
-anyhow = { workspace = true }
->>>>>>> 398cc17f
 
 [target.'cfg(all(async_executor_impl = "tokio"))'.dependencies]
 tokio = { workspace = true }
