--- conflicted
+++ resolved
@@ -52,11 +52,7 @@
 surf-disco = { workspace = true }
 time = { workspace = true }
 tracing = { workspace = true }
-<<<<<<< HEAD
-anyhow.workspace = true
-=======
 versioned-binary-serialization = { workspace = true }
->>>>>>> b0adec35
 
 [target.'cfg(all(async_executor_impl = "tokio"))'.dependencies]
 tokio = { workspace = true }
