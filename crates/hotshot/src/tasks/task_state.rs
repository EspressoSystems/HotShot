use std::{
    collections::{BTreeMap, HashMap},
    marker::PhantomData,
    sync::{atomic::AtomicBool, Arc},
};

use async_trait::async_trait;
use hotshot_task_impls::{
    builder::BuilderClient, consensus::ConsensusTaskState, consensus2::Consensus2TaskState,
    da::DaTaskState, quorum_proposal::QuorumProposalTaskState,
    quorum_proposal_recv::QuorumProposalRecvTaskState, quorum_vote::QuorumVoteTaskState,
    request::NetworkRequestState, transactions::TransactionTaskState, upgrade::UpgradeTaskState,
    vid::VidTaskState, view_sync::ViewSyncTaskState,
};
use hotshot_types::traits::{
    consensus_api::ConsensusApi,
    node_implementation::{ConsensusTime, NodeImplementation, NodeType},
};
use vbs::version::StaticVersionType;

use crate::types::SystemContextHandle;

/// Trait for creating task states.
#[async_trait]
pub trait CreateTaskState<TYPES, I>
where
    TYPES: NodeType,
    I: NodeImplementation<TYPES>,
{
    /// Function to create the task state from a given `SystemContextHandle`.
    async fn create_from(handle: &SystemContextHandle<TYPES, I>) -> Self;
}

#[async_trait]
impl<TYPES: NodeType, I: NodeImplementation<TYPES>, V: StaticVersionType> CreateTaskState<TYPES, I>
    for NetworkRequestState<TYPES, I, V>
{
    async fn create_from(
        handle: &SystemContextHandle<TYPES, I>,
    ) -> NetworkRequestState<TYPES, I, V> {
        NetworkRequestState {
            network: Arc::clone(&handle.hotshot.networks.quorum_network),
            state: handle.hotshot.consensus(),
            view: handle.cur_view().await,
            delay: handle.hotshot.config.data_request_delay,
            da_membership: handle.hotshot.memberships.da_membership.clone(),
            quorum_membership: handle.hotshot.memberships.quorum_membership.clone(),
            public_key: handle.public_key().clone(),
            private_key: handle.private_key().clone(),
            _phantom: PhantomData,
            id: handle.hotshot.id,
            shutdown_flag: Arc::new(AtomicBool::new(false)),
        }
    }
}

#[async_trait]
impl<TYPES: NodeType, I: NodeImplementation<TYPES>> CreateTaskState<TYPES, I>
    for UpgradeTaskState<TYPES, I>
{
    async fn create_from(handle: &SystemContextHandle<TYPES, I>) -> UpgradeTaskState<TYPES, I> {
        UpgradeTaskState {
<<<<<<< HEAD
            output_event_stream: handle.hotshot.external_event_stream.0.clone(),
            cur_view: handle.get_cur_view().await,
=======
            api: handle.clone(),
            cur_view: handle.cur_view().await,
>>>>>>> ef3ced04
            quorum_membership: handle.hotshot.memberships.quorum_membership.clone().into(),
            quorum_network: Arc::clone(&handle.hotshot.networks.quorum_network),
            #[cfg(not(feature = "example-upgrade"))]
            should_vote: |_upgrade_proposal| false,
            #[cfg(feature = "example-upgrade")]
            should_vote: |_upgrade_proposal| true,
            vote_collector: None.into(),
            public_key: handle.public_key().clone(),
            private_key: handle.private_key().clone(),
            id: handle.hotshot.id,
        }
    }
}

#[async_trait]
impl<TYPES: NodeType, I: NodeImplementation<TYPES>> CreateTaskState<TYPES, I>
<<<<<<< HEAD
    for VIDTaskState<TYPES, I>
{
    async fn create_from(handle: &SystemContextHandle<TYPES, I>) -> VIDTaskState<TYPES, I> {
        VIDTaskState {
            consensus: handle.hotshot.get_consensus(),
            cur_view: handle.get_cur_view().await,
=======
    for VidTaskState<TYPES, I, SystemContextHandle<TYPES, I>>
{
    async fn create_from(
        handle: &SystemContextHandle<TYPES, I>,
    ) -> VidTaskState<TYPES, I, SystemContextHandle<TYPES, I>> {
        VidTaskState {
            api: handle.clone(),
            consensus: handle.hotshot.consensus(),
            cur_view: handle.cur_view().await,
>>>>>>> ef3ced04
            vote_collector: None,
            network: Arc::clone(&handle.hotshot.networks.quorum_network),
            membership: handle.hotshot.memberships.vid_membership.clone().into(),
            public_key: handle.public_key().clone(),
            private_key: handle.private_key().clone(),
            id: handle.hotshot.id,
        }
    }
}

#[async_trait]
impl<TYPES: NodeType, I: NodeImplementation<TYPES>> CreateTaskState<TYPES, I>
<<<<<<< HEAD
    for DATaskState<TYPES, I>
{
    async fn create_from(handle: &SystemContextHandle<TYPES, I>) -> DATaskState<TYPES, I> {
        DATaskState {
            consensus: handle.hotshot.get_consensus(),
            output_event_stream: handle.hotshot.external_event_stream.0.clone(),
=======
    for DaTaskState<TYPES, I, SystemContextHandle<TYPES, I>>
{
    async fn create_from(
        handle: &SystemContextHandle<TYPES, I>,
    ) -> DaTaskState<TYPES, I, SystemContextHandle<TYPES, I>> {
        DaTaskState {
            api: handle.clone(),
            consensus: handle.hotshot.consensus(),
>>>>>>> ef3ced04
            da_membership: handle.hotshot.memberships.da_membership.clone().into(),
            da_network: Arc::clone(&handle.hotshot.networks.da_network),
            quorum_membership: handle.hotshot.memberships.quorum_membership.clone().into(),
            cur_view: handle.cur_view().await,
            vote_collector: None.into(),
            public_key: handle.public_key().clone(),
            private_key: handle.private_key().clone(),
            id: handle.hotshot.id,
            storage: Arc::clone(&handle.storage),
        }
    }
}

#[async_trait]
impl<TYPES: NodeType, I: NodeImplementation<TYPES>> CreateTaskState<TYPES, I>
    for ViewSyncTaskState<TYPES, I>
{
<<<<<<< HEAD
    async fn create_from(handle: &SystemContextHandle<TYPES, I>) -> ViewSyncTaskState<TYPES, I> {
        let cur_view = handle.get_cur_view().await;
=======
    async fn create_from(
        handle: &SystemContextHandle<TYPES, I>,
    ) -> ViewSyncTaskState<TYPES, I, SystemContextHandle<TYPES, I>> {
        let cur_view = handle.cur_view().await;
>>>>>>> ef3ced04
        ViewSyncTaskState {
            current_view: cur_view,
            next_view: cur_view,
            network: Arc::clone(&handle.hotshot.networks.quorum_network),
            membership: handle
                .hotshot
                .memberships
                .view_sync_membership
                .clone()
                .into(),
            public_key: handle.public_key().clone(),
            private_key: handle.private_key().clone(),
            num_timeouts_tracked: 0,
            replica_task_map: HashMap::default().into(),
            pre_commit_relay_map: HashMap::default().into(),
            commit_relay_map: HashMap::default().into(),
            finalize_relay_map: HashMap::default().into(),
            view_sync_timeout: handle.hotshot.config.view_sync_timeout,
            id: handle.hotshot.id,
            last_garbage_collected_view: TYPES::Time::new(0),
        }
    }
}

#[async_trait]
impl<TYPES: NodeType, I: NodeImplementation<TYPES>, Ver: StaticVersionType>
    CreateTaskState<TYPES, I> for TransactionTaskState<TYPES, I, Ver>
{
    async fn create_from(
        handle: &SystemContextHandle<TYPES, I>,
    ) -> TransactionTaskState<TYPES, I, Ver> {
        TransactionTaskState {
<<<<<<< HEAD
            builder_timeout: handle.builder_timeout(),
            output_event_stream: handle.hotshot.external_event_stream.0.clone(),
            consensus: handle.hotshot.get_consensus(),
            cur_view: handle.get_cur_view().await,
=======
            api: handle.clone(),
            consensus: handle.hotshot.consensus(),
            cur_view: handle.cur_view().await,
>>>>>>> ef3ced04
            network: Arc::clone(&handle.hotshot.networks.quorum_network),
            membership: handle.hotshot.memberships.quorum_membership.clone().into(),
            public_key: handle.public_key().clone(),
            private_key: handle.private_key().clone(),
            instance_state: handle.hotshot.instance_state(),
            id: handle.hotshot.id,
            builder_client: BuilderClient::new(handle.hotshot.config.builder_url.clone()),
        }
    }
}

#[async_trait]
impl<TYPES: NodeType, I: NodeImplementation<TYPES>> CreateTaskState<TYPES, I>
    for ConsensusTaskState<TYPES, I>
{
    async fn create_from(handle: &SystemContextHandle<TYPES, I>) -> ConsensusTaskState<TYPES, I> {
        let consensus = handle.hotshot.consensus();

        ConsensusTaskState {
            consensus,
            instance_state: handle.hotshot.instance_state(),
            timeout: handle.hotshot.config.next_view_timeout,
            round_start_delay: handle.hotshot.config.round_start_delay,
            cur_view: handle.cur_view().await,
            payload_commitment_and_metadata: None,
            vote_collector: None.into(),
            timeout_vote_collector: None.into(),
            timeout_task: None,
            spawned_tasks: BTreeMap::new(),
            formed_upgrade_certificate: None,
            proposal_cert: None,
            decided_upgrade_cert: None,
            version: Arc::clone(&handle.hotshot.version),
            output_event_stream: handle.hotshot.external_event_stream.0.clone(),
            current_proposal: None,
            id: handle.hotshot.id,
            public_key: handle.public_key().clone(),
            private_key: handle.private_key().clone(),
            quorum_network: Arc::clone(&handle.hotshot.networks.quorum_network),
            da_network: Arc::clone(&handle.hotshot.networks.da_network),
            timeout_membership: handle.hotshot.memberships.quorum_membership.clone().into(),
            quorum_membership: handle.hotshot.memberships.quorum_membership.clone().into(),
            da_membership: handle.hotshot.memberships.da_membership.clone().into(),
            storage: Arc::clone(&handle.storage),
        }
    }
}

#[async_trait]
impl<TYPES: NodeType, I: NodeImplementation<TYPES>> CreateTaskState<TYPES, I>
    for QuorumVoteTaskState<TYPES, I>
{
    async fn create_from(handle: &SystemContextHandle<TYPES, I>) -> QuorumVoteTaskState<TYPES, I> {
        let consensus = handle.hotshot.consensus();

        QuorumVoteTaskState {
            public_key: handle.public_key().clone(),
            private_key: handle.private_key().clone(),
            consensus,
            instance_state: handle.hotshot.instance_state(),
            latest_voted_view: handle.cur_view().await,
            vote_dependencies: HashMap::new(),
            quorum_network: Arc::clone(&handle.hotshot.networks.quorum_network),
            da_network: Arc::clone(&handle.hotshot.networks.da_network),
            quorum_membership: handle.hotshot.memberships.quorum_membership.clone().into(),
            da_membership: handle.hotshot.memberships.da_membership.clone().into(),
            output_event_stream: handle.hotshot.external_event_stream.0.clone(),
            id: handle.hotshot.id,
            storage: Arc::clone(&handle.storage),
        }
    }
}

#[async_trait]
impl<TYPES: NodeType, I: NodeImplementation<TYPES>> CreateTaskState<TYPES, I>
    for QuorumProposalTaskState<TYPES, I>
{
    async fn create_from(
        handle: &SystemContextHandle<TYPES, I>,
    ) -> QuorumProposalTaskState<TYPES, I> {
        let consensus = handle.hotshot.consensus();
        QuorumProposalTaskState {
            latest_proposed_view: handle.cur_view().await,
            propose_dependencies: HashMap::new(),
            quorum_network: Arc::clone(&handle.hotshot.networks.quorum_network),
            da_network: Arc::clone(&handle.hotshot.networks.da_network),
            output_event_stream: handle.hotshot.external_event_stream.0.clone(),
            consensus,
            instance_state: handle.hotshot.instance_state(),
            timeout_membership: handle.hotshot.memberships.quorum_membership.clone().into(),
            quorum_membership: handle.hotshot.memberships.quorum_membership.clone().into(),
            public_key: handle.public_key().clone(),
            private_key: handle.private_key().clone(),
            storage: Arc::clone(&handle.storage),
            timeout: handle.hotshot.config.next_view_timeout,
            timeout_task: None,
            round_start_delay: handle.hotshot.config.round_start_delay,
            id: handle.hotshot.id,
            version: *handle.hotshot.version.read().await,
        }
    }
}

#[async_trait]
impl<TYPES: NodeType, I: NodeImplementation<TYPES>> CreateTaskState<TYPES, I>
    for QuorumProposalRecvTaskState<TYPES, I>
{
    async fn create_from(
        handle: &SystemContextHandle<TYPES, I>,
    ) -> QuorumProposalRecvTaskState<TYPES, I> {
        let consensus = handle.hotshot.consensus();
        QuorumProposalRecvTaskState {
            public_key: handle.public_key().clone(),
            private_key: handle.private_key().clone(),
            consensus,
            cur_view: handle.cur_view().await,
            quorum_network: Arc::clone(&handle.hotshot.networks.quorum_network),
            quorum_membership: handle.hotshot.memberships.quorum_membership.clone().into(),
            timeout_membership: handle.hotshot.memberships.quorum_membership.clone().into(),
            timeout_task: None,
            timeout: handle.hotshot.config.next_view_timeout,
            round_start_delay: handle.hotshot.config.round_start_delay,
            output_event_stream: handle.hotshot.external_event_stream.0.clone(),
            storage: Arc::clone(&handle.storage),
            formed_upgrade_certificate: None,
            proposal_cert: None,
            decided_upgrade_cert: None,
            spawned_tasks: BTreeMap::new(),
            instance_state: handle.hotshot.instance_state(),
            id: handle.hotshot.id,
        }
    }
}

#[async_trait]
impl<TYPES: NodeType, I: NodeImplementation<TYPES>> CreateTaskState<TYPES, I>
    for Consensus2TaskState<TYPES, I>
{
    async fn create_from(handle: &SystemContextHandle<TYPES, I>) -> Consensus2TaskState<TYPES, I> {
        let consensus = handle.hotshot.consensus();
        Consensus2TaskState {
            public_key: handle.public_key().clone(),
            private_key: handle.private_key().clone(),
            instance_state: handle.hotshot.instance_state(),
            quorum_network: Arc::clone(&handle.hotshot.networks.quorum_network),
            da_network: Arc::clone(&handle.hotshot.networks.da_network),
            timeout_membership: handle.hotshot.memberships.quorum_membership.clone().into(),
            quorum_membership: handle.hotshot.memberships.quorum_membership.clone().into(),
            committee_membership: handle.hotshot.memberships.da_membership.clone().into(),
            vote_collector: None.into(),
            timeout_vote_collector: None.into(),
            storage: Arc::clone(&handle.storage),
            cur_view: handle.cur_view().await,
            output_event_stream: handle.hotshot.external_event_stream.0.clone(),
            timeout_task: None,
            timeout: handle.hotshot.config.next_view_timeout,
            consensus,
            last_decided_view: handle.cur_view().await,
            id: handle.hotshot.id,
        }
    }
}<|MERGE_RESOLUTION|>--- conflicted
+++ resolved
@@ -60,13 +60,8 @@
 {
     async fn create_from(handle: &SystemContextHandle<TYPES, I>) -> UpgradeTaskState<TYPES, I> {
         UpgradeTaskState {
-<<<<<<< HEAD
-            output_event_stream: handle.hotshot.external_event_stream.0.clone(),
-            cur_view: handle.get_cur_view().await,
-=======
-            api: handle.clone(),
-            cur_view: handle.cur_view().await,
->>>>>>> ef3ced04
+            output_event_stream: handle.hotshot.external_event_stream.0.clone(),
+            cur_view: handle.cur_view().await,
             quorum_membership: handle.hotshot.memberships.quorum_membership.clone().into(),
             quorum_network: Arc::clone(&handle.hotshot.networks.quorum_network),
             #[cfg(not(feature = "example-upgrade"))]
@@ -83,24 +78,12 @@
 
 #[async_trait]
 impl<TYPES: NodeType, I: NodeImplementation<TYPES>> CreateTaskState<TYPES, I>
-<<<<<<< HEAD
-    for VIDTaskState<TYPES, I>
-{
-    async fn create_from(handle: &SystemContextHandle<TYPES, I>) -> VIDTaskState<TYPES, I> {
-        VIDTaskState {
-            consensus: handle.hotshot.get_consensus(),
-            cur_view: handle.get_cur_view().await,
-=======
-    for VidTaskState<TYPES, I, SystemContextHandle<TYPES, I>>
-{
-    async fn create_from(
-        handle: &SystemContextHandle<TYPES, I>,
-    ) -> VidTaskState<TYPES, I, SystemContextHandle<TYPES, I>> {
+    for VidTaskState<TYPES, I>
+{
+    async fn create_from(handle: &SystemContextHandle<TYPES, I>) -> VidTaskState<TYPES, I> {
         VidTaskState {
-            api: handle.clone(),
             consensus: handle.hotshot.consensus(),
             cur_view: handle.cur_view().await,
->>>>>>> ef3ced04
             vote_collector: None,
             network: Arc::clone(&handle.hotshot.networks.quorum_network),
             membership: handle.hotshot.memberships.vid_membership.clone().into(),
@@ -113,23 +96,12 @@
 
 #[async_trait]
 impl<TYPES: NodeType, I: NodeImplementation<TYPES>> CreateTaskState<TYPES, I>
-<<<<<<< HEAD
-    for DATaskState<TYPES, I>
-{
-    async fn create_from(handle: &SystemContextHandle<TYPES, I>) -> DATaskState<TYPES, I> {
-        DATaskState {
-            consensus: handle.hotshot.get_consensus(),
-            output_event_stream: handle.hotshot.external_event_stream.0.clone(),
-=======
-    for DaTaskState<TYPES, I, SystemContextHandle<TYPES, I>>
-{
-    async fn create_from(
-        handle: &SystemContextHandle<TYPES, I>,
-    ) -> DaTaskState<TYPES, I, SystemContextHandle<TYPES, I>> {
+    for DaTaskState<TYPES, I>
+{
+    async fn create_from(handle: &SystemContextHandle<TYPES, I>) -> DaTaskState<TYPES, I> {
         DaTaskState {
-            api: handle.clone(),
             consensus: handle.hotshot.consensus(),
->>>>>>> ef3ced04
+            output_event_stream: handle.hotshot.external_event_stream.0.clone(),
             da_membership: handle.hotshot.memberships.da_membership.clone().into(),
             da_network: Arc::clone(&handle.hotshot.networks.da_network),
             quorum_membership: handle.hotshot.memberships.quorum_membership.clone().into(),
@@ -147,15 +119,8 @@
 impl<TYPES: NodeType, I: NodeImplementation<TYPES>> CreateTaskState<TYPES, I>
     for ViewSyncTaskState<TYPES, I>
 {
-<<<<<<< HEAD
     async fn create_from(handle: &SystemContextHandle<TYPES, I>) -> ViewSyncTaskState<TYPES, I> {
-        let cur_view = handle.get_cur_view().await;
-=======
-    async fn create_from(
-        handle: &SystemContextHandle<TYPES, I>,
-    ) -> ViewSyncTaskState<TYPES, I, SystemContextHandle<TYPES, I>> {
         let cur_view = handle.cur_view().await;
->>>>>>> ef3ced04
         ViewSyncTaskState {
             current_view: cur_view,
             next_view: cur_view,
@@ -188,16 +153,10 @@
         handle: &SystemContextHandle<TYPES, I>,
     ) -> TransactionTaskState<TYPES, I, Ver> {
         TransactionTaskState {
-<<<<<<< HEAD
             builder_timeout: handle.builder_timeout(),
             output_event_stream: handle.hotshot.external_event_stream.0.clone(),
-            consensus: handle.hotshot.get_consensus(),
-            cur_view: handle.get_cur_view().await,
-=======
-            api: handle.clone(),
             consensus: handle.hotshot.consensus(),
             cur_view: handle.cur_view().await,
->>>>>>> ef3ced04
             network: Arc::clone(&handle.hotshot.networks.quorum_network),
             membership: handle.hotshot.memberships.quorum_membership.clone().into(),
             public_key: handle.public_key().clone(),
