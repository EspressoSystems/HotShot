--- conflicted
+++ resolved
@@ -59,18 +59,9 @@
 impl<TYPES: NodeType, I: NodeImplementation<TYPES>> CreateTaskState<TYPES, I>
     for UpgradeTaskState<TYPES, I>
 {
-<<<<<<< HEAD
-    async fn create_from(
-        handle: &SystemContextHandle<TYPES, I>,
-    ) -> UpgradeTaskState<TYPES, I, SystemContextHandle<TYPES, I>> {
-        #[cfg(not(feature = "example-upgrade"))]
+    async fn create_from(handle: &SystemContextHandle<TYPES, I>) -> UpgradeTaskState<TYPES, I> {
         return UpgradeTaskState {
-            api: handle.clone(),
-=======
-    async fn create_from(handle: &SystemContextHandle<TYPES, I>) -> UpgradeTaskState<TYPES, I> {
-        UpgradeTaskState {
-            output_event_stream: handle.hotshot.external_event_stream.0.clone(),
->>>>>>> 5a1e23a0
+            output_event_stream: handle.hotshot.external_event_stream.0.clone(),
             cur_view: handle.cur_view().await,
             quorum_membership: handle.hotshot.memberships.quorum_membership.clone().into(),
             quorum_network: Arc::clone(&handle.hotshot.networks.quorum_network),
