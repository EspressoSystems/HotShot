--- conflicted
+++ resolved
@@ -1,13 +1,9 @@
-<<<<<<< HEAD
-use crate::types::SystemContextHandle;
-=======
 use std::{
     collections::{BTreeMap, HashMap},
     marker::PhantomData,
     sync::{atomic::AtomicBool, Arc},
 };
 
->>>>>>> d56a69a7
 use async_trait::async_trait;
 use chrono::Utc;
 use hotshot_task_impls::{
@@ -22,16 +18,7 @@
     node_implementation::{ConsensusTime, NodeImplementation, NodeType},
 };
 use vbs::version::StaticVersionType;
-
-<<<<<<< HEAD
-use std::{
-    collections::{BTreeMap, HashMap},
-    marker::PhantomData,
-    sync::{atomic::AtomicBool, Arc},
-};
-=======
 use crate::types::SystemContextHandle;
->>>>>>> d56a69a7
 
 /// Trait for creating task states.
 #[async_trait]
