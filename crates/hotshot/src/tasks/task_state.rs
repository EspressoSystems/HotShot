--- conflicted
+++ resolved
@@ -254,12 +254,8 @@
             quorum_network: Arc::clone(&handle.hotshot.networks.quorum_network),
             da_network: Arc::clone(&handle.hotshot.networks.da_network),
             output_event_stream: handle.hotshot.external_event_stream.0.clone(),
-<<<<<<< HEAD
-            instance_state: handle.hotshot.get_instance_state(),
-=======
-            consensus,
-            instance_state: handle.hotshot.instance_state(),
->>>>>>> 3821f9c7
+            consensus,
+            instance_state: handle.hotshot.instance_state(),
             timeout_membership: handle.hotshot.memberships.quorum_membership.clone().into(),
             quorum_membership: handle.hotshot.memberships.quorum_membership.clone().into(),
             public_key: handle.public_key().clone(),
@@ -268,7 +264,6 @@
             timeout: handle.hotshot.config.next_view_timeout,
             timeout_task: None,
             round_start_delay: handle.hotshot.config.round_start_delay,
-            consensus,
             id: handle.hotshot.id,
             version: *handle.hotshot.version.read().await,
         }
