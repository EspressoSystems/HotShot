--- conflicted
+++ resolved
@@ -123,11 +123,7 @@
             membership: Arc::clone(&handle.hotshot.memberships),
             public_key: handle.public_key().clone(),
             private_key: handle.private_key().clone(),
-<<<<<<< HEAD
-=======
-            id: handle.hotshot.id,
             epoch_height: handle.epoch_height,
->>>>>>> fefd5a7b
         }
     }
 }
