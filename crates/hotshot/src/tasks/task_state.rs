// Copyright (c) 2021-2024 Espresso Systems (espressosys.com)
// This file is part of the HotShot repository.

// You should have received a copy of the MIT License
// along with the HotShot repository. If not, see <https://mit-license.org/>.

use std::{
    collections::{BTreeMap, HashMap},
    sync::{atomic::AtomicBool, Arc},
};

use async_trait::async_trait;
use chrono::Utc;
use hotshot_task_impls::{
    builder::BuilderClient, consensus::ConsensusTaskState, da::DaTaskState,
    quorum_proposal::QuorumProposalTaskState, quorum_proposal_recv::QuorumProposalRecvTaskState,
    quorum_vote::QuorumVoteTaskState, request::NetworkRequestState, rewind::RewindTaskState,
    transactions::TransactionTaskState, upgrade::UpgradeTaskState, vid::VidTaskState,
    view_sync::ViewSyncTaskState,
};
use hotshot_types::{
    consensus::OuterConsensus,
    traits::{
        consensus_api::ConsensusApi,
        node_implementation::{ConsensusTime, NodeImplementation, NodeType},
    },
};
use tokio::spawn;

use crate::{types::SystemContextHandle, Versions};

/// Trait for creating task states.
#[async_trait]
pub trait CreateTaskState<TYPES, I, V>
where
    TYPES: NodeType,
    I: NodeImplementation<TYPES>,
    V: Versions,
{
    /// Function to create the task state from a given `SystemContextHandle`.
    async fn create_from(handle: &SystemContextHandle<TYPES, I, V>) -> Self;
}

#[async_trait]
impl<TYPES: NodeType, I: NodeImplementation<TYPES>, V: Versions> CreateTaskState<TYPES, I, V>
    for NetworkRequestState<TYPES, I>
{
    async fn create_from(handle: &SystemContextHandle<TYPES, I, V>) -> Self {
        Self {
            network: Arc::clone(&handle.hotshot.network),
            consensus: OuterConsensus::new(handle.hotshot.consensus()),
            view: handle.cur_view().await,
            delay: handle.hotshot.config.data_request_delay,
            da_membership: handle.hotshot.memberships.da_membership.clone(),
            public_key: handle.public_key().clone(),
            private_key: handle.private_key().clone(),
            id: handle.hotshot.id,
            shutdown_flag: Arc::new(AtomicBool::new(false)),
            spawned_tasks: BTreeMap::new(),
        }
    }
}

#[async_trait]
impl<TYPES: NodeType, I: NodeImplementation<TYPES>, V: Versions> CreateTaskState<TYPES, I, V>
    for UpgradeTaskState<TYPES, I, V>
{
    async fn create_from(handle: &SystemContextHandle<TYPES, I, V>) -> Self {
        #[cfg(not(feature = "example-upgrade"))]
        return Self {
            output_event_stream: handle.hotshot.external_event_stream.0.clone(),
            cur_view: handle.cur_view().await,
            cur_epoch: handle.cur_epoch().await,
            quorum_membership: handle.hotshot.memberships.quorum_membership.clone().into(),
            network: Arc::clone(&handle.hotshot.network),
            vote_collectors: BTreeMap::default(),
            public_key: handle.public_key().clone(),
            private_key: handle.private_key().clone(),
            id: handle.hotshot.id,
            start_proposing_view: handle.hotshot.config.start_proposing_view,
            stop_proposing_view: handle.hotshot.config.stop_proposing_view,
            start_voting_view: handle.hotshot.config.start_voting_view,
            stop_voting_view: handle.hotshot.config.stop_voting_view,
            start_proposing_time: handle.hotshot.config.start_proposing_time,
            stop_proposing_time: handle.hotshot.config.stop_proposing_time,
            start_voting_time: handle.hotshot.config.start_voting_time,
            stop_voting_time: handle.hotshot.config.stop_voting_time,
            upgrade_lock: handle.hotshot.upgrade_lock.clone(),
        };

        #[cfg(feature = "example-upgrade")]
        return Self {
            output_event_stream: handle.hotshot.external_event_stream.0.clone(),
            cur_view: handle.cur_view().await,
            cur_epoch: handle.cur_epoch().await,
            quorum_membership: handle.hotshot.memberships.quorum_membership.clone().into(),
            network: Arc::clone(&handle.hotshot.network),
            vote_collector: None.into(),
            public_key: handle.public_key().clone(),
            private_key: handle.private_key().clone(),
            id: handle.hotshot.id,
            start_proposing_view: 5,
            stop_proposing_view: 10,
            start_voting_view: 0,
            stop_voting_view: 20,
            start_proposing_time: 0,
            stop_proposing_time: u64::MAX,
            start_voting_time: 0,
            stop_voting_time: u64::MAX,
            upgrade_lock: handle.hotshot.upgrade_lock.clone(),
        };
    }
}

#[async_trait]
impl<TYPES: NodeType, I: NodeImplementation<TYPES>, V: Versions> CreateTaskState<TYPES, I, V>
    for VidTaskState<TYPES, I>
{
    async fn create_from(handle: &SystemContextHandle<TYPES, I, V>) -> Self {
        Self {
            consensus: OuterConsensus::new(handle.hotshot.consensus()),
            cur_view: handle.cur_view().await,
            cur_epoch: handle.cur_epoch().await,
            vote_collector: None,
            network: Arc::clone(&handle.hotshot.network),
            membership: handle.hotshot.memberships.quorum_membership.clone().into(),
            public_key: handle.public_key().clone(),
            private_key: handle.private_key().clone(),
            id: handle.hotshot.id,
        }
    }
}

#[async_trait]
impl<TYPES: NodeType, I: NodeImplementation<TYPES>, V: Versions> CreateTaskState<TYPES, I, V>
    for DaTaskState<TYPES, I, V>
{
    async fn create_from(handle: &SystemContextHandle<TYPES, I, V>) -> Self {
        Self {
            consensus: OuterConsensus::new(handle.hotshot.consensus()),
            output_event_stream: handle.hotshot.external_event_stream.0.clone(),
            da_membership: handle.hotshot.memberships.da_membership.clone().into(),
            network: Arc::clone(&handle.hotshot.network),
            quorum_membership: handle.hotshot.memberships.quorum_membership.clone().into(),
            cur_view: handle.cur_view().await,
            cur_epoch: handle.cur_epoch().await,
            vote_collectors: BTreeMap::default(),
            public_key: handle.public_key().clone(),
            private_key: handle.private_key().clone(),
            id: handle.hotshot.id,
            storage: Arc::clone(&handle.storage),
            upgrade_lock: handle.hotshot.upgrade_lock.clone(),
        }
    }
}

#[async_trait]
impl<TYPES: NodeType, I: NodeImplementation<TYPES>, V: Versions> CreateTaskState<TYPES, I, V>
    for ViewSyncTaskState<TYPES, I, V>
{
    async fn create_from(handle: &SystemContextHandle<TYPES, I, V>) -> Self {
        let cur_view = handle.cur_view().await;

        Self {
            cur_view,
            next_view: cur_view,
            cur_epoch: handle.cur_epoch().await,
            network: Arc::clone(&handle.hotshot.network),
            membership: handle.hotshot.memberships.quorum_membership.clone().into(),
            public_key: handle.public_key().clone(),
            private_key: handle.private_key().clone(),
            num_timeouts_tracked: 0,
            replica_task_map: HashMap::default().into(),
            pre_commit_relay_map: HashMap::default().into(),
            commit_relay_map: HashMap::default().into(),
            finalize_relay_map: HashMap::default().into(),
            view_sync_timeout: handle.hotshot.config.view_sync_timeout,
            id: handle.hotshot.id,
            last_garbage_collected_view: TYPES::View::new(0),
            upgrade_lock: handle.hotshot.upgrade_lock.clone(),
        }
    }
}

#[async_trait]
impl<TYPES: NodeType, I: NodeImplementation<TYPES>, V: Versions> CreateTaskState<TYPES, I, V>
    for TransactionTaskState<TYPES, I, V>
{
    async fn create_from(handle: &SystemContextHandle<TYPES, I, V>) -> Self {
        Self {
            builder_timeout: handle.builder_timeout(),
            output_event_stream: handle.hotshot.external_event_stream.0.clone(),
            consensus: OuterConsensus::new(handle.hotshot.consensus()),
            cur_view: handle.cur_view().await,
            cur_epoch: handle.cur_epoch().await,
            network: Arc::clone(&handle.hotshot.network),
            membership: handle.hotshot.memberships.quorum_membership.clone().into(),
            public_key: handle.public_key().clone(),
            private_key: handle.private_key().clone(),
            instance_state: handle.hotshot.instance_state(),
            id: handle.hotshot.id,
            builder_clients: handle
                .hotshot
                .config
                .builder_urls
                .iter()
                .cloned()
                .map(BuilderClient::new)
                .collect(),
            upgrade_lock: handle.hotshot.upgrade_lock.clone(),
            auction_results_provider: Arc::clone(
                &handle.hotshot.marketplace_config.auction_results_provider,
            ),
            fallback_builder_url: handle
                .hotshot
                .marketplace_config
                .fallback_builder_url
                .clone(),
        }
    }
}

#[async_trait]
impl<TYPES: NodeType, I: NodeImplementation<TYPES>, V: Versions> CreateTaskState<TYPES, I, V>
    for QuorumVoteTaskState<TYPES, I, V>
{
    async fn create_from(handle: &SystemContextHandle<TYPES, I, V>) -> Self {
        let consensus = handle.hotshot.consensus();

        Self {
            public_key: handle.public_key().clone(),
            private_key: handle.private_key().clone(),
            consensus: OuterConsensus::new(consensus),
            instance_state: handle.hotshot.instance_state(),
            latest_voted_view: handle.cur_view().await,
            vote_dependencies: BTreeMap::new(),
            network: Arc::clone(&handle.hotshot.network),
            quorum_membership: handle.hotshot.memberships.quorum_membership.clone().into(),
            da_membership: handle.hotshot.memberships.da_membership.clone().into(),
            output_event_stream: handle.hotshot.external_event_stream.0.clone(),
            id: handle.hotshot.id,
            storage: Arc::clone(&handle.storage),
            upgrade_lock: handle.hotshot.upgrade_lock.clone(),
        }
    }
}

#[async_trait]
impl<TYPES: NodeType, I: NodeImplementation<TYPES>, V: Versions> CreateTaskState<TYPES, I, V>
    for QuorumProposalTaskState<TYPES, I, V>
{
    async fn create_from(handle: &SystemContextHandle<TYPES, I, V>) -> Self {
        let consensus = handle.hotshot.consensus();

        Self {
            latest_proposed_view: handle.cur_view().await,
            proposal_dependencies: BTreeMap::new(),
            network: Arc::clone(&handle.hotshot.network),
            output_event_stream: handle.hotshot.external_event_stream.0.clone(),
            consensus: OuterConsensus::new(consensus),
            instance_state: handle.hotshot.instance_state(),
            timeout_membership: handle.hotshot.memberships.quorum_membership.clone().into(),
            quorum_membership: handle.hotshot.memberships.quorum_membership.clone().into(),
            public_key: handle.public_key().clone(),
            private_key: handle.private_key().clone(),
            storage: Arc::clone(&handle.storage),
            timeout: handle.hotshot.config.next_view_timeout,
            id: handle.hotshot.id,
            formed_upgrade_certificate: None,
            upgrade_lock: handle.hotshot.upgrade_lock.clone(),
            epoch_height: handle.hotshot.config.epoch_height,
        }
    }
}

#[async_trait]
impl<TYPES: NodeType, I: NodeImplementation<TYPES>, V: Versions> CreateTaskState<TYPES, I, V>
    for QuorumProposalRecvTaskState<TYPES, I, V>
{
    async fn create_from(handle: &SystemContextHandle<TYPES, I, V>) -> Self {
        let consensus = handle.hotshot.consensus();

        Self {
            public_key: handle.public_key().clone(),
            private_key: handle.private_key().clone(),
            consensus: OuterConsensus::new(consensus),
            cur_view: handle.cur_view().await,
            cur_epoch: handle.cur_epoch().await,
            quorum_membership: handle.hotshot.memberships.quorum_membership.clone().into(),
<<<<<<< HEAD
            timeout_membership: handle.hotshot.memberships.quorum_membership.clone().into(),
            timeout_task: spawn(async {}),
=======
>>>>>>> a10e400e
            timeout: handle.hotshot.config.next_view_timeout,
            output_event_stream: handle.hotshot.external_event_stream.0.clone(),
            storage: Arc::clone(&handle.storage),
            spawned_tasks: BTreeMap::new(),
            id: handle.hotshot.id,
            upgrade_lock: handle.hotshot.upgrade_lock.clone(),
        }
    }
}

#[async_trait]
impl<TYPES: NodeType, I: NodeImplementation<TYPES>, V: Versions> CreateTaskState<TYPES, I, V>
    for ConsensusTaskState<TYPES, I, V>
{
    async fn create_from(handle: &SystemContextHandle<TYPES, I, V>) -> Self {
        let consensus = handle.hotshot.consensus();

        Self {
            public_key: handle.public_key().clone(),
            private_key: handle.private_key().clone(),
            instance_state: handle.hotshot.instance_state(),
            network: Arc::clone(&handle.hotshot.network),
            timeout_membership: handle.hotshot.memberships.quorum_membership.clone().into(),
            quorum_membership: handle.hotshot.memberships.quorum_membership.clone().into(),
            committee_membership: handle.hotshot.memberships.da_membership.clone().into(),
            vote_collectors: BTreeMap::default(),
            timeout_vote_collectors: BTreeMap::default(),
            storage: Arc::clone(&handle.storage),
            cur_view: handle.cur_view().await,
            cur_view_time: Utc::now().timestamp(),
            cur_epoch: handle.cur_epoch().await,
            output_event_stream: handle.hotshot.external_event_stream.0.clone(),
            timeout_task: spawn(async {}),
            timeout: handle.hotshot.config.next_view_timeout,
            consensus: OuterConsensus::new(consensus),
            last_decided_view: handle.cur_view().await,
            id: handle.hotshot.id,
            upgrade_lock: handle.hotshot.upgrade_lock.clone(),
        }
    }
}

#[async_trait]
impl<TYPES: NodeType, I: NodeImplementation<TYPES>, V: Versions> CreateTaskState<TYPES, I, V>
    for RewindTaskState<TYPES>
{
    async fn create_from(handle: &SystemContextHandle<TYPES, I, V>) -> Self {
        Self {
            events: Vec::new(),
            id: handle.hotshot.id,
        }
    }
}<|MERGE_RESOLUTION|>--- conflicted
+++ resolved
@@ -287,11 +287,6 @@
             cur_view: handle.cur_view().await,
             cur_epoch: handle.cur_epoch().await,
             quorum_membership: handle.hotshot.memberships.quorum_membership.clone().into(),
-<<<<<<< HEAD
-            timeout_membership: handle.hotshot.memberships.quorum_membership.clone().into(),
-            timeout_task: spawn(async {}),
-=======
->>>>>>> a10e400e
             timeout: handle.hotshot.config.next_view_timeout,
             output_event_stream: handle.hotshot.external_event_stream.0.clone(),
             storage: Arc::clone(&handle.storage),
