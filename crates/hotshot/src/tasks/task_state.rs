use crate::types::SystemContextHandle;

use async_trait::async_trait;
use hotshot_task_impls::builder::BuilderClient;
use hotshot_task_impls::quorum_proposal::QuorumProposalTaskState;
use hotshot_task_impls::{
    consensus::ConsensusTaskState, da::DATaskState, quorum_vote::QuorumVoteTaskState,
    request::NetworkRequestState, transactions::TransactionTaskState, upgrade::UpgradeTaskState,
    vid::VIDTaskState, view_sync::ViewSyncTaskState,
};
use hotshot_types::traits::{
    consensus_api::ConsensusApi,
    node_implementation::{ConsensusTime, NodeImplementation, NodeType},
};
<<<<<<< HEAD
use std::{
    collections::{HashMap, HashSet},
    marker::PhantomData,
    sync::Arc,
};
use vbs::version::StaticVersionType;
=======
use std::{collections::HashMap, marker::PhantomData};
use versioned_binary_serialization::version::StaticVersionType;
>>>>>>> 4df7136f

/// Trait for creating task states.
#[async_trait]
pub trait CreateTaskState<TYPES, I>
where
    TYPES: NodeType,
    I: NodeImplementation<TYPES>,
{
    /// Function to create the task state from a given `SystemContextHandle`.
    async fn create_from(handle: &SystemContextHandle<TYPES, I>) -> Self;
}

#[async_trait]
impl<TYPES: NodeType, I: NodeImplementation<TYPES>, V: StaticVersionType> CreateTaskState<TYPES, I>
    for NetworkRequestState<TYPES, I, V>
{
    async fn create_from(
        handle: &SystemContextHandle<TYPES, I>,
    ) -> NetworkRequestState<TYPES, I, V> {
        NetworkRequestState {
            network: handle.hotshot.networks.quorum_network.clone(),
            state: handle.hotshot.get_consensus(),
            view: handle.get_cur_view().await,
            delay: handle.hotshot.config.data_request_delay,
            da_membership: handle.hotshot.memberships.da_membership.clone(),
            quorum_membership: handle.hotshot.memberships.quorum_membership.clone(),
            public_key: handle.public_key().clone(),
            private_key: handle.private_key().clone(),
            _phantom: PhantomData,
            id: handle.hotshot.id,
        }
    }
}

#[async_trait]
impl<TYPES: NodeType, I: NodeImplementation<TYPES>> CreateTaskState<TYPES, I>
    for UpgradeTaskState<TYPES, I, SystemContextHandle<TYPES, I>>
{
    async fn create_from(
        handle: &SystemContextHandle<TYPES, I>,
    ) -> UpgradeTaskState<TYPES, I, SystemContextHandle<TYPES, I>> {
        UpgradeTaskState {
            api: handle.clone(),
            cur_view: handle.get_cur_view().await,
            quorum_membership: handle.hotshot.memberships.quorum_membership.clone().into(),
            quorum_network: handle.hotshot.networks.quorum_network.clone(),
            #[cfg(not(feature = "example-upgrade"))]
            should_vote: |_upgrade_proposal| false,
            #[cfg(feature = "example-upgrade")]
            should_vote: |_upgrade_proposal| true,
            vote_collector: None.into(),
            public_key: handle.public_key().clone(),
            private_key: handle.private_key().clone(),
            id: handle.hotshot.id,
        }
    }
}

#[async_trait]
impl<TYPES: NodeType, I: NodeImplementation<TYPES>> CreateTaskState<TYPES, I>
    for VIDTaskState<TYPES, I, SystemContextHandle<TYPES, I>>
{
    async fn create_from(
        handle: &SystemContextHandle<TYPES, I>,
    ) -> VIDTaskState<TYPES, I, SystemContextHandle<TYPES, I>> {
        VIDTaskState {
            api: handle.clone(),
            consensus: handle.hotshot.get_consensus(),
            cur_view: handle.get_cur_view().await,
            vote_collector: None,
            network: handle.hotshot.networks.quorum_network.clone(),
            membership: handle.hotshot.memberships.vid_membership.clone().into(),
            public_key: handle.public_key().clone(),
            private_key: handle.private_key().clone(),
            id: handle.hotshot.id,
        }
    }
}

#[async_trait]
impl<TYPES: NodeType, I: NodeImplementation<TYPES>> CreateTaskState<TYPES, I>
    for DATaskState<TYPES, I, SystemContextHandle<TYPES, I>>
{
    async fn create_from(
        handle: &SystemContextHandle<TYPES, I>,
    ) -> DATaskState<TYPES, I, SystemContextHandle<TYPES, I>> {
        DATaskState {
            api: handle.clone(),
            consensus: handle.hotshot.get_consensus(),
            da_membership: handle.hotshot.memberships.da_membership.clone().into(),
            da_network: handle.hotshot.networks.da_network.clone(),
            quorum_membership: handle.hotshot.memberships.quorum_membership.clone().into(),
            cur_view: handle.get_cur_view().await,
            vote_collector: None.into(),
            public_key: handle.public_key().clone(),
            private_key: handle.private_key().clone(),
            id: handle.hotshot.id,
            storage: handle.storage.clone(),
        }
    }
}

#[async_trait]
impl<TYPES: NodeType, I: NodeImplementation<TYPES>> CreateTaskState<TYPES, I>
    for ViewSyncTaskState<TYPES, I, SystemContextHandle<TYPES, I>>
{
    async fn create_from(
        handle: &SystemContextHandle<TYPES, I>,
    ) -> ViewSyncTaskState<TYPES, I, SystemContextHandle<TYPES, I>> {
        let cur_view = handle.get_cur_view().await;
        ViewSyncTaskState {
            current_view: cur_view,
            next_view: cur_view,
            network: handle.hotshot.networks.quorum_network.clone(),
            membership: handle
                .hotshot
                .memberships
                .view_sync_membership
                .clone()
                .into(),
            public_key: handle.public_key().clone(),
            private_key: handle.private_key().clone(),
            api: handle.clone(),
            num_timeouts_tracked: 0,
            replica_task_map: HashMap::default().into(),
            pre_commit_relay_map: HashMap::default().into(),
            commit_relay_map: HashMap::default().into(),
            finalize_relay_map: HashMap::default().into(),
            view_sync_timeout: handle.hotshot.config.view_sync_timeout,
            id: handle.hotshot.id,
            last_garbage_collected_view: TYPES::Time::new(0),
        }
    }
}

#[async_trait]
impl<TYPES: NodeType, I: NodeImplementation<TYPES>, Ver: StaticVersionType>
    CreateTaskState<TYPES, I>
    for TransactionTaskState<TYPES, I, SystemContextHandle<TYPES, I>, Ver>
{
    async fn create_from(
        handle: &SystemContextHandle<TYPES, I>,
    ) -> TransactionTaskState<TYPES, I, SystemContextHandle<TYPES, I>, Ver> {
        TransactionTaskState {
            api: handle.clone(),
            consensus: handle.hotshot.get_consensus(),
            cur_view: handle.get_cur_view().await,
            network: handle.hotshot.networks.quorum_network.clone(),
            membership: handle.hotshot.memberships.quorum_membership.clone().into(),
            public_key: handle.public_key().clone(),
            private_key: handle.private_key().clone(),
            id: handle.hotshot.id,
            builder_client: BuilderClient::new(handle.hotshot.config.builder_url.clone()),
        }
    }
}

#[async_trait]
impl<TYPES: NodeType, I: NodeImplementation<TYPES>> CreateTaskState<TYPES, I>
    for ConsensusTaskState<TYPES, I, SystemContextHandle<TYPES, I>>
{
    async fn create_from(
        handle: &SystemContextHandle<TYPES, I>,
    ) -> ConsensusTaskState<TYPES, I, SystemContextHandle<TYPES, I>> {
        let consensus = handle.hotshot.get_consensus();

        ConsensusTaskState {
            consensus,
            timeout: handle.hotshot.config.next_view_timeout,
            round_start_delay: handle.hotshot.config.round_start_delay,
            cur_view: handle.get_cur_view().await,
            payload_commitment_and_metadata: None,
            api: handle.clone(),
            _pd: PhantomData,
            vote_collector: None.into(),
            timeout_vote_collector: None.into(),
            timeout_task: None,
            upgrade_cert: None,
            proposal_cert: None,
            decided_upgrade_cert: None,
            version: handle.hotshot.version.clone(),
            output_event_stream: handle.hotshot.output_event_stream.0.clone(),
            current_proposal: None,
            id: handle.hotshot.id,
            public_key: handle.public_key().clone(),
            private_key: handle.private_key().clone(),
            quorum_network: handle.hotshot.networks.quorum_network.clone(),
            committee_network: handle.hotshot.networks.da_network.clone(),
            timeout_membership: handle.hotshot.memberships.quorum_membership.clone().into(),
            quorum_membership: handle.hotshot.memberships.quorum_membership.clone().into(),
            committee_membership: handle.hotshot.memberships.da_membership.clone().into(),
            storage: handle.storage.clone(),
        }
    }
}

#[async_trait]
impl<TYPES: NodeType, I: NodeImplementation<TYPES>> CreateTaskState<TYPES, I>
    for QuorumVoteTaskState<TYPES, I>
{
    async fn create_from(handle: &SystemContextHandle<TYPES, I>) -> QuorumVoteTaskState<TYPES, I> {
        QuorumVoteTaskState {
            latest_voted_view: handle.get_cur_view().await,
            vote_dependencies: HashMap::new(),
            quorum_network: handle.hotshot.networks.quorum_network.clone(),
            committee_network: handle.hotshot.networks.da_network.clone(),
            output_event_stream: handle.hotshot.output_event_stream.0.clone(),
            id: handle.hotshot.id,
        }
    }
}

#[async_trait]
impl<TYPES: NodeType, I: NodeImplementation<TYPES>> CreateTaskState<TYPES, I>
    for QuorumProposalTaskState<TYPES, I>
{
    async fn create_from(
        handle: &SystemContextHandle<TYPES, I>,
    ) -> QuorumProposalTaskState<TYPES, I> {
        let consensus = handle.hotshot.get_consensus();
        QuorumProposalTaskState {
            latest_proposed_view: handle.get_cur_view().await,
            propose_dependencies: HashMap::new(),
            quorum_network: handle.hotshot.networks.quorum_network.clone(),
            committee_network: handle.hotshot.networks.da_network.clone(),
            output_event_stream: handle.hotshot.output_event_stream.0.clone(),
            consensus,
            timeout_membership: handle.hotshot.memberships.quorum_membership.clone().into(),
            quorum_membership: handle.hotshot.memberships.quorum_membership.clone().into(),
            id: handle.hotshot.id,
        }
    }
}<|MERGE_RESOLUTION|>--- conflicted
+++ resolved
@@ -12,17 +12,8 @@
     consensus_api::ConsensusApi,
     node_implementation::{ConsensusTime, NodeImplementation, NodeType},
 };
-<<<<<<< HEAD
-use std::{
-    collections::{HashMap, HashSet},
-    marker::PhantomData,
-    sync::Arc,
-};
+use std::{collections::HashMap, marker::PhantomData};
 use vbs::version::StaticVersionType;
-=======
-use std::{collections::HashMap, marker::PhantomData};
-use versioned_binary_serialization::version::StaticVersionType;
->>>>>>> 4df7136f
 
 /// Trait for creating task states.
 #[async_trait]
