use crate::types::SystemContextHandle;

use async_trait::async_trait;
use hotshot_task_impls::{
<<<<<<< HEAD
    consensus::{CommitmentAndMetadata, ConsensusTaskState},
    da::DATaskState,
    request::NetworkRequestState,
    transactions::TransactionTaskState,
    upgrade::UpgradeTaskState,
    vid::VIDTaskState,
    view_sync::ViewSyncTaskState,
=======
    consensus::ConsensusTaskState, da::DATaskState, transactions::TransactionTaskState,
    upgrade::UpgradeTaskState, vid::VIDTaskState, view_sync::ViewSyncTaskState,
>>>>>>> 1d3d36e8
};
use hotshot_types::constants::VERSION_0_1;
use hotshot_types::traits::{
    consensus_api::ConsensusApi,
    node_implementation::{ConsensusTime, NodeImplementation, NodeType},
};
use std::{
    collections::{HashMap, HashSet},
    marker::PhantomData,
    sync::Arc,
    time::Duration,
};

/// Trait for creating task states.
#[async_trait]
pub trait CreateTaskState<TYPES, I>
where
    TYPES: NodeType,
    I: NodeImplementation<TYPES>,
{
    /// Function to create the task state from a given `SystemContextHandle`.
    async fn create_from(handle: &SystemContextHandle<TYPES, I>) -> Self;
}

#[async_trait]
impl<TYPES: NodeType, I: NodeImplementation<TYPES>> CreateTaskState<TYPES, I>
    for NetworkRequestState<TYPES, I>
{
    async fn create_from(handle: &SystemContextHandle<TYPES, I>) -> NetworkRequestState<TYPES, I> {
        NetworkRequestState {
            network: handle.hotshot.networks.quorum_network.clone(),
            state: handle.hotshot.get_consensus(),
            view: handle.get_cur_view().await,
            delay: handle.hotshot.config.data_request_delay,
            da_membership: handle.hotshot.memberships.da_membership.clone(),
            quorum_membership: handle.hotshot.memberships.quorum_membership.clone(),
            public_key: handle.public_key().clone(),
            private_key: handle.private_key().clone(),
        }
    }
}

#[async_trait]
impl<TYPES: NodeType, I: NodeImplementation<TYPES>> CreateTaskState<TYPES, I>
    for UpgradeTaskState<TYPES, I, SystemContextHandle<TYPES, I>>
{
    async fn create_from(
        handle: &SystemContextHandle<TYPES, I>,
    ) -> UpgradeTaskState<TYPES, I, SystemContextHandle<TYPES, I>> {
        UpgradeTaskState {
            api: handle.clone(),
            cur_view: handle.get_cur_view().await,
            quorum_membership: handle.hotshot.memberships.quorum_membership.clone().into(),
            quorum_network: handle.hotshot.networks.quorum_network.clone(),
            should_vote: |_upgrade_proposal| false,
            vote_collector: None.into(),
            public_key: handle.public_key().clone(),
            private_key: handle.private_key().clone(),
            id: handle.hotshot.id,
        }
    }
}

#[async_trait]
impl<TYPES: NodeType, I: NodeImplementation<TYPES>> CreateTaskState<TYPES, I>
    for VIDTaskState<TYPES, I, SystemContextHandle<TYPES, I>>
{
    async fn create_from(
        handle: &SystemContextHandle<TYPES, I>,
    ) -> VIDTaskState<TYPES, I, SystemContextHandle<TYPES, I>> {
        VIDTaskState {
            api: handle.clone(),
            consensus: handle.hotshot.get_consensus(),
            cur_view: handle.get_cur_view().await,
            vote_collector: None,
            network: handle.hotshot.networks.quorum_network.clone(),
            membership: handle.hotshot.memberships.vid_membership.clone().into(),
            public_key: handle.public_key().clone(),
            private_key: handle.private_key().clone(),
            id: handle.hotshot.id,
        }
    }
}

#[async_trait]
impl<TYPES: NodeType, I: NodeImplementation<TYPES>> CreateTaskState<TYPES, I>
    for DATaskState<TYPES, I, SystemContextHandle<TYPES, I>>
{
    async fn create_from(
        handle: &SystemContextHandle<TYPES, I>,
    ) -> DATaskState<TYPES, I, SystemContextHandle<TYPES, I>> {
        DATaskState {
            api: handle.clone(),
            consensus: handle.hotshot.get_consensus(),
            da_membership: handle.hotshot.memberships.da_membership.clone().into(),
            da_network: handle.hotshot.networks.da_network.clone(),
            quorum_membership: handle.hotshot.memberships.quorum_membership.clone().into(),
            cur_view: handle.get_cur_view().await,
            vote_collector: None.into(),
            public_key: handle.public_key().clone(),
            private_key: handle.private_key().clone(),
            id: handle.hotshot.id,
        }
    }
}

#[async_trait]
impl<TYPES: NodeType, I: NodeImplementation<TYPES>> CreateTaskState<TYPES, I>
    for ViewSyncTaskState<TYPES, I, SystemContextHandle<TYPES, I>>
{
    async fn create_from(
        handle: &SystemContextHandle<TYPES, I>,
    ) -> ViewSyncTaskState<TYPES, I, SystemContextHandle<TYPES, I>> {
        let cur_view = handle.get_cur_view().await;
        ViewSyncTaskState {
            current_view: cur_view,
            next_view: cur_view,
            network: handle.hotshot.networks.quorum_network.clone(),
            membership: handle
                .hotshot
                .memberships
                .view_sync_membership
                .clone()
                .into(),
            public_key: handle.public_key().clone(),
            private_key: handle.private_key().clone(),
            api: handle.clone(),
            num_timeouts_tracked: 0,
            replica_task_map: HashMap::default().into(),
            pre_commit_relay_map: HashMap::default().into(),
            commit_relay_map: HashMap::default().into(),
            finalize_relay_map: HashMap::default().into(),
            view_sync_timeout: Duration::new(10, 0),
            id: handle.hotshot.id,
            last_garbage_collected_view: TYPES::Time::new(0),
        }
    }
}

#[async_trait]
impl<TYPES: NodeType, I: NodeImplementation<TYPES>> CreateTaskState<TYPES, I>
    for TransactionTaskState<TYPES, I, SystemContextHandle<TYPES, I>>
{
    async fn create_from(
        handle: &SystemContextHandle<TYPES, I>,
    ) -> TransactionTaskState<TYPES, I, SystemContextHandle<TYPES, I>> {
        TransactionTaskState {
            api: handle.clone(),
            consensus: handle.hotshot.get_consensus(),
            transactions: Arc::default(),
            seen_transactions: HashSet::new(),
            cur_view: handle.get_cur_view().await,
            network: handle.hotshot.networks.quorum_network.clone(),
            membership: handle.hotshot.memberships.quorum_membership.clone().into(),
            public_key: handle.public_key().clone(),
            private_key: handle.private_key().clone(),
            id: handle.hotshot.id,
        }
    }
}

#[async_trait]
impl<TYPES: NodeType, I: NodeImplementation<TYPES>> CreateTaskState<TYPES, I>
    for ConsensusTaskState<TYPES, I, SystemContextHandle<TYPES, I>>
{
    async fn create_from(
        handle: &SystemContextHandle<TYPES, I>,
    ) -> ConsensusTaskState<TYPES, I, SystemContextHandle<TYPES, I>> {
        let consensus = handle.hotshot.get_consensus();

        ConsensusTaskState {
            consensus,
            timeout: handle.hotshot.config.next_view_timeout,
            cur_view: handle.get_cur_view().await,
            payload_commitment_and_metadata: None,
            api: handle.clone(),
            _pd: PhantomData,
            vote_collector: None.into(),
            timeout_vote_collector: None.into(),
            timeout_task: None,
            timeout_cert: None,
            upgrade_cert: None,
            decided_upgrade_cert: None,
            current_network_version: VERSION_0_1,
            output_event_stream: handle.hotshot.output_event_stream.0.clone(),
            current_proposal: None,
            id: handle.hotshot.id,
            public_key: handle.public_key().clone(),
            private_key: handle.private_key().clone(),
            quorum_network: handle.hotshot.networks.quorum_network.clone(),
            committee_network: handle.hotshot.networks.da_network.clone(),
            timeout_membership: handle.hotshot.memberships.quorum_membership.clone().into(),
            quorum_membership: handle.hotshot.memberships.quorum_membership.clone().into(),
            committee_membership: handle.hotshot.memberships.da_membership.clone().into(),
        }
    }
}<|MERGE_RESOLUTION|>--- conflicted
+++ resolved
@@ -2,18 +2,9 @@
 
 use async_trait::async_trait;
 use hotshot_task_impls::{
-<<<<<<< HEAD
-    consensus::{CommitmentAndMetadata, ConsensusTaskState},
-    da::DATaskState,
-    request::NetworkRequestState,
-    transactions::TransactionTaskState,
-    upgrade::UpgradeTaskState,
-    vid::VIDTaskState,
+    consensus::ConsensusTaskState, da::DATaskState, request::NetworkRequestState,
+    transactions::TransactionTaskState, upgrade::UpgradeTaskState, vid::VIDTaskState,
     view_sync::ViewSyncTaskState,
-=======
-    consensus::ConsensusTaskState, da::DATaskState, transactions::TransactionTaskState,
-    upgrade::UpgradeTaskState, vid::VIDTaskState, view_sync::ViewSyncTaskState,
->>>>>>> 1d3d36e8
 };
 use hotshot_types::constants::VERSION_0_1;
 use hotshot_types::traits::{
