// Copyright (c) 2021-2024 Espresso Systems (espressosys.com)
// This file is part of the HotShot repository.

// You should have received a copy of the MIT License
// along with the HotShot repository. If not, see <https://mit-license.org/>.

use std::{
    collections::{BTreeMap, HashMap},
    sync::{atomic::AtomicBool, Arc},
};

use async_trait::async_trait;
use chrono::Utc;
use hotshot_task_impls::{
    builder::BuilderClient, consensus::ConsensusTaskState, da::DaTaskState,
    quorum_proposal::QuorumProposalTaskState, quorum_proposal_recv::QuorumProposalRecvTaskState,
    quorum_vote::QuorumVoteTaskState, request::NetworkRequestState, rewind::RewindTaskState,
    transactions::TransactionTaskState, upgrade::UpgradeTaskState, vid::VidTaskState,
    view_sync::ViewSyncTaskState,
};
use hotshot_types::{
    consensus::OuterConsensus,
    traits::{
        consensus_api::ConsensusApi,
        node_implementation::{ConsensusTime, NodeImplementation, NodeType},
    },
};
use tokio::spawn;

use crate::{types::SystemContextHandle, Versions};

/// Trait for creating task states.
#[async_trait]
pub trait CreateTaskState<TYPES, I, V>
where
    TYPES: NodeType,
    I: NodeImplementation<TYPES>,
    V: Versions,
{
    /// Function to create the task state from a given `SystemContextHandle`.
    async fn create_from(handle: &SystemContextHandle<TYPES, I, V>) -> Self;
}

#[async_trait]
impl<TYPES: NodeType, I: NodeImplementation<TYPES>, V: Versions> CreateTaskState<TYPES, I, V>
    for NetworkRequestState<TYPES, I>
{
    async fn create_from(handle: &SystemContextHandle<TYPES, I, V>) -> Self {
        Self {
            network: Arc::clone(&handle.hotshot.network),
            consensus: OuterConsensus::new(handle.hotshot.consensus()),
            view: handle.cur_view().await,
            delay: handle.hotshot.config.data_request_delay,
            membership: Arc::clone(&handle.hotshot.memberships),
            public_key: handle.public_key().clone(),
            private_key: handle.private_key().clone(),
            id: handle.hotshot.id,
            shutdown_flag: Arc::new(AtomicBool::new(false)),
            spawned_tasks: BTreeMap::new(),
        }
    }
}

#[async_trait]
impl<TYPES: NodeType, I: NodeImplementation<TYPES>, V: Versions> CreateTaskState<TYPES, I, V>
    for UpgradeTaskState<TYPES, V>
{
    async fn create_from(handle: &SystemContextHandle<TYPES, I, V>) -> Self {
        #[cfg(not(feature = "example-upgrade"))]
        return Self {
            output_event_stream: handle.hotshot.external_event_stream.0.clone(),
            cur_view: handle.cur_view().await,
            cur_epoch: handle.cur_epoch().await,
            membership: Arc::clone(&handle.hotshot.memberships),
            vote_collectors: BTreeMap::default(),
            public_key: handle.public_key().clone(),
            private_key: handle.private_key().clone(),
            id: handle.hotshot.id,
            start_proposing_view: handle.hotshot.config.start_proposing_view,
            stop_proposing_view: handle.hotshot.config.stop_proposing_view,
            start_voting_view: handle.hotshot.config.start_voting_view,
            stop_voting_view: handle.hotshot.config.stop_voting_view,
            start_proposing_time: handle.hotshot.config.start_proposing_time,
            stop_proposing_time: handle.hotshot.config.stop_proposing_time,
            start_voting_time: handle.hotshot.config.start_voting_time,
            stop_voting_time: handle.hotshot.config.stop_voting_time,
            upgrade_lock: handle.hotshot.upgrade_lock.clone(),
        };

        #[cfg(feature = "example-upgrade")]
        return Self {
            output_event_stream: handle.hotshot.external_event_stream.0.clone(),
            cur_view: handle.cur_view().await,
            cur_epoch: handle.cur_epoch().await,
            membership: Arc::clone(&handle.hotshot.memberships),
            network: Arc::clone(&handle.hotshot.network),
            vote_collector: None.into(),
            public_key: handle.public_key().clone(),
            private_key: handle.private_key().clone(),
            id: handle.hotshot.id,
            start_proposing_view: 5,
            stop_proposing_view: 10,
            start_voting_view: 0,
            stop_voting_view: 20,
            start_proposing_time: 0,
            stop_proposing_time: u64::MAX,
            start_voting_time: 0,
            stop_voting_time: u64::MAX,
            upgrade_lock: handle.hotshot.upgrade_lock.clone(),
        };
    }
}

#[async_trait]
impl<TYPES: NodeType, I: NodeImplementation<TYPES>, V: Versions> CreateTaskState<TYPES, I, V>
    for VidTaskState<TYPES, I>
{
    async fn create_from(handle: &SystemContextHandle<TYPES, I, V>) -> Self {
        Self {
            consensus: OuterConsensus::new(handle.hotshot.consensus()),
            cur_view: handle.cur_view().await,
            cur_epoch: handle.cur_epoch().await,
            network: Arc::clone(&handle.hotshot.network),
            membership: Arc::clone(&handle.hotshot.memberships),
            public_key: handle.public_key().clone(),
            private_key: handle.private_key().clone(),
            id: handle.hotshot.id,
            epoch_height: handle.epoch_height,
        }
    }
}

#[async_trait]
impl<TYPES: NodeType, I: NodeImplementation<TYPES>, V: Versions> CreateTaskState<TYPES, I, V>
    for DaTaskState<TYPES, I, V>
{
    async fn create_from(handle: &SystemContextHandle<TYPES, I, V>) -> Self {
        Self {
            consensus: OuterConsensus::new(handle.hotshot.consensus()),
            output_event_stream: handle.hotshot.external_event_stream.0.clone(),
            membership: Arc::clone(&handle.hotshot.memberships),
            network: Arc::clone(&handle.hotshot.network),
            cur_view: handle.cur_view().await,
            cur_epoch: handle.cur_epoch().await,
            vote_collectors: BTreeMap::default(),
            public_key: handle.public_key().clone(),
            private_key: handle.private_key().clone(),
            id: handle.hotshot.id,
            storage: Arc::clone(&handle.storage),
            upgrade_lock: handle.hotshot.upgrade_lock.clone(),
        }
    }
}

#[async_trait]
impl<TYPES: NodeType, I: NodeImplementation<TYPES>, V: Versions> CreateTaskState<TYPES, I, V>
    for ViewSyncTaskState<TYPES, V>
{
    async fn create_from(handle: &SystemContextHandle<TYPES, I, V>) -> Self {
        let cur_view = handle.cur_view().await;

        Self {
            cur_view,
            next_view: cur_view,
            cur_epoch: handle.cur_epoch().await,
            membership: Arc::clone(&handle.hotshot.memberships),
            public_key: handle.public_key().clone(),
            private_key: handle.private_key().clone(),
            num_timeouts_tracked: 0,
            replica_task_map: HashMap::default().into(),
            pre_commit_relay_map: HashMap::default().into(),
            commit_relay_map: HashMap::default().into(),
            finalize_relay_map: HashMap::default().into(),
            view_sync_timeout: handle.hotshot.config.view_sync_timeout,
            id: handle.hotshot.id,
            last_garbage_collected_view: TYPES::View::new(0),
            upgrade_lock: handle.hotshot.upgrade_lock.clone(),
        }
    }
}

#[async_trait]
impl<TYPES: NodeType, I: NodeImplementation<TYPES>, V: Versions> CreateTaskState<TYPES, I, V>
    for TransactionTaskState<TYPES, I, V>
{
    async fn create_from(handle: &SystemContextHandle<TYPES, I, V>) -> Self {
        Self {
            builder_timeout: handle.builder_timeout(),
            output_event_stream: handle.hotshot.external_event_stream.0.clone(),
            consensus: OuterConsensus::new(handle.hotshot.consensus()),
            cur_view: handle.cur_view().await,
            cur_epoch: handle.cur_epoch().await,
            membership: Arc::clone(&handle.hotshot.memberships),
            public_key: handle.public_key().clone(),
            private_key: handle.private_key().clone(),
            instance_state: handle.hotshot.instance_state(),
            id: handle.hotshot.id,
            builder_clients: handle
                .hotshot
                .config
                .builder_urls
                .iter()
                .cloned()
                .map(BuilderClient::new)
                .collect(),
            upgrade_lock: handle.hotshot.upgrade_lock.clone(),
            auction_results_provider: Arc::clone(
                &handle.hotshot.marketplace_config.auction_results_provider,
            ),
            fallback_builder_url: handle
                .hotshot
                .marketplace_config
                .fallback_builder_url
                .clone(),
            epoch_height: handle.epoch_height,
        }
    }
}

#[async_trait]
impl<TYPES: NodeType, I: NodeImplementation<TYPES>, V: Versions> CreateTaskState<TYPES, I, V>
    for QuorumVoteTaskState<TYPES, I, V>
{
    async fn create_from(handle: &SystemContextHandle<TYPES, I, V>) -> Self {
        let consensus = handle.hotshot.consensus();

        // Clone the consensus metrics
        let consensus_metrics = Arc::clone(&consensus.read().await.metrics);

        Self {
            public_key: handle.public_key().clone(),
            private_key: handle.private_key().clone(),
            consensus: OuterConsensus::new(consensus),
            instance_state: handle.hotshot.instance_state(),
            latest_voted_view: handle.cur_view().await,
            vote_dependencies: BTreeMap::new(),
            network: Arc::clone(&handle.hotshot.network),
<<<<<<< HEAD
            membership: (*handle.hotshot.memberships).clone().into(),
            drb_computation: None,
=======
            membership: Arc::clone(&handle.hotshot.memberships),
            drb_computations: DrbComputations::new(),
>>>>>>> 3d705c6a
            output_event_stream: handle.hotshot.external_event_stream.0.clone(),
            id: handle.hotshot.id,
            storage: Arc::clone(&handle.storage),
            upgrade_lock: handle.hotshot.upgrade_lock.clone(),
            epoch_height: handle.hotshot.config.epoch_height,
            consensus_metrics,
        }
    }
}

#[async_trait]
impl<TYPES: NodeType, I: NodeImplementation<TYPES>, V: Versions> CreateTaskState<TYPES, I, V>
    for QuorumProposalTaskState<TYPES, I, V>
{
    async fn create_from(handle: &SystemContextHandle<TYPES, I, V>) -> Self {
        let consensus = handle.hotshot.consensus();

        Self {
            latest_proposed_view: handle.cur_view().await,
            cur_epoch: handle.cur_epoch().await,
            proposal_dependencies: BTreeMap::new(),
            consensus: OuterConsensus::new(consensus),
            instance_state: handle.hotshot.instance_state(),
            membership: Arc::clone(&handle.hotshot.memberships),
            public_key: handle.public_key().clone(),
            private_key: handle.private_key().clone(),
            storage: Arc::clone(&handle.storage),
            timeout: handle.hotshot.config.next_view_timeout,
            id: handle.hotshot.id,
            formed_upgrade_certificate: None,
            upgrade_lock: handle.hotshot.upgrade_lock.clone(),
            epoch_height: handle.hotshot.config.epoch_height,
            highest_qc: handle.hotshot.consensus.read().await.high_qc().clone(),
        }
    }
}

#[async_trait]
impl<TYPES: NodeType, I: NodeImplementation<TYPES>, V: Versions> CreateTaskState<TYPES, I, V>
    for QuorumProposalRecvTaskState<TYPES, I, V>
{
    async fn create_from(handle: &SystemContextHandle<TYPES, I, V>) -> Self {
        let consensus = handle.hotshot.consensus();

        Self {
            public_key: handle.public_key().clone(),
            private_key: handle.private_key().clone(),
            consensus: OuterConsensus::new(consensus),
            cur_view: handle.cur_view().await,
            cur_epoch: handle.cur_epoch().await,
            membership: Arc::clone(&handle.hotshot.memberships),
            timeout: handle.hotshot.config.next_view_timeout,
            output_event_stream: handle.hotshot.external_event_stream.0.clone(),
            storage: Arc::clone(&handle.storage),
            spawned_tasks: BTreeMap::new(),
            id: handle.hotshot.id,
            upgrade_lock: handle.hotshot.upgrade_lock.clone(),
            epoch_height: handle.hotshot.config.epoch_height,
        }
    }
}

#[async_trait]
impl<TYPES: NodeType, I: NodeImplementation<TYPES>, V: Versions> CreateTaskState<TYPES, I, V>
    for ConsensusTaskState<TYPES, I, V>
{
    async fn create_from(handle: &SystemContextHandle<TYPES, I, V>) -> Self {
        let consensus = handle.hotshot.consensus();

        Self {
            public_key: handle.public_key().clone(),
            private_key: handle.private_key().clone(),
            instance_state: handle.hotshot.instance_state(),
            network: Arc::clone(&handle.hotshot.network),
            membership: Arc::clone(&handle.hotshot.memberships),
            vote_collectors: BTreeMap::default(),
            next_epoch_vote_collectors: BTreeMap::default(),
            timeout_vote_collectors: BTreeMap::default(),
            cur_view: handle.cur_view().await,
            cur_view_time: Utc::now().timestamp(),
            cur_epoch: handle.cur_epoch().await,
            output_event_stream: handle.hotshot.external_event_stream.0.clone(),
            timeout_task: spawn(async {}),
            timeout: handle.hotshot.config.next_view_timeout,
            consensus: OuterConsensus::new(consensus),
            id: handle.hotshot.id,
            upgrade_lock: handle.hotshot.upgrade_lock.clone(),
            epoch_height: handle.hotshot.config.epoch_height,
        }
    }
}

#[async_trait]
impl<TYPES: NodeType, I: NodeImplementation<TYPES>, V: Versions> CreateTaskState<TYPES, I, V>
    for RewindTaskState<TYPES>
{
    async fn create_from(handle: &SystemContextHandle<TYPES, I, V>) -> Self {
        Self {
            events: Vec::new(),
            id: handle.hotshot.id,
        }
    }
}<|MERGE_RESOLUTION|>--- conflicted
+++ resolved
@@ -235,13 +235,8 @@
             latest_voted_view: handle.cur_view().await,
             vote_dependencies: BTreeMap::new(),
             network: Arc::clone(&handle.hotshot.network),
-<<<<<<< HEAD
-            membership: (*handle.hotshot.memberships).clone().into(),
+            membership: Arc::clone(&handle.hotshot.memberships),
             drb_computation: None,
-=======
-            membership: Arc::clone(&handle.hotshot.memberships),
-            drb_computations: DrbComputations::new(),
->>>>>>> 3d705c6a
             output_event_stream: handle.hotshot.external_event_stream.0.clone(),
             id: handle.hotshot.id,
             storage: Arc::clone(&handle.storage),
