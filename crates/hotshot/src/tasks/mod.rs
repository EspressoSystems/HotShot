//! Provides a number of tasks that run continuously

use crate::{types::SystemContextHandle, HotShotConsensusApi};
use async_broadcast::{Receiver, Sender};
use async_compatibility_layer::art::{async_sleep, async_spawn};

use hotshot_constants::VERSION_0_1;
use hotshot_task::task::{Task, TaskRegistry};
use hotshot_task_impls::{
    consensus::{CommitmentAndMetadata, ConsensusTaskState},
    da::DATaskState,
    events::HotShotEvent,
    network::{NetworkEventTaskState, NetworkMessageTaskState},
    transactions::TransactionTaskState,
    upgrade::UpgradeTaskState,
    vid::VIDTaskState,
    view_sync::ViewSyncTaskState,
};
use hotshot_types::{
    event::Event,
    message::Messages,
    traits::{
        block_contents::vid_commitment,
        consensus_api::ConsensusApi,
        network::{ConsensusIntentEvent, TransmitType},
        node_implementation::{ConsensusTime, NodeImplementation, NodeType},
        BlockPayload,
    },
};
use hotshot_types::{
    message::Message,
    traits::{election::Membership, network::ConnectedNetwork},
};
use std::{
    collections::{BTreeMap, HashMap, HashSet},
    marker::PhantomData,
    sync::Arc,
    time::Duration,
};
use tracing::error;

/// event for global event stream
#[derive(Clone, Debug)]
pub enum GlobalEvent {
    /// shut everything down
    Shutdown,
    /// dummy (TODO delete later)
    Dummy,
}

/// Add the network task to handle messages and publish events.
pub async fn add_network_message_task<
    TYPES: NodeType,
    NET: ConnectedNetwork<Message<TYPES>, TYPES::SignatureKey>,
>(
    task_reg: Arc<TaskRegistry>,
    event_stream: Sender<HotShotEvent<TYPES>>,
    channel: Arc<NET>,
) {
    let net = channel.clone();
    let network_state: NetworkMessageTaskState<_> = NetworkMessageTaskState {
        event_stream: event_stream.clone(),
    };

    // TODO we don't need two async tasks for this, we should combine the
    // by getting rid of `TransmitType`
    // https://github.com/EspressoSystems/HotShot/issues/2377
    let network = net.clone();
    let mut state = network_state.clone();
    let broadcast_handle = async_spawn(async move {
        loop {
            let msgs = match network.recv_msgs(TransmitType::Broadcast).await {
                Ok(msgs) => Messages(msgs),
                Err(err) => {
                    error!("failed to receive broadcast messages: {err}");

                    // return zero messages so we sleep and try again
                    Messages(vec![])
                }
            };
            if msgs.0.is_empty() {
                // TODO: Stop sleeping here: https://github.com/EspressoSystems/HotShot/issues/2558
                async_sleep(Duration::from_millis(100)).await;
            } else {
                state.handle_messages(msgs.0).await;
            }
        }
    });
    let network = net.clone();
    let mut state = network_state.clone();
    let direct_handle = async_spawn(async move {
        loop {
            let msgs = match network.recv_msgs(TransmitType::Direct).await {
                Ok(msgs) => Messages(msgs),
                Err(err) => {
                    error!("failed to receive direct messages: {err}");

                    // return zero messages so we sleep and try again
                    Messages(vec![])
                }
            };
            if msgs.0.is_empty() {
                // TODO: Stop sleeping here: https://github.com/EspressoSystems/HotShot/issues/2558
                async_sleep(Duration::from_millis(100)).await;
            } else {
                state.handle_messages(msgs.0).await;
            }
        }
    });
    task_reg.register(direct_handle).await;
    task_reg.register(broadcast_handle).await;
}

/// Add the network task to handle events and send messages.
pub async fn add_network_event_task<
    TYPES: NodeType,
    NET: ConnectedNetwork<Message<TYPES>, TYPES::SignatureKey>,
>(
    task_reg: Arc<TaskRegistry>,
    tx: Sender<HotShotEvent<TYPES>>,
    rx: Receiver<HotShotEvent<TYPES>>,
    channel: Arc<NET>,
    membership: TYPES::Membership,
    filter: fn(&HotShotEvent<TYPES>) -> bool,
) {
    let network_state: NetworkEventTaskState<_, _> = NetworkEventTaskState {
        channel,
        view: TYPES::Time::genesis(),
        membership,
        filter,
    };
    let task = Task::new(tx, rx, task_reg.clone(), network_state);
    task_reg.run_task(task).await;
}

/// Create the consensus task state
/// # Panics
/// If genesis payload can't be encoded.  This should not be possible
pub async fn create_consensus_state<TYPES: NodeType, I: NodeImplementation<TYPES>>(
    output_stream: Sender<Event<TYPES>>,
    handle: &SystemContextHandle<TYPES, I>,
) -> ConsensusTaskState<TYPES, I, HotShotConsensusApi<TYPES, I>> {
    let consensus = handle.hotshot.get_consensus();
    let c_api: HotShotConsensusApi<TYPES, I> = HotShotConsensusApi {
        inner: handle.hotshot.inner.clone(),
    };

    let (payload, metadata) = <TYPES::BlockPayload as BlockPayload>::genesis();
    // Impossible for `unwrap` to fail on the genesis payload.
    let payload_commitment = vid_commitment(
        &payload.encode().unwrap().collect(),
        handle
            .hotshot
            .inner
            .memberships
            .quorum_membership
            .total_nodes(),
    );
    // build the consensus task
    let consensus_state = ConsensusTaskState {
        consensus,
        timeout: handle.hotshot.inner.config.next_view_timeout,
        cur_view: handle.get_current_view().await,
        payload_commitment_and_metadata: Some(CommitmentAndMetadata {
            commitment: payload_commitment,
            metadata,
            is_genesis: true,
        }),
        api: c_api.clone(),
        _pd: PhantomData,
        vote_collector: None.into(),
        timeout_vote_collector: None.into(),
        timeout_task: None,
        timeout_cert: None,
        upgrade_cert: None,
        decided_upgrade_cert: None,
        current_network_version: VERSION_0_1,
        output_event_stream: output_stream,
        vid_shares: BTreeMap::new(),
        current_proposal: None,
        id: handle.hotshot.inner.id,
        public_key: c_api.public_key().clone(),
        private_key: c_api.private_key().clone(),
        quorum_network: c_api.inner.networks.quorum_network.clone(),
        committee_network: c_api.inner.networks.da_network.clone(),
        timeout_membership: c_api.inner.memberships.quorum_membership.clone().into(),
        quorum_membership: c_api.inner.memberships.quorum_membership.clone().into(),
        committee_membership: c_api.inner.memberships.da_membership.clone().into(),
    };
    // Poll (forever) for the latest quorum proposal
    consensus_state
        .quorum_network
        .inject_consensus_info(ConsensusIntentEvent::PollForLatestProposal)
        .await;

    // See if we're in the DA committee
    // This will not work for epochs (because dynamic subscription
    // With the Push CDN, we are _always_ polling for latest anyway.
    let is_da = consensus_state
        .committee_membership
        .get_committee(<TYPES as NodeType>::Time::new(0))
        .contains(&consensus_state.public_key);

    // If we are, poll for latest DA proposal.
    if is_da {
        consensus_state
            .committee_network
            .inject_consensus_info(ConsensusIntentEvent::PollForLatestProposal)
            .await;
    }

    // Poll (forever) for the latest view sync certificate
    consensus_state
        .quorum_network
        .inject_consensus_info(ConsensusIntentEvent::PollForLatestViewSyncCertificate)
        .await;
    consensus_state
}

/// add the consensus task
pub async fn add_consensus_task<TYPES: NodeType, I: NodeImplementation<TYPES>>(
    task_reg: Arc<TaskRegistry>,
    tx: Sender<HotShotEvent<TYPES>>,
    rx: Receiver<HotShotEvent<TYPES>>,
    handle: &SystemContextHandle<TYPES, I>,
) {
    let state =
        create_consensus_state(handle.hotshot.inner.output_event_stream.0.clone(), handle).await;
    let task = Task::new(tx, rx, task_reg.clone(), state);
    task_reg.run_task(task).await;
}

/// add the VID task
pub async fn add_vid_task<TYPES: NodeType, I: NodeImplementation<TYPES>>(
    task_reg: Arc<TaskRegistry>,
    tx: Sender<HotShotEvent<TYPES>>,
    rx: Receiver<HotShotEvent<TYPES>>,
    handle: &SystemContextHandle<TYPES, I>,
) {
    // build the vid task
    let c_api: HotShotConsensusApi<TYPES, I> = HotShotConsensusApi {
        inner: handle.hotshot.inner.clone(),
    };
    let vid_state = VIDTaskState {
        api: c_api.clone(),
        consensus: handle.hotshot.get_consensus(),
        cur_view: handle.get_current_view().await,
        vote_collector: None,
        network: c_api.inner.networks.quorum_network.clone(),
        membership: c_api.inner.memberships.vid_membership.clone().into(),
        public_key: c_api.public_key().clone(),
        private_key: c_api.private_key().clone(),
        id: handle.hotshot.inner.id,
    };

    let task = Task::new(tx, rx, task_reg.clone(), vid_state);
    task_reg.run_task(task).await;
}

/// add the Upgrade task.
///
/// # Panics
///
/// Uses .`unwrap()`, though this should never panic.
pub async fn add_upgrade_task<TYPES: NodeType, I: NodeImplementation<TYPES>>(
    task_reg: Arc<TaskRegistry>,
    tx: Sender<HotShotEvent<TYPES>>,
    rx: Receiver<HotShotEvent<TYPES>>,
    handle: &SystemContextHandle<TYPES, I>,
) {
    let c_api: HotShotConsensusApi<TYPES, I> = HotShotConsensusApi {
        inner: handle.hotshot.inner.clone(),
    };
    let upgrade_state = UpgradeTaskState {
        api: c_api.clone(),
        cur_view: TYPES::Time::new(0),
        quorum_membership: c_api.inner.memberships.quorum_membership.clone().into(),
        quorum_network: c_api.inner.networks.quorum_network.clone(),
        should_vote: |_upgrade_proposal| false,
        vote_collector: None.into(),
        public_key: c_api.public_key().clone(),
        private_key: c_api.private_key().clone(),
        id: handle.hotshot.inner.id,
    };
    let task = Task::new(tx, rx, task_reg.clone(), upgrade_state);
    task_reg.run_task(task).await;
}

/// add the Data Availability task
pub async fn add_da_task<TYPES: NodeType, I: NodeImplementation<TYPES>>(
    task_reg: Arc<TaskRegistry>,
    tx: Sender<HotShotEvent<TYPES>>,
    rx: Receiver<HotShotEvent<TYPES>>,
    handle: &SystemContextHandle<TYPES, I>,
) {
    // build the da task
    let c_api: HotShotConsensusApi<TYPES, I> = HotShotConsensusApi {
        inner: handle.hotshot.inner.clone(),
    };
    let da_state = DATaskState {
        api: c_api.clone(),
        consensus: handle.hotshot.get_consensus(),
        da_membership: c_api.inner.memberships.da_membership.clone().into(),
        da_network: c_api.inner.networks.da_network.clone(),
        quorum_membership: c_api.inner.memberships.quorum_membership.clone().into(),
        cur_view: handle.get_current_view().await,
        vote_collector: None.into(),
        public_key: c_api.public_key().clone(),
        private_key: c_api.private_key().clone(),
        id: handle.hotshot.inner.id,
    };

    let task = Task::new(tx, rx, task_reg.clone(), da_state);
    task_reg.run_task(task).await;
}

/// add the Transaction Handling task
pub async fn add_transaction_task<TYPES: NodeType, I: NodeImplementation<TYPES>>(
    task_reg: Arc<TaskRegistry>,
    tx: Sender<HotShotEvent<TYPES>>,
    rx: Receiver<HotShotEvent<TYPES>>,
    handle: &SystemContextHandle<TYPES, I>,
) {
    // build the transactions task
    let c_api: HotShotConsensusApi<TYPES, I> = HotShotConsensusApi {
        inner: handle.hotshot.inner.clone(),
    };
    let transactions_state = TransactionTaskState {
        api: c_api.clone(),
        consensus: handle.hotshot.get_consensus(),
        transactions: Arc::default(),
        seen_transactions: HashSet::new(),
<<<<<<< HEAD
        cur_view: handle.get_current_view().await,
        network: c_api.inner.networks.quorum_network.clone().into(),
=======
        cur_view: TYPES::Time::new(0),
        network: c_api.inner.networks.quorum_network.clone(),
>>>>>>> 63b15bdc
        membership: c_api.inner.memberships.quorum_membership.clone().into(),
        public_key: c_api.public_key().clone(),
        private_key: c_api.private_key().clone(),
        id: handle.hotshot.inner.id,
    };

    let task = Task::new(tx, rx, task_reg.clone(), transactions_state);
    task_reg.run_task(task).await;
}
/// add the view sync task
pub async fn add_view_sync_task<TYPES: NodeType, I: NodeImplementation<TYPES>>(
    task_reg: Arc<TaskRegistry>,
    tx: Sender<HotShotEvent<TYPES>>,
    rx: Receiver<HotShotEvent<TYPES>>,
    handle: &SystemContextHandle<TYPES, I>,
) {
    let api = HotShotConsensusApi {
        inner: handle.hotshot.inner.clone(),
    };
    // build the view sync task
    let view_sync_state = ViewSyncTaskState {
        current_view: TYPES::Time::new(0),
        next_view: TYPES::Time::new(0),
        network: api.inner.networks.quorum_network.clone(),
        membership: api.inner.memberships.view_sync_membership.clone().into(),
        public_key: api.public_key().clone(),
        private_key: api.private_key().clone(),
        api,
        num_timeouts_tracked: 0,
        replica_task_map: HashMap::default().into(),
        pre_commit_relay_map: HashMap::default().into(),
        commit_relay_map: HashMap::default().into(),
        finalize_relay_map: HashMap::default().into(),
        view_sync_timeout: Duration::new(10, 0),
        id: handle.hotshot.inner.id,
        last_garbage_collected_view: TYPES::Time::new(0),
    };

    let task = Task::new(tx, rx, task_reg.clone(), view_sync_state);
    task_reg.run_task(task).await;
}<|MERGE_RESOLUTION|>--- conflicted
+++ resolved
@@ -330,13 +330,8 @@
         consensus: handle.hotshot.get_consensus(),
         transactions: Arc::default(),
         seen_transactions: HashSet::new(),
-<<<<<<< HEAD
         cur_view: handle.get_current_view().await,
-        network: c_api.inner.networks.quorum_network.clone().into(),
-=======
-        cur_view: TYPES::Time::new(0),
         network: c_api.inner.networks.quorum_network.clone(),
->>>>>>> 63b15bdc
         membership: c_api.inner.memberships.quorum_membership.clone().into(),
         public_key: c_api.public_key().clone(),
         private_key: c_api.private_key().clone(),
