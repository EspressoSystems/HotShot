//! Provides a number of tasks that run continuously on a [`HotShot`]

use crate::{
    async_spawn, types::SystemContextHandle, DACertificate, HotShotSequencingConsensusApi,
    QuorumCertificate, SequencingQuorumEx,
};
<<<<<<< HEAD
use async_compatibility_layer::art::{async_sleep, async_spawn_local};
use commit::Committable;
=======
use async_compatibility_layer::art::async_sleep;
>>>>>>> a50b0842
use futures::FutureExt;
use hotshot_task::{
    boxed_sync,
    event_stream::ChannelStream,
    task::{FilterEvent, HandleEvent, HandleMessage, HotShotTaskCompleted, HotShotTaskTypes},
    task_impls::TaskBuilder,
    task_launcher::TaskRunner,
    GeneratedStream, Merge,
};
use hotshot_task_impls::{
    consensus::{consensus_event_filter, ConsensusTaskTypes, SequencingConsensusTaskState},
    da::{DATaskState, DATaskTypes},
    events::SequencingHotShotEvent,
    network::{
        NetworkEventTaskState, NetworkEventTaskTypes, NetworkMessageTaskState,
        NetworkMessageTaskTypes, NetworkTaskKind,
    },
    view_sync::{ViewSyncTaskState, ViewSyncTaskStateTypes},
};
use hotshot_types::{
    certificate::ViewSyncCertificate,
    data::{ProposalType, QuorumProposal, SequencingLeaf},
    event::Event,
    message::{Message, Messages, SequencingMessage},
    traits::{
        election::{ConsensusExchange, Membership},
        network::{CommunicationChannel, TransmitType},
        node_implementation::{
            CommitteeEx, ExchangesType, NodeImplementation, NodeType, ViewSyncEx,
        },
        state::ConsensusTime,
        BlockPayload,
    },
    vote::{ViewSyncData, VoteType},
};
<<<<<<< HEAD
use serde::Serialize;
use std::{
    collections::HashMap,
    marker::PhantomData,
    sync::{
        atomic::{AtomicBool, Ordering},
        Arc,
    },
    time::Duration,
};
use tracing::info;

/// Task to look up a node in the future as needed
pub async fn network_lookup_task<TYPES: NodeType, I: NodeImplementation<TYPES>>(
    hotshot: SystemContext<TYPES, I>,
    shut_down: Arc<AtomicBool>,
) {
    info!("Launching network lookup task");
    let networking = hotshot.inner.exchanges.quorum_exchange().network().clone();

    let inner = hotshot.inner.clone();

    let mut completion_map: HashMap<TYPES::Time, Arc<AtomicBool>> = HashMap::default();

    while !shut_down.load(Ordering::Relaxed) {
        let lock = hotshot.inner.recv_network_lookup.lock().await;

        if let Ok(Some(cur_view)) = lock.recv().await {
            let view_to_lookup = cur_view + LOOK_AHEAD;

            // perform pruning
            // TODO in the future btreemap would be better
            completion_map = completion_map
                .drain()
                .filter(|(view, is_done)| {
                    if !is_done.load(Ordering::Relaxed) {
                        // we are past the view where this is useful
                        if cur_view >= *view {
                            is_done.store(true, Ordering::Relaxed);
                            return true;
                        }
                        // we aren't done
                        return false;
                    }
                    true
                })
                .collect();

            // logic to look ahead
            if !inner.exchanges.quorum_exchange().is_leader(view_to_lookup) {
                let is_done = Arc::new(AtomicBool::new(false));
                completion_map.insert(view_to_lookup, is_done.clone());
                let inner = inner.clone();
                let networking = networking.clone();
                async_spawn_local(async move {
                    info!("starting lookup for {:?}", view_to_lookup);
                    let _result = networking
                        .lookup_node(inner.exchanges.quorum_exchange().get_leader(view_to_lookup))
                        .await;
                    info!("finished lookup for {:?}", view_to_lookup);
                });
            }
        }
    }

    // shut down all child tasks
    for (_, is_done) in completion_map {
        is_done.store(true, Ordering::Relaxed);
    }
}
=======
use std::{collections::HashMap, marker::PhantomData, sync::Arc, time::Duration};
>>>>>>> a50b0842

/// event for global event stream
#[derive(Clone, Debug)]
pub enum GlobalEvent {
    /// shut everything down
    Shutdown,
    /// dummy (TODO delete later)
    Dummy,
}

/// Add the network task to handle messages and publish events.
/// # Panics
/// Is unable to panic. This section here is just to satisfy clippy
pub async fn add_network_message_task<
    TYPES: NodeType,
    I: NodeImplementation<
        TYPES,
        Leaf = SequencingLeaf<TYPES>,
        ConsensusMessage = SequencingMessage<TYPES, I>,
    >,
    COMMITTABLE: Committable + Serialize + Clone,
    PROPOSAL: ProposalType<NodeType = TYPES>,
    VOTE: VoteType<TYPES, COMMITTABLE>,
    MEMBERSHIP: Membership<TYPES>,
    EXCHANGE: ConsensusExchange<
            TYPES,
            Message<TYPES, I>,
            Proposal = PROPOSAL,
            Vote = VOTE,
            Membership = MEMBERSHIP,
        > + 'static,
>(
    task_runner: TaskRunner,
    event_stream: ChannelStream<SequencingHotShotEvent<TYPES, I>>,
    exchange: EXCHANGE,
) -> TaskRunner
// This bound is required so that we can call the `recv_msgs` function of `CommunicationChannel`.
where
    EXCHANGE::Networking: CommunicationChannel<TYPES, Message<TYPES, I>, MEMBERSHIP>,
{
    let channel = exchange.network().clone();
    let broadcast_stream = GeneratedStream::<Messages<TYPES, I>>::new(Arc::new(move || {
        let network = channel.clone();
        let closure = async move {
            loop {
                let msgs = Messages(
                    network
                        .recv_msgs(TransmitType::Broadcast)
                        .await
                        .expect("Failed to receive broadcast messages"),
                );
                if msgs.0.is_empty() {
                    async_sleep(Duration::new(0, 500)).await;
                } else {
                    break msgs;
                }
            }
        };
        Some(boxed_sync(closure))
    }));
    let channel = exchange.network().clone();
    let direct_stream = GeneratedStream::<Messages<TYPES, I>>::new(Arc::new(move || {
        let network = channel.clone();
        let closure = async move {
            loop {
                let msgs = Messages(
                    network
                        .recv_msgs(TransmitType::Direct)
                        .await
                        .expect("Failed to receive direct messages"),
                );
                if msgs.0.is_empty() {
                    async_sleep(Duration::new(0, 500)).await;
                } else {
                    break msgs;
                }
            }
        };
        Some(boxed_sync(closure))
    }));
    let message_stream = Merge::new(broadcast_stream, direct_stream);
    let network_state: NetworkMessageTaskState<_, _> = NetworkMessageTaskState {
        event_stream: event_stream.clone(),
    };
    let registry = task_runner.registry.clone();
    let network_message_handler = HandleMessage(Arc::new(
        move |messages: either::Either<Messages<TYPES, I>, Messages<TYPES, I>>,
              mut state: NetworkMessageTaskState<TYPES, I>| {
            let messages = match messages {
                either::Either::Left(messages) | either::Either::Right(messages) => messages,
            };
            async move {
                state.handle_messages(messages.0).await;
                (None, state)
            }
            .boxed()
        },
    ));
    let networking_name = "Networking Task";

    let networking_task_builder =
        TaskBuilder::<NetworkMessageTaskTypes<_, _>>::new(networking_name.to_string())
            .register_message_stream(message_stream)
            .register_registry(&mut registry.clone())
            .await
            .register_state(network_state)
            .register_message_handler(network_message_handler);

    // impossible for unwraps to fail
    // we *just* registered
    let networking_task_id = networking_task_builder.get_task_id().unwrap();
    let networking_task = NetworkMessageTaskTypes::build(networking_task_builder).launch();

    task_runner.add_task(
        networking_task_id,
        networking_name.to_string(),
        networking_task,
    )
}

/// Add the network task to handle events and send messages.
/// # Panics
/// Is unable to panic. This section here is just to satisfy clippy
pub async fn add_network_event_task<
    TYPES: NodeType,
    I: NodeImplementation<
        TYPES,
        Leaf = SequencingLeaf<TYPES>,
        ConsensusMessage = SequencingMessage<TYPES, I>,
    >,
    COMMITTABLE: Committable + Serialize + Clone,
    PROPOSAL: ProposalType<NodeType = TYPES>,
    VOTE: VoteType<TYPES, COMMITTABLE>,
    MEMBERSHIP: Membership<TYPES>,
    EXCHANGE: ConsensusExchange<
            TYPES,
            Message<TYPES, I>,
            Proposal = PROPOSAL,
            Vote = VOTE,
            Membership = MEMBERSHIP,
        > + 'static,
>(
    task_runner: TaskRunner,
    event_stream: ChannelStream<SequencingHotShotEvent<TYPES, I>>,
    exchange: EXCHANGE,
    task_kind: NetworkTaskKind,
) -> TaskRunner
// This bound is required so that we can call the `recv_msgs` function of `CommunicationChannel`.
where
    EXCHANGE::Networking: CommunicationChannel<TYPES, Message<TYPES, I>, MEMBERSHIP>,
{
    let filter = NetworkEventTaskState::<
        TYPES,
        I,
        MEMBERSHIP,
        <EXCHANGE as ConsensusExchange<_, _>>::Networking,
    >::filter(task_kind);
    let channel = exchange.network().clone();
    let network_state: NetworkEventTaskState<_, _, _, _> = NetworkEventTaskState {
        channel,
        event_stream: event_stream.clone(),
        view: TYPES::Time::genesis(),
        phantom: PhantomData,
    };
    let registry = task_runner.registry.clone();
    let network_event_handler = HandleEvent(Arc::new(
        move |event, mut state: NetworkEventTaskState<_, _, MEMBERSHIP, _>| {
            let membership = exchange.membership().clone();
            async move {
                let completion_status = state.handle_event(event, &membership).await;
                (completion_status, state)
            }
            .boxed()
        },
    ));
    let networking_name = "Networking Task";

    let networking_task_builder =
        TaskBuilder::<NetworkEventTaskTypes<_, _, _, _>>::new(networking_name.to_string())
            .register_event_stream(event_stream.clone(), filter)
            .await
            .register_registry(&mut registry.clone())
            .await
            .register_state(network_state)
            .register_event_handler(network_event_handler);

    // impossible for unwraps to fail
    // we *just* registered
    let networking_task_id = networking_task_builder.get_task_id().unwrap();
    let networking_task = NetworkEventTaskTypes::build(networking_task_builder).launch();

    task_runner.add_task(
        networking_task_id,
        networking_name.to_string(),
        networking_task,
    )
}

/// add the consensus task
/// # Panics
/// Is unable to panic. This section here is just to satisfy clippy
pub async fn add_consensus_task<
    TYPES: NodeType,
    I: NodeImplementation<
        TYPES,
        Leaf = SequencingLeaf<TYPES>,
        ConsensusMessage = SequencingMessage<TYPES, I>,
    >,
>(
    task_runner: TaskRunner,
    event_stream: ChannelStream<SequencingHotShotEvent<TYPES, I>>,
    output_stream: ChannelStream<Event<TYPES, I::Leaf>>,
    handle: SystemContextHandle<TYPES, I>,
) -> TaskRunner
where
    SequencingQuorumEx<TYPES, I>: ConsensusExchange<
        TYPES,
        Message<TYPES, I>,
        Proposal = QuorumProposal<TYPES, SequencingLeaf<TYPES>>,
        Certificate = QuorumCertificate<TYPES, SequencingLeaf<TYPES>>,
        Commitment = SequencingLeaf<TYPES>,
    >,
    CommitteeEx<TYPES, I>: ConsensusExchange<
        TYPES,
        Message<TYPES, I>,
        Certificate = DACertificate<TYPES>,
        Commitment = TYPES::BlockType,
    >,
{
    let consensus = handle.hotshot.get_consensus();
    let c_api: HotShotSequencingConsensusApi<TYPES, I> = HotShotSequencingConsensusApi {
        inner: handle.hotshot.inner.clone(),
    };
    let registry = task_runner.registry.clone();
    // build the consensus task
    let consensus_state = SequencingConsensusTaskState {
        registry: registry.clone(),
        consensus,
        timeout: handle.hotshot.inner.config.next_view_timeout,
        cur_view: TYPES::Time::new(0),
        block: TYPES::BlockType::new(),
        quorum_exchange: c_api.inner.exchanges.quorum_exchange().clone().into(),
        api: c_api.clone(),
        committee_exchange: c_api.inner.exchanges.committee_exchange().clone().into(),
        _pd: PhantomData,
        vote_collector: None,
        timeout_task: async_spawn(async move {}),
        event_stream: event_stream.clone(),
        output_event_stream: output_stream,
        certs: HashMap::new(),
        current_proposal: None,
        id: handle.hotshot.inner.id,
        qc: None,
    };
    let filter = FilterEvent(Arc::new(consensus_event_filter));
    let consensus_name = "Consensus Task";
    let consensus_event_handler = HandleEvent(Arc::new(
        move |event,
              mut state: SequencingConsensusTaskState<
            TYPES,
            I,
            HotShotSequencingConsensusApi<TYPES, I>,
        >| {
            async move {
                if let SequencingHotShotEvent::Shutdown = event {
                    (Some(HotShotTaskCompleted::ShutDown), state)
                } else {
                    state.handle_event(event).await;
                    (None, state)
                }
            }
            .boxed()
        },
    ));
    let consensus_task_builder = TaskBuilder::<
        ConsensusTaskTypes<TYPES, I, HotShotSequencingConsensusApi<TYPES, I>>,
    >::new(consensus_name.to_string())
    .register_event_stream(event_stream.clone(), filter)
    .await
    .register_registry(&mut registry.clone())
    .await
    .register_state(consensus_state)
    .register_event_handler(consensus_event_handler);
    // impossible for unwrap to fail
    // we *just* registered
    let consensus_task_id = consensus_task_builder.get_task_id().unwrap();
    let consensus_task = ConsensusTaskTypes::build(consensus_task_builder).launch();

    task_runner.add_task(
        consensus_task_id,
        consensus_name.to_string(),
        consensus_task,
    )
}

/// add the Data Availability task
/// # Panics
/// Is unable to panic. This section here is just to satisfy clippy
pub async fn add_da_task<
    TYPES: NodeType,
    I: NodeImplementation<
        TYPES,
        Leaf = SequencingLeaf<TYPES>,
        ConsensusMessage = SequencingMessage<TYPES, I>,
    >,
>(
    task_runner: TaskRunner,
    event_stream: ChannelStream<SequencingHotShotEvent<TYPES, I>>,
    committee_exchange: CommitteeEx<TYPES, I>,
    handle: SystemContextHandle<TYPES, I>,
) -> TaskRunner
where
    CommitteeEx<TYPES, I>: ConsensusExchange<
        TYPES,
        Message<TYPES, I>,
        Certificate = DACertificate<TYPES>,
        Commitment = TYPES::BlockType,
    >,
{
    // build the da task
    let c_api: HotShotSequencingConsensusApi<TYPES, I> = HotShotSequencingConsensusApi {
        inner: handle.hotshot.inner.clone(),
    };
    let registry = task_runner.registry.clone();
    let da_state = DATaskState {
        registry: registry.clone(),
        api: c_api.clone(),
        consensus: handle.hotshot.get_consensus(),
        cur_view: TYPES::Time::new(0),
        committee_exchange: committee_exchange.into(),
        vote_collector: None,
        event_stream: event_stream.clone(),
        id: handle.hotshot.inner.id,
    };
    let da_event_handler = HandleEvent(Arc::new(
        move |event, mut state: DATaskState<TYPES, I, HotShotSequencingConsensusApi<TYPES, I>>| {
            async move {
                let completion_status = state.handle_event(event).await;
                (completion_status, state)
            }
            .boxed()
        },
    ));
    let da_name = "DA Task";
    let da_event_filter = FilterEvent(Arc::new(
        DATaskState::<TYPES, I, HotShotSequencingConsensusApi<TYPES, I>>::filter,
    ));

    let da_task_builder = TaskBuilder::<
        DATaskTypes<TYPES, I, HotShotSequencingConsensusApi<TYPES, I>>,
    >::new(da_name.to_string())
    .register_event_stream(event_stream.clone(), da_event_filter)
    .await
    .register_registry(&mut registry.clone())
    .await
    .register_state(da_state)
    .register_event_handler(da_event_handler);
    // impossible for unwrap to fail
    // we *just* registered
    let da_task_id = da_task_builder.get_task_id().unwrap();
    let da_task = DATaskTypes::build(da_task_builder).launch();
    task_runner.add_task(da_task_id, da_name.to_string(), da_task)
}

/// add the view sync task
/// # Panics
/// Is unable to panic. This section here is just to satisfy clippy
pub async fn add_view_sync_task<
    TYPES: NodeType,
    I: NodeImplementation<
        TYPES,
        Leaf = SequencingLeaf<TYPES>,
        ConsensusMessage = SequencingMessage<TYPES, I>,
    >,
>(
    task_runner: TaskRunner,
    event_stream: ChannelStream<SequencingHotShotEvent<TYPES, I>>,
    handle: SystemContextHandle<TYPES, I>,
) -> TaskRunner
where
    ViewSyncEx<TYPES, I>: ConsensusExchange<
        TYPES,
        Message<TYPES, I>,
        Proposal = ViewSyncCertificate<TYPES>,
        Certificate = ViewSyncCertificate<TYPES>,
        Commitment = ViewSyncData<TYPES>,
    >,
{
    let api = HotShotSequencingConsensusApi {
        inner: handle.hotshot.inner.clone(),
    };
    // build the view sync task
    let view_sync_state = ViewSyncTaskState {
        registry: task_runner.registry.clone(),
        event_stream: event_stream.clone(),
        current_view: TYPES::Time::new(0),
        next_view: TYPES::Time::new(0),
        exchange: (*api.inner.exchanges.view_sync_exchange()).clone().into(),
        api,
        num_timeouts_tracked: 0,
        replica_task_map: HashMap::default(),
        relay_task_map: HashMap::default(),
        view_sync_timeout: Duration::new(5, 0),
        id: handle.hotshot.inner.id,
        last_garbage_collected_view: TYPES::Time::new(0),
    };
    let registry = task_runner.registry.clone();
    let view_sync_event_handler =
        HandleEvent(Arc::new(
            move |event,
                  mut state: ViewSyncTaskState<
                TYPES,
                I,
                HotShotSequencingConsensusApi<TYPES, I>,
            >| {
                async move {
                    if let SequencingHotShotEvent::Shutdown = event {
                        (Some(HotShotTaskCompleted::ShutDown), state)
                    } else {
                        state.handle_event(event).await;
                        (None, state)
                    }
                }
                .boxed()
            },
        ));
    let view_sync_name = "ViewSync Task";
    let view_sync_event_filter = FilterEvent(Arc::new(
        ViewSyncTaskState::<TYPES, I, HotShotSequencingConsensusApi<TYPES, I>>::filter,
    ));

    let view_sync_task_builder = TaskBuilder::<
        ViewSyncTaskStateTypes<TYPES, I, HotShotSequencingConsensusApi<TYPES, I>>,
    >::new(view_sync_name.to_string())
    .register_event_stream(event_stream.clone(), view_sync_event_filter)
    .await
    .register_registry(&mut registry.clone())
    .await
    .register_state(view_sync_state)
    .register_event_handler(view_sync_event_handler);
    // impossible for unwrap to fail
    // we *just* registered
    let view_sync_task_id = view_sync_task_builder.get_task_id().unwrap();

    let view_sync_task = ViewSyncTaskStateTypes::build(view_sync_task_builder).launch();
    task_runner.add_task(
        view_sync_task_id,
        view_sync_name.to_string(),
        view_sync_task,
    )
}<|MERGE_RESOLUTION|>--- conflicted
+++ resolved
@@ -4,12 +4,9 @@
     async_spawn, types::SystemContextHandle, DACertificate, HotShotSequencingConsensusApi,
     QuorumCertificate, SequencingQuorumEx,
 };
-<<<<<<< HEAD
+use serde::Serialize;
 use async_compatibility_layer::art::{async_sleep, async_spawn_local};
 use commit::Committable;
-=======
-use async_compatibility_layer::art::async_sleep;
->>>>>>> a50b0842
 use futures::FutureExt;
 use hotshot_task::{
     boxed_sync,
@@ -45,80 +42,7 @@
     },
     vote::{ViewSyncData, VoteType},
 };
-<<<<<<< HEAD
-use serde::Serialize;
-use std::{
-    collections::HashMap,
-    marker::PhantomData,
-    sync::{
-        atomic::{AtomicBool, Ordering},
-        Arc,
-    },
-    time::Duration,
-};
-use tracing::info;
-
-/// Task to look up a node in the future as needed
-pub async fn network_lookup_task<TYPES: NodeType, I: NodeImplementation<TYPES>>(
-    hotshot: SystemContext<TYPES, I>,
-    shut_down: Arc<AtomicBool>,
-) {
-    info!("Launching network lookup task");
-    let networking = hotshot.inner.exchanges.quorum_exchange().network().clone();
-
-    let inner = hotshot.inner.clone();
-
-    let mut completion_map: HashMap<TYPES::Time, Arc<AtomicBool>> = HashMap::default();
-
-    while !shut_down.load(Ordering::Relaxed) {
-        let lock = hotshot.inner.recv_network_lookup.lock().await;
-
-        if let Ok(Some(cur_view)) = lock.recv().await {
-            let view_to_lookup = cur_view + LOOK_AHEAD;
-
-            // perform pruning
-            // TODO in the future btreemap would be better
-            completion_map = completion_map
-                .drain()
-                .filter(|(view, is_done)| {
-                    if !is_done.load(Ordering::Relaxed) {
-                        // we are past the view where this is useful
-                        if cur_view >= *view {
-                            is_done.store(true, Ordering::Relaxed);
-                            return true;
-                        }
-                        // we aren't done
-                        return false;
-                    }
-                    true
-                })
-                .collect();
-
-            // logic to look ahead
-            if !inner.exchanges.quorum_exchange().is_leader(view_to_lookup) {
-                let is_done = Arc::new(AtomicBool::new(false));
-                completion_map.insert(view_to_lookup, is_done.clone());
-                let inner = inner.clone();
-                let networking = networking.clone();
-                async_spawn_local(async move {
-                    info!("starting lookup for {:?}", view_to_lookup);
-                    let _result = networking
-                        .lookup_node(inner.exchanges.quorum_exchange().get_leader(view_to_lookup))
-                        .await;
-                    info!("finished lookup for {:?}", view_to_lookup);
-                });
-            }
-        }
-    }
-
-    // shut down all child tasks
-    for (_, is_done) in completion_map {
-        is_done.store(true, Ordering::Relaxed);
-    }
-}
-=======
 use std::{collections::HashMap, marker::PhantomData, sync::Arc, time::Duration};
->>>>>>> a50b0842
 
 /// event for global event stream
 #[derive(Clone, Debug)]
