--- conflicted
+++ resolved
@@ -37,12 +37,7 @@
         election::{ConsensusExchange, Membership},
         network::{CommunicationChannel, ConsensusIntentEvent, TransmitType},
         node_implementation::{
-<<<<<<< HEAD
-            CommitteeEx, ExchangesType, NodeImplementation, NodeType, QuorumEx, VIDEx, ViewSyncEx,
-=======
-            CommitteeEx, ExchangesType, NodeImplementation, NodeType, QuorumEx,
-            SequencingTimeoutEx, ViewSyncEx,
->>>>>>> 9c5c83c4
+            CommitteeEx, ExchangesType, NodeImplementation, NodeType, QuorumEx, VIDEx, ViewSyncEx, SequencingTimeoutEx
         },
         state::ConsensusTime,
     },
