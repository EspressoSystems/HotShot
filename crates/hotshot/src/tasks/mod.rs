//! Provides a number of tasks that run continuously

use crate::{types::SystemContextHandle, HotShotConsensusApi};
<<<<<<< HEAD
use async_compatibility_layer::art::async_sleep;
use futures::FutureExt;
use hotshot_constants::VERSION_0_1;
use hotshot_task::{
    boxed_sync,
    event_stream::ChannelStream,
    task::{FilterEvent, HandleEvent, HandleMessage, HotShotTaskCompleted, HotShotTaskTypes},
    task_impls::TaskBuilder,
    task_launcher::TaskRunner,
    GeneratedStream, Merge,
};
=======
use async_broadcast::{Receiver, Sender};
use async_compatibility_layer::art::{async_sleep, async_spawn};

use hotshot_task::task::{Task, TaskRegistry};
>>>>>>> e4b699c4
use hotshot_task_impls::{
    consensus::{CommitmentAndMetadata, ConsensusTaskState},
    da::DATaskState,
    events::HotShotEvent,
    network::{NetworkEventTaskState, NetworkMessageTaskState},
    transactions::TransactionTaskState,
    upgrade::UpgradeTaskState,
    vid::VIDTaskState,
    view_sync::ViewSyncTaskState,
};
use hotshot_types::traits::election::Membership;
use hotshot_types::{
    event::Event,
    message::Messages,
    traits::{
        block_contents::vid_commitment,
        consensus_api::ConsensusApi,
        network::{CommunicationChannel, ConsensusIntentEvent, TransmitType},
        node_implementation::{ConsensusTime, NodeImplementation, NodeType},
        BlockPayload,
    },
};
use std::{
    collections::{BTreeMap, HashMap, HashSet},
    marker::PhantomData,
    sync::Arc,
    time::Duration,
};
use tracing::error;

/// event for global event stream
#[derive(Clone, Debug)]
pub enum GlobalEvent {
    /// shut everything down
    Shutdown,
    /// dummy (TODO delete later)
    Dummy,
}

/// Add the network task to handle messages and publish events.
pub async fn add_network_message_task<TYPES: NodeType, NET: CommunicationChannel<TYPES>>(
    task_reg: Arc<TaskRegistry>,
    event_stream: Sender<HotShotEvent<TYPES>>,
    channel: NET,
) {
    let net = channel.clone();
    let network_state: NetworkMessageTaskState<_> = NetworkMessageTaskState {
        event_stream: event_stream.clone(),
    };

    // TODO we don't need two async tasks for this, we should combine the
    // by getting rid of `TransmitType`
    // https://github.com/EspressoSystems/HotShot/issues/2377
    let network = net.clone();
    let mut state = network_state.clone();
    let broadcast_handle = async_spawn(async move {
        loop {
            let msgs = match network.recv_msgs(TransmitType::Broadcast).await {
                Ok(msgs) => Messages(msgs),
                Err(err) => {
                    error!("failed to receive broadcast messages: {err}");

                    // return zero messages so we sleep and try again
                    Messages(vec![])
                }
            };
            if msgs.0.is_empty() {
                // TODO: Stop sleeping here: https://github.com/EspressoSystems/HotShot/issues/2558
                async_sleep(Duration::from_millis(100)).await;
            } else {
                state.handle_messages(msgs.0).await;
            }
        }
    });
    let network = net.clone();
    let mut state = network_state.clone();
    let direct_handle = async_spawn(async move {
        loop {
            let msgs = match network.recv_msgs(TransmitType::Direct).await {
                Ok(msgs) => Messages(msgs),
                Err(err) => {
                    error!("failed to receive direct messages: {err}");

                    // return zero messages so we sleep and try again
                    Messages(vec![])
                }
            };
            if msgs.0.is_empty() {
                // TODO: Stop sleeping here: https://github.com/EspressoSystems/HotShot/issues/2558
                async_sleep(Duration::from_millis(100)).await;
            } else {
                state.handle_messages(msgs.0).await;
            }
        }
    });
    task_reg.register(direct_handle).await;
    task_reg.register(broadcast_handle).await;
}

/// Add the network task to handle events and send messages.
pub async fn add_network_event_task<TYPES: NodeType, NET: CommunicationChannel<TYPES>>(
    task_reg: Arc<TaskRegistry>,
    tx: Sender<HotShotEvent<TYPES>>,
    rx: Receiver<HotShotEvent<TYPES>>,
    channel: NET,
    membership: TYPES::Membership,
    filter: fn(&HotShotEvent<TYPES>) -> bool,
) {
    let network_state: NetworkEventTaskState<_, _> = NetworkEventTaskState {
        channel,
        view: TYPES::Time::genesis(),
        membership,
        filter,
    };
    let task = Task::new(tx, rx, task_reg.clone(), network_state);
    task_reg.run_task(task).await;
}

/// Create the consensus task state
/// # Panics
/// If genesis payload can't be encoded.  This should not be possible
pub async fn create_consensus_state<TYPES: NodeType, I: NodeImplementation<TYPES>>(
    output_stream: Sender<Event<TYPES>>,
    handle: &SystemContextHandle<TYPES, I>,
) -> ConsensusTaskState<TYPES, I, HotShotConsensusApi<TYPES, I>> {
    let consensus = handle.hotshot.get_consensus();
    let c_api: HotShotConsensusApi<TYPES, I> = HotShotConsensusApi {
        inner: handle.hotshot.inner.clone(),
    };

    let (payload, metadata) = <TYPES::BlockPayload as BlockPayload>::genesis();
    // Impossible for `unwrap` to fail on the genesis payload.
    let payload_commitment = vid_commitment(
        &payload.encode().unwrap().collect(),
        handle
            .hotshot
            .inner
            .memberships
            .quorum_membership
            .total_nodes(),
    );
    // build the consensus task
    let consensus_state = ConsensusTaskState {
        consensus,
        timeout: handle.hotshot.inner.config.next_view_timeout,
        cur_view: TYPES::Time::new(0),
        payload_commitment_and_metadata: Some(CommitmentAndMetadata {
            commitment: payload_commitment,
            metadata,
            is_genesis: true,
        }),
        api: c_api.clone(),
        _pd: PhantomData,
        vote_collector: None.into(),
        timeout_vote_collector: None.into(),
        timeout_task: None,
        timeout_cert: None,
<<<<<<< HEAD
        upgrade_cert: None,
        decided_upgrade_cert: None,
        current_network_version: VERSION_0_1,
        event_stream: event_stream.clone(),
=======
>>>>>>> e4b699c4
        output_event_stream: output_stream,
        vid_shares: BTreeMap::new(),
        current_proposal: None,
        id: handle.hotshot.inner.id,
        public_key: c_api.public_key().clone(),
        private_key: c_api.private_key().clone(),
        quorum_network: c_api.inner.networks.quorum_network.clone().into(),
        committee_network: c_api.inner.networks.da_network.clone().into(),
        timeout_membership: c_api.inner.memberships.quorum_membership.clone().into(),
        quorum_membership: c_api.inner.memberships.quorum_membership.clone().into(),
        committee_membership: c_api.inner.memberships.da_membership.clone().into(),
    };
    // Poll (forever) for the latest quorum proposal
    consensus_state
        .quorum_network
        .inject_consensus_info(ConsensusIntentEvent::PollForLatestProposal)
        .await;

    // See if we're in the DA committee
    // This will not work for epochs (because dynamic subscription
    // With the Push CDN, we are _always_ polling for latest anyway.
    let is_da = consensus_state
        .committee_membership
        .get_committee(<TYPES as NodeType>::Time::new(0))
        .contains(&consensus_state.public_key);

    // If we are, poll for latest DA proposal.
    if is_da {
        consensus_state
            .committee_network
            .inject_consensus_info(ConsensusIntentEvent::PollForLatestProposal)
            .await;
    }

    // Poll (forever) for the latest view sync certificate
    consensus_state
        .quorum_network
        .inject_consensus_info(ConsensusIntentEvent::PollForLatestViewSyncCertificate)
        .await;
    consensus_state
}

/// add the consensus task
pub async fn add_consensus_task<TYPES: NodeType, I: NodeImplementation<TYPES>>(
    task_reg: Arc<TaskRegistry>,
    tx: Sender<HotShotEvent<TYPES>>,
    rx: Receiver<HotShotEvent<TYPES>>,
    handle: &SystemContextHandle<TYPES, I>,
) {
    let state =
        create_consensus_state(handle.hotshot.inner.output_event_stream.0.clone(), handle).await;
    let task = Task::new(tx, rx, task_reg.clone(), state);
    task_reg.run_task(task).await;
}

/// add the VID task
pub async fn add_vid_task<TYPES: NodeType, I: NodeImplementation<TYPES>>(
    task_reg: Arc<TaskRegistry>,
    tx: Sender<HotShotEvent<TYPES>>,
    rx: Receiver<HotShotEvent<TYPES>>,
    handle: &SystemContextHandle<TYPES, I>,
) {
    // build the vid task
    let c_api: HotShotConsensusApi<TYPES, I> = HotShotConsensusApi {
        inner: handle.hotshot.inner.clone(),
    };
    let vid_state = VIDTaskState {
        api: c_api.clone(),
        consensus: handle.hotshot.get_consensus(),
        cur_view: TYPES::Time::new(0),
        vote_collector: None,
        network: c_api.inner.networks.quorum_network.clone().into(),
        membership: c_api.inner.memberships.vid_membership.clone().into(),
        public_key: c_api.public_key().clone(),
        private_key: c_api.private_key().clone(),
        id: handle.hotshot.inner.id,
    };

    let task = Task::new(tx, rx, task_reg.clone(), vid_state);
    task_reg.run_task(task).await;
}

/// add the Upgrade task.
///
/// # Panics
///
/// Uses .`unwrap()`, though this should never panic.
pub async fn add_upgrade_task<TYPES: NodeType, I: NodeImplementation<TYPES>>(
    task_reg: Arc<TaskRegistry>,
    tx: Sender<HotShotEvent<TYPES>>,
    rx: Receiver<HotShotEvent<TYPES>>,
    handle: &SystemContextHandle<TYPES, I>,
) {
    let c_api: HotShotConsensusApi<TYPES, I> = HotShotConsensusApi {
        inner: handle.hotshot.inner.clone(),
    };
    let upgrade_state = UpgradeTaskState {
        api: c_api.clone(),
        cur_view: TYPES::Time::new(0),
        quorum_membership: c_api.inner.memberships.quorum_membership.clone().into(),
        quorum_network: c_api.inner.networks.quorum_network.clone().into(),
        should_vote: |_upgrade_proposal| false,
        vote_collector: None.into(),
        public_key: c_api.public_key().clone(),
        private_key: c_api.private_key().clone(),
        id: handle.hotshot.inner.id,
    };
    let task = Task::new(tx, rx, task_reg.clone(), upgrade_state);
    task_reg.run_task(task).await;
}

/// add the Data Availability task
pub async fn add_da_task<TYPES: NodeType, I: NodeImplementation<TYPES>>(
    task_reg: Arc<TaskRegistry>,
    tx: Sender<HotShotEvent<TYPES>>,
    rx: Receiver<HotShotEvent<TYPES>>,
    handle: &SystemContextHandle<TYPES, I>,
) {
    // build the da task
    let c_api: HotShotConsensusApi<TYPES, I> = HotShotConsensusApi {
        inner: handle.hotshot.inner.clone(),
    };
    let da_state = DATaskState {
        api: c_api.clone(),
        consensus: handle.hotshot.get_consensus(),
        da_membership: c_api.inner.memberships.da_membership.clone().into(),
        da_network: c_api.inner.networks.da_network.clone().into(),
        quorum_membership: c_api.inner.memberships.quorum_membership.clone().into(),
        cur_view: TYPES::Time::new(0),
        vote_collector: None.into(),
        public_key: c_api.public_key().clone(),
        private_key: c_api.private_key().clone(),
        id: handle.hotshot.inner.id,
    };

    let task = Task::new(tx, rx, task_reg.clone(), da_state);
    task_reg.run_task(task).await;
}

/// add the Transaction Handling task
pub async fn add_transaction_task<TYPES: NodeType, I: NodeImplementation<TYPES>>(
    task_reg: Arc<TaskRegistry>,
    tx: Sender<HotShotEvent<TYPES>>,
    rx: Receiver<HotShotEvent<TYPES>>,
    handle: &SystemContextHandle<TYPES, I>,
) {
    // build the transactions task
    let c_api: HotShotConsensusApi<TYPES, I> = HotShotConsensusApi {
        inner: handle.hotshot.inner.clone(),
    };
    let transactions_state = TransactionTaskState {
        api: c_api.clone(),
        consensus: handle.hotshot.get_consensus(),
        transactions: Arc::default(),
        seen_transactions: HashSet::new(),
        cur_view: TYPES::Time::new(0),
        network: c_api.inner.networks.quorum_network.clone().into(),
        membership: c_api.inner.memberships.quorum_membership.clone().into(),
        public_key: c_api.public_key().clone(),
        private_key: c_api.private_key().clone(),
        id: handle.hotshot.inner.id,
    };

    let task = Task::new(tx, rx, task_reg.clone(), transactions_state);
    task_reg.run_task(task).await;
}
/// add the view sync task
pub async fn add_view_sync_task<TYPES: NodeType, I: NodeImplementation<TYPES>>(
    task_reg: Arc<TaskRegistry>,
    tx: Sender<HotShotEvent<TYPES>>,
    rx: Receiver<HotShotEvent<TYPES>>,
    handle: &SystemContextHandle<TYPES, I>,
) {
    let api = HotShotConsensusApi {
        inner: handle.hotshot.inner.clone(),
    };
    // build the view sync task
    let view_sync_state = ViewSyncTaskState {
        current_view: TYPES::Time::new(0),
        next_view: TYPES::Time::new(0),
        network: api.inner.networks.quorum_network.clone().into(),
        membership: api.inner.memberships.view_sync_membership.clone().into(),
        public_key: api.public_key().clone(),
        private_key: api.private_key().clone(),
        api,
        num_timeouts_tracked: 0,
        replica_task_map: HashMap::default().into(),
        pre_commit_relay_map: HashMap::default().into(),
        commit_relay_map: HashMap::default().into(),
        finalize_relay_map: HashMap::default().into(),
        view_sync_timeout: Duration::new(10, 0),
        id: handle.hotshot.inner.id,
        last_garbage_collected_view: TYPES::Time::new(0),
    };

    let task = Task::new(tx, rx, task_reg.clone(), view_sync_state);
    task_reg.run_task(task).await;
}<|MERGE_RESOLUTION|>--- conflicted
+++ resolved
@@ -1,24 +1,10 @@
 //! Provides a number of tasks that run continuously
 
 use crate::{types::SystemContextHandle, HotShotConsensusApi};
-<<<<<<< HEAD
-use async_compatibility_layer::art::async_sleep;
-use futures::FutureExt;
-use hotshot_constants::VERSION_0_1;
-use hotshot_task::{
-    boxed_sync,
-    event_stream::ChannelStream,
-    task::{FilterEvent, HandleEvent, HandleMessage, HotShotTaskCompleted, HotShotTaskTypes},
-    task_impls::TaskBuilder,
-    task_launcher::TaskRunner,
-    GeneratedStream, Merge,
-};
-=======
 use async_broadcast::{Receiver, Sender};
 use async_compatibility_layer::art::{async_sleep, async_spawn};
 
 use hotshot_task::task::{Task, TaskRegistry};
->>>>>>> e4b699c4
 use hotshot_task_impls::{
     consensus::{CommitmentAndMetadata, ConsensusTaskState},
     da::DATaskState,
@@ -176,13 +162,10 @@
         timeout_vote_collector: None.into(),
         timeout_task: None,
         timeout_cert: None,
-<<<<<<< HEAD
         upgrade_cert: None,
         decided_upgrade_cert: None,
         current_network_version: VERSION_0_1,
         event_stream: event_stream.clone(),
-=======
->>>>>>> e4b699c4
         output_event_stream: output_stream,
         vid_shares: BTreeMap::new(),
         current_proposal: None,
