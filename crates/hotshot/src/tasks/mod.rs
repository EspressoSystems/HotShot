//! Provides a number of tasks that run continuously

use crate::{types::SystemContextHandle, HotShotConsensusApi};
use async_broadcast::{Receiver, Sender};
use async_compatibility_layer::art::{async_sleep, async_spawn};

use hotshot_task::task::{Task, TaskRegistry};
use hotshot_task_impls::{
    consensus::{CommitmentAndMetadata, ConsensusTaskState},
    da::DATaskState,
    events::HotShotEvent,
    network::{NetworkEventTaskState, NetworkMessageTaskState},
    transactions::TransactionTaskState,
    vid::VIDTaskState,
    view_sync::ViewSyncTaskState,
};
use hotshot_types::traits::election::Membership;
use hotshot_types::{
    event::Event,
    message::Messages,
    traits::{
        block_contents::vid_commitment,
        consensus_api::ConsensusApi,
        network::{CommunicationChannel, ConsensusIntentEvent, TransmitType},
        node_implementation::{ConsensusTime, NodeImplementation, NodeType},
        BlockPayload,
    },
};
use std::{
    collections::{HashMap, HashSet},
    marker::PhantomData,
    sync::Arc,
    time::Duration,
};
use tracing::error;

/// event for global event stream
#[derive(Clone, Debug)]
pub enum GlobalEvent {
    /// shut everything down
    Shutdown,
    /// dummy (TODO delete later)
    Dummy,
}

/// Add the network task to handle messages and publish events.
/// # Panics
/// Is unable to panic. This section here is just to satisfy clippy
pub async fn add_network_message_task<TYPES: NodeType, NET: CommunicationChannel<TYPES>>(
    task_reg: Arc<TaskRegistry>,
    event_stream: Sender<HotShotEvent<TYPES>>,
    channel: NET,
) {
    let net = channel.clone();
    let network_state: NetworkMessageTaskState<_> = NetworkMessageTaskState {
        event_stream: event_stream.clone(),
    };

    // TODO we don't need two async tasks for this, we should combine the
    // by getting rid of `TransmitType`
    let network = net.clone();
    let mut state = network_state.clone();
    let broadcast_handle = async_spawn(async move {
        loop {
            let msgs = match network.recv_msgs(TransmitType::Broadcast).await {
                Ok(msgs) => Messages(msgs),
                Err(err) => {
                    error!("failed to receive broadcast messages: {err}");

                    // return zero messages so we sleep and try again
                    Messages(vec![])
                }
            };
            if msgs.0.is_empty() {
                async_sleep(Duration::from_millis(100)).await;
            } else {
                state.handle_messages(msgs.0).await;
            }
        }
    });
    let network = net.clone();
    let mut state = network_state.clone();
    let direct_handle = async_spawn(async move {
        loop {
            let msgs = match network.recv_msgs(TransmitType::Direct).await {
                Ok(msgs) => Messages(msgs),
                Err(err) => {
                    error!("failed to receive direct messages: {err}");

                    // return zero messages so we sleep and try again
                    Messages(vec![])
                }
            };
            if msgs.0.is_empty() {
                async_sleep(Duration::from_millis(100)).await;
            } else {
                state.handle_messages(msgs.0).await;
            }
        }
    });
    task_reg.register(direct_handle).await;
    task_reg.register(broadcast_handle).await;
}

/// Add the network task to handle events and send messages.
/// # Panics
/// Is unable to panic. This section here is just to satisfy clippy
pub async fn add_network_event_task<TYPES: NodeType, NET: CommunicationChannel<TYPES>>(
    task_reg: Arc<TaskRegistry>,
    tx: Sender<HotShotEvent<TYPES>>,
    rx: Receiver<HotShotEvent<TYPES>>,
    channel: NET,
    membership: TYPES::Membership,
    filter: fn(&HotShotEvent<TYPES>) -> bool,
) {
    let network_state: NetworkEventTaskState<_, _> = NetworkEventTaskState {
        channel,
        view: TYPES::Time::genesis(),
        membership,
        filter,
    };
    let task = Task::new(tx, rx, task_reg.clone(), network_state);
    task_reg.run_task(task).await;
}

/// Create the consensus task state
/// # Panics
/// Is unable to panic. This section here is just to satisfy clippy
pub async fn create_consensus_state<TYPES: NodeType, I: NodeImplementation<TYPES>>(
    output_stream: Sender<Event<TYPES>>,
    handle: &SystemContextHandle<TYPES, I>,
) -> ConsensusTaskState<TYPES, I, HotShotConsensusApi<TYPES, I>> {
    let consensus = handle.hotshot.get_consensus();
    let c_api: HotShotConsensusApi<TYPES, I> = HotShotConsensusApi {
        inner: handle.hotshot.inner.clone(),
    };

    let (payload, metadata) = <TYPES::BlockPayload as BlockPayload>::genesis();
    // Impossible for `unwrap` to fail on the genesis payload.
    let payload_commitment = vid_commitment(
        &payload.encode().unwrap().collect(),
        handle
            .hotshot
            .inner
            .memberships
            .quorum_membership
            .total_nodes(),
    );
    // build the consensus task
    let consensus_state = ConsensusTaskState {
        consensus,
        timeout: handle.hotshot.inner.config.next_view_timeout,
        cur_view: TYPES::Time::new(0),
        payload_commitment_and_metadata: Some(CommitmentAndMetadata {
            commitment: payload_commitment,
            metadata,
            is_genesis: true,
        }),
        api: c_api.clone(),
        _pd: PhantomData,
        vote_collector: None.into(),
        timeout_vote_collector: None.into(),
        timeout_task: None,
        timeout_cert: None,
        output_event_stream: output_stream,
        vid_shares: HashMap::new(),
        current_proposal: None,
        id: handle.hotshot.inner.id,
        public_key: c_api.public_key().clone(),
        private_key: c_api.private_key().clone(),
        quorum_network: c_api.inner.networks.quorum_network.clone().into(),
        committee_network: c_api.inner.networks.da_network.clone().into(),
        timeout_membership: c_api.inner.memberships.quorum_membership.clone().into(),
        quorum_membership: c_api.inner.memberships.quorum_membership.clone().into(),
        committee_membership: c_api.inner.memberships.da_membership.clone().into(),
    };
    // Poll (forever) for the latest quorum proposal
    consensus_state
        .quorum_network
        .inject_consensus_info(ConsensusIntentEvent::PollForLatestProposal)
        .await;
<<<<<<< HEAD
=======

    // See if we're in the DA committee
    // This will not work for epochs (because dynamic subscription
    // With the Push CDN, we are _always_ polling for latest anyway.
    let is_da = consensus_state
        .committee_membership
        .get_committee(<TYPES as NodeType>::Time::new(0))
        .contains(&consensus_state.public_key);

    // If we are, poll for latest DA proposal.
    if is_da {
        consensus_state
            .committee_network
            .inject_consensus_info(ConsensusIntentEvent::PollForLatestProposal)
            .await;
    }

    // Poll (forever) for the latest view sync certificate
>>>>>>> d5ad8ad5
    consensus_state
        .quorum_network
        .inject_consensus_info(ConsensusIntentEvent::PollForLatestViewSyncCertificate)
        .await;
    consensus_state
}

/// add the consensus task
/// # Panics
/// Is unable to panic. This section here is just to satisfy clippy
pub async fn add_consensus_task<TYPES: NodeType, I: NodeImplementation<TYPES>>(
    task_reg: Arc<TaskRegistry>,
    tx: Sender<HotShotEvent<TYPES>>,
    rx: Receiver<HotShotEvent<TYPES>>,
    handle: &SystemContextHandle<TYPES, I>,
) {
    let state =
        create_consensus_state(handle.hotshot.inner.output_event_stream.0.clone(), handle).await;
    let task = Task::new(tx, rx, task_reg.clone(), state);
    task_reg.run_task(task).await;
}

/// add the VID task
/// # Panics
/// Is unable to panic. This section here is just to satisfy clippy
pub async fn add_vid_task<TYPES: NodeType, I: NodeImplementation<TYPES>>(
    task_reg: Arc<TaskRegistry>,
    tx: Sender<HotShotEvent<TYPES>>,
    rx: Receiver<HotShotEvent<TYPES>>,
    handle: &SystemContextHandle<TYPES, I>,
) {
    // build the vid task
    let c_api: HotShotConsensusApi<TYPES, I> = HotShotConsensusApi {
        inner: handle.hotshot.inner.clone(),
    };
    let vid_state = VIDTaskState {
        api: c_api.clone(),
        consensus: handle.hotshot.get_consensus(),
        cur_view: TYPES::Time::new(0),
        vote_collector: None,
        network: c_api.inner.networks.quorum_network.clone().into(),
        membership: c_api.inner.memberships.vid_membership.clone().into(),
        public_key: c_api.public_key().clone(),
        private_key: c_api.private_key().clone(),
        id: handle.hotshot.inner.id,
    };

    let task = Task::new(tx, rx, task_reg.clone(), vid_state);
    task_reg.run_task(task).await;
}

/// add the Data Availability task
/// # Panics
/// Is unable to panic. This section here is just to satisfy clippy
pub async fn add_da_task<TYPES: NodeType, I: NodeImplementation<TYPES>>(
    task_reg: Arc<TaskRegistry>,
    tx: Sender<HotShotEvent<TYPES>>,
    rx: Receiver<HotShotEvent<TYPES>>,
    handle: &SystemContextHandle<TYPES, I>,
) {
    // build the da task
    let c_api: HotShotConsensusApi<TYPES, I> = HotShotConsensusApi {
        inner: handle.hotshot.inner.clone(),
    };
    let da_state = DATaskState {
        api: c_api.clone(),
        consensus: handle.hotshot.get_consensus(),
        da_membership: c_api.inner.memberships.da_membership.clone().into(),
        da_network: c_api.inner.networks.da_network.clone().into(),
        quorum_membership: c_api.inner.memberships.quorum_membership.clone().into(),
        cur_view: TYPES::Time::new(0),
        vote_collector: None.into(),
        public_key: c_api.public_key().clone(),
        private_key: c_api.private_key().clone(),
        id: handle.hotshot.inner.id,
    };

    let task = Task::new(tx, rx, task_reg.clone(), da_state);
    task_reg.run_task(task).await;
}

/// add the Transaction Handling task
/// # Panics
/// Is unable to panic. This section here is just to satisfy clippy
pub async fn add_transaction_task<TYPES: NodeType, I: NodeImplementation<TYPES>>(
    task_reg: Arc<TaskRegistry>,
    tx: Sender<HotShotEvent<TYPES>>,
    rx: Receiver<HotShotEvent<TYPES>>,
    handle: &SystemContextHandle<TYPES, I>,
) {
    // build the transactions task
    let c_api: HotShotConsensusApi<TYPES, I> = HotShotConsensusApi {
        inner: handle.hotshot.inner.clone(),
    };
    let transactions_state = TransactionTaskState {
        api: c_api.clone(),
        consensus: handle.hotshot.get_consensus(),
        transactions: Arc::default(),
        seen_transactions: HashSet::new(),
        cur_view: TYPES::Time::new(0),
        network: c_api.inner.networks.quorum_network.clone().into(),
        membership: c_api.inner.memberships.quorum_membership.clone().into(),
        public_key: c_api.public_key().clone(),
        private_key: c_api.private_key().clone(),
        id: handle.hotshot.inner.id,
    };

    let task = Task::new(tx, rx, task_reg.clone(), transactions_state);
    task_reg.run_task(task).await;
}
/// add the view sync task
/// # Panics
/// Is unable to panic. This section here is just to satisfy clippy
pub async fn add_view_sync_task<TYPES: NodeType, I: NodeImplementation<TYPES>>(
    task_reg: Arc<TaskRegistry>,
    tx: Sender<HotShotEvent<TYPES>>,
    rx: Receiver<HotShotEvent<TYPES>>,
    handle: &SystemContextHandle<TYPES, I>,
) {
    let api = HotShotConsensusApi {
        inner: handle.hotshot.inner.clone(),
    };
    // build the view sync task
    let view_sync_state = ViewSyncTaskState {
        current_view: TYPES::Time::new(0),
        next_view: TYPES::Time::new(0),
        network: api.inner.networks.quorum_network.clone().into(),
        membership: api.inner.memberships.view_sync_membership.clone().into(),
        public_key: api.public_key().clone(),
        private_key: api.private_key().clone(),
        api,
        num_timeouts_tracked: 0,
        replica_task_map: HashMap::default().into(),
        pre_commit_relay_map: HashMap::default().into(),
        commit_relay_map: HashMap::default().into(),
        finalize_relay_map: HashMap::default().into(),
        view_sync_timeout: Duration::new(10, 0),
        id: handle.hotshot.inner.id,
        last_garbage_collected_view: TYPES::Time::new(0),
    };

    let task = Task::new(tx, rx, task_reg.clone(), view_sync_state);
    task_reg.run_task(task).await;
}<|MERGE_RESOLUTION|>--- conflicted
+++ resolved
@@ -179,8 +179,6 @@
         .quorum_network
         .inject_consensus_info(ConsensusIntentEvent::PollForLatestProposal)
         .await;
-<<<<<<< HEAD
-=======
 
     // See if we're in the DA committee
     // This will not work for epochs (because dynamic subscription
@@ -199,7 +197,6 @@
     }
 
     // Poll (forever) for the latest view sync certificate
->>>>>>> d5ad8ad5
     consensus_state
         .quorum_network
         .inject_consensus_info(ConsensusIntentEvent::PollForLatestViewSyncCertificate)
