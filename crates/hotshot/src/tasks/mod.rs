// Copyright (c) 2021-2024 Espresso Systems (espressosys.com)
// This file is part of the HotShot repository.

// You should have received a copy of the MIT License
// along with the HotShot repository. If not, see <https://mit-license.org/>.

//! Provides a number of tasks that run continuously

/// Provides trait to create task states from a `SystemContextHandle`
pub mod task_state;
use crate::{
    tasks::task_state::CreateTaskState, types::SystemContextHandle, ConsensusApi,
    ConsensusMetricsValue, ConsensusTaskRegistry, HotShotConfig, HotShotInitializer,
    MarketplaceConfig, Memberships, NetworkTaskRegistry, SignatureKey, SystemContext, Versions,
};
use anyhow::Context;

use async_broadcast::broadcast;
use async_compatibility_layer::art::{async_sleep, async_spawn};
use async_lock::RwLock;
use async_trait::async_trait;
use futures::{
    future::{BoxFuture, FutureExt},
    stream, StreamExt,
};
use hotshot_task::task::Task;
#[cfg(feature = "rewind")]
use hotshot_task_impls::rewind::RewindTaskState;
use hotshot_task_impls::{
    da::DaTaskState,
    events::HotShotEvent,
<<<<<<< HEAD
    health_check::HealthCheckTaskState,
    helpers::broadcast_event,
    network::{
        self,
        test::{ModifierClosure, NetworkEventTaskStateModifier},
        NetworkEventTaskState, NetworkMessageTaskState,
    },
=======
    network,
    network::{NetworkEventTaskState, NetworkMessageTaskState},
>>>>>>> eff2d679
    request::NetworkRequestState,
    response::{run_response_task, NetworkResponseState},
    transactions::TransactionTaskState,
    upgrade::UpgradeTaskState,
    vid::VidTaskState,
    view_sync::ViewSyncTaskState,
};
use hotshot_types::message::UpgradeLock;
use hotshot_types::{
    constants::EVENT_CHANNEL_SIZE,
    data::QuorumProposal,
    message::{Messages, Proposal},
    request_response::RequestReceiver,
    simple_vote::QuorumVote,
    traits::{
        network::ConnectedNetwork,
        node_implementation::{ConsensusTime, NodeImplementation, NodeType},
    },
};
use std::fmt::{Debug, Formatter};
use std::{collections::HashSet, sync::Arc, time::Duration};
use vbs::version::StaticVersionType;

/// event for global event stream
#[derive(Clone, Debug)]
pub enum GlobalEvent {
    /// shut everything down
    Shutdown,
    /// dummy (TODO delete later)
    Dummy,
}

/// Add tasks for network requests and responses
pub async fn add_request_network_task<
    TYPES: NodeType,
    I: NodeImplementation<TYPES>,
    V: Versions,
>(
    handle: &mut SystemContextHandle<TYPES, I, V>,
) {
    let state = NetworkRequestState::<TYPES, I>::create_from(handle).await;

    let task = Task::new(
        state,
        handle.internal_event_stream.0.clone(),
        handle.internal_event_stream.1.activate_cloned(),
    );
    handle.consensus_registry.run_task(task);
}

/// Add a task which responds to requests on the network.
pub fn add_response_task<TYPES: NodeType, I: NodeImplementation<TYPES>, V: Versions>(
    handle: &mut SystemContextHandle<TYPES, I, V>,
    request_receiver: RequestReceiver,
) {
    let state = NetworkResponseState::<TYPES>::new(
        handle.hotshot.consensus(),
        request_receiver,
        handle.hotshot.memberships.quorum_membership.clone().into(),
        handle.public_key().clone(),
        handle.private_key().clone(),
        handle.hotshot.id,
    );
    handle.network_registry.register(run_response_task::<TYPES>(
        state,
        handle.internal_event_stream.1.activate_cloned(),
    ));
}

/// Add the network task to handle messages and publish events.
pub fn add_network_message_task<
    TYPES: NodeType,
    I: NodeImplementation<TYPES>,
    NET: ConnectedNetwork<TYPES::SignatureKey>,
    V: Versions,
>(
    handle: &mut SystemContextHandle<TYPES, I, V>,
    channel: &Arc<NET>,
) {
    let network_state: NetworkMessageTaskState<_> = NetworkMessageTaskState {
        internal_event_stream: handle.internal_event_stream.0.clone(),
        external_event_stream: handle.output_event_stream.0.clone(),
    };

    let upgrade_lock = handle.hotshot.upgrade_lock.clone();

    let network = Arc::clone(channel);
    let mut state = network_state.clone();
    let shutdown_signal = create_shutdown_event_monitor(handle).fuse();
    let task_handle = async_spawn(async move {
        futures::pin_mut!(shutdown_signal);

        let recv_stream = stream::unfold((), |()| async {
            let msgs = match network.recv_msgs().await {
                Ok(msgs) => {
                    let mut deserialized_messages = Vec::new();
                    for msg in msgs {
                        let deserialized_message = match upgrade_lock.deserialize(&msg).await {
                            Ok(deserialized) => deserialized,
                            Err(e) => {
                                tracing::error!("Failed to deserialize message: {}", e);
                                continue;
                            }
                        };
                        deserialized_messages.push(deserialized_message);
                    }
                    Messages(deserialized_messages)
                }
                Err(err) => {
                    tracing::error!("failed to receive messages: {err}");
                    Messages(vec![])
                }
            };
            Some((msgs, ()))
        });

        let fused_recv_stream = recv_stream.boxed().fuse();
        futures::pin_mut!(fused_recv_stream);

        loop {
            futures::select! {
                () = shutdown_signal => {
                    tracing::error!("Shutting down network message task");
                    return;
                }
                msgs_option = fused_recv_stream.next() => {
                    if let Some(msgs) = msgs_option {
                        if msgs.0.is_empty() {
                            // TODO: Stop sleeping here: https://github.com/EspressoSystems/HotShot/issues/2558
                            async_sleep(Duration::from_millis(100)).await;
                        } else {
                            state.handle_messages(msgs.0).await;
                        }
                    } else {
                        // Stream has ended, which shouldn't happen in this case.
                        // You might want to handle this situation, perhaps by breaking the loop or logging an error.
                        tracing::error!("Network message stream unexpectedly ended");
                        return;
                    }
                }
            }
        }
    });
    handle.network_registry.register(task_handle);
}

/// Add the network task to handle events and send messages.
pub fn add_network_event_task<
    TYPES: NodeType,
    I: NodeImplementation<TYPES>,
    V: Versions,
    NET: ConnectedNetwork<TYPES::SignatureKey>,
>(
    handle: &mut SystemContextHandle<TYPES, I, V>,
    channel: Arc<NET>,
    membership: TYPES::Membership,
    filter: fn(&Arc<HotShotEvent<TYPES>>) -> bool,
) {
    let network_state: NetworkEventTaskState<_, V, _, _> = NetworkEventTaskState {
        channel,
        view: TYPES::Time::genesis(),
        membership,
        filter,
        storage: Arc::clone(&handle.storage()),
        upgrade_lock: handle.hotshot.upgrade_lock.clone(),
    };
    let task = Task::new(
        network_state,
        handle.internal_event_stream.0.clone(),
        handle.internal_event_stream.1.activate_cloned(),
    );
    handle.consensus_registry.run_task(task);
}

/// Adds consensus-related tasks to a `SystemContextHandle`.
pub async fn add_consensus_tasks<TYPES: NodeType, I: NodeImplementation<TYPES>, V: Versions>(
    handle: &mut SystemContextHandle<TYPES, I, V>,
) {
    handle.add_task(ViewSyncTaskState::<TYPES, I, V>::create_from(handle).await);
    handle.add_task(VidTaskState::<TYPES, I>::create_from(handle).await);
    handle.add_task(DaTaskState::<TYPES, I, V>::create_from(handle).await);
    handle.add_task(TransactionTaskState::<TYPES, I, V>::create_from(handle).await);

    // only spawn the upgrade task if we are actually configured to perform an upgrade.
    if V::Base::VERSION < V::Upgrade::VERSION {
        handle.add_task(UpgradeTaskState::<TYPES, I, V>::create_from(handle).await);
    }

    {
        #![cfg(not(feature = "dependency-tasks"))]
        use hotshot_task_impls::consensus::ConsensusTaskState;

        handle.add_task(ConsensusTaskState::<TYPES, I, V>::create_from(handle).await);
    }
    {
        #![cfg(feature = "dependency-tasks")]
        use hotshot_task_impls::{
            consensus2::Consensus2TaskState, quorum_proposal::QuorumProposalTaskState,
            quorum_proposal_recv::QuorumProposalRecvTaskState, quorum_vote::QuorumVoteTaskState,
        };

        handle.add_task(QuorumProposalTaskState::<TYPES, I, V>::create_from(handle).await);
        handle.add_task(QuorumVoteTaskState::<TYPES, I, V>::create_from(handle).await);
        handle.add_task(QuorumProposalRecvTaskState::<TYPES, I, V>::create_from(handle).await);
        handle.add_task(Consensus2TaskState::<TYPES, I, V>::create_from(handle).await);
    }

    #[cfg(feature = "rewind")]
    handle.add_task(RewindTaskState::<TYPES>::create_from(&handle).await);
}

/// Creates a monitor for shutdown events.
///
/// # Returns
/// A `BoxFuture<'static, ()>` that resolves when a `HotShotEvent::Shutdown` is detected.
///
/// # Usage
/// Use in `select!` macros or similar constructs for graceful shutdowns:
#[must_use]
pub fn create_shutdown_event_monitor<TYPES: NodeType, I: NodeImplementation<TYPES>, V: Versions>(
    handle: &SystemContextHandle<TYPES, I, V>,
) -> BoxFuture<'static, ()> {
    // Activate the cloned internal event stream
    let mut event_stream = handle.internal_event_stream.1.activate_cloned();

    // Create a future that completes when the `HotShotEvent::Shutdown` is received
    async move {
        loop {
            match event_stream.recv_direct().await {
                Ok(event) => {
                    if matches!(event.as_ref(), HotShotEvent::Shutdown) {
                        return;
                    }
                }
                Err(e) => {
                    tracing::error!("Shutdown event monitor channel recv error: {}", e);
                }
            }
        }
    }
    .boxed()
}

#[async_trait]
/// Trait for intercepting and modifying messages between the network and consensus layers.
///
/// Consensus <-> [Byzantine logic layer] <-> Network
pub trait EventTransformerState<TYPES: NodeType, I: NodeImplementation<TYPES>, V: Versions>
where
    Self: std::fmt::Debug + Send + Sync + 'static,
{
    /// modify incoming messages from the network
    async fn recv_handler(&mut self, event: &HotShotEvent<TYPES>) -> Vec<HotShotEvent<TYPES>>;

    /// modify outgoing messages from the network
    async fn send_handler(
        &mut self,
        event: &HotShotEvent<TYPES>,
        public_key: &TYPES::SignatureKey,
        private_key: &<TYPES::SignatureKey as SignatureKey>::PrivateKey,
        upgrade_lock: &UpgradeLock<TYPES, V>,
    ) -> Vec<HotShotEvent<TYPES>>;

    #[allow(clippy::too_many_arguments)]
    /// Creates a `SystemContextHandle` with the given even transformer
    async fn spawn_handle(
        &'static mut self,
        public_key: TYPES::SignatureKey,
        private_key: <TYPES::SignatureKey as SignatureKey>::PrivateKey,
        nonce: u64,
        config: HotShotConfig<TYPES::SignatureKey>,
        memberships: Memberships<TYPES>,
        network: Arc<I::Network>,
        initializer: HotShotInitializer<TYPES>,
        metrics: ConsensusMetricsValue,
        storage: I::Storage,
        marketplace_config: MarketplaceConfig<TYPES, I>,
    ) -> SystemContextHandle<TYPES, I, V> {
        let hotshot = SystemContext::new(
            public_key,
            private_key,
            nonce,
            config,
            memberships,
            network,
            initializer,
            metrics,
            storage,
            marketplace_config,
        );
        let consensus_registry = ConsensusTaskRegistry::new();
        let network_registry = NetworkTaskRegistry::new();

        let output_event_stream = hotshot.external_event_stream.clone();
        let internal_event_stream = hotshot.internal_event_stream.clone();

        let mut handle = SystemContextHandle {
            consensus_registry,
            network_registry,
            output_event_stream: output_event_stream.clone(),
            internal_event_stream: internal_event_stream.clone(),
            hotshot: Arc::clone(&hotshot),
            storage: Arc::clone(&hotshot.storage),
            network: Arc::clone(&hotshot.network),
            memberships: Arc::clone(&hotshot.memberships),
        };

        add_consensus_tasks::<TYPES, I, V>(&mut handle).await;
        self.add_network_tasks(&mut handle).await;

        handle
    }

    /// Add byzantine network tasks with the trait
    #[allow(clippy::too_many_lines)]
    async fn add_network_tasks(&'static mut self, handle: &mut SystemContextHandle<TYPES, I, V>) {
<<<<<<< HEAD
        let task_id = self.get_task_name();
=======
        let state_in = Arc::new(RwLock::new(self));
        let state_out = Arc::clone(&state_in);
>>>>>>> eff2d679
        // channels between the task spawned in this function and the network tasks.
        // with this, we can control exactly what events the network tasks see.

        // channel to the network task
        let (sender_to_network, network_task_receiver) = broadcast(EVENT_CHANNEL_SIZE);
        // channel from the network task
        let (network_task_sender, receiver_from_network) = broadcast(EVENT_CHANNEL_SIZE);
        // create a copy of the original receiver
        let (original_sender, original_receiver) = (
            handle.internal_event_stream.0.clone(),
            handle.internal_event_stream.1.activate_cloned(),
        );

        // replace the internal event stream with the one we just created,
        // so that the network tasks are spawned with our channel.
        let mut internal_event_stream = (
            network_task_sender.clone(),
            network_task_receiver.clone().deactivate(),
        );
        std::mem::swap(
            &mut internal_event_stream,
            &mut handle.internal_event_stream,
        );

        // spawn the network tasks with our newly-created channel
        add_network_message_and_request_receiver_tasks(handle).await;
        self.add_network_event_tasks(handle);

        std::mem::swap(
            &mut internal_event_stream,
            &mut handle.internal_event_stream,
        );

        let state_in = Arc::new(RwLock::new(self));
        let state_out = Arc::clone(&state_in);
        // spawn a task to listen on the (original) internal event stream,
        // and broadcast the transformed events to the replacement event stream we just created.
        let shutdown_signal = create_shutdown_event_monitor(handle).fuse();
        let public_key = handle.public_key();
        let private_key = handle.private_key().clone();
        let upgrade_lock = handle.hotshot.upgrade_lock.clone();
        let send_handle = async_spawn(async move {
            futures::pin_mut!(shutdown_signal);

            let recv_stream = stream::unfold(original_receiver, |mut recv| async move {
                match recv.recv().await {
                    Ok(event) => Some((Ok(event), recv)),
                    Err(async_broadcast::RecvError::Closed) => None,
                    Err(e) => Some((Err(e), recv)),
                }
            })
            .boxed();

            let fused_recv_stream = recv_stream.fuse();
            futures::pin_mut!(fused_recv_stream);

            loop {
                futures::select! {
                    () = shutdown_signal => {
                        tracing::error!("Shutting down relay send task");
                        let _ = sender_to_network.broadcast(HotShotEvent::<TYPES>::Shutdown.into()).await;
                        return;
                    }
                    event = fused_recv_stream.next() => {
                        match event {
                            Some(Ok(msg)) => {
                                let mut state = state_out.write().await;
                                let mut results = state.send_handler(
                                    &msg,
                                    &public_key,
                                    &private_key,
                                    &upgrade_lock,
                                ).await;
                                results.reverse();
                                while let Some(event) = results.pop() {
                                    let _ = sender_to_network.broadcast(event.into()).await;
                                }
                            }
                            Some(Err(e)) => {
                                tracing::error!("Relay Task, send_handle, Error receiving event: {:?}", e);
                            }
                            None => {
                                tracing::info!("Relay Task, send_handle, Event stream closed");
                                return;
                            }
                        }
                    }
                }
            }
        });

        // spawn a task to listen on the newly created event stream,
        // and broadcast the transformed events to the original internal event stream
        let shutdown_signal = create_shutdown_event_monitor(handle).fuse();
        let recv_handle = async_spawn(async move {
            futures::pin_mut!(shutdown_signal);

            let network_recv_stream =
                stream::unfold(receiver_from_network, |mut recv| async move {
                    match recv.recv().await {
                        Ok(event) => Some((Ok(event), recv)),
                        Err(async_broadcast::RecvError::Closed) => None,
                        Err(e) => Some((Err(e), recv)),
                    }
                });

            let fused_network_recv_stream = network_recv_stream.boxed().fuse();
            futures::pin_mut!(fused_network_recv_stream);

            loop {
                futures::select! {
                    () = shutdown_signal => {
                        tracing::error!("Shutting down relay receive task");
                        return;
                    }
                    event = fused_network_recv_stream.next() => {
                        match event {
                            Some(Ok(msg)) => {
                                let mut state = state_in.write().await;
                                let mut results = state.recv_handler(&msg).await;
                                results.reverse();
                                while let Some(event) = results.pop() {
                                    let _ = original_sender.broadcast(event.into()).await;
                                }
                            }
                            Some(Err(e)) => {
                                tracing::error!("Relay Task, recv_handle, Error receiving event from network: {:?}", e);
                            }
                            None => {
                                tracing::info!("Relay Task, recv_handle, Network event stream closed");
                                return;
                            }
                        }
                    }
                }
            }
        });

        handle.network_registry.register(send_handle);
        handle.network_registry.register(recv_handle);
    }

    /// Adds the `NetworkEventTaskState` tasks possibly modifying them as well.
    fn add_network_event_tasks(&self, handle: &mut SystemContextHandle<TYPES, I, V>) {
        let network = Arc::clone(&handle.network);
        let quorum_membership = handle.memberships.quorum_membership.clone();
        let da_membership = handle.memberships.da_membership.clone();
        let vid_membership = handle.memberships.vid_membership.clone();
        let view_sync_membership = handle.memberships.view_sync_membership.clone();

        self.add_network_event_task(
            handle,
            Arc::clone(&network),
            quorum_membership.clone(),
            network::quorum_filter,
        );
        self.add_network_event_task(
            handle,
            Arc::clone(&network),
            quorum_membership,
            network::upgrade_filter,
        );
        self.add_network_event_task(
            handle,
            Arc::clone(&network),
            da_membership,
            network::da_filter,
        );
        self.add_network_event_task(
            handle,
            Arc::clone(&network),
            view_sync_membership,
            network::view_sync_filter,
        );
        self.add_network_event_task(
            handle,
            Arc::clone(&network),
            vid_membership,
            network::vid_filter,
        );
    }

    /// Adds a `NetworkEventTaskState` task. Can be reimplemented to modify its behaviour.
    fn add_network_event_task(
        &self,
        handle: &mut SystemContextHandle<TYPES, I, V>,
        channel: Arc<<I as NodeImplementation<TYPES>>::Network>,
        membership: TYPES::Membership,
        filter: fn(&Arc<HotShotEvent<TYPES>>) -> bool,
    ) {
        add_network_event_task(handle, channel, membership, filter);
    }
}

#[derive(Debug)]
/// An `EventTransformerState` that multiplies `QuorumProposalSend` events, incrementing the view number of the proposal
pub struct BadProposalViewDos {
    /// The number of times to duplicate a `QuorumProposalSend` event
    pub multiplier: u64,
    /// The view number increment each time it's duplicated
    pub increment: u64,
}

#[async_trait]
impl<TYPES: NodeType, I: NodeImplementation<TYPES>, V: Versions> EventTransformerState<TYPES, I, V>
    for BadProposalViewDos
{
    async fn recv_handler(&mut self, event: &HotShotEvent<TYPES>) -> Vec<HotShotEvent<TYPES>> {
        vec![event.clone()]
    }

    async fn send_handler(
        &mut self,
        event: &HotShotEvent<TYPES>,
        _public_key: &TYPES::SignatureKey,
        _private_key: &<TYPES::SignatureKey as SignatureKey>::PrivateKey,
        _upgrade_lock: &UpgradeLock<TYPES, V>,
    ) -> Vec<HotShotEvent<TYPES>> {
        match event {
            HotShotEvent::QuorumProposalSend(proposal, signature) => {
                let mut result = Vec::new();

                for n in 0..self.multiplier {
                    let mut modified_proposal = proposal.clone();

                    modified_proposal.data.view_number += n * self.increment;

                    result.push(HotShotEvent::QuorumProposalSend(
                        modified_proposal,
                        signature.clone(),
                    ));
                }

                result
            }
            _ => vec![event.clone()],
        }
    }
}

#[derive(Debug)]
/// An `EventHandlerState` that doubles the `QuorumVoteSend` and `QuorumProposalSend` events
pub struct DoubleProposeVote;

#[async_trait]
impl<TYPES: NodeType, I: NodeImplementation<TYPES>, V: Versions> EventTransformerState<TYPES, I, V>
    for DoubleProposeVote
{
    async fn recv_handler(&mut self, event: &HotShotEvent<TYPES>) -> Vec<HotShotEvent<TYPES>> {
        vec![event.clone()]
    }

    async fn send_handler(
        &mut self,
        event: &HotShotEvent<TYPES>,
        _public_key: &TYPES::SignatureKey,
        _private_key: &<TYPES::SignatureKey as SignatureKey>::PrivateKey,
        _upgrade_lock: &UpgradeLock<TYPES, V>,
    ) -> Vec<HotShotEvent<TYPES>> {
        match event {
            HotShotEvent::QuorumProposalSend(_, _) | HotShotEvent::QuorumVoteSend(_) => {
                vec![event.clone(), event.clone()]
            }
            _ => vec![event.clone()],
        }
    }
}

#[derive(Debug)]
/// An `EventHandlerState` that modifies justify_qc on `QuorumProposalSend` to that of a previous view to mock dishonest leader
pub struct DishonestLeader<TYPES: NodeType, I: NodeImplementation<TYPES>> {
    /// Store events from previous views
    pub validated_proposals: Vec<QuorumProposal<TYPES>>,
    /// How many times current node has been elected leader and sent proposal
    pub total_proposals_from_node: u64,
    /// Which proposals to be dishonest at
    pub dishonest_at_proposal_numbers: HashSet<u64>,
    /// How far back to look for a QC
    pub view_look_back: usize,
    /// Phantom
    pub _phantom: std::marker::PhantomData<I>,
}

/// Add method that will handle `QuorumProposalSend` events
/// If we have previous proposals stored and the total_proposals_from_node matches a value specified in dishonest_at_proposal_numbers
/// Then send out the event with the modified proposal that has an older QC
impl<TYPES: NodeType, I: NodeImplementation<TYPES>> DishonestLeader<TYPES, I> {
    /// When a leader is sending a proposal this method will mock a dishonest leader
    /// We accomplish this by looking back a number of specified views and using that cached proposals QC
    fn handle_proposal_send_event(
        &self,
        event: &HotShotEvent<TYPES>,
        proposal: &Proposal<TYPES, QuorumProposal<TYPES>>,
        sender: &TYPES::SignatureKey,
    ) -> HotShotEvent<TYPES> {
        let length = self.validated_proposals.len();
        if !self
            .dishonest_at_proposal_numbers
            .contains(&self.total_proposals_from_node)
            || length == 0
        {
            return event.clone();
        }

        // Grab proposal from specified view look back
        let proposal_from_look_back = if length - 1 < self.view_look_back {
            // If look back is too far just take the first proposal
            self.validated_proposals[0].clone()
        } else {
            let index = (self.validated_proposals.len() - 1) - self.view_look_back;
            self.validated_proposals[index].clone()
        };

        // Create a dishonest proposal by using the old proposals qc
        let mut dishonest_proposal = proposal.clone();
        dishonest_proposal.data.justify_qc = proposal_from_look_back.justify_qc;

        HotShotEvent::QuorumProposalSend(dishonest_proposal, sender.clone())
    }
}

#[async_trait]
impl<TYPES: NodeType, I: NodeImplementation<TYPES> + std::fmt::Debug, V: Versions>
    EventTransformerState<TYPES, I, V> for DishonestLeader<TYPES, I>
{
    async fn recv_handler(&mut self, event: &HotShotEvent<TYPES>) -> Vec<HotShotEvent<TYPES>> {
        vec![event.clone()]
    }

    async fn send_handler(
        &mut self,
        event: &HotShotEvent<TYPES>,
        _public_key: &TYPES::SignatureKey,
        _private_key: &<TYPES::SignatureKey as SignatureKey>::PrivateKey,
        _upgrade_lock: &UpgradeLock<TYPES, V>,
    ) -> Vec<HotShotEvent<TYPES>> {
        match event {
            HotShotEvent::QuorumProposalSend(proposal, sender) => {
                self.total_proposals_from_node += 1;
                return vec![self.handle_proposal_send_event(event, proposal, sender)];
            }
            HotShotEvent::QuorumProposalValidated(proposal, _) => {
                self.validated_proposals.push(proposal.clone());
            }
            _ => {}
        }
        vec![event.clone()]
    }
}

#[derive(Debug)]
/// An `EventHandlerState` that modifies view number on the certificate of `DacSend` event to that of a future view
pub struct DishonestDa {
    /// How many times current node has been elected leader and sent Da Cert
    pub total_da_certs_sent_from_node: u64,
    /// Which proposals to be dishonest at
    pub dishonest_at_da_cert_sent_numbers: HashSet<u64>,
    /// When leader how many times we will send DacSend and increment view number
    pub total_views_add_to_cert: u64,
}

#[async_trait]
impl<TYPES: NodeType, I: NodeImplementation<TYPES> + std::fmt::Debug, V: Versions>
    EventTransformerState<TYPES, I, V> for DishonestDa
{
    async fn recv_handler(&mut self, event: &HotShotEvent<TYPES>) -> Vec<HotShotEvent<TYPES>> {
        vec![event.clone()]
    }

    async fn send_handler(
        &mut self,
        event: &HotShotEvent<TYPES>,
        _public_key: &TYPES::SignatureKey,
        _private_key: &<TYPES::SignatureKey as SignatureKey>::PrivateKey,
        _upgrade_lock: &UpgradeLock<TYPES, V>,
    ) -> Vec<HotShotEvent<TYPES>> {
        if let HotShotEvent::DacSend(cert, sender) = event {
            self.total_da_certs_sent_from_node += 1;
            if self
                .dishonest_at_da_cert_sent_numbers
                .contains(&self.total_da_certs_sent_from_node)
            {
                let mut result = vec![HotShotEvent::DacSend(cert.clone(), sender.clone())];
                for i in 1..=self.total_views_add_to_cert {
                    let mut bad_cert = cert.clone();
                    bad_cert.view_number = cert.view_number + i;
                    result.push(HotShotEvent::DacSend(bad_cert, sender.clone()));
                }
                return result;
            }
        }
        vec![event.clone()]
    }
}

/// An `EventHandlerState` that modifies view number on the vote of `QuorumVoteSend` event to that of a future view and correctly signs the vote
pub struct DishonestVoting<TYPES: NodeType> {
    /// Number added to the original vote's view number
    pub view_increment: u64,
    /// A function passed to `NetworkEventTaskStateModifier` to modify `NetworkEventTaskState` behaviour.
    pub modifier: Arc<ModifierClosure<TYPES>>,
}

#[async_trait]
impl<TYPES: NodeType, I: NodeImplementation<TYPES> + std::fmt::Debug, V: Versions>
    EventTransformerState<TYPES, I, V> for DishonestVoting<TYPES>
{
    async fn recv_handler(&mut self, event: &HotShotEvent<TYPES>) -> Vec<HotShotEvent<TYPES>> {
        vec![event.clone()]
    }

    async fn send_handler(
        &mut self,
        event: &HotShotEvent<TYPES>,
        public_key: &TYPES::SignatureKey,
        private_key: &<TYPES::SignatureKey as SignatureKey>::PrivateKey,
        upgrade_lock: &UpgradeLock<TYPES, V>,
    ) -> Vec<HotShotEvent<TYPES>> {
        if let HotShotEvent::QuorumVoteSend(vote) = event {
            let new_view = vote.view_number + self.view_increment;
            let spoofed_vote = QuorumVote::<TYPES>::create_signed_vote(
                vote.data.clone(),
                new_view,
                public_key,
                private_key,
                upgrade_lock,
            )
            .await
            .context("Failed to sign vote")
            .unwrap();
            tracing::debug!("Sending Quorum Vote for view: {new_view:?}");
            return vec![HotShotEvent::QuorumVoteSend(spoofed_vote)];
        }
        vec![event.clone()]
    }

    fn add_network_event_task(
        &self,
        handle: &mut SystemContextHandle<TYPES, I, V>,
        channel: Arc<<I as NodeImplementation<TYPES>>::Network>,
        membership: TYPES::Membership,
        filter: fn(&Arc<HotShotEvent<TYPES>>) -> bool,
    ) {
        let network_state: NetworkEventTaskState<_, V, _, _> = NetworkEventTaskState {
            channel,
            view: TYPES::Time::genesis(),
            membership,
            filter,
            storage: Arc::clone(&handle.storage()),
            upgrade_lock: handle.hotshot.upgrade_lock.clone(),
        };
        let modified_network_state = NetworkEventTaskStateModifier {
            network_event_task_state: network_state,
            modifier: Arc::clone(&self.modifier),
        };
        handle.add_task(modified_network_state);
    }
}

impl<TYPES: NodeType> Debug for DishonestVoting<TYPES> {
    fn fmt(&self, f: &mut Formatter<'_>) -> std::fmt::Result {
        f.debug_struct("DishonestVoting")
            .field("view_increment", &self.view_increment)
            .finish_non_exhaustive()
    }
}

/// adds tasks for sending/receiving messages to/from the network.
pub async fn add_network_tasks<TYPES: NodeType, I: NodeImplementation<TYPES>, V: Versions>(
    handle: &mut SystemContextHandle<TYPES, I, V>,
) {
    add_network_message_and_request_receiver_tasks(handle).await;

    add_network_event_tasks(handle);
}

/// Adds the `NetworkMessageTaskState` tasks and the request / receiver tasks.
pub async fn add_network_message_and_request_receiver_tasks<
    TYPES: NodeType,
    I: NodeImplementation<TYPES>,
    V: Versions,
>(
    handle: &mut SystemContextHandle<TYPES, I, V>,
) {
    let network = Arc::clone(&handle.network);

    add_network_message_task(handle, &network);
    add_network_message_task(handle, &network);

    if let Some(request_receiver) = network.spawn_request_receiver_task().await {
        add_request_network_task(handle).await;
        add_response_task(handle, request_receiver);
    }
}

/// Adds the `NetworkEventTaskState` tasks.
pub fn add_network_event_tasks<TYPES: NodeType, I: NodeImplementation<TYPES>, V: Versions>(
    handle: &mut SystemContextHandle<TYPES, I, V>,
) {
    let network = Arc::clone(&handle.network);
    let quorum_membership = handle.memberships.quorum_membership.clone();
    let da_membership = handle.memberships.da_membership.clone();
    let vid_membership = handle.memberships.vid_membership.clone();
    let view_sync_membership = handle.memberships.view_sync_membership.clone();

    add_network_event_task(
        handle,
        Arc::clone(&network),
        quorum_membership.clone(),
        network::quorum_filter,
    );
    add_network_event_task(
        handle,
        Arc::clone(&network),
        quorum_membership,
        network::upgrade_filter,
    );
    add_network_event_task(
        handle,
        Arc::clone(&network),
        da_membership,
        network::da_filter,
    );
    add_network_event_task(
        handle,
        Arc::clone(&network),
        view_sync_membership,
        network::view_sync_filter,
    );
    add_network_event_task(
        handle,
        Arc::clone(&network),
        vid_membership,
        network::vid_filter,
    );
}<|MERGE_RESOLUTION|>--- conflicted
+++ resolved
@@ -29,18 +29,11 @@
 use hotshot_task_impls::{
     da::DaTaskState,
     events::HotShotEvent,
-<<<<<<< HEAD
-    health_check::HealthCheckTaskState,
-    helpers::broadcast_event,
     network::{
         self,
         test::{ModifierClosure, NetworkEventTaskStateModifier},
         NetworkEventTaskState, NetworkMessageTaskState,
     },
-=======
-    network,
-    network::{NetworkEventTaskState, NetworkMessageTaskState},
->>>>>>> eff2d679
     request::NetworkRequestState,
     response::{run_response_task, NetworkResponseState},
     transactions::TransactionTaskState,
@@ -357,12 +350,6 @@
     /// Add byzantine network tasks with the trait
     #[allow(clippy::too_many_lines)]
     async fn add_network_tasks(&'static mut self, handle: &mut SystemContextHandle<TYPES, I, V>) {
-<<<<<<< HEAD
-        let task_id = self.get_task_name();
-=======
-        let state_in = Arc::new(RwLock::new(self));
-        let state_out = Arc::clone(&state_in);
->>>>>>> eff2d679
         // channels between the task spawned in this function and the network tasks.
         // with this, we can control exactly what events the network tasks see.
 
