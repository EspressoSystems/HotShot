//! Provides a number of tasks that run continuously

use crate::{types::SystemContextHandle, HotShotConsensusApi};
use async_broadcast::{Receiver, Sender};
use async_compatibility_layer::art::{async_sleep, async_spawn};

use hotshot_task::task::{Task, TaskRegistry};
use hotshot_task_impls::{
    consensus::{CommitmentAndMetadata, ConsensusTaskState},
    da::DATaskState,
    events::HotShotEvent,
<<<<<<< HEAD
    network::{NetworkEventTaskState, NetworkMessageTaskState},
    transactions::TransactionTaskState,
    vid::VIDTaskState,
    view_sync::ViewSyncTaskState,
=======
    network::{
        NetworkEventTaskState, NetworkEventTaskTypes, NetworkMessageTaskState,
        NetworkMessageTaskTypes, NetworkTaskKind,
    },
    transactions::{TransactionTaskState, TransactionsTaskTypes},
    upgrade::{UpgradeTaskState, UpgradeTaskTypes},
    vid::{VIDTaskState, VIDTaskTypes},
    view_sync::{ViewSyncTaskState, ViewSyncTaskStateTypes},
>>>>>>> e2cb7ff1
};
use hotshot_types::traits::election::Membership;
use hotshot_types::{
    event::Event,
    message::Messages,
    traits::{
        block_contents::vid_commitment,
        consensus_api::ConsensusApi,
        network::{CommunicationChannel, ConsensusIntentEvent, TransmitType},
        node_implementation::{ConsensusTime, NodeImplementation, NodeType},
        BlockPayload,
    },
};
use std::{
    collections::{HashMap, HashSet},
    marker::PhantomData,
    sync::Arc,
    time::Duration,
};
use tracing::error;

/// event for global event stream
#[derive(Clone, Debug)]
pub enum GlobalEvent {
    /// shut everything down
    Shutdown,
    /// dummy (TODO delete later)
    Dummy,
}

/// Add the network task to handle messages and publish events.
pub async fn add_network_message_task<TYPES: NodeType, NET: CommunicationChannel<TYPES>>(
    task_reg: Arc<TaskRegistry>,
    event_stream: Sender<HotShotEvent<TYPES>>,
    channel: NET,
) {
    let net = channel.clone();
    let network_state: NetworkMessageTaskState<_> = NetworkMessageTaskState {
        event_stream: event_stream.clone(),
    };

    // TODO we don't need two async tasks for this, we should combine the
    // by getting rid of `TransmitType`
    // https://github.com/EspressoSystems/HotShot/issues/2377
    let network = net.clone();
    let mut state = network_state.clone();
    let broadcast_handle = async_spawn(async move {
        loop {
            let msgs = match network.recv_msgs(TransmitType::Broadcast).await {
                Ok(msgs) => Messages(msgs),
                Err(err) => {
                    error!("failed to receive broadcast messages: {err}");

                    // return zero messages so we sleep and try again
                    Messages(vec![])
                }
            };
            if msgs.0.is_empty() {
                // TODO: Stop sleeping here: https://github.com/EspressoSystems/HotShot/issues/2558
                async_sleep(Duration::from_millis(100)).await;
            } else {
                state.handle_messages(msgs.0).await;
            }
        }
    });
    let network = net.clone();
    let mut state = network_state.clone();
    let direct_handle = async_spawn(async move {
        loop {
            let msgs = match network.recv_msgs(TransmitType::Direct).await {
                Ok(msgs) => Messages(msgs),
                Err(err) => {
                    error!("failed to receive direct messages: {err}");

                    // return zero messages so we sleep and try again
                    Messages(vec![])
                }
            };
            if msgs.0.is_empty() {
                // TODO: Stop sleeping here: https://github.com/EspressoSystems/HotShot/issues/2558
                async_sleep(Duration::from_millis(100)).await;
            } else {
                state.handle_messages(msgs.0).await;
            }
        }
    });
    task_reg.register(direct_handle).await;
    task_reg.register(broadcast_handle).await;
}

/// Add the network task to handle events and send messages.
pub async fn add_network_event_task<TYPES: NodeType, NET: CommunicationChannel<TYPES>>(
    task_reg: Arc<TaskRegistry>,
    tx: Sender<HotShotEvent<TYPES>>,
    rx: Receiver<HotShotEvent<TYPES>>,
    channel: NET,
    membership: TYPES::Membership,
    filter: fn(&HotShotEvent<TYPES>) -> bool,
) {
    let network_state: NetworkEventTaskState<_, _> = NetworkEventTaskState {
        channel,
        view: TYPES::Time::genesis(),
        membership,
        filter,
    };
    let task = Task::new(tx, rx, task_reg.clone(), network_state);
    task_reg.run_task(task).await;
}

/// Create the consensus task state
/// # Panics
/// If genesis payload can't be encoded.  This should not be possible
pub async fn create_consensus_state<TYPES: NodeType, I: NodeImplementation<TYPES>>(
    output_stream: Sender<Event<TYPES>>,
    handle: &SystemContextHandle<TYPES, I>,
) -> ConsensusTaskState<TYPES, I, HotShotConsensusApi<TYPES, I>> {
    let consensus = handle.hotshot.get_consensus();
    let c_api: HotShotConsensusApi<TYPES, I> = HotShotConsensusApi {
        inner: handle.hotshot.inner.clone(),
    };

    let (payload, metadata) = <TYPES::BlockPayload as BlockPayload>::genesis();
    // Impossible for `unwrap` to fail on the genesis payload.
    let payload_commitment = vid_commitment(
        &payload.encode().unwrap().collect(),
        handle
            .hotshot
            .inner
            .memberships
            .quorum_membership
            .total_nodes(),
    );
    // build the consensus task
    let consensus_state = ConsensusTaskState {
        consensus,
        timeout: handle.hotshot.inner.config.next_view_timeout,
        cur_view: TYPES::Time::new(0),
        payload_commitment_and_metadata: Some(CommitmentAndMetadata {
            commitment: payload_commitment,
            metadata,
            is_genesis: true,
        }),
        api: c_api.clone(),
        _pd: PhantomData,
        vote_collector: None.into(),
        timeout_vote_collector: None.into(),
        timeout_task: None,
        timeout_cert: None,
        output_event_stream: output_stream,
        vid_shares: HashMap::new(),
        current_proposal: None,
        id: handle.hotshot.inner.id,
        public_key: c_api.public_key().clone(),
        private_key: c_api.private_key().clone(),
        quorum_network: c_api.inner.networks.quorum_network.clone().into(),
        committee_network: c_api.inner.networks.da_network.clone().into(),
        timeout_membership: c_api.inner.memberships.quorum_membership.clone().into(),
        quorum_membership: c_api.inner.memberships.quorum_membership.clone().into(),
        committee_membership: c_api.inner.memberships.da_membership.clone().into(),
    };
    // Poll (forever) for the latest quorum proposal
    consensus_state
        .quorum_network
        .inject_consensus_info(ConsensusIntentEvent::PollForLatestProposal)
        .await;

    // See if we're in the DA committee
    // This will not work for epochs (because dynamic subscription
    // With the Push CDN, we are _always_ polling for latest anyway.
    let is_da = consensus_state
        .committee_membership
        .get_committee(<TYPES as NodeType>::Time::new(0))
        .contains(&consensus_state.public_key);

    // If we are, poll for latest DA proposal.
    if is_da {
        consensus_state
            .committee_network
            .inject_consensus_info(ConsensusIntentEvent::PollForLatestProposal)
            .await;
    }

    // Poll (forever) for the latest view sync certificate
    consensus_state
        .quorum_network
        .inject_consensus_info(ConsensusIntentEvent::PollForLatestViewSyncCertificate)
        .await;
    consensus_state
}

/// add the consensus task
pub async fn add_consensus_task<TYPES: NodeType, I: NodeImplementation<TYPES>>(
    task_reg: Arc<TaskRegistry>,
    tx: Sender<HotShotEvent<TYPES>>,
    rx: Receiver<HotShotEvent<TYPES>>,
    handle: &SystemContextHandle<TYPES, I>,
) {
    let state =
        create_consensus_state(handle.hotshot.inner.output_event_stream.0.clone(), handle).await;
    let task = Task::new(tx, rx, task_reg.clone(), state);
    task_reg.run_task(task).await;
}

/// add the VID task
pub async fn add_vid_task<TYPES: NodeType, I: NodeImplementation<TYPES>>(
    task_reg: Arc<TaskRegistry>,
    tx: Sender<HotShotEvent<TYPES>>,
    rx: Receiver<HotShotEvent<TYPES>>,
    handle: &SystemContextHandle<TYPES, I>,
) {
    // build the vid task
    let c_api: HotShotConsensusApi<TYPES, I> = HotShotConsensusApi {
        inner: handle.hotshot.inner.clone(),
    };
    let vid_state = VIDTaskState {
        api: c_api.clone(),
        consensus: handle.hotshot.get_consensus(),
        cur_view: TYPES::Time::new(0),
        vote_collector: None,
        network: c_api.inner.networks.quorum_network.clone().into(),
        membership: c_api.inner.memberships.vid_membership.clone().into(),
        public_key: c_api.public_key().clone(),
        private_key: c_api.private_key().clone(),
        id: handle.hotshot.inner.id,
    };

    let task = Task::new(tx, rx, task_reg.clone(), vid_state);
    task_reg.run_task(task).await;
}

/// add the Upgrade task.
///
/// # Panics
///
/// Uses .unwrap(), though this should never panic.
pub async fn add_upgrade_task<TYPES: NodeType, I: NodeImplementation<TYPES>>(
    task_runner: TaskRunner,
    event_stream: ChannelStream<HotShotEvent<TYPES>>,
    handle: SystemContextHandle<TYPES, I>,
) -> TaskRunner {
    let c_api: HotShotConsensusApi<TYPES, I> = HotShotConsensusApi {
        inner: handle.hotshot.inner.clone(),
    };
    let registry = task_runner.registry.clone();
    let upgrade_state = UpgradeTaskState {
        api: c_api.clone(),
        registry: registry.clone(),
        cur_view: TYPES::Time::new(0),
        quorum_membership: c_api.inner.memberships.quorum_membership.clone().into(),
        quorum_network: c_api.inner.networks.quorum_network.clone().into(),
        should_vote: |_upgrade_proposal| false,
        vote_collector: None.into(),
        event_stream: event_stream.clone(),
        public_key: c_api.public_key().clone(),
        private_key: c_api.private_key().clone(),
        id: handle.hotshot.inner.id,
    };
    let upgrade_event_handler = HandleEvent(Arc::new(
        move |event, mut state: UpgradeTaskState<TYPES, I, HotShotConsensusApi<TYPES, I>>| {
            async move {
                let completion_status = state.handle_event(event).await;
                (completion_status, state)
            }
            .boxed()
        },
    ));
    let upgrade_name = "Upgrade Task";
    let upgrade_event_filter = FilterEvent(Arc::new(
        UpgradeTaskState::<TYPES, I, HotShotConsensusApi<TYPES, I>>::filter,
    ));

    let upgrade_task_builder = TaskBuilder::<
        UpgradeTaskTypes<TYPES, I, HotShotConsensusApi<TYPES, I>>,
    >::new(upgrade_name.to_string())
    .register_event_stream(event_stream.clone(), upgrade_event_filter)
    .await
    .register_registry(&mut registry.clone())
    .await
    .register_state(upgrade_state)
    .register_event_handler(upgrade_event_handler);
    // impossible for unwrap to fail
    // we *just* registered
    let upgrade_task_id = upgrade_task_builder.get_task_id().unwrap();
    let upgrade_task = UpgradeTaskTypes::build(upgrade_task_builder).launch();
    task_runner.add_task(upgrade_task_id, upgrade_name.to_string(), upgrade_task)
}

/// add the Data Availability task
pub async fn add_da_task<TYPES: NodeType, I: NodeImplementation<TYPES>>(
    task_reg: Arc<TaskRegistry>,
    tx: Sender<HotShotEvent<TYPES>>,
    rx: Receiver<HotShotEvent<TYPES>>,
    handle: &SystemContextHandle<TYPES, I>,
) {
    // build the da task
    let c_api: HotShotConsensusApi<TYPES, I> = HotShotConsensusApi {
        inner: handle.hotshot.inner.clone(),
    };
    let da_state = DATaskState {
        api: c_api.clone(),
        consensus: handle.hotshot.get_consensus(),
        da_membership: c_api.inner.memberships.da_membership.clone().into(),
        da_network: c_api.inner.networks.da_network.clone().into(),
        quorum_membership: c_api.inner.memberships.quorum_membership.clone().into(),
        cur_view: TYPES::Time::new(0),
        vote_collector: None.into(),
        public_key: c_api.public_key().clone(),
        private_key: c_api.private_key().clone(),
        id: handle.hotshot.inner.id,
    };

    let task = Task::new(tx, rx, task_reg.clone(), da_state);
    task_reg.run_task(task).await;
}

/// add the Transaction Handling task
pub async fn add_transaction_task<TYPES: NodeType, I: NodeImplementation<TYPES>>(
    task_reg: Arc<TaskRegistry>,
    tx: Sender<HotShotEvent<TYPES>>,
    rx: Receiver<HotShotEvent<TYPES>>,
    handle: &SystemContextHandle<TYPES, I>,
) {
    // build the transactions task
    let c_api: HotShotConsensusApi<TYPES, I> = HotShotConsensusApi {
        inner: handle.hotshot.inner.clone(),
    };
    let transactions_state = TransactionTaskState {
        api: c_api.clone(),
        consensus: handle.hotshot.get_consensus(),
        transactions: Arc::default(),
        seen_transactions: HashSet::new(),
        cur_view: TYPES::Time::new(0),
        network: c_api.inner.networks.quorum_network.clone().into(),
        membership: c_api.inner.memberships.quorum_membership.clone().into(),
        public_key: c_api.public_key().clone(),
        private_key: c_api.private_key().clone(),
        id: handle.hotshot.inner.id,
    };

    let task = Task::new(tx, rx, task_reg.clone(), transactions_state);
    task_reg.run_task(task).await;
}
/// add the view sync task
pub async fn add_view_sync_task<TYPES: NodeType, I: NodeImplementation<TYPES>>(
    task_reg: Arc<TaskRegistry>,
    tx: Sender<HotShotEvent<TYPES>>,
    rx: Receiver<HotShotEvent<TYPES>>,
    handle: &SystemContextHandle<TYPES, I>,
) {
    let api = HotShotConsensusApi {
        inner: handle.hotshot.inner.clone(),
    };
    // build the view sync task
    let view_sync_state = ViewSyncTaskState {
        current_view: TYPES::Time::new(0),
        next_view: TYPES::Time::new(0),
        network: api.inner.networks.quorum_network.clone().into(),
        membership: api.inner.memberships.view_sync_membership.clone().into(),
        public_key: api.public_key().clone(),
        private_key: api.private_key().clone(),
        api,
        num_timeouts_tracked: 0,
        replica_task_map: HashMap::default().into(),
        pre_commit_relay_map: HashMap::default().into(),
        commit_relay_map: HashMap::default().into(),
        finalize_relay_map: HashMap::default().into(),
        view_sync_timeout: Duration::new(10, 0),
        id: handle.hotshot.inner.id,
        last_garbage_collected_view: TYPES::Time::new(0),
    };

    let task = Task::new(tx, rx, task_reg.clone(), view_sync_state);
    task_reg.run_task(task).await;
}<|MERGE_RESOLUTION|>--- conflicted
+++ resolved
@@ -9,21 +9,11 @@
     consensus::{CommitmentAndMetadata, ConsensusTaskState},
     da::DATaskState,
     events::HotShotEvent,
-<<<<<<< HEAD
     network::{NetworkEventTaskState, NetworkMessageTaskState},
     transactions::TransactionTaskState,
+    upgrade::UpgradeTaskState,
     vid::VIDTaskState,
     view_sync::ViewSyncTaskState,
-=======
-    network::{
-        NetworkEventTaskState, NetworkEventTaskTypes, NetworkMessageTaskState,
-        NetworkMessageTaskTypes, NetworkTaskKind,
-    },
-    transactions::{TransactionTaskState, TransactionsTaskTypes},
-    upgrade::{UpgradeTaskState, UpgradeTaskTypes},
-    vid::{VIDTaskState, VIDTaskTypes},
-    view_sync::{ViewSyncTaskState, ViewSyncTaskStateTypes},
->>>>>>> e2cb7ff1
 };
 use hotshot_types::traits::election::Membership;
 use hotshot_types::{
@@ -258,57 +248,29 @@
 ///
 /// # Panics
 ///
-/// Uses .unwrap(), though this should never panic.
+/// Uses .`unwrap()`, though this should never panic.
 pub async fn add_upgrade_task<TYPES: NodeType, I: NodeImplementation<TYPES>>(
-    task_runner: TaskRunner,
-    event_stream: ChannelStream<HotShotEvent<TYPES>>,
-    handle: SystemContextHandle<TYPES, I>,
-) -> TaskRunner {
-    let c_api: HotShotConsensusApi<TYPES, I> = HotShotConsensusApi {
-        inner: handle.hotshot.inner.clone(),
-    };
-    let registry = task_runner.registry.clone();
+    task_reg: Arc<TaskRegistry>,
+    tx: Sender<HotShotEvent<TYPES>>,
+    rx: Receiver<HotShotEvent<TYPES>>,
+    handle: &SystemContextHandle<TYPES, I>,
+) {
+    let c_api: HotShotConsensusApi<TYPES, I> = HotShotConsensusApi {
+        inner: handle.hotshot.inner.clone(),
+    };
     let upgrade_state = UpgradeTaskState {
         api: c_api.clone(),
-        registry: registry.clone(),
         cur_view: TYPES::Time::new(0),
         quorum_membership: c_api.inner.memberships.quorum_membership.clone().into(),
         quorum_network: c_api.inner.networks.quorum_network.clone().into(),
         should_vote: |_upgrade_proposal| false,
         vote_collector: None.into(),
-        event_stream: event_stream.clone(),
-        public_key: c_api.public_key().clone(),
-        private_key: c_api.private_key().clone(),
-        id: handle.hotshot.inner.id,
-    };
-    let upgrade_event_handler = HandleEvent(Arc::new(
-        move |event, mut state: UpgradeTaskState<TYPES, I, HotShotConsensusApi<TYPES, I>>| {
-            async move {
-                let completion_status = state.handle_event(event).await;
-                (completion_status, state)
-            }
-            .boxed()
-        },
-    ));
-    let upgrade_name = "Upgrade Task";
-    let upgrade_event_filter = FilterEvent(Arc::new(
-        UpgradeTaskState::<TYPES, I, HotShotConsensusApi<TYPES, I>>::filter,
-    ));
-
-    let upgrade_task_builder = TaskBuilder::<
-        UpgradeTaskTypes<TYPES, I, HotShotConsensusApi<TYPES, I>>,
-    >::new(upgrade_name.to_string())
-    .register_event_stream(event_stream.clone(), upgrade_event_filter)
-    .await
-    .register_registry(&mut registry.clone())
-    .await
-    .register_state(upgrade_state)
-    .register_event_handler(upgrade_event_handler);
-    // impossible for unwrap to fail
-    // we *just* registered
-    let upgrade_task_id = upgrade_task_builder.get_task_id().unwrap();
-    let upgrade_task = UpgradeTaskTypes::build(upgrade_task_builder).launch();
-    task_runner.add_task(upgrade_task_id, upgrade_name.to_string(), upgrade_task)
+        public_key: c_api.public_key().clone(),
+        private_key: c_api.private_key().clone(),
+        id: handle.hotshot.inner.id,
+    };
+    let task = Task::new(tx, rx, task_reg.clone(), upgrade_state);
+    task_reg.run_task(task).await;
 }
 
 /// add the Data Availability task
