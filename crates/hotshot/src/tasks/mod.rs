--- conflicted
+++ resolved
@@ -288,11 +288,7 @@
         consensus,
         timeout: handle.hotshot.inner.config.next_view_timeout,
         cur_view: TYPES::Time::new(0),
-<<<<<<< HEAD
-        block: VIDBlockPayload::genesis(),
-=======
         block: Some(TYPES::BlockType::new()),
->>>>>>> b5c60269
         quorum_exchange: c_api.inner.exchanges.quorum_exchange().clone().into(),
         api: c_api.clone(),
         committee_exchange: c_api.inner.exchanges.committee_exchange().clone().into(),
