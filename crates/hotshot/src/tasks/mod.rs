//! Provides a number of tasks that run continuously

/// Provides trait to create task states from a `SystemContextHandle`
pub mod task_state;

use std::{sync::Arc, time::Duration};

use async_compatibility_layer::art::{async_sleep, async_spawn};
use hotshot_task::task::Task;
#[cfg(not(feature = "dependency-tasks"))]
use hotshot_task_impls::consensus::ConsensusTaskState;
#[cfg(feature = "rewind")]
use hotshot_task_impls::rewind::RewindTaskState;
#[cfg(feature = "dependency-tasks")]
use hotshot_task_impls::{
    consensus2::Consensus2TaskState, quorum_proposal::QuorumProposalTaskState,
    quorum_proposal_recv::QuorumProposalRecvTaskState, quorum_vote::QuorumVoteTaskState,
};
use hotshot_task_impls::{
    da::DaTaskState,
    events::HotShotEvent,
    network::{NetworkEventTaskState, NetworkMessageTaskState},
    request::NetworkRequestState,
    response::{run_response_task, NetworkResponseState, RequestReceiver},
    transactions::TransactionTaskState,
    upgrade::UpgradeTaskState,
    vid::VidTaskState,
    view_sync::ViewSyncTaskState,
};
<<<<<<< HEAD
#[cfg(feature = "dependency-tasks")]
use hotshot_task_impls::{
    consensus2::Consensus2TaskState, quorum_proposal::QuorumProposalTaskState,
    quorum_proposal_recv::QuorumProposalRecvTaskState, quorum_vote::QuorumVoteTaskState,
};
=======
>>>>>>> 9d39554b
use hotshot_types::{
    message::{Messages, VersionedMessage},
    traits::{
        network::ConnectedNetwork,
        node_implementation::{ConsensusTime, NodeImplementation, NodeType},
    },
};
use vbs::version::StaticVersionType;

use crate::{tasks::task_state::CreateTaskState, types::SystemContextHandle, ConsensusApi};

/// event for global event stream
#[derive(Clone, Debug)]
pub enum GlobalEvent {
    /// shut everything down
    Shutdown,
    /// dummy (TODO delete later)
    Dummy,
}

/// Add tasks for network requests and responses
pub async fn add_request_network_task<TYPES: NodeType, I: NodeImplementation<TYPES>>(
    handle: &mut SystemContextHandle<TYPES, I>,
) {
    let state = NetworkRequestState::<TYPES, I>::create_from(handle).await;

    let task = Task::new(
        state,
        handle.internal_event_stream.0.clone(),
        handle.internal_event_stream.1.activate_cloned(),
    );
    handle.consensus_registry.run_task(task);
}

/// Add a task which responds to requests on the network.
pub async fn add_response_task<TYPES: NodeType, I: NodeImplementation<TYPES>>(
    handle: &mut SystemContextHandle<TYPES, I>,
    request_receiver: RequestReceiver,
) {
    let state = NetworkResponseState::<TYPES>::new(
        handle.hotshot.consensus(),
        request_receiver,
        handle.hotshot.memberships.quorum_membership.clone().into(),
        handle.public_key().clone(),
        handle.private_key().clone(),
    );
    handle.network_registry.register(run_response_task::<TYPES>(
        state,
        handle.internal_event_stream.1.activate_cloned(),
    ));
}
/// Add the network task to handle messages and publish events.
pub async fn add_network_message_task<
    TYPES: NodeType,
    I: NodeImplementation<TYPES>,
    NET: ConnectedNetwork<TYPES::SignatureKey>,
>(
    handle: &mut SystemContextHandle<TYPES, I>,
    channel: Arc<NET>,
) {
    let net = Arc::clone(&channel);
    let network_state: NetworkMessageTaskState<_> = NetworkMessageTaskState {
        event_stream: handle.internal_event_stream.0.clone(),
    };

    let decided_upgrade_certificate = Arc::clone(&handle.hotshot.decided_upgrade_certificate);

    let network = Arc::clone(&net);
    let mut state = network_state.clone();
    let task_handle = async_spawn(async move {
        loop {
            let decided_upgrade_certificate_lock = decided_upgrade_certificate.read().await.clone();
            let msgs = match network.recv_msgs().await {
                Ok(msgs) => {
                    let mut deserialized_messages = Vec::new();

                    for msg in msgs {
                        let deserialized_message = match VersionedMessage::deserialize(
                            &msg,
                            &decided_upgrade_certificate_lock,
                        ) {
                            Ok(deserialized) => deserialized,
                            Err(e) => {
                                tracing::error!("Failed to deserialize message: {}", e);
                                return;
                            }
                        };

                        deserialized_messages.push(deserialized_message);
                    }

                    Messages(deserialized_messages)
                }
                Err(err) => {
                    tracing::error!("failed to receive messages: {err}");

                    // return zero messages so we sleep and try again
                    Messages(vec![])
                }
            };
            if msgs.0.is_empty() {
                // TODO: Stop sleeping here: https://github.com/EspressoSystems/HotShot/issues/2558
                async_sleep(Duration::from_millis(100)).await;
            } else {
                state.handle_messages(msgs.0).await;
            }
        }
    });
    handle.network_registry.register(task_handle);
}
/// Add the network task to handle events and send messages.
pub async fn add_network_event_task<
    TYPES: NodeType,
    I: NodeImplementation<TYPES>,
    NET: ConnectedNetwork<TYPES::SignatureKey>,
>(
    handle: &mut SystemContextHandle<TYPES, I>,
    channel: Arc<NET>,
    membership: TYPES::Membership,
    filter: fn(&Arc<HotShotEvent<TYPES>>) -> bool,
) {
    let network_state: NetworkEventTaskState<_, _, _> = NetworkEventTaskState {
        channel,
        view: TYPES::Time::genesis(),
        membership,
        filter,
        storage: Arc::clone(&handle.storage()),
        decided_upgrade_certificate: None,
    };
    let task = Task::new(
        network_state,
        handle.internal_event_stream.0.clone(),
        handle.internal_event_stream.1.activate_cloned(),
    );
    handle.consensus_registry.run_task(task);
}

/// Adds consensus-related tasks to a `SystemContextHandle`.
pub async fn add_consensus_tasks<
    TYPES: NodeType,
    I: NodeImplementation<TYPES>,
    VERSION: StaticVersionType + 'static,
>(
    handle: &mut SystemContextHandle<TYPES, I>,
) {
    handle.add_task(ViewSyncTaskState::<TYPES, I>::create_from(handle).await);
    handle.add_task(VidTaskState::<TYPES, I>::create_from(handle).await);
    handle.add_task(DaTaskState::<TYPES, I>::create_from(handle).await);
    handle.add_task(TransactionTaskState::<TYPES, I, VERSION>::create_from(handle).await);
    handle.add_task(UpgradeTaskState::<TYPES, I>::create_from(handle).await);
    {
        #![cfg(not(feature = "dependency-tasks"))]
        handle.add_task(ConsensusTaskState::<TYPES, I>::create_from(handle).await);
    }
    {
        #![cfg(feature = "dependency-tasks")]
        handle.add_task(QuorumProposalTaskState::<TYPES, I>::create_from(handle).await);
        handle.add_task(QuorumVoteTaskState::<TYPES, I>::create_from(handle).await);
        handle.add_task(QuorumProposalRecvTaskState::<TYPES, I>::create_from(handle).await);
        handle.add_task(Consensus2TaskState::<TYPES, I>::create_from(handle).await);
    }

    #[cfg(feature = "rewind")]
    handle.add_task(RewindTaskState::<TYPES>::create_from(&handle).await);
}<|MERGE_RESOLUTION|>--- conflicted
+++ resolved
@@ -27,14 +27,6 @@
     vid::VidTaskState,
     view_sync::ViewSyncTaskState,
 };
-<<<<<<< HEAD
-#[cfg(feature = "dependency-tasks")]
-use hotshot_task_impls::{
-    consensus2::Consensus2TaskState, quorum_proposal::QuorumProposalTaskState,
-    quorum_proposal_recv::QuorumProposalRecvTaskState, quorum_vote::QuorumVoteTaskState,
-};
-=======
->>>>>>> 9d39554b
 use hotshot_types::{
     message::{Messages, VersionedMessage},
     traits::{
