//! Provides a number of tasks that run continuously

/// Provides trait to create task states from a `SystemContextHandle`
pub mod task_state;

use crate::tasks::task_state::CreateTaskState;
use crate::ConsensusApi;

use crate::types::SystemContextHandle;
use async_broadcast::{Receiver, Sender};
use async_compatibility_layer::art::{async_sleep, async_spawn};

use async_lock::RwLock;
use hotshot_task::task::{Task, TaskRegistry};
use hotshot_task_impls::{
    consensus::ConsensusTaskState,
    da::DATaskState,
    events::HotShotEvent,
    network::{NetworkEventTaskState, NetworkMessageTaskState},
<<<<<<< HEAD
    quorum_vote::QuorumVoteTaskState,
=======
    request::NetworkRequestState,
    response::{run_response_task, NetworkResponseState, RequestReceiver},
>>>>>>> c5a2ce09
    transactions::TransactionTaskState,
    upgrade::UpgradeTaskState,
    vid::VIDTaskState,
    view_sync::ViewSyncTaskState,
};
use hotshot_types::{
    constants::Version01,
    message::Message,
    traits::{election::Membership, network::ConnectedNetwork, storage::Storage},
};
use hotshot_types::{
    message::Messages,
    traits::{
        network::ConsensusIntentEvent,
        node_implementation::{ConsensusTime, NodeImplementation, NodeType},
    },
};
use std::{sync::Arc, time::Duration};
use tracing::error;

/// event for global event stream
#[derive(Clone, Debug)]
pub enum GlobalEvent {
    /// shut everything down
    Shutdown,
    /// dummy (TODO delete later)
    Dummy,
}

/// Add tasks for network requests and responses
pub async fn add_request_network_task<TYPES: NodeType, I: NodeImplementation<TYPES>>(
    task_reg: Arc<TaskRegistry>,
    tx: Sender<Arc<HotShotEvent<TYPES>>>,
    rx: Receiver<Arc<HotShotEvent<TYPES>>>,
    handle: &SystemContextHandle<TYPES, I>,
) {
    let state = NetworkRequestState::<TYPES, I, Version01>::create_from(handle).await;

    let task = Task::new(tx, rx, task_reg.clone(), state);
    task_reg.run_task(task).await;
}

/// Add a task which responds to requests on the network.
pub async fn add_response_task<TYPES: NodeType, I: NodeImplementation<TYPES>>(
    task_reg: Arc<TaskRegistry>,
    hs_rx: Receiver<Arc<HotShotEvent<TYPES>>>,
    rx: RequestReceiver<TYPES>,
    handle: &SystemContextHandle<TYPES, I>,
) {
    let state = NetworkResponseState::new(
        handle.hotshot.get_consensus(),
        rx,
        handle.hotshot.memberships.quorum_membership.clone(),
        handle.public_key().clone(),
    );
    task_reg.register(run_response_task(state, hs_rx)).await;
}
/// Add the network task to handle messages and publish events.
pub async fn add_network_message_task<
    TYPES: NodeType,
    NET: ConnectedNetwork<Message<TYPES>, TYPES::SignatureKey>,
>(
    task_reg: Arc<TaskRegistry>,
    event_stream: Sender<Arc<HotShotEvent<TYPES>>>,
    channel: Arc<NET>,
) {
    let net = channel.clone();
    let network_state: NetworkMessageTaskState<_> = NetworkMessageTaskState {
        event_stream: event_stream.clone(),
    };

    let network = net.clone();
    let mut state = network_state.clone();
    let handle = async_spawn(async move {
        loop {
            let msgs = match network.recv_msgs().await {
                Ok(msgs) => Messages(msgs),
                Err(err) => {
                    error!("failed to receive messages: {err}");

                    // return zero messages so we sleep and try again
                    Messages(vec![])
                }
            };
            if msgs.0.is_empty() {
                // TODO: Stop sleeping here: https://github.com/EspressoSystems/HotShot/issues/2558
                async_sleep(Duration::from_millis(100)).await;
            } else {
                state.handle_messages(msgs.0).await;
            }
        }
    });
    task_reg.register(handle).await;
}
/// Add the network task to handle events and send messages.
pub async fn add_network_event_task<
    TYPES: NodeType,
    NET: ConnectedNetwork<Message<TYPES>, TYPES::SignatureKey>,
    S: Storage<TYPES> + 'static,
>(
    task_reg: Arc<TaskRegistry>,
    tx: Sender<Arc<HotShotEvent<TYPES>>>,
    rx: Receiver<Arc<HotShotEvent<TYPES>>>,
    channel: Arc<NET>,
    membership: TYPES::Membership,
    filter: fn(&Arc<HotShotEvent<TYPES>>) -> bool,
    storage: Arc<RwLock<S>>,
) {
    let network_state: NetworkEventTaskState<_, _, _> = NetworkEventTaskState {
        channel,
        view: TYPES::Time::genesis(),
        membership,
        filter,
        storage,
    };
    let task = Task::new(tx, rx, task_reg.clone(), network_state);
    task_reg.run_task(task).await;
}

/// Setup polls for the given `consensus_state`
pub async fn inject_consensus_polls<
    TYPES: NodeType,
    I: NodeImplementation<TYPES>,
    API: ConsensusApi<TYPES, I>,
>(
    consensus_state: &ConsensusTaskState<TYPES, I, API>,
) {
    // Poll (forever) for the latest quorum proposal
    consensus_state
        .quorum_network
        .inject_consensus_info(ConsensusIntentEvent::PollForLatestProposal)
        .await;

    // See if we're in the DA committee
    // This will not work for epochs (because dynamic subscription
    // With the Push CDN, we are _always_ polling for latest anyway.
    let is_da = consensus_state
        .committee_membership
        .get_whole_committee(<TYPES as NodeType>::Time::new(0))
        .contains(&consensus_state.public_key);

    // If we are, poll for latest DA proposal.
    if is_da {
        consensus_state
            .committee_network
            .inject_consensus_info(ConsensusIntentEvent::PollForLatestProposal)
            .await;
    }

    // Poll (forever) for the latest view sync certificate
    consensus_state
        .quorum_network
        .inject_consensus_info(ConsensusIntentEvent::PollForLatestViewSyncCertificate)
        .await;
    // Start polling for proposals for the first view
    consensus_state
        .quorum_network
        .inject_consensus_info(ConsensusIntentEvent::PollForProposal(1))
        .await;

    consensus_state
        .quorum_network
        .inject_consensus_info(ConsensusIntentEvent::PollForDAC(1))
        .await;

    if consensus_state
        .quorum_membership
        .get_leader(TYPES::Time::new(1))
        == consensus_state.public_key
    {
        consensus_state
            .quorum_network
            .inject_consensus_info(ConsensusIntentEvent::PollForVotes(0))
            .await;
    }
}

/// Setup polls for the given `quorum_vote`
pub async fn inject_quorum_vote_polls<TYPES: NodeType, I: NodeImplementation<TYPES>>(
    quorum_vote_state: &QuorumVoteTaskState<TYPES, I>,
) {
    // Poll (forever) for the latest quorum proposal
    quorum_vote_state
        .quorum_network
        .inject_consensus_info(ConsensusIntentEvent::PollForLatestProposal)
        .await;

    // Start polling for proposals for the first view
    quorum_vote_state
        .quorum_network
        .inject_consensus_info(ConsensusIntentEvent::PollForProposal(1))
        .await;

    quorum_vote_state
        .quorum_network
        .inject_consensus_info(ConsensusIntentEvent::PollForDAC(1))
        .await;
}

/// add the consensus task
pub async fn add_consensus_task<TYPES: NodeType, I: NodeImplementation<TYPES>>(
    task_reg: Arc<TaskRegistry>,
    tx: Sender<Arc<HotShotEvent<TYPES>>>,
    rx: Receiver<Arc<HotShotEvent<TYPES>>>,
    handle: &SystemContextHandle<TYPES, I>,
) {
    let consensus_state = ConsensusTaskState::create_from(handle).await;

    inject_consensus_polls(&consensus_state).await;

    let task = Task::new(tx, rx, task_reg.clone(), consensus_state);
    task_reg.run_task(task).await;
}

/// Add the quorum vote task.
pub async fn add_quorum_vote_task<TYPES: NodeType, I: NodeImplementation<TYPES>>(
    task_reg: Arc<TaskRegistry>,
    tx: Sender<Arc<HotShotEvent<TYPES>>>,
    rx: Receiver<Arc<HotShotEvent<TYPES>>>,
    handle: &SystemContextHandle<TYPES, I>,
) {
    let quorum_vote_state = QuorumVoteTaskState::create_from(handle).await;

    inject_quorum_vote_polls(&quorum_vote_state).await;

    let task = Task::new(tx, rx, task_reg.clone(), quorum_vote_state);
    task_reg.run_task(task).await;
}

/// add the VID task
pub async fn add_vid_task<TYPES: NodeType, I: NodeImplementation<TYPES>>(
    task_reg: Arc<TaskRegistry>,
    tx: Sender<Arc<HotShotEvent<TYPES>>>,
    rx: Receiver<Arc<HotShotEvent<TYPES>>>,
    handle: &SystemContextHandle<TYPES, I>,
) {
    let vid_state = VIDTaskState::create_from(handle).await;
    let task = Task::new(tx, rx, task_reg.clone(), vid_state);
    task_reg.run_task(task).await;
}

/// add the Upgrade task.
pub async fn add_upgrade_task<TYPES: NodeType, I: NodeImplementation<TYPES>>(
    task_reg: Arc<TaskRegistry>,
    tx: Sender<Arc<HotShotEvent<TYPES>>>,
    rx: Receiver<Arc<HotShotEvent<TYPES>>>,
    handle: &SystemContextHandle<TYPES, I>,
) {
    let upgrade_state = UpgradeTaskState::create_from(handle).await;

    let task = Task::new(tx, rx, task_reg.clone(), upgrade_state);
    task_reg.run_task(task).await;
}
/// add the Data Availability task
pub async fn add_da_task<TYPES: NodeType, I: NodeImplementation<TYPES>>(
    task_reg: Arc<TaskRegistry>,
    tx: Sender<Arc<HotShotEvent<TYPES>>>,
    rx: Receiver<Arc<HotShotEvent<TYPES>>>,
    handle: &SystemContextHandle<TYPES, I>,
) {
    // build the da task
    let da_state = DATaskState::create_from(handle).await;

    let task = Task::new(tx, rx, task_reg.clone(), da_state);
    task_reg.run_task(task).await;
}

/// add the Transaction Handling task
pub async fn add_transaction_task<TYPES: NodeType, I: NodeImplementation<TYPES>>(
    task_reg: Arc<TaskRegistry>,
    tx: Sender<Arc<HotShotEvent<TYPES>>>,
    rx: Receiver<Arc<HotShotEvent<TYPES>>>,
    handle: &SystemContextHandle<TYPES, I>,
) {
    let transactions_state = TransactionTaskState::create_from(handle).await;

    let task = Task::new(tx, rx, task_reg.clone(), transactions_state);
    task_reg.run_task(task).await;
}

/// add the view sync task
pub async fn add_view_sync_task<TYPES: NodeType, I: NodeImplementation<TYPES>>(
    task_reg: Arc<TaskRegistry>,
    tx: Sender<Arc<HotShotEvent<TYPES>>>,
    rx: Receiver<Arc<HotShotEvent<TYPES>>>,
    handle: &SystemContextHandle<TYPES, I>,
) {
    let view_sync_state = ViewSyncTaskState::create_from(handle).await;

    let task = Task::new(tx, rx, task_reg.clone(), view_sync_state);
    task_reg.run_task(task).await;
}<|MERGE_RESOLUTION|>--- conflicted
+++ resolved
@@ -17,12 +17,9 @@
     da::DATaskState,
     events::HotShotEvent,
     network::{NetworkEventTaskState, NetworkMessageTaskState},
-<<<<<<< HEAD
     quorum_vote::QuorumVoteTaskState,
-=======
     request::NetworkRequestState,
     response::{run_response_task, NetworkResponseState, RequestReceiver},
->>>>>>> c5a2ce09
     transactions::TransactionTaskState,
     upgrade::UpgradeTaskState,
     vid::VIDTaskState,
