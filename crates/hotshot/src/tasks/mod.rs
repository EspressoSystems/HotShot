--- conflicted
+++ resolved
@@ -11,12 +11,8 @@
 use hotshot_task::task::{Task, TaskRegistry};
 use hotshot_task_impls::{
     consensus::ConsensusTaskState,
-<<<<<<< HEAD
     consensus2::Consensus2TaskState,
     da::DATaskState,
-=======
-    da::DaTaskState,
->>>>>>> 891c5baa
     events::HotShotEvent,
     network::{NetworkEventTaskState, NetworkMessageTaskState},
     quorum_proposal::QuorumProposalTaskState,
