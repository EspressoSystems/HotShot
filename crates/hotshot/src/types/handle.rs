//! Provides an event-streaming handle for a [`SystemContext`] running in the background

use crate::{traits::NodeImplementation, types::Event, SystemContext};
use async_broadcast::{InactiveReceiver, Receiver, Sender};

use async_lock::RwLock;
use futures::Stream;

use hotshot_task_impls::events::HotShotEvent;
#[cfg(feature = "hotshot-testing")]
use hotshot_types::traits::election::Membership;

<<<<<<< HEAD
use hotshot_task::task::TaskRegistry;
use hotshot_types::{boxed_sync, simple_vote::QuorumData, BoxSyncFuture};
=======
>>>>>>> e457776d
use hotshot_types::{
    consensus::Consensus, data::Leaf, error::HotShotError, traits::node_implementation::NodeType,
};
use std::sync::Arc;

/// Event streaming handle for a [`SystemContext`] instance running in the background
///
/// This type provides the means to message and interact with a background [`SystemContext`] instance,
/// allowing the ability to receive [`Event`]s from it, send transactions to it, and interact with
/// the underlying storage.
#[derive(Clone)]
pub struct SystemContextHandle<TYPES: NodeType, I: NodeImplementation<TYPES>> {
    /// The [sender](Sender) and an `InactiveReceiver` to keep the channel open.
    /// The Channel will output all the events.  Subscribers will get an activated
    /// clone of the `Receiver` when they get output stream.
    pub(crate) output_event_stream: (Sender<Event<TYPES>>, InactiveReceiver<Event<TYPES>>),
    /// access to the internal event stream, in case we need to, say, shut something down
    pub(crate) internal_event_stream: (
        Sender<HotShotEvent<TYPES>>,
        InactiveReceiver<HotShotEvent<TYPES>>,
    ),
    /// registry for controlling tasks
    pub(crate) registry: Arc<TaskRegistry>,

    /// Internal reference to the underlying [`SystemContext`]
    pub hotshot: SystemContext<TYPES, I>,

    /// Our copy of the `Storage` view for a hotshot
    pub(crate) storage: I::Storage,
}

impl<TYPES: NodeType, I: NodeImplementation<TYPES> + 'static> SystemContextHandle<TYPES, I> {
    /// obtains a stream to expose to the user
    pub fn get_event_stream(&self) -> impl Stream<Item = Event<TYPES>> {
        self.output_event_stream.1.activate_cloned()
    }

    /// HACK so we can know the types when running tests...
    /// there are two cleaner solutions:
    /// - make the stream generic and in nodetypes or nodeimpelmentation
    /// - type wrapper
    pub fn get_event_stream_known_impl(&self) -> Receiver<Event<TYPES>> {
        self.output_event_stream.1.activate_cloned()
    }

    /// HACK so we can know the types when running tests...
    /// there are two cleaner solutions:
    /// - make the stream generic and in nodetypes or nodeimpelmentation
    /// - type wrapper
    /// NOTE: this is only used for sanity checks in our tests
    pub fn get_internal_event_stream_known_impl(&self) -> Receiver<HotShotEvent<TYPES>> {
        self.internal_event_stream.1.activate_cloned()
    }

    /// Get the last decided validated state of the [`SystemContext`] instance.
    ///
    /// # Panics
    /// If the internal consensus is in an inconsistent state.
    pub async fn get_decided_state(&self) -> TYPES::ValidatedState {
        self.hotshot.get_decided_state().await
    }

    /// Get the last decided leaf of the [`SystemContext`] instance.
    ///
    /// # Panics
    /// If the internal consensus is in an inconsistent state.
    pub async fn get_decided_leaf(&self) -> Leaf<TYPES> {
        self.hotshot.get_decided_leaf().await
    }

    /// Tries to get the most recent decided leaf, returning instantly
    /// if we can't acquire the lock.
    ///
    /// # Panics
    /// Panics if internal consensus is in an inconsistent state.
    pub fn try_get_decided_leaf(&self) -> Option<Leaf<TYPES>> {
        self.hotshot.try_get_decided_leaf()
    }

    /// Submits a transaction to the backing [`SystemContext`] instance.
    ///
    /// The current node broadcasts the transaction to all nodes on the network.
    ///
    /// # Errors
    ///
    /// Will return a [`HotShotError`] if some error occurs in the underlying
    /// [`SystemContext`] instance.
    pub async fn submit_transaction(
        &self,
        tx: TYPES::Transaction,
    ) -> Result<(), HotShotError<TYPES>> {
        self.hotshot.publish_transaction_async(tx).await
    }

<<<<<<< HEAD
    /// performs the genesis initializaiton
    pub async fn maybe_do_genesis_init(&self) {
        let _anchor = self.storage();
        if let Ok(anchor_leaf) = self.storage().get_anchored_view().await {
            if anchor_leaf.view_number == TYPES::Time::genesis() {
                let leaf = Leaf::from_stored_view(anchor_leaf);
                let mut qc = QuorumCertificate::<TYPES>::genesis();
                qc.data = QuorumData {
                    leaf_commit: leaf.commit(),
                };
                let event = Event {
                    view_number: TYPES::Time::genesis(),
                    event: EventType::Decide {
                        leaf_chain: Arc::new(vec![leaf]),
                        qc: Arc::new(qc),
                        block_size: None,
                    },
                };
                crate::broadcast_event(event, &self.output_event_stream.0).await;
            }
        } else {
            // TODO (justin) this seems bad. I think we should hard error in this case??
            error!("Hotshot storage has no anchor leaf!");
        }
    }

    /// begin consensus by sending a genesis event
    /// Use `start_consensus` on `SystemContext` instead
    #[deprecated]
    pub async fn start_consensus_deprecated(&self) {
        self.maybe_do_genesis_init().await;
    }

=======
>>>>>>> e457776d
    /// Provides a reference to the underlying storage for this [`SystemContext`], allowing access to
    /// historical data
    pub fn storage(&self) -> &I::Storage {
        &self.storage
    }

    /// Get the underlying consensus state for this [`SystemContext`]
    pub fn get_consensus(&self) -> Arc<RwLock<Consensus<TYPES>>> {
        self.hotshot.get_consensus()
    }

    /// Block the underlying quorum (and committee) networking interfaces until node is
    /// successfully initialized into the networks.
    pub async fn wait_for_networks_ready(&self) {
        self.hotshot.inner.networks.wait_for_networks_ready().await;
    }

    /// Shut down the the inner hotshot and wait until all background threads are closed.
    //     pub async fn shut_down(mut self) {
    //         self.registry.shutdown_all().await
    pub fn shut_down<'a, 'b>(&'a mut self) -> BoxSyncFuture<'b, ()>
    where
        'a: 'b,
        Self: 'b,
    {
        boxed_sync(async move {
            self.hotshot.inner.networks.shut_down_networks().await;
            self.registry.shutdown().await;
        })
    }

    /// return the timeout for a view of the underlying `SystemContext`
    pub fn get_next_view_timeout(&self) -> u64 {
        self.hotshot.get_next_view_timeout()
    }

    // Below is for testing only:

    /// Wrapper for `HotShotConsensusApi`'s `get_leader` function
    #[allow(clippy::unused_async)] // async for API compatibility reasons
    #[cfg(feature = "hotshot-testing")]
    pub async fn get_leader(&self, view_number: TYPES::Time) -> TYPES::SignatureKey {
        self.hotshot
            .inner
            .memberships
            .quorum_membership
            .get_leader(view_number)
    }

    /// Wrapper to get this node's public key
    #[cfg(feature = "hotshot-testing")]
    pub fn get_public_key(&self) -> TYPES::SignatureKey {
        self.hotshot.inner.public_key.clone()
    }

    /// Wrapper to get this node's current view
    #[cfg(feature = "hotshot-testing")]
    pub async fn get_current_view(&self) -> TYPES::Time {
        self.hotshot.inner.consensus.read().await.cur_view
    }
<<<<<<< HEAD

    /// Wrapper around `HotShotConsensusApi`'s `send_broadcast_consensus_message` function
    #[cfg(feature = "hotshot-testing")]
    pub async fn send_broadcast_consensus_message(&self, msg: SequencingMessage<TYPES>) {
        let _result = self
            .hotshot
            .send_broadcast_message(MessageKind::from_consensus_message(msg))
            .await;
    }

    /// Wrapper around `HotShotConsensusApi`'s `send_direct_consensus_message` function
    #[cfg(feature = "hotshot-testing")]
    pub async fn send_direct_consensus_message(
        &self,
        msg: SequencingMessage<TYPES>,
        recipient: TYPES::SignatureKey,
    ) {
        let _result = self
            .hotshot
            .send_direct_message(MessageKind::from_consensus_message(msg), recipient)
            .await;
    }
=======
>>>>>>> e457776d
}<|MERGE_RESOLUTION|>--- conflicted
+++ resolved
@@ -10,11 +10,8 @@
 #[cfg(feature = "hotshot-testing")]
 use hotshot_types::traits::election::Membership;
 
-<<<<<<< HEAD
 use hotshot_task::task::TaskRegistry;
-use hotshot_types::{boxed_sync, simple_vote::QuorumData, BoxSyncFuture};
-=======
->>>>>>> e457776d
+use hotshot_types::{boxed_sync, BoxSyncFuture};
 use hotshot_types::{
     consensus::Consensus, data::Leaf, error::HotShotError, traits::node_implementation::NodeType,
 };
@@ -109,42 +106,6 @@
         self.hotshot.publish_transaction_async(tx).await
     }
 
-<<<<<<< HEAD
-    /// performs the genesis initializaiton
-    pub async fn maybe_do_genesis_init(&self) {
-        let _anchor = self.storage();
-        if let Ok(anchor_leaf) = self.storage().get_anchored_view().await {
-            if anchor_leaf.view_number == TYPES::Time::genesis() {
-                let leaf = Leaf::from_stored_view(anchor_leaf);
-                let mut qc = QuorumCertificate::<TYPES>::genesis();
-                qc.data = QuorumData {
-                    leaf_commit: leaf.commit(),
-                };
-                let event = Event {
-                    view_number: TYPES::Time::genesis(),
-                    event: EventType::Decide {
-                        leaf_chain: Arc::new(vec![leaf]),
-                        qc: Arc::new(qc),
-                        block_size: None,
-                    },
-                };
-                crate::broadcast_event(event, &self.output_event_stream.0).await;
-            }
-        } else {
-            // TODO (justin) this seems bad. I think we should hard error in this case??
-            error!("Hotshot storage has no anchor leaf!");
-        }
-    }
-
-    /// begin consensus by sending a genesis event
-    /// Use `start_consensus` on `SystemContext` instead
-    #[deprecated]
-    pub async fn start_consensus_deprecated(&self) {
-        self.maybe_do_genesis_init().await;
-    }
-
-=======
->>>>>>> e457776d
     /// Provides a reference to the underlying storage for this [`SystemContext`], allowing access to
     /// historical data
     pub fn storage(&self) -> &I::Storage {
@@ -205,29 +166,4 @@
     pub async fn get_current_view(&self) -> TYPES::Time {
         self.hotshot.inner.consensus.read().await.cur_view
     }
-<<<<<<< HEAD
-
-    /// Wrapper around `HotShotConsensusApi`'s `send_broadcast_consensus_message` function
-    #[cfg(feature = "hotshot-testing")]
-    pub async fn send_broadcast_consensus_message(&self, msg: SequencingMessage<TYPES>) {
-        let _result = self
-            .hotshot
-            .send_broadcast_message(MessageKind::from_consensus_message(msg))
-            .await;
-    }
-
-    /// Wrapper around `HotShotConsensusApi`'s `send_direct_consensus_message` function
-    #[cfg(feature = "hotshot-testing")]
-    pub async fn send_direct_consensus_message(
-        &self,
-        msg: SequencingMessage<TYPES>,
-        recipient: TYPES::SignatureKey,
-    ) {
-        let _result = self
-            .hotshot
-            .send_direct_message(MessageKind::from_consensus_message(msg), recipient)
-            .await;
-    }
-=======
->>>>>>> e457776d
 }