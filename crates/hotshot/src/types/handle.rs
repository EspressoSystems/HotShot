--- conflicted
+++ resolved
@@ -160,20 +160,8 @@
     {
         boxed_sync(async move {
             self.hotshot.networks.shut_down_networks().await;
-<<<<<<< HEAD
             self.consensus_registry.shutdown().await;
             self.network_registry.shutdown().await;
-=======
-            // this is required because `SystemContextHandle` holds an inactive receiver and
-            // `broadcast_direct` below can wait indefinitely
-            self.internal_event_stream.0.set_await_active(false);
-            let _ = self
-                .internal_event_stream
-                .0
-                .broadcast_direct(Arc::new(HotShotEvent::Shutdown))
-                .await;
-            self.registry.shutdown().await;
->>>>>>> ef3ced04
         })
     }
 
