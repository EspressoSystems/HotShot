// Copyright (c) 2021-2024 Espresso Systems (espressosys.com)
// This file is part of the HotShot repository.

// You should have received a copy of the MIT License
// along with the HotShot repository. If not, see <https://mit-license.org/>.

//! Provides an event-streaming handle for a [`SystemContext`] running in the background

use std::sync::Arc;

use anyhow::{anyhow, Context, Ok, Result};
use async_broadcast::{InactiveReceiver, Receiver, Sender};
use async_lock::RwLock;
use committable::{Commitment, Committable};
use futures::Stream;
use hotshot_task::{
    dependency::{Dependency, EventDependency},
    task::{ConsensusTaskRegistry, NetworkTaskRegistry, Task, TaskState},
};
use hotshot_task_impls::{events::HotShotEvent, helpers::broadcast_event};
use hotshot_types::{
    consensus::Consensus,
    data::{Leaf2, QuorumProposal2},
    error::HotShotError,
    message::{Message, MessageKind, Proposal, RecipientList},
    request_response::ProposalRequestPayload,
    traits::{
        consensus_api::ConsensusApi,
        election::Membership,
        network::{BroadcastDelay, ConnectedNetwork, Topic},
        node_implementation::NodeType,
        signature_key::SignatureKey,
    },
    vote::HasViewNumber,
};
use tracing::instrument;

use crate::{traits::NodeImplementation, types::Event, SystemContext, Versions};

/// Event streaming handle for a [`SystemContext`] instance running in the background
///
/// This type provides the means to message and interact with a background [`SystemContext`] instance,
/// allowing the ability to receive [`Event`]s from it, send transactions to it, and interact with
/// the underlying storage.
pub struct SystemContextHandle<TYPES: NodeType, I: NodeImplementation<TYPES>, V: Versions> {
    /// The [sender](Sender) and [receiver](Receiver),
    /// to allow the application to communicate with HotShot.
    pub(crate) output_event_stream: (Sender<Event<TYPES>>, InactiveReceiver<Event<TYPES>>),

    /// access to the internal event stream, in case we need to, say, shut something down
    #[allow(clippy::type_complexity)]
    pub(crate) internal_event_stream: (
        Sender<Arc<HotShotEvent<TYPES>>>,
        InactiveReceiver<Arc<HotShotEvent<TYPES>>>,
    ),
    /// registry for controlling consensus tasks
    pub(crate) consensus_registry: ConsensusTaskRegistry<HotShotEvent<TYPES>>,

    /// registry for controlling network tasks
    pub(crate) network_registry: NetworkTaskRegistry,

    /// Internal reference to the underlying [`SystemContext`]
    pub hotshot: Arc<SystemContext<TYPES, I, V>>,

    /// Reference to the internal storage for consensus datum.
    pub(crate) storage: Arc<RwLock<I::Storage>>,

    /// Networks used by the instance of hotshot
    pub network: Arc<I::Network>,

    /// Memberships used by consensus
    pub memberships: Arc<TYPES::Membership>,

    /// Number of blocks in an epoch, zero means there are no epochs
    pub epoch_height: u64,
}

impl<TYPES: NodeType, I: NodeImplementation<TYPES> + 'static, V: Versions>
    SystemContextHandle<TYPES, I, V>
{
    /// Adds a hotshot consensus-related task to the `SystemContextHandle`.
    pub fn add_task<S: TaskState<Event = HotShotEvent<TYPES>> + 'static>(&mut self, task_state: S) {
        let task = Task::new(
            task_state,
            self.internal_event_stream.0.clone(),
            self.internal_event_stream.1.activate_cloned(),
        );

        self.consensus_registry.run_task(task);
    }

    /// obtains a stream to expose to the user
    pub fn event_stream(&self) -> impl Stream<Item = Event<TYPES>> {
        self.output_event_stream.1.activate_cloned()
    }

    /// Message other participants with a serialized message from the application
    /// Receivers of this message will get an `Event::ExternalMessageReceived` via
    /// the event stream.
    ///
    /// # Errors
    /// Errors if serializing the request fails, or the request fails to be sent
    pub async fn send_external_message(
        &self,
        msg: Vec<u8>,
        recipients: RecipientList<TYPES::SignatureKey>,
    ) -> Result<()> {
        let message = Message {
            sender: self.public_key().clone(),
            kind: MessageKind::External(msg),
        };
        let serialized_message = self.hotshot.upgrade_lock.serialize(&message).await?;

        match recipients {
            RecipientList::Broadcast => {
                self.network
                    .broadcast_message(serialized_message, Topic::Global, BroadcastDelay::None)
                    .await?;
            }
            RecipientList::Direct(recipient) => {
                self.network
                    .direct_message(serialized_message, recipient)
                    .await?;
            }
            RecipientList::Many(recipients) => {
                self.network
                    .da_broadcast_message(serialized_message, recipients, BroadcastDelay::None)
                    .await?;
            }
        }
        Ok(())
    }

    /// Request a proposal from the all other nodes.  Will block until some node
    /// returns a valid proposal with the requested commitment.  If nobody has the
    /// proposal this will block forever
    ///
    /// # Errors
    /// Errors if signing the request for proposal fails
    pub fn request_proposal(
        &self,
        view: TYPES::View,
        leaf_commitment: Commitment<Leaf2<TYPES>>,
    ) -> Result<impl futures::Future<Output = Result<Proposal<TYPES, QuorumProposal2<TYPES>>>>>
    {
        // We need to be able to sign this request before submitting it to the network. Compute the
        // payload first.
        let signed_proposal_request = ProposalRequestPayload {
            view_number: view,
            key: self.public_key().clone(),
        };

        // Finally, compute the signature for the payload.
        let signature = TYPES::SignatureKey::sign(
            self.private_key(),
            signed_proposal_request.commit().as_ref(),
        )?;

        let mem = (*self.memberships).clone();
        let receiver = self.internal_event_stream.1.activate_cloned();
        let sender = self.internal_event_stream.0.clone();
        let epoch_height = self.epoch_height;
        Ok(async move {
            // First, broadcast that we need a proposal
            broadcast_event(
                HotShotEvent::QuorumProposalRequestSend(signed_proposal_request, signature).into(),
                &sender,
            )
            .await;
            loop {
                let hs_event = EventDependency::new(
                    receiver.clone(),
                    Box::new(move |event| {
                        let event = event.as_ref();
                        if let HotShotEvent::QuorumProposalResponseRecv(quorum_proposal) = event {
                            quorum_proposal.data.view_number() == view
                        } else {
                            false
                        }
                    }),
                )
                .completed()
                .await
                .ok_or(anyhow!("Event dependency failed to get event"))?;

                // Then, if it's `Some`, make sure that the data is correct
                if let HotShotEvent::QuorumProposalResponseRecv(quorum_proposal) = hs_event.as_ref()
                {
                    // Make sure that the quorum_proposal is valid
<<<<<<< HEAD
                    if let Err(err) = quorum_proposal.validate_signature(&mem, epoch).await {
=======
                    if let Err(err) = quorum_proposal.validate_signature(&mem, epoch_height) {
>>>>>>> af6dfe2c
                        tracing::warn!("Invalid Proposal Received after Request.  Err {:?}", err);
                        continue;
                    }
                    let proposed_leaf = Leaf2::from_quorum_proposal(&quorum_proposal.data);
                    let commit = proposed_leaf.commit();
                    if commit == leaf_commitment {
                        return Ok(quorum_proposal.clone());
                    }
                    tracing::warn!("Proposal received from request has different commitment than expected.\nExpected = {:?}\nReceived{:?}", leaf_commitment, commit);
                }
            }
        })
    }

    /// HACK so we can know the types when running tests...
    /// there are two cleaner solutions:
    /// - make the stream generic and in nodetypes or nodeimpelmentation
    /// - type wrapper
    #[must_use]
    pub fn event_stream_known_impl(&self) -> Receiver<Event<TYPES>> {
        self.output_event_stream.1.activate_cloned()
    }

    /// HACK so we can create dependency tasks when running tests
    #[must_use]
    pub fn internal_event_stream_sender(&self) -> Sender<Arc<HotShotEvent<TYPES>>> {
        self.internal_event_stream.0.clone()
    }

    /// HACK so we can know the types when running tests...
    /// there are two cleaner solutions:
    /// - make the stream generic and in nodetypes or nodeimpelmentation
    /// - type wrapper
    ///
    /// NOTE: this is only used for sanity checks in our tests
    #[must_use]
    pub fn internal_event_stream_receiver_known_impl(&self) -> Receiver<Arc<HotShotEvent<TYPES>>> {
        self.internal_event_stream.1.activate_cloned()
    }

    /// Get the last decided validated state of the [`SystemContext`] instance.
    ///
    /// # Panics
    /// If the internal consensus is in an inconsistent state.
    pub async fn decided_state(&self) -> Arc<TYPES::ValidatedState> {
        self.hotshot.decided_state().await
    }

    /// Get the validated state from a given `view`.
    ///
    /// Returns the requested state, if the [`SystemContext`] is tracking this view. Consensus
    /// tracks views that have not yet been decided but could be in the future. This function may
    /// return [`None`] if the requested view has already been decided (but see
    /// [`decided_state`](Self::decided_state)) or if there is no path for the requested
    /// view to ever be decided.
    pub async fn state(&self, view: TYPES::View) -> Option<Arc<TYPES::ValidatedState>> {
        self.hotshot.state(view).await
    }

    /// Get the last decided leaf of the [`SystemContext`] instance.
    ///
    /// # Panics
    /// If the internal consensus is in an inconsistent state.
    pub async fn decided_leaf(&self) -> Leaf2<TYPES> {
        self.hotshot.decided_leaf().await
    }

    /// Tries to get the most recent decided leaf, returning instantly
    /// if we can't acquire the lock.
    ///
    /// # Panics
    /// Panics if internal consensus is in an inconsistent state.
    #[must_use]
    pub fn try_decided_leaf(&self) -> Option<Leaf2<TYPES>> {
        self.hotshot.try_decided_leaf()
    }

    /// Submits a transaction to the backing [`SystemContext`] instance.
    ///
    /// The current node broadcasts the transaction to all nodes on the network.
    ///
    /// # Errors
    ///
    /// Will return a [`HotShotError`] if some error occurs in the underlying
    /// [`SystemContext`] instance.
    pub async fn submit_transaction(
        &self,
        tx: TYPES::Transaction,
    ) -> Result<(), HotShotError<TYPES>> {
        self.hotshot.publish_transaction_async(tx).await
    }

    /// Get the underlying consensus state for this [`SystemContext`]
    #[must_use]
    pub fn consensus(&self) -> Arc<RwLock<Consensus<TYPES>>> {
        self.hotshot.consensus()
    }

    /// Shut down the the inner hotshot and wait until all background threads are closed.
    pub async fn shut_down(&mut self) {
        // this is required because `SystemContextHandle` holds an inactive receiver and
        // `broadcast_direct` below can wait indefinitely
        self.internal_event_stream.0.set_await_active(false);
        let _ = self
            .internal_event_stream
            .0
            .broadcast_direct(Arc::new(HotShotEvent::Shutdown))
            .await
            .inspect_err(|err| tracing::error!("Failed to send shutdown event: {err}"));

        tracing::error!("Shutting down the network!");
        self.hotshot.network.shut_down().await;

        tracing::error!("Shutting down network tasks!");
        self.network_registry.shutdown().await;

        tracing::error!("Shutting down consensus!");
        self.consensus_registry.shutdown().await;
    }

    /// return the timeout for a view of the underlying `SystemContext`
    #[must_use]
    pub fn next_view_timeout(&self) -> u64 {
        self.hotshot.next_view_timeout()
    }

    /// Wrapper for `HotShotConsensusApi`'s `leader` function
    ///
    /// # Errors
    /// Returns an error if the leader cannot be calculated
    #[allow(clippy::unused_async)] // async for API compatibility reasons
    pub async fn leader(
        &self,
        view_number: TYPES::View,
        epoch_number: TYPES::Epoch,
    ) -> Result<TYPES::SignatureKey> {
        self.hotshot
            .memberships
            .leader(view_number, epoch_number)
            .await
            .context("Failed to lookup leader")
    }

    // Below is for testing only:
    /// Wrapper to get this node's public key
    #[cfg(feature = "hotshot-testing")]
    #[must_use]
    pub fn public_key(&self) -> TYPES::SignatureKey {
        self.hotshot.public_key.clone()
    }

    /// Get the sender side of the external event stream for testing purpose
    #[cfg(feature = "hotshot-testing")]
    #[must_use]
    pub fn external_channel_sender(&self) -> Sender<Event<TYPES>> {
        self.output_event_stream.0.clone()
    }

    /// Get the sender side of the internal event stream for testing purpose
    #[cfg(feature = "hotshot-testing")]
    #[must_use]
    pub fn internal_channel_sender(&self) -> Sender<Arc<HotShotEvent<TYPES>>> {
        self.internal_event_stream.0.clone()
    }

    /// Wrapper to get the view number this node is on.
    #[instrument(skip_all, target = "SystemContextHandle", fields(id = self.hotshot.id))]
    pub async fn cur_view(&self) -> TYPES::View {
        self.hotshot.consensus.read().await.cur_view()
    }

    /// Wrapper to get the epoch number this node is on.
    #[instrument(skip_all, target = "SystemContextHandle", fields(id = self.hotshot.id))]
    pub async fn cur_epoch(&self) -> TYPES::Epoch {
        self.hotshot.consensus.read().await.cur_epoch()
    }

    /// Provides a reference to the underlying storage for this [`SystemContext`], allowing access to
    /// historical data
    #[must_use]
    pub fn storage(&self) -> Arc<RwLock<I::Storage>> {
        Arc::clone(&self.storage)
    }
}<|MERGE_RESOLUTION|>--- conflicted
+++ resolved
@@ -187,11 +187,7 @@
                 if let HotShotEvent::QuorumProposalResponseRecv(quorum_proposal) = hs_event.as_ref()
                 {
                     // Make sure that the quorum_proposal is valid
-<<<<<<< HEAD
-                    if let Err(err) = quorum_proposal.validate_signature(&mem, epoch).await {
-=======
-                    if let Err(err) = quorum_proposal.validate_signature(&mem, epoch_height) {
->>>>>>> af6dfe2c
+                    if let Err(err) = quorum_proposal.validate_signature(&mem, epoch_height).await {
                         tracing::warn!("Invalid Proposal Received after Request.  Err {:?}", err);
                         continue;
                     }
