//! Provides an event-streaming handle for a [`SystemContext`] running in the background

use crate::{traits::NodeImplementation, types::Event, SystemContext};
use async_broadcast::{InactiveReceiver, Receiver, Sender};

use async_lock::RwLock;
use futures::Stream;

use hotshot_task_impls::events::HotShotEvent;
use hotshot_types::traits::election::Membership;

use hotshot_task::task::TaskRegistry;
use hotshot_types::{boxed_sync, BoxSyncFuture};
use hotshot_types::{
    consensus::Consensus, data::Leaf, error::HotShotError, traits::node_implementation::NodeType,
};
use std::sync::Arc;

/// Event streaming handle for a [`SystemContext`] instance running in the background
///
/// This type provides the means to message and interact with a background [`SystemContext`] instance,
/// allowing the ability to receive [`Event`]s from it, send transactions to it, and interact with
/// the underlying storage.
#[derive(Clone)]
pub struct SystemContextHandle<TYPES: NodeType, I: NodeImplementation<TYPES>> {
    /// The [sender](Sender) and an `InactiveReceiver` to keep the channel open.
    /// The Channel will output all the events.  Subscribers will get an activated
    /// clone of the `Receiver` when they get output stream.
    pub(crate) output_event_stream: (Sender<Event<TYPES>>, InactiveReceiver<Event<TYPES>>),

    /// access to the internal event stream, in case we need to, say, shut something down
    #[allow(clippy::type_complexity)]
    pub(crate) internal_event_stream: (
        Sender<Arc<HotShotEvent<TYPES>>>,
        InactiveReceiver<Arc<HotShotEvent<TYPES>>>,
    ),
    /// registry for controlling tasks
    pub(crate) registry: Arc<TaskRegistry>,

    /// Internal reference to the underlying [`SystemContext`]
    pub hotshot: Arc<SystemContext<TYPES, I>>,

    /// Reference to the internal storage for consensus datum.
    pub(crate) storage: Arc<RwLock<I::Storage>>,
}

impl<TYPES: NodeType, I: NodeImplementation<TYPES> + 'static> SystemContextHandle<TYPES, I> {
    /// obtains a stream to expose to the user
    pub fn get_event_stream(&self) -> impl Stream<Item = Event<TYPES>> {
        self.output_event_stream.1.activate_cloned()
    }

    /// HACK so we can know the types when running tests...
    /// there are two cleaner solutions:
    /// - make the stream generic and in nodetypes or nodeimpelmentation
    /// - type wrapper
    #[must_use]
    pub fn get_event_stream_known_impl(&self) -> Receiver<Event<TYPES>> {
        self.output_event_stream.1.activate_cloned()
    }

    /// HACK so we can know the types when running tests...
    /// there are two cleaner solutions:
    /// - make the stream generic and in nodetypes or nodeimpelmentation
    /// - type wrapper
    /// NOTE: this is only used for sanity checks in our tests
    #[must_use]
    pub fn get_internal_event_stream_known_impl(&self) -> Receiver<Arc<HotShotEvent<TYPES>>> {
        self.internal_event_stream.1.activate_cloned()
    }

    /// Get the last decided validated state of the [`SystemContext`] instance.
    ///
    /// # Panics
    /// If the internal consensus is in an inconsistent state.
    pub async fn get_decided_state(&self) -> Arc<TYPES::ValidatedState> {
        self.hotshot.get_decided_state().await
    }

    /// Get the validated state from a given `view`.
    ///
    /// Returns the requested state, if the [`SystemContext`] is tracking this view. Consensus
    /// tracks views that have not yet been decided but could be in the future. This function may
    /// return [`None`] if the requested view has already been decided (but see
    /// [`get_decided_state`](Self::get_decided_state)) or if there is no path for the requested
    /// view to ever be decided.
    pub async fn get_state(&self, view: TYPES::Time) -> Option<Arc<TYPES::ValidatedState>> {
        self.hotshot.get_state(view).await
    }

    /// Get the last decided leaf of the [`SystemContext`] instance.
    ///
    /// # Panics
    /// If the internal consensus is in an inconsistent state.
    pub async fn get_decided_leaf(&self) -> Leaf<TYPES> {
        self.hotshot.get_decided_leaf().await
    }

    /// Tries to get the most recent decided leaf, returning instantly
    /// if we can't acquire the lock.
    ///
    /// # Panics
    /// Panics if internal consensus is in an inconsistent state.
    #[must_use]
    pub fn try_get_decided_leaf(&self) -> Option<Leaf<TYPES>> {
        self.hotshot.try_get_decided_leaf()
    }

    /// Submits a transaction to the backing [`SystemContext`] instance.
    ///
    /// The current node broadcasts the transaction to all nodes on the network.
    ///
    /// # Errors
    ///
    /// Will return a [`HotShotError`] if some error occurs in the underlying
    /// [`SystemContext`] instance.
    pub async fn submit_transaction(
        &self,
        tx: TYPES::Transaction,
    ) -> Result<(), HotShotError<TYPES>> {
        self.hotshot.publish_transaction_async(tx).await
    }

    /// Get the underlying consensus state for this [`SystemContext`]
    #[must_use]
    pub fn get_consensus(&self) -> Arc<RwLock<Consensus<TYPES>>> {
        self.hotshot.get_consensus()
    }

    /// Block the underlying quorum (and committee) networking interfaces until node is
    /// successfully initialized into the networks.
    pub async fn wait_for_networks_ready(&self) {
        self.hotshot.networks.wait_for_networks_ready().await;
    }

    /// Shut down the the inner hotshot and wait until all background threads are closed.
    //     pub async fn shut_down(mut self) {
    //         self.registry.shutdown_all().await
    pub fn shut_down<'a, 'b>(&'a mut self) -> BoxSyncFuture<'b, ()>
    where
        'a: 'b,
        Self: 'b,
    {
        boxed_sync(async move {
            self.hotshot.networks.shut_down_networks().await;
            self.registry.shutdown().await;
        })
    }

    /// return the timeout for a view of the underlying `SystemContext`
    #[must_use]
    pub fn get_next_view_timeout(&self) -> u64 {
        self.hotshot.get_next_view_timeout()
    }

    /// Wrapper for `HotShotConsensusApi`'s `get_leader` function
    #[allow(clippy::unused_async)] // async for API compatibility reasons
    pub async fn get_leader(&self, view_number: TYPES::Time) -> TYPES::SignatureKey {
        self.hotshot
            .memberships
            .quorum_membership
            .get_leader(view_number)
    }

    // Below is for testing only:
    /// Wrapper to get this node's public key
    #[cfg(feature = "hotshot-testing")]
    #[must_use]
    pub fn get_public_key(&self) -> TYPES::SignatureKey {
        self.hotshot.public_key.clone()
    }

    /// Wrapper to get the view number this node is on.
    pub async fn get_cur_view(&self) -> TYPES::Time {
        self.hotshot.consensus.read().await.cur_view
    }
<<<<<<< HEAD
=======

>>>>>>> 398cc17f
    /// Provides a reference to the underlying storage for this [`SystemContext`], allowing access to
    /// historical data
    #[must_use]
    pub fn get_storage(&self) -> Arc<RwLock<I::Storage>> {
        self.storage.clone()
    }
}<|MERGE_RESOLUTION|>--- conflicted
+++ resolved
@@ -174,10 +174,7 @@
     pub async fn get_cur_view(&self) -> TYPES::Time {
         self.hotshot.consensus.read().await.cur_view
     }
-<<<<<<< HEAD
-=======
 
->>>>>>> 398cc17f
     /// Provides a reference to the underlying storage for this [`SystemContext`], allowing access to
     /// historical data
     #[must_use]
