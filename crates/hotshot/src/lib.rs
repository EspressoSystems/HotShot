// Copyright (c) 2021-2024 Espresso Systems (espressosys.com)
// This file is part of the HotShot repository.

// You should have received a copy of the MIT License
// along with the HotShot repository. If not, see <https://mit-license.org/>.

//! Provides a generic rust implementation of the `HotShot` BFT protocol
//!

// Documentation module
#[cfg(feature = "docs")]
pub mod documentation;

use futures::future::{select, Either};
use hotshot_types::{
    message::UpgradeLock,
    traits::{network::BroadcastDelay, node_implementation::Versions},
};
use rand::Rng;
use url::Url;

/// Contains traits consumed by [`SystemContext`]
pub mod traits;
/// Contains types used by the crate
pub mod types;

pub mod tasks;

/// Contains helper functions for the crate
pub mod helpers;

use std::{
    collections::{BTreeMap, HashMap},
    num::NonZeroUsize,
    sync::Arc,
    time::Duration,
};

use async_broadcast::{broadcast, InactiveReceiver, Receiver, Sender};
use async_lock::RwLock;
use async_trait::async_trait;
use futures::join;
use hotshot_task::task::{ConsensusTaskRegistry, NetworkTaskRegistry};
use hotshot_task_impls::{events::HotShotEvent, helpers::broadcast_event};
// Internal
/// Reexport error type
pub use hotshot_types::error::HotShotError;
use hotshot_types::{
    consensus::{Consensus, ConsensusMetricsValue, OuterConsensus, View, ViewInner},
    constants::{EVENT_CHANNEL_SIZE, EXTERNAL_EVENT_CHANNEL_SIZE},
    data::{Leaf, QuorumProposal},
    event::{EventType, LeafInfo},
    message::{DataMessage, Message, MessageKind, Proposal},
    simple_certificate::{QuorumCertificate, UpgradeCertificate},
    traits::{
        consensus_api::ConsensusApi,
        election::Membership,
        network::ConnectedNetwork,
        node_implementation::{ConsensusTime, NodeType},
        signature_key::SignatureKey,
        states::ValidatedState,
        EncodeBytes,
    },
    HotShotConfig,
};
// -- Rexports
// External
/// Reexport rand crate
pub use rand;
use tokio::{spawn, time::sleep};
use tracing::{debug, instrument, trace};

use crate::{
    tasks::{add_consensus_tasks, add_network_tasks},
    traits::NodeImplementation,
    types::{Event, SystemContextHandle},
};

/// Length, in bytes, of a 512 bit hash
pub const H_512: usize = 64;
/// Length, in bytes, of a 256 bit hash
pub const H_256: usize = 32;

#[derive(Clone)]
/// Wrapper for all marketplace config that needs to be passed when creating a new instance of HotShot
pub struct MarketplaceConfig<TYPES: NodeType, I: NodeImplementation<TYPES>> {
    /// auction results provider
    pub auction_results_provider: Arc<I::AuctionResultsProvider>,
    /// fallback builder
    pub fallback_builder_url: Url,
}

/// Bundle of all the memberships a consensus instance uses
#[derive(Clone)]
pub struct Memberships<TYPES: NodeType> {
    /// The entire quorum
    pub quorum_membership: TYPES::Membership,
    /// The DA nodes
    pub da_membership: TYPES::Membership,
}

/// Holds the state needed to participate in `HotShot` consensus
pub struct SystemContext<TYPES: NodeType, I: NodeImplementation<TYPES>, V: Versions> {
    /// The public key of this node
    public_key: TYPES::SignatureKey,

    /// The private key of this node
    private_key: <TYPES::SignatureKey as SignatureKey>::PrivateKey,

    /// Configuration items for this hotshot instance
    pub config: HotShotConfig<TYPES::SignatureKey>,

    /// The underlying network
    pub network: Arc<I::Network>,

    /// Memberships used by consensus
    pub memberships: Arc<Memberships<TYPES>>,

    /// the metrics that the implementor is using.
    metrics: Arc<ConsensusMetricsValue>,

    /// The hotstuff implementation
    consensus: OuterConsensus<TYPES>,

    /// Immutable instance state
    instance_state: Arc<TYPES::InstanceState>,

    /// The view to enter when first starting consensus
    start_view: TYPES::View,

    /// The epoch to enter when first starting consensus
    start_epoch: TYPES::Epoch,

    /// Access to the output event stream.
    output_event_stream: (Sender<Event<TYPES>>, InactiveReceiver<Event<TYPES>>),

    /// External event stream for communication with the application.
    pub(crate) external_event_stream: (Sender<Event<TYPES>>, InactiveReceiver<Event<TYPES>>),

    /// Anchored leaf provided by the initializer.
    anchored_leaf: Leaf<TYPES>,

    /// access to the internal event stream, in case we need to, say, shut something down
    #[allow(clippy::type_complexity)]
    internal_event_stream: (
        Sender<Arc<HotShotEvent<TYPES>>>,
        InactiveReceiver<Arc<HotShotEvent<TYPES>>>,
    ),

    /// uid for instrumentation
    pub id: u64,

    /// Reference to the internal storage for consensus datum.
    pub storage: Arc<RwLock<I::Storage>>,

    /// shared lock for upgrade information
    pub upgrade_lock: UpgradeLock<TYPES, V>,

    /// Marketplace config for this instance of HotShot
    pub marketplace_config: MarketplaceConfig<TYPES, I>,
}
impl<TYPES: NodeType, I: NodeImplementation<TYPES>, V: Versions> Clone
    for SystemContext<TYPES, I, V>
{
    #![allow(deprecated)]
    fn clone(&self) -> Self {
        Self {
            public_key: self.public_key.clone(),
            private_key: self.private_key.clone(),
            config: self.config.clone(),
            network: Arc::clone(&self.network),
            memberships: Arc::clone(&self.memberships),
            metrics: Arc::clone(&self.metrics),
            consensus: self.consensus.clone(),
            instance_state: Arc::clone(&self.instance_state),
            start_view: self.start_view,
            start_epoch: self.start_epoch,
            output_event_stream: self.output_event_stream.clone(),
            external_event_stream: self.external_event_stream.clone(),
            anchored_leaf: self.anchored_leaf.clone(),
            internal_event_stream: self.internal_event_stream.clone(),
            id: self.id,
            storage: Arc::clone(&self.storage),
            upgrade_lock: self.upgrade_lock.clone(),
            marketplace_config: self.marketplace_config.clone(),
        }
    }
}

impl<TYPES: NodeType, I: NodeImplementation<TYPES>, V: Versions> SystemContext<TYPES, I, V> {
    #![allow(deprecated)]
    /// Creates a new [`Arc<SystemContext>`] with the given configuration options.
    ///
    /// To do a full initialization, use `fn init` instead, which will set up background tasks as
    /// well.
    ///
    /// Use this instead of `init` if you want to start the tasks manually
    #[allow(clippy::too_many_arguments)]
    pub async fn new(
        public_key: TYPES::SignatureKey,
        private_key: <TYPES::SignatureKey as SignatureKey>::PrivateKey,
        nonce: u64,
        config: HotShotConfig<TYPES::SignatureKey>,
        memberships: Memberships<TYPES>,
        network: Arc<I::Network>,
        initializer: HotShotInitializer<TYPES>,
        metrics: ConsensusMetricsValue,
        storage: I::Storage,
        marketplace_config: MarketplaceConfig<TYPES, I>,
    ) -> Arc<Self> {
        let interal_chan = broadcast(EVENT_CHANNEL_SIZE);
        let external_chan = broadcast(EXTERNAL_EVENT_CHANNEL_SIZE);

        Self::new_from_channels(
            public_key,
            private_key,
            nonce,
            config,
            memberships,
            network,
            initializer,
            metrics,
            storage,
            marketplace_config,
            interal_chan,
            external_chan,
        )
        .await
    }

    /// Creates a new [`Arc<SystemContext>`] with the given configuration options.
    ///
    /// To do a full initialization, use `fn init` instead, which will set up background tasks as
    /// well.
    ///
    /// Use this function if you want to use some prexisting channels and to spin up the tasks
    /// and start consensus manually.  Mostly useful for tests
    #[allow(clippy::too_many_arguments, clippy::type_complexity)]
    pub async fn new_from_channels(
        public_key: TYPES::SignatureKey,
        private_key: <TYPES::SignatureKey as SignatureKey>::PrivateKey,
        nonce: u64,
        config: HotShotConfig<TYPES::SignatureKey>,
        memberships: Memberships<TYPES>,
        network: Arc<I::Network>,
        initializer: HotShotInitializer<TYPES>,
        metrics: ConsensusMetricsValue,
        storage: I::Storage,
        marketplace_config: MarketplaceConfig<TYPES, I>,
        internal_channel: (
            Sender<Arc<HotShotEvent<TYPES>>>,
            Receiver<Arc<HotShotEvent<TYPES>>>,
        ),
        external_channel: (Sender<Event<TYPES>>, Receiver<Event<TYPES>>),
    ) -> Arc<Self> {
        debug!("Creating a new hotshot");

        let consensus_metrics = Arc::new(metrics);
        let anchored_leaf = initializer.inner;
        let instance_state = initializer.instance_state;

        let (internal_tx, mut internal_rx) = internal_channel;
        let (mut external_tx, mut external_rx) = external_channel;

        let upgrade_lock =
            UpgradeLock::<TYPES, V>::from_certificate(&initializer.decided_upgrade_certificate);

        // Allow overflow on the external channel, otherwise sending to it may block.
        external_rx.set_overflow(true);

        // Allow overflow on the internal channel as well. We don't want to block consensus if we
        // have a slow receiver
        internal_rx.set_overflow(true);

        // Get the validated state from the initializer or construct an incomplete one from the
        // block header.
        let validated_state = match initializer.validated_state {
            Some(state) => state,
            None => Arc::new(TYPES::ValidatedState::from_header(
                anchored_leaf.block_header(),
            )),
        };

        // Insert the validated state to state map.
        let mut validated_state_map = BTreeMap::default();
        validated_state_map.insert(
            anchored_leaf.view_number(),
            View {
                view_inner: ViewInner::Leaf {
                    leaf: anchored_leaf.commit(&upgrade_lock).await,
                    state: Arc::clone(&validated_state),
                    delta: initializer.state_delta.clone(),
                },
            },
        );
        for (view_num, inner) in initializer.undecided_state {
            validated_state_map.insert(view_num, inner);
        }

        let mut saved_leaves = HashMap::new();
        let mut saved_payloads = BTreeMap::new();
        saved_leaves.insert(
            anchored_leaf.commit(&upgrade_lock).await,
            anchored_leaf.clone(),
        );

        for leaf in initializer.undecided_leafs {
            saved_leaves.insert(leaf.commit(&upgrade_lock).await, leaf.clone());
        }
        if let Some(payload) = anchored_leaf.block_payload() {
            let encoded_txns = payload.encode();

            saved_payloads.insert(anchored_leaf.view_number(), Arc::clone(&encoded_txns));
        }

        let anchored_epoch = if config.epoch_height == 0 {
            TYPES::Epoch::new(0)
        } else if anchored_leaf.height() % config.epoch_height == 0 {
            TYPES::Epoch::new(anchored_leaf.height() / config.epoch_height)
        } else {
            TYPES::Epoch::new(anchored_leaf.height() / config.epoch_height + 1)
        };
        let consensus = Consensus::new(
            validated_state_map,
            anchored_leaf.view_number(),
            anchored_epoch,
            anchored_leaf.view_number(),
            anchored_leaf.view_number(),
            initializer.actioned_view,
            initializer.saved_proposals,
            saved_leaves,
            saved_payloads,
            initializer.high_qc,
            Arc::clone(&consensus_metrics),
            config.epoch_height,
        );

        let consensus = Arc::new(RwLock::new(consensus));

        // This makes it so we won't block on broadcasting if there is not a receiver
        // Our own copy of the receiver is inactive so it doesn't count.
        external_tx.set_await_active(false);

        let inner: Arc<SystemContext<TYPES, I, V>> = Arc::new(SystemContext {
            id: nonce,
            consensus: OuterConsensus::new(consensus),
            instance_state: Arc::new(instance_state),
            public_key,
            private_key,
            config,
            start_view: initializer.start_view,
            start_epoch: initializer.start_epoch,
            network,
            memberships: Arc::new(memberships),
            metrics: Arc::clone(&consensus_metrics),
            internal_event_stream: (internal_tx, internal_rx.deactivate()),
            output_event_stream: (external_tx.clone(), external_rx.clone().deactivate()),
            external_event_stream: (external_tx, external_rx.deactivate()),
            anchored_leaf: anchored_leaf.clone(),
            storage: Arc::new(RwLock::new(storage)),
            upgrade_lock,
            marketplace_config,
        });

        inner
    }

    /// "Starts" consensus by sending a `QcFormed`, `ViewChange` events
    ///
    /// # Panics
    /// Panics if sending genesis fails
    #[instrument(skip_all, target = "SystemContext", fields(id = self.id))]
    pub async fn start_consensus(&self) {
        #[cfg(all(feature = "rewind", not(debug_assertions)))]
        compile_error!("Cannot run rewind in production builds!");

        debug!("Starting Consensus");
        let consensus = self.consensus.read().await;

        #[allow(clippy::panic)]
        self.internal_event_stream
            .0
            .broadcast_direct(Arc::new(HotShotEvent::ViewChange(
                self.start_view,
                self.start_epoch,
            )))
            .await
            .unwrap_or_else(|_| {
                panic!(
                    "Genesis Broadcast failed; event = ViewChange({:?})",
                    self.start_view
                )
            });

        // Clone the event stream that we send the timeout event to
        let event_stream = self.internal_event_stream.0.clone();
        let next_view_timeout = self.config.next_view_timeout;
        let start_view = self.start_view;

        // Spawn a task that will sleep for the next view timeout and then send a timeout event
        // if not cancelled
        spawn({
            async move {
                sleep(Duration::from_millis(next_view_timeout)).await;
                broadcast_event(
                    Arc::new(HotShotEvent::Timeout(start_view + 1)),
                    &event_stream,
                )
                .await;
            }
        });
        #[allow(clippy::panic)]
        self.internal_event_stream
            .0
            .broadcast_direct(Arc::new(HotShotEvent::QcFormed(either::Left(
                consensus.high_qc().clone(),
            ))))
            .await
            .unwrap_or_else(|_| {
                panic!(
                    "Genesis Broadcast failed; event = QcFormed(either::Left({:?}))",
                    consensus.high_qc()
                )
            });

        {
            // Some applications seem to expect a leaf decide event for the genesis leaf,
            // which contains only that leaf and nothing else.
            if self.anchored_leaf.view_number() == TYPES::View::genesis() {
                let (validated_state, state_delta) =
                    TYPES::ValidatedState::genesis(&self.instance_state);

                let qc = Arc::new(
                    QuorumCertificate::genesis::<V>(&validated_state, self.instance_state.as_ref())
                        .await,
                );

                broadcast_event(
                    Event {
                        view_number: self.anchored_leaf.view_number(),
                        event: EventType::Decide {
                            leaf_chain: Arc::new(vec![LeafInfo::new(
                                self.anchored_leaf.clone(),
                                Arc::new(validated_state),
                                Some(Arc::new(state_delta)),
                                None,
                            )]),
                            qc,
                            block_size: None,
                        },
                    },
                    &self.external_event_stream.0,
                )
                .await;
            }
        }
    }

    /// Emit an external event
    async fn send_external_event(&self, event: Event<TYPES>) {
        debug!(?event, "send_external_event");
        broadcast_event(event, &self.external_event_stream.0).await;
    }

    /// Publishes a transaction asynchronously to the network.
    ///
    /// # Errors
    ///
    /// Always returns Ok; does not return an error if the transaction couldn't be published to the network
    #[instrument(skip(self), err, target = "SystemContext", fields(id = self.id))]
    pub async fn publish_transaction_async(
        &self,
        transaction: TYPES::Transaction,
    ) -> Result<(), HotShotError<TYPES>> {
        trace!("Adding transaction to our own queue");

        let api = self.clone();
        let view_number = api.consensus.read().await.cur_view();

        // Wrap up a message
        let message_kind: DataMessage<TYPES> =
            DataMessage::SubmitTransaction(transaction.clone(), view_number);
        let message = Message {
            sender: api.public_key.clone(),
            kind: MessageKind::from(message_kind),
        };

        let serialized_message = self.upgrade_lock.serialize(&message).await.map_err(|err| {
            HotShotError::FailedToSerialize(format!("failed to serialize transaction: {err}"))
        })?;

        spawn(async move {
            let da_membership = &api.memberships.da_membership.clone();
            join! {
                // TODO We should have a function that can return a network error if there is one
                // but first we'd need to ensure our network implementations can support that
                // (and not hang instead)

                // version <0, 1> currently fixed; this is the same as VERSION_0_1,
                // and will be updated to be part of SystemContext. I wanted to use associated
                // constants in NodeType, but that seems to be unavailable in the current Rust.
                api
                    .network.da_broadcast_message(
                        serialized_message,
                        da_membership.committee_members(view_number, TYPES::Epoch::new(1)).iter().cloned().collect(),
                        BroadcastDelay::None,
                    ),
                api
                    .send_external_event(Event {
                        view_number,
                        event: EventType::Transactions {
                            transactions: vec![transaction],
                        },
                    }),
            }
        });
        Ok(())
    }

    /// Returns a copy of the consensus struct
    #[must_use]
    pub fn consensus(&self) -> Arc<RwLock<Consensus<TYPES>>> {
        Arc::clone(&self.consensus.inner_consensus)
    }

    /// Returns a copy of the instance state
    pub fn instance_state(&self) -> Arc<TYPES::InstanceState> {
        Arc::clone(&self.instance_state)
    }

    /// Returns a copy of the last decided leaf
    /// # Panics
    /// Panics if internal leaf for consensus is inconsistent
    #[instrument(skip_all, target = "SystemContext", fields(id = self.id))]
    pub async fn decided_leaf(&self) -> Leaf<TYPES> {
        self.consensus.read().await.decided_leaf()
    }

    /// [Non-blocking] instantly returns a copy of the last decided leaf if
    /// it is available to be read. If not, we return `None`.
    ///
    /// # Panics
    /// Panics if internal state for consensus is inconsistent
    #[must_use]
    #[instrument(skip_all, target = "SystemContext", fields(id = self.id))]
    pub fn try_decided_leaf(&self) -> Option<Leaf<TYPES>> {
        self.consensus.try_read().map(|guard| guard.decided_leaf())
    }

    /// Returns the last decided validated state.
    ///
    /// # Panics
    /// Panics if internal state for consensus is inconsistent
    #[instrument(skip_all, target = "SystemContext", fields(id = self.id))]
    pub async fn decided_state(&self) -> Arc<TYPES::ValidatedState> {
        Arc::clone(&self.consensus.read().await.decided_state())
    }

    /// Get the validated state from a given `view`.
    ///
    /// Returns the requested state, if the [`SystemContext`] is tracking this view. Consensus
    /// tracks views that have not yet been decided but could be in the future. This function may
    /// return [`None`] if the requested view has already been decided (but see
    /// [`decided_state`](Self::decided_state)) or if there is no path for the requested
    /// view to ever be decided.
    #[instrument(skip_all, target = "SystemContext", fields(id = self.id))]
    pub async fn state(&self, view: TYPES::View) -> Option<Arc<TYPES::ValidatedState>> {
        self.consensus.read().await.state(view).cloned()
    }

    /// Initializes a new [`SystemContext`] and does the work of setting up all the background tasks
    ///
    /// Assumes networking implementation is already primed.
    ///
    /// Underlying `HotShot` instance starts out paused, and must be unpaused
    ///
    /// Upon encountering an unrecoverable error, such as a failure to send to a broadcast channel,
    /// the `HotShot` instance will log the error and shut down.
    ///
    /// To construct a [`SystemContext`] without setting up tasks, use `fn new` instead.
    /// # Errors
    ///
    /// Can throw an error if `Self::new` fails.
    #[allow(clippy::too_many_arguments)]
    pub async fn init(
        public_key: TYPES::SignatureKey,
        private_key: <TYPES::SignatureKey as SignatureKey>::PrivateKey,
        node_id: u64,
        config: HotShotConfig<TYPES::SignatureKey>,
        memberships: Memberships<TYPES>,
        network: Arc<I::Network>,
        initializer: HotShotInitializer<TYPES>,
        metrics: ConsensusMetricsValue,
        storage: I::Storage,
        marketplace_config: MarketplaceConfig<TYPES, I>,
    ) -> Result<
        (
            SystemContextHandle<TYPES, I, V>,
            Sender<Arc<HotShotEvent<TYPES>>>,
            Receiver<Arc<HotShotEvent<TYPES>>>,
        ),
        HotShotError<TYPES>,
    > {
        let hotshot = Self::new(
            public_key,
            private_key,
            node_id,
            config,
            memberships,
            network,
            initializer,
            metrics,
            storage,
            marketplace_config,
        )
        .await;
        let handle = Arc::clone(&hotshot).run_tasks().await;
        let (tx, rx) = hotshot.internal_event_stream.clone();

        Ok((handle, tx, rx.activate()))
    }
    /// return the timeout for a view for `self`
    #[must_use]
    pub fn next_view_timeout(&self) -> u64 {
        self.config.next_view_timeout
    }
}

impl<TYPES: NodeType, I: NodeImplementation<TYPES>, V: Versions> SystemContext<TYPES, I, V> {
    /// Spawn all tasks that operate on [`SystemContextHandle`].
    ///
    /// For a list of which tasks are being spawned, see this module's documentation.
    pub async fn run_tasks(&self) -> SystemContextHandle<TYPES, I, V> {
        let consensus_registry = ConsensusTaskRegistry::new();
        let network_registry = NetworkTaskRegistry::new();

        let output_event_stream = self.external_event_stream.clone();
        let internal_event_stream = self.internal_event_stream.clone();

        let mut handle = SystemContextHandle {
            consensus_registry,
            network_registry,
            output_event_stream: output_event_stream.clone(),
            internal_event_stream: internal_event_stream.clone(),
            hotshot: self.clone().into(),
            storage: Arc::clone(&self.storage),
            network: Arc::clone(&self.network),
            memberships: Arc::clone(&self.memberships),
            epoch_height: self.config.epoch_height,
        };

        add_network_tasks::<TYPES, I, V>(&mut handle).await;
        add_consensus_tasks::<TYPES, I, V>(&mut handle).await;

        handle
    }
}

/// An async broadcast channel
type Channel<S> = (Sender<Arc<S>>, Receiver<Arc<S>>);

#[async_trait]
/// Trait for handling messages for a node with a twin copy of consensus
pub trait TwinsHandlerState<TYPES, I, V>
where
    Self: std::fmt::Debug + Send + Sync,
    TYPES: NodeType,
    I: NodeImplementation<TYPES>,
    V: Versions,
{
    /// Handle a message sent to the twin from the network task, forwarding it to one of the two twins.
    async fn send_handler(
        &mut self,
        event: &HotShotEvent<TYPES>,
    ) -> Vec<Either<HotShotEvent<TYPES>, HotShotEvent<TYPES>>>;

    /// Handle a message from either twin, forwarding it to the network task
    async fn recv_handler(
        &mut self,
        event: &Either<HotShotEvent<TYPES>, HotShotEvent<TYPES>>,
    ) -> Vec<HotShotEvent<TYPES>>;

    /// Fuse two channels into a single channel
    ///
    /// Note: the channels are fused using two async loops, whose `JoinHandle`s are dropped.
    fn fuse_channels(
        &'static mut self,
        left: Channel<HotShotEvent<TYPES>>,
        right: Channel<HotShotEvent<TYPES>>,
    ) -> Channel<HotShotEvent<TYPES>> {
        let send_state = Arc::new(RwLock::new(self));
        let recv_state = Arc::clone(&send_state);

        let (left_sender, mut left_receiver) = (left.0, left.1);
        let (right_sender, mut right_receiver) = (right.0, right.1);

        // channel to the network task
        let (sender_to_network, network_task_receiver) = broadcast(EVENT_CHANNEL_SIZE);
        // channel from the network task
        let (network_task_sender, mut receiver_from_network): Channel<HotShotEvent<TYPES>> =
            broadcast(EVENT_CHANNEL_SIZE);

        let _recv_loop_handle = spawn(async move {
            loop {
                let msg = match select(left_receiver.recv(), right_receiver.recv()).await {
                    Either::Left(msg) => Either::Left(msg.0.unwrap().as_ref().clone()),
                    Either::Right(msg) => Either::Right(msg.0.unwrap().as_ref().clone()),
                };

                let mut state = recv_state.write().await;
                let mut result = state.recv_handler(&msg).await;

                while let Some(event) = result.pop() {
                    let _ = sender_to_network.broadcast(event.into()).await;
                }
            }
        });

        let _send_loop_handle = spawn(async move {
            loop {
                if let Ok(msg) = receiver_from_network.recv().await {
                    let mut state = send_state.write().await;

                    let mut result = state.send_handler(&msg).await;

                    while let Some(event) = result.pop() {
                        match event {
                            Either::Left(msg) => {
                                let _ = left_sender.broadcast(msg.into()).await;
                            }
                            Either::Right(msg) => {
                                let _ = right_sender.broadcast(msg.into()).await;
                            }
                        }
                    }
                }
            }
        });

        (network_task_sender, network_task_receiver)
    }

    #[allow(clippy::too_many_arguments)]
    /// Spawn all tasks that operate on [`SystemContextHandle`].
    ///
    /// For a list of which tasks are being spawned, see this module's documentation.
    async fn spawn_twin_handles(
        &'static mut self,
        public_key: TYPES::SignatureKey,
        private_key: <TYPES::SignatureKey as SignatureKey>::PrivateKey,
        nonce: u64,
        config: HotShotConfig<TYPES::SignatureKey>,
        memberships: Memberships<TYPES>,
        network: Arc<I::Network>,
        initializer: HotShotInitializer<TYPES>,
        metrics: ConsensusMetricsValue,
        storage: I::Storage,
        marketplace_config: MarketplaceConfig<TYPES, I>,
    ) -> (
        SystemContextHandle<TYPES, I, V>,
        SystemContextHandle<TYPES, I, V>,
    ) {
        let epoch_height = config.epoch_height;
        let left_system_context = SystemContext::new(
            public_key.clone(),
            private_key.clone(),
            nonce,
            config.clone(),
            memberships.clone(),
            Arc::clone(&network),
            initializer.clone(),
            metrics.clone(),
            storage.clone(),
            marketplace_config.clone(),
        )
        .await;
        let right_system_context = SystemContext::new(
            public_key,
            private_key,
            nonce,
            config,
            memberships,
            network,
            initializer,
            metrics,
            storage,
            marketplace_config,
        )
        .await;

        // create registries for both handles
        let left_consensus_registry = ConsensusTaskRegistry::new();
        let left_network_registry = NetworkTaskRegistry::new();

        let right_consensus_registry = ConsensusTaskRegistry::new();
        let right_network_registry = NetworkTaskRegistry::new();

        // create external channels for both handles
        let (left_external_sender, left_external_receiver) = broadcast(EXTERNAL_EVENT_CHANNEL_SIZE);
        let left_external_event_stream =
            (left_external_sender, left_external_receiver.deactivate());

        let (right_external_sender, right_external_receiver) =
            broadcast(EXTERNAL_EVENT_CHANNEL_SIZE);
        let right_external_event_stream =
            (right_external_sender, right_external_receiver.deactivate());

        // create internal channels for both handles
        let (left_internal_sender, left_internal_receiver) = broadcast(EVENT_CHANNEL_SIZE);
        let left_internal_event_stream = (
            left_internal_sender.clone(),
            left_internal_receiver.clone().deactivate(),
        );

        let (right_internal_sender, right_internal_receiver) = broadcast(EVENT_CHANNEL_SIZE);
        let right_internal_event_stream = (
            right_internal_sender.clone(),
            right_internal_receiver.clone().deactivate(),
        );

        // create each handle
        let mut left_handle = SystemContextHandle {
            consensus_registry: left_consensus_registry,
            network_registry: left_network_registry,
            output_event_stream: left_external_event_stream.clone(),
            internal_event_stream: left_internal_event_stream.clone(),
            hotshot: Arc::clone(&left_system_context),
            storage: Arc::clone(&left_system_context.storage),
            network: Arc::clone(&left_system_context.network),
            memberships: Arc::clone(&left_system_context.memberships),
            epoch_height,
        };

        let mut right_handle = SystemContextHandle {
            consensus_registry: right_consensus_registry,
            network_registry: right_network_registry,
            output_event_stream: right_external_event_stream.clone(),
            internal_event_stream: right_internal_event_stream.clone(),
            hotshot: Arc::clone(&right_system_context),
            storage: Arc::clone(&right_system_context.storage),
            network: Arc::clone(&right_system_context.network),
            memberships: Arc::clone(&right_system_context.memberships),
            epoch_height,
        };

        // add consensus tasks to each handle, using their individual internal event streams
        add_consensus_tasks::<TYPES, I, V>(&mut left_handle).await;
        add_consensus_tasks::<TYPES, I, V>(&mut right_handle).await;

        // fuse the event streams from both handles before initializing the network tasks
        let fused_internal_event_stream = self.fuse_channels(
            (left_internal_sender, left_internal_receiver),
            (right_internal_sender, right_internal_receiver),
        );

        // swap out the event stream on the left handle
        left_handle.internal_event_stream = (
            fused_internal_event_stream.0,
            fused_internal_event_stream.1.deactivate(),
        );

        // add the network tasks to the left handle. note: because the left handle has the fused event stream, the network tasks on the left handle will handle messages from both handles.
        add_network_tasks::<TYPES, I, V>(&mut left_handle).await;

        // revert to the original event stream on the left handle, for any applications that want to listen to it
        left_handle.internal_event_stream = left_internal_event_stream.clone();

        (left_handle, right_handle)
    }
}

#[derive(Debug)]
/// A `TwinsHandlerState` that randomly forwards a message to either twin,
/// and returns messages from both.
pub struct RandomTwinsHandler;

#[async_trait]
impl<TYPES: NodeType, I: NodeImplementation<TYPES>, V: Versions> TwinsHandlerState<TYPES, I, V>
    for RandomTwinsHandler
{
    async fn send_handler(
        &mut self,
        event: &HotShotEvent<TYPES>,
    ) -> Vec<Either<HotShotEvent<TYPES>, HotShotEvent<TYPES>>> {
        let random: bool = rand::thread_rng().gen();

        #[allow(clippy::match_bool)]
        match random {
            true => vec![Either::Left(event.clone())],
            false => vec![Either::Right(event.clone())],
        }
    }

    async fn recv_handler(
        &mut self,
        event: &Either<HotShotEvent<TYPES>, HotShotEvent<TYPES>>,
    ) -> Vec<HotShotEvent<TYPES>> {
        match event {
            Either::Left(msg) | Either::Right(msg) => vec![msg.clone()],
        }
    }
}

#[derive(Debug)]
/// A `TwinsHandlerState` that forwards each message to both twins,
/// and returns messages from each of them.
pub struct DoubleTwinsHandler;

#[async_trait]
impl<TYPES: NodeType, I: NodeImplementation<TYPES>, V: Versions> TwinsHandlerState<TYPES, I, V>
    for DoubleTwinsHandler
{
    async fn send_handler(
        &mut self,
        event: &HotShotEvent<TYPES>,
    ) -> Vec<Either<HotShotEvent<TYPES>, HotShotEvent<TYPES>>> {
        vec![Either::Left(event.clone()), Either::Right(event.clone())]
    }

    async fn recv_handler(
        &mut self,
        event: &Either<HotShotEvent<TYPES>, HotShotEvent<TYPES>>,
    ) -> Vec<HotShotEvent<TYPES>> {
        match event {
            Either::Left(msg) | Either::Right(msg) => vec![msg.clone()],
        }
    }
}

#[async_trait]
impl<TYPES: NodeType, I: NodeImplementation<TYPES>, V: Versions> ConsensusApi<TYPES, I>
    for SystemContextHandle<TYPES, I, V>
{
    fn total_nodes(&self) -> NonZeroUsize {
        self.hotshot.config.num_nodes_with_stake
    }

    fn builder_timeout(&self) -> Duration {
        self.hotshot.config.builder_timeout
    }

    async fn send_event(&self, event: Event<TYPES>) {
        debug!(?event, "send_event");
        broadcast_event(event, &self.hotshot.external_event_stream.0).await;
    }

    fn public_key(&self) -> &TYPES::SignatureKey {
        &self.hotshot.public_key
    }

    fn private_key(&self) -> &<TYPES::SignatureKey as SignatureKey>::PrivateKey {
        &self.hotshot.private_key
    }
}

#[derive(Clone)]
/// initializer struct for creating starting block
pub struct HotShotInitializer<TYPES: NodeType> {
    /// the leaf specified initialization
    inner: Leaf<TYPES>,

    /// Instance-level state.
    instance_state: TYPES::InstanceState,

    /// Optional validated state.
    ///
    /// If it's given, we'll use it to construct the `SystemContext`. Otherwise, we'll construct
    /// the state from the block header.
    validated_state: Option<Arc<TYPES::ValidatedState>>,

    /// Optional state delta.
    ///
    /// If it's given, we'll use it to construct the `SystemContext`.
    state_delta: Option<Arc<<TYPES::ValidatedState as ValidatedState<TYPES>>::Delta>>,

    /// Starting view number that should be equivelant to the view the node shut down with last.
    start_view: TYPES::View,
    /// Starting epoch number that should be equivelant to the epoch the node shut down with last.
    start_epoch: TYPES::Epoch,
    /// The view we last performed an action in.  An action is Proposing or voting for
    /// Either the quorum or DA.
    actioned_view: TYPES::View,
    /// Highest QC that was seen, for genesis it's the genesis QC.  It should be for a view greater
    /// than `inner`s view number for the non genesis case because we must have seen higher QCs
    /// to decide on the leaf.
    high_qc: QuorumCertificate<TYPES>,
    /// Previously decided upgrade certificate; this is necessary if an upgrade has happened and we are not restarting with the new version
    decided_upgrade_certificate: Option<UpgradeCertificate<TYPES>>,
    /// Undecided leafs that were seen, but not yet decided on.  These allow a restarting node
    /// to vote and propose right away if they didn't miss anything while down.
    undecided_leafs: Vec<Leaf<TYPES>>,
    /// Not yet decided state
    undecided_state: BTreeMap<TYPES::View, View<TYPES>>,
    /// Proposals we have sent out to provide to others for catchup
    saved_proposals: BTreeMap<TYPES::View, Proposal<TYPES, QuorumProposal<TYPES>>>,
}

impl<TYPES: NodeType> HotShotInitializer<TYPES> {
    /// initialize from genesis
    /// # Errors
    /// If we are unable to apply the genesis block to the default state
    pub async fn from_genesis<V: Versions>(
        instance_state: TYPES::InstanceState,
    ) -> Result<Self, HotShotError<TYPES>> {
        let (validated_state, state_delta) = TYPES::ValidatedState::genesis(&instance_state);
        let high_qc = QuorumCertificate::genesis::<V>(&validated_state, &instance_state).await;

        Ok(Self {
            inner: Leaf::genesis(&validated_state, &instance_state).await,
            validated_state: Some(Arc::new(validated_state)),
            state_delta: Some(Arc::new(state_delta)),
            start_view: TYPES::View::new(0),
            start_epoch: TYPES::Epoch::new(0),
            actioned_view: TYPES::View::new(0),
            saved_proposals: BTreeMap::new(),
            high_qc,
            decided_upgrade_certificate: None,
            undecided_leafs: Vec::new(),
            undecided_state: BTreeMap::new(),
            instance_state,
        })
    }

    /// Reload previous state based on most recent leaf and the instance-level state.
    ///
    /// # Arguments
    /// *  `start_view` - The minimum view number that we are confident won't lead to a double vote
<<<<<<< HEAD
    ///    after restart.
    /// * `validated_state` - Optional validated state that if given, will be used to construct the
    ///   `SystemContext`.
=======
    ///     after restart.
    /// * `validated_state` - Optional validated state that if given, will be used to construct the
    ///     `SystemContext`.
>>>>>>> 32e69708
    #[allow(clippy::too_many_arguments)]
    pub fn from_reload(
        anchor_leaf: Leaf<TYPES>,
        instance_state: TYPES::InstanceState,
        validated_state: Option<Arc<TYPES::ValidatedState>>,
        start_view: TYPES::View,
        start_epoch: TYPES::Epoch,
        actioned_view: TYPES::View,
        saved_proposals: BTreeMap<TYPES::View, Proposal<TYPES, QuorumProposal<TYPES>>>,
        high_qc: QuorumCertificate<TYPES>,
        decided_upgrade_certificate: Option<UpgradeCertificate<TYPES>>,
        undecided_leafs: Vec<Leaf<TYPES>>,
        undecided_state: BTreeMap<TYPES::View, View<TYPES>>,
    ) -> Self {
        Self {
            inner: anchor_leaf,
            instance_state,
            validated_state,
            state_delta: None,
            start_view,
            start_epoch,
            actioned_view,
            saved_proposals,
            high_qc,
            decided_upgrade_certificate,
            undecided_leafs,
            undecided_state,
        }
    }
}<|MERGE_RESOLUTION|>--- conflicted
+++ resolved
@@ -1025,15 +1025,9 @@
     ///
     /// # Arguments
     /// *  `start_view` - The minimum view number that we are confident won't lead to a double vote
-<<<<<<< HEAD
-    ///    after restart.
-    /// * `validated_state` - Optional validated state that if given, will be used to construct the
-    ///   `SystemContext`.
-=======
     ///     after restart.
     /// * `validated_state` - Optional validated state that if given, will be used to construct the
     ///     `SystemContext`.
->>>>>>> 32e69708
     #[allow(clippy::too_many_arguments)]
     pub fn from_reload(
         anchor_leaf: Leaf<TYPES>,
