--- conflicted
+++ resolved
@@ -254,16 +254,7 @@
             saved_leaves.insert(leaf.commit(), leaf.clone());
         }
         if let Some(payload) = anchored_leaf.block_payload() {
-<<<<<<< HEAD
-            let encoded_txns = match payload.encode() {
-                Ok(encoded) => encoded,
-                Err(e) => {
-                    return Err(HotShotError::BlockError { source: e });
-                }
-            };
-=======
             let encoded_txns = payload.encode();
->>>>>>> 1eb8d33d
 
             saved_payloads.insert(anchored_leaf.view_number(), Arc::clone(&encoded_txns));
         }
