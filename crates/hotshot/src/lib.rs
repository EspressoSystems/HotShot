// Copyright (c) 2021-2024 Espresso Systems (espressosys.com)
// This file is part of the HotShot repository.

// You should have received a copy of the MIT License
// along with the HotShot repository. If not, see <https://mit-license.org/>.

//! Provides a generic rust implementation of the `HotShot` BFT protocol
//!

// Documentation module
#[cfg(feature = "docs")]
pub mod documentation;

use committable::Committable;
use futures::future::{select, Either};
use hotshot_types::{
    message::UpgradeLock,
    traits::{network::BroadcastDelay, node_implementation::Versions},
};
use rand::Rng;
use url::Url;

/// Contains traits consumed by [`SystemContext`]
pub mod traits;
/// Contains types used by the crate
pub mod types;

pub mod tasks;

/// Contains helper functions for the crate
pub mod helpers;

use std::{
    collections::{BTreeMap, HashMap},
    num::NonZeroUsize,
    sync::Arc,
    time::Duration,
};

use async_broadcast::{broadcast, InactiveReceiver, Receiver, Sender};
use async_lock::RwLock;
use async_trait::async_trait;
use futures::join;
use hotshot_task::task::{ConsensusTaskRegistry, NetworkTaskRegistry};
use hotshot_task_impls::{events::HotShotEvent, helpers::broadcast_event};
// Internal
/// Reexport error type
pub use hotshot_types::error::HotShotError;
use hotshot_types::{
    consensus::{Consensus, ConsensusMetricsValue, OuterConsensus, View, ViewInner},
    constants::{EVENT_CHANNEL_SIZE, EXTERNAL_EVENT_CHANNEL_SIZE},
    data::{Leaf2, QuorumProposal, QuorumProposal2},
    event::{EventType, LeafInfo},
    message::{convert_proposal, DataMessage, Message, MessageKind, Proposal},
    simple_certificate::{NextEpochQuorumCertificate2, QuorumCertificate2, UpgradeCertificate},
    traits::{
        consensus_api::ConsensusApi,
        election::Membership,
        network::ConnectedNetwork,
        node_implementation::{ConsensusTime, NodeType},
        signature_key::SignatureKey,
        states::ValidatedState,
        storage::Storage,
        EncodeBytes,
    },
    utils::epoch_from_block_number,
    HotShotConfig,
};
/// Reexport rand crate
pub use rand;
use tokio::{spawn, time::sleep};
use tracing::{debug, instrument, trace};

// -- Rexports
// External
use crate::{
    tasks::{add_consensus_tasks, add_network_tasks},
    traits::NodeImplementation,
    types::{Event, SystemContextHandle},
};

/// Length, in bytes, of a 512 bit hash
pub const H_512: usize = 64;
/// Length, in bytes, of a 256 bit hash
pub const H_256: usize = 32;

#[derive(Clone)]
/// Wrapper for all marketplace config that needs to be passed when creating a new instance of HotShot
pub struct MarketplaceConfig<TYPES: NodeType, I: NodeImplementation<TYPES>> {
    /// auction results provider
    pub auction_results_provider: Arc<I::AuctionResultsProvider>,
    /// fallback builder
    pub fallback_builder_url: Url,
}

/// Holds the state needed to participate in `HotShot` consensus
pub struct SystemContext<TYPES: NodeType, I: NodeImplementation<TYPES>, V: Versions> {
    /// The public key of this node
    public_key: TYPES::SignatureKey,

    /// The private key of this node
    private_key: <TYPES::SignatureKey as SignatureKey>::PrivateKey,

    /// Configuration items for this hotshot instance
    pub config: HotShotConfig<TYPES::SignatureKey>,

    /// The underlying network
    pub network: Arc<I::Network>,

    /// Memberships used by consensus
    pub memberships: Arc<TYPES::Membership>,

    /// the metrics that the implementor is using.
    metrics: Arc<ConsensusMetricsValue>,

    /// The hotstuff implementation
    consensus: OuterConsensus<TYPES>,

    /// Immutable instance state
    instance_state: Arc<TYPES::InstanceState>,

    /// The view to enter when first starting consensus
    start_view: TYPES::View,

    /// The epoch to enter when first starting consensus
    start_epoch: TYPES::Epoch,

    /// Access to the output event stream.
    output_event_stream: (Sender<Event<TYPES>>, InactiveReceiver<Event<TYPES>>),

    /// External event stream for communication with the application.
    pub(crate) external_event_stream: (Sender<Event<TYPES>>, InactiveReceiver<Event<TYPES>>),

    /// Anchored leaf provided by the initializer.
    anchored_leaf: Leaf2<TYPES>,

    /// access to the internal event stream, in case we need to, say, shut something down
    #[allow(clippy::type_complexity)]
    internal_event_stream: (
        Sender<Arc<HotShotEvent<TYPES>>>,
        InactiveReceiver<Arc<HotShotEvent<TYPES>>>,
    ),

    /// uid for instrumentation
    pub id: u64,

    /// Reference to the internal storage for consensus datum.
    pub storage: Arc<RwLock<I::Storage>>,

    /// shared lock for upgrade information
    pub upgrade_lock: UpgradeLock<TYPES, V>,

    /// Marketplace config for this instance of HotShot
    pub marketplace_config: MarketplaceConfig<TYPES, I>,
}
impl<TYPES: NodeType, I: NodeImplementation<TYPES>, V: Versions> Clone
    for SystemContext<TYPES, I, V>
{
    #![allow(deprecated)]
    fn clone(&self) -> Self {
        Self {
            public_key: self.public_key.clone(),
            private_key: self.private_key.clone(),
            config: self.config.clone(),
            network: Arc::clone(&self.network),
            memberships: Arc::clone(&self.memberships),
            metrics: Arc::clone(&self.metrics),
            consensus: self.consensus.clone(),
            instance_state: Arc::clone(&self.instance_state),
            start_view: self.start_view,
            start_epoch: self.start_epoch,
            output_event_stream: self.output_event_stream.clone(),
            external_event_stream: self.external_event_stream.clone(),
            anchored_leaf: self.anchored_leaf.clone(),
            internal_event_stream: self.internal_event_stream.clone(),
            id: self.id,
            storage: Arc::clone(&self.storage),
            upgrade_lock: self.upgrade_lock.clone(),
            marketplace_config: self.marketplace_config.clone(),
        }
    }
}

impl<TYPES: NodeType, I: NodeImplementation<TYPES>, V: Versions> SystemContext<TYPES, I, V> {
    #![allow(deprecated)]
    /// Creates a new [`Arc<SystemContext>`] with the given configuration options.
    ///
    /// To do a full initialization, use `fn init` instead, which will set up background tasks as
    /// well.
    ///
    /// Use this instead of `init` if you want to start the tasks manually
    ///
    /// # Panics
    ///
    /// Panics if storage migration fails.
    #[allow(clippy::too_many_arguments)]
    pub async fn new(
        public_key: TYPES::SignatureKey,
        private_key: <TYPES::SignatureKey as SignatureKey>::PrivateKey,
        nonce: u64,
        config: HotShotConfig<TYPES::SignatureKey>,
        memberships: TYPES::Membership,
        network: Arc<I::Network>,
        initializer: HotShotInitializer<TYPES>,
        metrics: ConsensusMetricsValue,
        storage: I::Storage,
        marketplace_config: MarketplaceConfig<TYPES, I>,
    ) -> Arc<Self> {
        #[allow(clippy::panic)]
        match storage
            .migrate_consensus(
                Into::<Leaf2<TYPES>>::into,
                convert_proposal::<TYPES, QuorumProposal<TYPES>, QuorumProposal2<TYPES>>,
            )
            .await
        {
            Ok(()) => {}
            Err(e) => {
                panic!("Failed to migrate consensus storage: {e}");
            }
        }

        let internal_chan = broadcast(EVENT_CHANNEL_SIZE);
        let external_chan = broadcast(EXTERNAL_EVENT_CHANNEL_SIZE);

        Self::new_from_channels(
            public_key,
            private_key,
            nonce,
            config,
            memberships,
            network,
            initializer,
            metrics,
            storage,
            marketplace_config,
            internal_chan,
            external_chan,
        )
    }

    /// Creates a new [`Arc<SystemContext>`] with the given configuration options.
    ///
    /// To do a full initialization, use `fn init` instead, which will set up background tasks as
    /// well.
    ///
    /// Use this function if you want to use some preexisting channels and to spin up the tasks
    /// and start consensus manually.  Mostly useful for tests
    #[allow(clippy::too_many_arguments, clippy::type_complexity)]
    pub fn new_from_channels(
        public_key: TYPES::SignatureKey,
        private_key: <TYPES::SignatureKey as SignatureKey>::PrivateKey,
        nonce: u64,
        config: HotShotConfig<TYPES::SignatureKey>,
        memberships: TYPES::Membership,
        network: Arc<I::Network>,
        initializer: HotShotInitializer<TYPES>,
        metrics: ConsensusMetricsValue,
        storage: I::Storage,
        marketplace_config: MarketplaceConfig<TYPES, I>,
        internal_channel: (
            Sender<Arc<HotShotEvent<TYPES>>>,
            Receiver<Arc<HotShotEvent<TYPES>>>,
        ),
        external_channel: (Sender<Event<TYPES>>, Receiver<Event<TYPES>>),
    ) -> Arc<Self> {
        debug!("Creating a new hotshot");

        let consensus_metrics = Arc::new(metrics);
        let anchored_leaf = initializer.inner;
        let instance_state = initializer.instance_state;

        let (internal_tx, mut internal_rx) = internal_channel;
        let (mut external_tx, mut external_rx) = external_channel;

        let upgrade_lock =
            UpgradeLock::<TYPES, V>::from_certificate(&initializer.decided_upgrade_certificate);

        // Allow overflow on the external channel, otherwise sending to it may block.
        external_rx.set_overflow(true);

        // Allow overflow on the internal channel as well. We don't want to block consensus if we
        // have a slow receiver
        internal_rx.set_overflow(true);

        // Get the validated state from the initializer or construct an incomplete one from the
        // block header.
        let validated_state = match initializer.validated_state {
            Some(state) => state,
            None => Arc::new(TYPES::ValidatedState::from_header(
                anchored_leaf.block_header(),
            )),
        };

        let epoch = TYPES::Epoch::new(epoch_from_block_number(
            anchored_leaf.height(),
            config.epoch_height,
        ));
        // Insert the validated state to state map.
        let mut validated_state_map = BTreeMap::default();
        validated_state_map.insert(
            anchored_leaf.view_number(),
            View {
                view_inner: ViewInner::Leaf {
                    leaf: anchored_leaf.commit(),
                    state: Arc::clone(&validated_state),
                    delta: initializer.state_delta.clone(),
                    epoch,
                },
            },
        );
        for (view_num, inner) in initializer.undecided_state {
            validated_state_map.insert(view_num, inner);
        }

        let mut saved_leaves = HashMap::new();
        let mut saved_payloads = BTreeMap::new();
        saved_leaves.insert(anchored_leaf.commit(), anchored_leaf.clone());

        for leaf in initializer.undecided_leaves {
            saved_leaves.insert(leaf.commit(), leaf.clone());
        }
        if let Some(payload) = anchored_leaf.block_payload() {
            let encoded_txns = payload.encode();

            saved_payloads.insert(anchored_leaf.view_number(), Arc::clone(&encoded_txns));
        }

        let anchored_epoch = if config.epoch_height == 0 {
            TYPES::Epoch::new(0)
        } else if anchored_leaf.height() % config.epoch_height == 0 {
            TYPES::Epoch::new(anchored_leaf.height() / config.epoch_height)
        } else {
            TYPES::Epoch::new(anchored_leaf.height() / config.epoch_height + 1)
        };
        let consensus = Consensus::new(
            validated_state_map,
            anchored_leaf.view_number(),
            anchored_epoch,
            anchored_leaf.view_number(),
            anchored_leaf.view_number(),
            initializer.actioned_view,
            initializer.saved_proposals,
            saved_leaves,
            saved_payloads,
            initializer.high_qc,
            initializer.next_epoch_high_qc,
            Arc::clone(&consensus_metrics),
            config.epoch_height,
        );

        let consensus = Arc::new(RwLock::new(consensus));

        // This makes it so we won't block on broadcasting if there is not a receiver
        // Our own copy of the receiver is inactive so it doesn't count.
        external_tx.set_await_active(false);

        let inner: Arc<SystemContext<TYPES, I, V>> = Arc::new(SystemContext {
            id: nonce,
            consensus: OuterConsensus::new(consensus),
            instance_state: Arc::new(instance_state),
            public_key,
            private_key,
            config,
            start_view: initializer.start_view,
            start_epoch: initializer.start_epoch,
            network,
            memberships: Arc::new(memberships),
            metrics: Arc::clone(&consensus_metrics),
            internal_event_stream: (internal_tx, internal_rx.deactivate()),
            output_event_stream: (external_tx.clone(), external_rx.clone().deactivate()),
            external_event_stream: (external_tx, external_rx.deactivate()),
            anchored_leaf: anchored_leaf.clone(),
            storage: Arc::new(RwLock::new(storage)),
            upgrade_lock,
            marketplace_config,
        });

        inner
    }

    /// "Starts" consensus by sending a `Qc2Formed`, `ViewChange` events
    ///
    /// # Panics
    /// Panics if sending genesis fails
    #[instrument(skip_all, target = "SystemContext", fields(id = self.id))]
    pub async fn start_consensus(&self) {
        #[cfg(all(feature = "rewind", not(debug_assertions)))]
        compile_error!("Cannot run rewind in production builds!");

        debug!("Starting Consensus");
        let consensus = self.consensus.read().await;

        #[allow(clippy::panic)]
        self.internal_event_stream
            .0
            .broadcast_direct(Arc::new(HotShotEvent::ViewChange(
                self.start_view,
                self.start_epoch,
            )))
            .await
            .unwrap_or_else(|_| {
                panic!(
                    "Genesis Broadcast failed; event = ViewChange({:?})",
                    self.start_view
                )
            });

        // Clone the event stream that we send the timeout event to
        let event_stream = self.internal_event_stream.0.clone();
        let next_view_timeout = self.config.next_view_timeout;
        let start_view = self.start_view;
        let start_epoch = self.start_epoch;

        // Spawn a task that will sleep for the next view timeout and then send a timeout event
        // if not cancelled
        spawn({
            async move {
                sleep(Duration::from_millis(next_view_timeout)).await;
                broadcast_event(
                    Arc::new(HotShotEvent::Timeout(start_view + 1, start_epoch + 1)),
                    &event_stream,
                )
                .await;
            }
        });
        #[allow(clippy::panic)]
        self.internal_event_stream
            .0
            .broadcast_direct(Arc::new(HotShotEvent::Qc2Formed(either::Left(
                consensus.high_qc().clone(),
            ))))
            .await
            .unwrap_or_else(|_| {
                panic!(
                    "Genesis Broadcast failed; event = Qc2Formed(either::Left({:?}))",
                    consensus.high_qc()
                )
            });

        {
            // Some applications seem to expect a leaf decide event for the genesis leaf,
            // which contains only that leaf and nothing else.
            if self.anchored_leaf.view_number() == TYPES::View::genesis() {
                let (validated_state, state_delta) =
                    TYPES::ValidatedState::genesis(&self.instance_state);

                let qc = Arc::new(
                    QuorumCertificate2::genesis::<V>(
                        &validated_state,
                        self.instance_state.as_ref(),
                    )
                    .await,
                );

                broadcast_event(
                    Event {
                        view_number: self.anchored_leaf.view_number(),
                        event: EventType::Decide {
                            leaf_chain: Arc::new(vec![LeafInfo::new(
                                self.anchored_leaf.clone(),
                                Arc::new(validated_state),
                                Some(Arc::new(state_delta)),
                                None,
                            )]),
                            qc,
                            block_size: None,
                        },
                    },
                    &self.external_event_stream.0,
                )
                .await;
            }
        }
    }

    /// Emit an external event
    async fn send_external_event(&self, event: Event<TYPES>) {
        debug!(?event, "send_external_event");
        broadcast_event(event, &self.external_event_stream.0).await;
    }

    /// Publishes a transaction asynchronously to the network.
    ///
    /// # Errors
    ///
    /// Always returns Ok; does not return an error if the transaction couldn't be published to the network
    #[instrument(skip(self), err, target = "SystemContext", fields(id = self.id))]
    pub async fn publish_transaction_async(
        &self,
        transaction: TYPES::Transaction,
    ) -> Result<(), HotShotError<TYPES>> {
        trace!("Adding transaction to our own queue");

        let api = self.clone();
<<<<<<< HEAD
        let view_number = api.consensus.read().await.cur_view();
        let epoch = api.consensus.read().await.cur_epoch();
=======

        let consensus_reader = api.consensus.read().await;
        let view_number = consensus_reader.cur_view();
        let epoch = consensus_reader.cur_epoch();
        drop(consensus_reader);
>>>>>>> a9277464

        // Wrap up a message
        let message_kind: DataMessage<TYPES> =
            DataMessage::SubmitTransaction(transaction.clone(), view_number);
        let message = Message {
            sender: api.public_key.clone(),
            kind: MessageKind::from(message_kind),
        };

        let serialized_message = self.upgrade_lock.serialize(&message).await.map_err(|err| {
            HotShotError::FailedToSerialize(format!("failed to serialize transaction: {err}"))
        })?;

        spawn(async move {
            join! {
                // TODO We should have a function that can return a network error if there is one
                // but first we'd need to ensure our network implementations can support that
                // (and not hang instead)

                // version <0, 1> currently fixed; this is the same as VERSION_0_1,
                // and will be updated to be part of SystemContext. I wanted to use associated
                // constants in NodeType, but that seems to be unavailable in the current Rust.
                api
                    .network.da_broadcast_message(
                        serialized_message,
                        api.memberships.da_committee_members(view_number, epoch).iter().cloned().collect(),
                        BroadcastDelay::None,
                    ),
                api
                    .send_external_event(Event {
                        view_number,
                        event: EventType::Transactions {
                            transactions: vec![transaction],
                        },
                    }),
            }
        });
        Ok(())
    }

    /// Returns a copy of the consensus struct
    #[must_use]
    pub fn consensus(&self) -> Arc<RwLock<Consensus<TYPES>>> {
        Arc::clone(&self.consensus.inner_consensus)
    }

    /// Returns a copy of the instance state
    pub fn instance_state(&self) -> Arc<TYPES::InstanceState> {
        Arc::clone(&self.instance_state)
    }

    /// Returns a copy of the last decided leaf
    /// # Panics
    /// Panics if internal leaf for consensus is inconsistent
    #[instrument(skip_all, target = "SystemContext", fields(id = self.id))]
    pub async fn decided_leaf(&self) -> Leaf2<TYPES> {
        self.consensus.read().await.decided_leaf()
    }

    /// [Non-blocking] instantly returns a copy of the last decided leaf if
    /// it is available to be read. If not, we return `None`.
    ///
    /// # Panics
    /// Panics if internal state for consensus is inconsistent
    #[must_use]
    #[instrument(skip_all, target = "SystemContext", fields(id = self.id))]
    pub fn try_decided_leaf(&self) -> Option<Leaf2<TYPES>> {
        self.consensus.try_read().map(|guard| guard.decided_leaf())
    }

    /// Returns the last decided validated state.
    ///
    /// # Panics
    /// Panics if internal state for consensus is inconsistent
    #[instrument(skip_all, target = "SystemContext", fields(id = self.id))]
    pub async fn decided_state(&self) -> Arc<TYPES::ValidatedState> {
        Arc::clone(&self.consensus.read().await.decided_state())
    }

    /// Get the validated state from a given `view`.
    ///
    /// Returns the requested state, if the [`SystemContext`] is tracking this view. Consensus
    /// tracks views that have not yet been decided but could be in the future. This function may
    /// return [`None`] if the requested view has already been decided (but see
    /// [`decided_state`](Self::decided_state)) or if there is no path for the requested
    /// view to ever be decided.
    #[instrument(skip_all, target = "SystemContext", fields(id = self.id))]
    pub async fn state(&self, view: TYPES::View) -> Option<Arc<TYPES::ValidatedState>> {
        self.consensus.read().await.state(view).cloned()
    }

    /// Initializes a new [`SystemContext`] and does the work of setting up all the background tasks
    ///
    /// Assumes networking implementation is already primed.
    ///
    /// Underlying `HotShot` instance starts out paused, and must be unpaused
    ///
    /// Upon encountering an unrecoverable error, such as a failure to send to a broadcast channel,
    /// the `HotShot` instance will log the error and shut down.
    ///
    /// To construct a [`SystemContext`] without setting up tasks, use `fn new` instead.
    /// # Errors
    ///
    /// Can throw an error if `Self::new` fails.
    #[allow(clippy::too_many_arguments)]
    pub async fn init(
        public_key: TYPES::SignatureKey,
        private_key: <TYPES::SignatureKey as SignatureKey>::PrivateKey,
        node_id: u64,
        config: HotShotConfig<TYPES::SignatureKey>,
        memberships: TYPES::Membership,
        network: Arc<I::Network>,
        initializer: HotShotInitializer<TYPES>,
        metrics: ConsensusMetricsValue,
        storage: I::Storage,
        marketplace_config: MarketplaceConfig<TYPES, I>,
    ) -> Result<
        (
            SystemContextHandle<TYPES, I, V>,
            Sender<Arc<HotShotEvent<TYPES>>>,
            Receiver<Arc<HotShotEvent<TYPES>>>,
        ),
        HotShotError<TYPES>,
    > {
        let hotshot = Self::new(
            public_key,
            private_key,
            node_id,
            config,
            memberships,
            network,
            initializer,
            metrics,
            storage,
            marketplace_config,
        )
        .await;
        let handle = Arc::clone(&hotshot).run_tasks().await;
        let (tx, rx) = hotshot.internal_event_stream.clone();

        Ok((handle, tx, rx.activate()))
    }
    /// return the timeout for a view for `self`
    #[must_use]
    pub fn next_view_timeout(&self) -> u64 {
        self.config.next_view_timeout
    }
}

impl<TYPES: NodeType, I: NodeImplementation<TYPES>, V: Versions> SystemContext<TYPES, I, V> {
    /// Spawn all tasks that operate on [`SystemContextHandle`].
    ///
    /// For a list of which tasks are being spawned, see this module's documentation.
    pub async fn run_tasks(&self) -> SystemContextHandle<TYPES, I, V> {
        let consensus_registry = ConsensusTaskRegistry::new();
        let network_registry = NetworkTaskRegistry::new();

        let output_event_stream = self.external_event_stream.clone();
        let internal_event_stream = self.internal_event_stream.clone();

        let mut handle = SystemContextHandle {
            consensus_registry,
            network_registry,
            output_event_stream: output_event_stream.clone(),
            internal_event_stream: internal_event_stream.clone(),
            hotshot: self.clone().into(),
            storage: Arc::clone(&self.storage),
            network: Arc::clone(&self.network),
            memberships: Arc::clone(&self.memberships),
            epoch_height: self.config.epoch_height,
        };

        add_network_tasks::<TYPES, I, V>(&mut handle).await;
        add_consensus_tasks::<TYPES, I, V>(&mut handle).await;

        handle
    }
}

/// An async broadcast channel
type Channel<S> = (Sender<Arc<S>>, Receiver<Arc<S>>);

#[async_trait]
/// Trait for handling messages for a node with a twin copy of consensus
pub trait TwinsHandlerState<TYPES, I, V>
where
    Self: std::fmt::Debug + Send + Sync,
    TYPES: NodeType,
    I: NodeImplementation<TYPES>,
    V: Versions,
{
    /// Handle a message sent to the twin from the network task, forwarding it to one of the two twins.
    async fn send_handler(
        &mut self,
        event: &HotShotEvent<TYPES>,
    ) -> Vec<Either<HotShotEvent<TYPES>, HotShotEvent<TYPES>>>;

    /// Handle a message from either twin, forwarding it to the network task
    async fn recv_handler(
        &mut self,
        event: &Either<HotShotEvent<TYPES>, HotShotEvent<TYPES>>,
    ) -> Vec<HotShotEvent<TYPES>>;

    /// Fuse two channels into a single channel
    ///
    /// Note: the channels are fused using two async loops, whose `JoinHandle`s are dropped.
    fn fuse_channels(
        &'static mut self,
        left: Channel<HotShotEvent<TYPES>>,
        right: Channel<HotShotEvent<TYPES>>,
    ) -> Channel<HotShotEvent<TYPES>> {
        let send_state = Arc::new(RwLock::new(self));
        let recv_state = Arc::clone(&send_state);

        let (left_sender, mut left_receiver) = (left.0, left.1);
        let (right_sender, mut right_receiver) = (right.0, right.1);

        // channel to the network task
        let (sender_to_network, network_task_receiver) = broadcast(EVENT_CHANNEL_SIZE);
        // channel from the network task
        let (network_task_sender, mut receiver_from_network): Channel<HotShotEvent<TYPES>> =
            broadcast(EVENT_CHANNEL_SIZE);

        let _recv_loop_handle = spawn(async move {
            loop {
                let msg = match select(left_receiver.recv(), right_receiver.recv()).await {
                    Either::Left(msg) => Either::Left(msg.0.unwrap().as_ref().clone()),
                    Either::Right(msg) => Either::Right(msg.0.unwrap().as_ref().clone()),
                };

                let mut state = recv_state.write().await;
                let mut result = state.recv_handler(&msg).await;

                while let Some(event) = result.pop() {
                    let _ = sender_to_network.broadcast(event.into()).await;
                }
            }
        });

        let _send_loop_handle = spawn(async move {
            loop {
                if let Ok(msg) = receiver_from_network.recv().await {
                    let mut state = send_state.write().await;

                    let mut result = state.send_handler(&msg).await;

                    while let Some(event) = result.pop() {
                        match event {
                            Either::Left(msg) => {
                                let _ = left_sender.broadcast(msg.into()).await;
                            }
                            Either::Right(msg) => {
                                let _ = right_sender.broadcast(msg.into()).await;
                            }
                        }
                    }
                }
            }
        });

        (network_task_sender, network_task_receiver)
    }

    #[allow(clippy::too_many_arguments)]
    /// Spawn all tasks that operate on [`SystemContextHandle`].
    ///
    /// For a list of which tasks are being spawned, see this module's documentation.
    async fn spawn_twin_handles(
        &'static mut self,
        public_key: TYPES::SignatureKey,
        private_key: <TYPES::SignatureKey as SignatureKey>::PrivateKey,
        nonce: u64,
        config: HotShotConfig<TYPES::SignatureKey>,
        memberships: TYPES::Membership,
        network: Arc<I::Network>,
        initializer: HotShotInitializer<TYPES>,
        metrics: ConsensusMetricsValue,
        storage: I::Storage,
        marketplace_config: MarketplaceConfig<TYPES, I>,
    ) -> (
        SystemContextHandle<TYPES, I, V>,
        SystemContextHandle<TYPES, I, V>,
    ) {
        let epoch_height = config.epoch_height;
        let left_system_context = SystemContext::new(
            public_key.clone(),
            private_key.clone(),
            nonce,
            config.clone(),
            memberships.clone(),
            Arc::clone(&network),
            initializer.clone(),
            metrics.clone(),
            storage.clone(),
            marketplace_config.clone(),
        )
        .await;
        let right_system_context = SystemContext::new(
            public_key,
            private_key,
            nonce,
            config,
            memberships,
            network,
            initializer,
            metrics,
            storage,
            marketplace_config,
        )
        .await;

        // create registries for both handles
        let left_consensus_registry = ConsensusTaskRegistry::new();
        let left_network_registry = NetworkTaskRegistry::new();

        let right_consensus_registry = ConsensusTaskRegistry::new();
        let right_network_registry = NetworkTaskRegistry::new();

        // create external channels for both handles
        let (left_external_sender, left_external_receiver) = broadcast(EXTERNAL_EVENT_CHANNEL_SIZE);
        let left_external_event_stream =
            (left_external_sender, left_external_receiver.deactivate());

        let (right_external_sender, right_external_receiver) =
            broadcast(EXTERNAL_EVENT_CHANNEL_SIZE);
        let right_external_event_stream =
            (right_external_sender, right_external_receiver.deactivate());

        // create internal channels for both handles
        let (left_internal_sender, left_internal_receiver) = broadcast(EVENT_CHANNEL_SIZE);
        let left_internal_event_stream = (
            left_internal_sender.clone(),
            left_internal_receiver.clone().deactivate(),
        );

        let (right_internal_sender, right_internal_receiver) = broadcast(EVENT_CHANNEL_SIZE);
        let right_internal_event_stream = (
            right_internal_sender.clone(),
            right_internal_receiver.clone().deactivate(),
        );

        // create each handle
        let mut left_handle = SystemContextHandle {
            consensus_registry: left_consensus_registry,
            network_registry: left_network_registry,
            output_event_stream: left_external_event_stream.clone(),
            internal_event_stream: left_internal_event_stream.clone(),
            hotshot: Arc::clone(&left_system_context),
            storage: Arc::clone(&left_system_context.storage),
            network: Arc::clone(&left_system_context.network),
            memberships: Arc::clone(&left_system_context.memberships),
            epoch_height,
        };

        let mut right_handle = SystemContextHandle {
            consensus_registry: right_consensus_registry,
            network_registry: right_network_registry,
            output_event_stream: right_external_event_stream.clone(),
            internal_event_stream: right_internal_event_stream.clone(),
            hotshot: Arc::clone(&right_system_context),
            storage: Arc::clone(&right_system_context.storage),
            network: Arc::clone(&right_system_context.network),
            memberships: Arc::clone(&right_system_context.memberships),
            epoch_height,
        };

        // add consensus tasks to each handle, using their individual internal event streams
        add_consensus_tasks::<TYPES, I, V>(&mut left_handle).await;
        add_consensus_tasks::<TYPES, I, V>(&mut right_handle).await;

        // fuse the event streams from both handles before initializing the network tasks
        let fused_internal_event_stream = self.fuse_channels(
            (left_internal_sender, left_internal_receiver),
            (right_internal_sender, right_internal_receiver),
        );

        // swap out the event stream on the left handle
        left_handle.internal_event_stream = (
            fused_internal_event_stream.0,
            fused_internal_event_stream.1.deactivate(),
        );

        // add the network tasks to the left handle. note: because the left handle has the fused event stream, the network tasks on the left handle will handle messages from both handles.
        add_network_tasks::<TYPES, I, V>(&mut left_handle).await;

        // revert to the original event stream on the left handle, for any applications that want to listen to it
        left_handle.internal_event_stream = left_internal_event_stream.clone();

        (left_handle, right_handle)
    }
}

#[derive(Debug)]
/// A `TwinsHandlerState` that randomly forwards a message to either twin,
/// and returns messages from both.
pub struct RandomTwinsHandler;

#[async_trait]
impl<TYPES: NodeType, I: NodeImplementation<TYPES>, V: Versions> TwinsHandlerState<TYPES, I, V>
    for RandomTwinsHandler
{
    async fn send_handler(
        &mut self,
        event: &HotShotEvent<TYPES>,
    ) -> Vec<Either<HotShotEvent<TYPES>, HotShotEvent<TYPES>>> {
        let random: bool = rand::thread_rng().gen();

        #[allow(clippy::match_bool)]
        match random {
            true => vec![Either::Left(event.clone())],
            false => vec![Either::Right(event.clone())],
        }
    }

    async fn recv_handler(
        &mut self,
        event: &Either<HotShotEvent<TYPES>, HotShotEvent<TYPES>>,
    ) -> Vec<HotShotEvent<TYPES>> {
        match event {
            Either::Left(msg) | Either::Right(msg) => vec![msg.clone()],
        }
    }
}

#[derive(Debug)]
/// A `TwinsHandlerState` that forwards each message to both twins,
/// and returns messages from each of them.
pub struct DoubleTwinsHandler;

#[async_trait]
impl<TYPES: NodeType, I: NodeImplementation<TYPES>, V: Versions> TwinsHandlerState<TYPES, I, V>
    for DoubleTwinsHandler
{
    async fn send_handler(
        &mut self,
        event: &HotShotEvent<TYPES>,
    ) -> Vec<Either<HotShotEvent<TYPES>, HotShotEvent<TYPES>>> {
        vec![Either::Left(event.clone()), Either::Right(event.clone())]
    }

    async fn recv_handler(
        &mut self,
        event: &Either<HotShotEvent<TYPES>, HotShotEvent<TYPES>>,
    ) -> Vec<HotShotEvent<TYPES>> {
        match event {
            Either::Left(msg) | Either::Right(msg) => vec![msg.clone()],
        }
    }
}

#[async_trait]
impl<TYPES: NodeType, I: NodeImplementation<TYPES>, V: Versions> ConsensusApi<TYPES, I>
    for SystemContextHandle<TYPES, I, V>
{
    fn total_nodes(&self) -> NonZeroUsize {
        self.hotshot.config.num_nodes_with_stake
    }

    fn builder_timeout(&self) -> Duration {
        self.hotshot.config.builder_timeout
    }

    async fn send_event(&self, event: Event<TYPES>) {
        debug!(?event, "send_event");
        broadcast_event(event, &self.hotshot.external_event_stream.0).await;
    }

    fn public_key(&self) -> &TYPES::SignatureKey {
        &self.hotshot.public_key
    }

    fn private_key(&self) -> &<TYPES::SignatureKey as SignatureKey>::PrivateKey {
        &self.hotshot.private_key
    }
}

#[derive(Clone)]
/// initializer struct for creating starting block
pub struct HotShotInitializer<TYPES: NodeType> {
    /// the leaf specified initialization
    inner: Leaf2<TYPES>,

    /// Instance-level state.
    instance_state: TYPES::InstanceState,

    /// Optional validated state.
    ///
    /// If it's given, we'll use it to construct the `SystemContext`. Otherwise, we'll construct
    /// the state from the block header.
    validated_state: Option<Arc<TYPES::ValidatedState>>,

    /// Optional state delta.
    ///
    /// If it's given, we'll use it to construct the `SystemContext`.
    state_delta: Option<Arc<<TYPES::ValidatedState as ValidatedState<TYPES>>::Delta>>,

    /// Starting view number that should be equivalent to the view the node shut down with last.
    start_view: TYPES::View,
    /// Starting epoch number that should be equivalent to the epoch the node shut down with last.
    start_epoch: TYPES::Epoch,
    /// The view we last performed an action in.  An action is Proposing or voting for
    /// Either the quorum or DA.
    actioned_view: TYPES::View,
    /// Highest QC that was seen, for genesis it's the genesis QC.  It should be for a view greater
    /// than `inner`s view number for the non genesis case because we must have seen higher QCs
    /// to decide on the leaf.
    high_qc: QuorumCertificate2<TYPES>,
    /// Next epoch highest QC that was seen. This is needed to propose during epoch transition after restart.
    next_epoch_high_qc: Option<NextEpochQuorumCertificate2<TYPES>>,
    /// Previously decided upgrade certificate; this is necessary if an upgrade has happened and we are not restarting with the new version
    decided_upgrade_certificate: Option<UpgradeCertificate<TYPES>>,
    /// Undecided leaves that were seen, but not yet decided on.  These allow a restarting node
    /// to vote and propose right away if they didn't miss anything while down.
    undecided_leaves: Vec<Leaf2<TYPES>>,
    /// Not yet decided state
    undecided_state: BTreeMap<TYPES::View, View<TYPES>>,
    /// Proposals we have sent out to provide to others for catchup
    saved_proposals: BTreeMap<TYPES::View, Proposal<TYPES, QuorumProposal2<TYPES>>>,
}

impl<TYPES: NodeType> HotShotInitializer<TYPES> {
    /// initialize from genesis
    /// # Errors
    /// If we are unable to apply the genesis block to the default state
    pub async fn from_genesis<V: Versions>(
        instance_state: TYPES::InstanceState,
    ) -> Result<Self, HotShotError<TYPES>> {
        let (validated_state, state_delta) = TYPES::ValidatedState::genesis(&instance_state);
        let high_qc = QuorumCertificate2::genesis::<V>(&validated_state, &instance_state).await;

        Ok(Self {
            inner: Leaf2::genesis(&validated_state, &instance_state).await,
            validated_state: Some(Arc::new(validated_state)),
            state_delta: Some(Arc::new(state_delta)),
            start_view: TYPES::View::new(0),
            start_epoch: TYPES::Epoch::new(0),
            actioned_view: TYPES::View::new(0),
            saved_proposals: BTreeMap::new(),
            high_qc,
            next_epoch_high_qc: None,
            decided_upgrade_certificate: None,
            undecided_leaves: Vec::new(),
            undecided_state: BTreeMap::new(),
            instance_state,
        })
    }

    /// Reload previous state based on most recent leaf and the instance-level state.
    ///
    /// # Arguments
    /// *  `start_view` - The minimum view number that we are confident won't lead to a double vote
    ///     after restart.
    /// * `validated_state` - Optional validated state that if given, will be used to construct the
    ///     `SystemContext`.
    #[allow(clippy::too_many_arguments)]
    pub fn from_reload(
        anchor_leaf: Leaf2<TYPES>,
        instance_state: TYPES::InstanceState,
        validated_state: Option<Arc<TYPES::ValidatedState>>,
        start_view: TYPES::View,
        start_epoch: TYPES::Epoch,
        actioned_view: TYPES::View,
        saved_proposals: BTreeMap<TYPES::View, Proposal<TYPES, QuorumProposal2<TYPES>>>,
        high_qc: QuorumCertificate2<TYPES>,
        next_epoch_high_qc: Option<NextEpochQuorumCertificate2<TYPES>>,
        decided_upgrade_certificate: Option<UpgradeCertificate<TYPES>>,
        undecided_leaves: Vec<Leaf2<TYPES>>,
        undecided_state: BTreeMap<TYPES::View, View<TYPES>>,
    ) -> Self {
        Self {
            inner: anchor_leaf,
            instance_state,
            validated_state,
            state_delta: None,
            start_view,
            start_epoch,
            actioned_view,
            saved_proposals,
            high_qc,
            next_epoch_high_qc,
            decided_upgrade_certificate,
            undecided_leaves,
            undecided_state,
        }
    }
}<|MERGE_RESOLUTION|>--- conflicted
+++ resolved
@@ -493,16 +493,11 @@
         trace!("Adding transaction to our own queue");
 
         let api = self.clone();
-<<<<<<< HEAD
-        let view_number = api.consensus.read().await.cur_view();
-        let epoch = api.consensus.read().await.cur_epoch();
-=======
 
         let consensus_reader = api.consensus.read().await;
         let view_number = consensus_reader.cur_view();
         let epoch = consensus_reader.cur_epoch();
         drop(consensus_reader);
->>>>>>> a9277464
 
         // Wrap up a message
         let message_kind: DataMessage<TYPES> =
