--- conflicted
+++ resolved
@@ -202,12 +202,7 @@
     /// # Errors
     /// -
     #[allow(clippy::too_many_arguments)]
-<<<<<<< HEAD
-    #[instrument(skip_all)]
-    pub async fn new(
-=======
     pub fn new(
->>>>>>> 7e93c004
         public_key: TYPES::SignatureKey,
         private_key: <TYPES::SignatureKey as SignatureKey>::PrivateKey,
         nonce: u64,
@@ -217,13 +212,8 @@
         initializer: HotShotInitializer<TYPES>,
         metrics: ConsensusMetricsValue,
         storage: I::Storage,
-<<<<<<< HEAD
-    ) -> Result<Arc<Self>, HotShotError<TYPES>> {
-        trace!("Creating a new instance of hotshot");
-=======
     ) -> Arc<Self> {
         debug!("Creating a new hotshot");
->>>>>>> 7e93c004
 
         let consensus_metrics = Arc::new(metrics);
         let anchored_leaf = initializer.inner;
