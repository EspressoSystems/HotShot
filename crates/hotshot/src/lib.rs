#![warn(
    clippy::all,
    clippy::pedantic,
    rust_2018_idioms,
    missing_docs,
    clippy::missing_docs_in_private_items,
    clippy::panic
)]
#![allow(clippy::module_name_repetitions)]
// Temporary
#![allow(clippy::cast_possible_truncation)]
// Temporary, should be disabled after the completion of the NodeImplementation refactor
#![allow(clippy::type_complexity)]
//! Provides a generic rust implementation of the `HotShot` BFT protocol
//!
//! See the [protocol documentation](https://github.com/EspressoSystems/hotshot-spec) for a protocol description.

// Documentation module
#[cfg(feature = "docs")]
pub mod documentation;

/// Contains structures and functions for committee election
pub mod certificate;
#[cfg(feature = "demo")]
pub mod demo;
/// Contains traits consumed by [`HotShot`]
pub mod traits;
/// Contains types used by the crate
pub mod types;

pub mod tasks;

use crate::{
    certificate::QuorumCertificate,
    tasks::{
        add_consensus_task, add_da_task, add_network_event_task, add_network_message_task,
        add_transaction_task, add_view_sync_task,
    },
    traits::{NodeImplementation, Storage},
    types::{Event, SystemContextHandle},
};
use async_compatibility_layer::{
    art::{async_spawn, async_spawn_local},
    async_primitives::broadcast::BroadcastSender,
    channel::UnboundedSender,
};
use async_lock::{RwLock, RwLockUpgradableReadGuard, RwLockWriteGuard};
use async_trait::async_trait;
use commit::{Commitment, Committable};
use custom_debug::Debug;
use hotshot_task::{
    event_stream::{ChannelStream, EventStream},
    task_launcher::TaskRunner,
};
use hotshot_task_impls::{events::SequencingHotShotEvent, network::NetworkTaskKind};

use hotshot_types::{
    block_impl::{VIDBlockPayload, VIDTransaction},
    certificate::{DACertificate, ViewSyncCertificate},
    consensus::{BlockStore, Consensus, ConsensusMetrics, View, ViewInner, ViewQueue},
    data::{DAProposal, DeltasType, LeafType, QuorumProposal, SequencingLeaf},
    error::StorageSnafu,
    message::{
        ConsensusMessageType, DataMessage, InternalTrigger, Message, MessageKind,
        ProcessedGeneralConsensusMessage, SequencingMessage,
    },
    traits::{
        consensus_api::{ConsensusSharedApi, SequencingConsensusApi},
        election::{ConsensusExchange, Membership, SignedCertificate},
        metrics::Metrics,
        network::{CommunicationChannel, NetworkError},
        node_implementation::{
            ChannelMaps, CommitteeEx, ExchangesType, NodeType, SendToTasks, SequencingQuorumEx,
            ViewSyncEx,
        },
        signature_key::SignatureKey,
        state::ConsensusTime,
        storage::StoredView,
        State,
    },
    vote::ViewSyncData,
    HotShotConfig,
};
use snafu::ResultExt;
use std::{
    collections::{BTreeMap, HashMap},
    marker::PhantomData,
    num::NonZeroUsize,
    sync::Arc,
    time::Duration,
};
use tracing::{debug, error, info, instrument, trace, warn};
// -- Rexports
// External
/// Reexport rand crate
pub use rand;
// Internal
/// Reexport error type
pub use hotshot_types::error::HotShotError;

/// Length, in bytes, of a 512 bit hash
pub const H_512: usize = 64;
/// Length, in bytes, of a 256 bit hash
pub const H_256: usize = 32;

/// Holds the state needed to participate in `HotShot` consensus
pub struct SystemContextInner<TYPES: NodeType, I: NodeImplementation<TYPES>> {
    /// The public key of this node
    public_key: TYPES::SignatureKey,

    /// The private key of this node
    private_key: <TYPES::SignatureKey as SignatureKey>::PrivateKey,

    /// Configuration items for this hotshot instance
    config: HotShotConfig<
        <TYPES::SignatureKey as SignatureKey>::StakeTableEntry,
        TYPES::ElectionConfigType,
    >,

    /// Networking interface for this hotshot instance
    // networking: I::Networking,

    /// This `HotShot` instance's storage backend
    storage: I::Storage,

    /// This `HotShot` instance's way to interact with the nodes needed to form a quorum and/or DA certificate.
    pub exchanges: Arc<I::Exchanges>,

    /// Sender for [`Event`]s
    event_sender: RwLock<Option<BroadcastSender<Event<TYPES, I::Leaf>>>>,

    /// a reference to the metrics that the implementor is using.
    _metrics: Box<dyn Metrics>,

    /// The hotstuff implementation
    consensus: Arc<RwLock<Consensus<TYPES, I::Leaf>>>,

    /// Channels for sending/recv-ing proposals and votes for quorum and committee exchanges, the
    /// latter of which is only applicable for sequencing consensus.
    channel_maps: (ChannelMaps<TYPES, I>, Option<ChannelMaps<TYPES, I>>),

    // global_registry: GlobalRegistry,
    /// Access to the output event stream.
    output_event_stream: ChannelStream<Event<TYPES, I::Leaf>>,

    /// access to the internal event stream, in case we need to, say, shut something down
    internal_event_stream: ChannelStream<SequencingHotShotEvent<TYPES, I>>,

    /// uid for instrumentation
    id: u64,
}

/// Thread safe, shared view of a `HotShot`
// TODO Perhaps we can delete SystemContext since we only consume it in run_tasks()
#[derive(Clone)]
pub struct SystemContext<TYPES: NodeType, I: NodeImplementation<TYPES>> {
    /// Handle to internal hotshot implementation
    pub inner: Arc<SystemContextInner<TYPES, I>>,
}

impl<TYPES: NodeType, I: NodeImplementation<TYPES>> SystemContext<TYPES, I> {
    /// Creates a new hotshot with the given configuration options and sets it up with the given
    /// genesis block
    #[allow(clippy::too_many_arguments)]
    #[instrument(skip(private_key, storage, exchanges, initializer, metrics))]
    pub async fn new(
        public_key: TYPES::SignatureKey,
        private_key: <TYPES::SignatureKey as SignatureKey>::PrivateKey,
        nonce: u64,
        config: HotShotConfig<
            <TYPES::SignatureKey as SignatureKey>::StakeTableEntry,
            TYPES::ElectionConfigType,
        >,
        storage: I::Storage,
        exchanges: I::Exchanges,
        initializer: HotShotInitializer<TYPES, I::Leaf>,
        metrics: Box<dyn Metrics>,
    ) -> Result<Self, HotShotError<TYPES>> {
        debug!("Creating a new hotshot");

        let consensus_metrics = Arc::new(ConsensusMetrics::new(
            &*metrics.subgroup("consensus".to_string()),
        ));
        let anchored_leaf = initializer.inner;

        // insert to storage
        storage
            .append(vec![anchored_leaf.clone().into()])
            .await
            .context(StorageSnafu)?;

        // insert genesis (or latest block) to state map
        let mut state_map = BTreeMap::default();
        state_map.insert(
            anchored_leaf.get_view_number(),
            View {
                view_inner: ViewInner::Leaf {
                    leaf: anchored_leaf.commit(),
                },
            },
        );

        let mut saved_leaves = HashMap::new();
        let mut saved_blocks = BlockStore::default();
        saved_leaves.insert(anchored_leaf.commit(), anchored_leaf.clone());
        if let Ok(block) = anchored_leaf.get_deltas().try_resolve() {
            saved_blocks.insert(block);
        }

        let start_view = anchored_leaf.get_view_number();

        let consensus = Consensus {
            state_map,
            cur_view: start_view,
            last_decided_view: anchored_leaf.get_view_number(),
            saved_leaves,
            saved_blocks,
            // TODO this is incorrect
            // https://github.com/EspressoSystems/HotShot/issues/560
            locked_view: anchored_leaf.get_view_number(),
            high_qc: anchored_leaf.get_justify_qc(),
            metrics: consensus_metrics,
            invalid_qc: 0,
        };
        let consensus = Arc::new(RwLock::new(consensus));

        let inner: Arc<SystemContextInner<TYPES, I>> = Arc::new(SystemContextInner {
            id: nonce,
            channel_maps: I::new_channel_maps(start_view),
            consensus,
            public_key,
            private_key,
            config,
            storage,
            exchanges: Arc::new(exchanges),
            event_sender: RwLock::default(),
            _metrics: metrics,
            internal_event_stream: ChannelStream::new(),
            output_event_stream: ChannelStream::new(),
        });

        Ok(Self { inner })
    }

    /// "Starts" consensus by sending a `ViewChange` event
    pub async fn start_consensus(&self) {
        self.inner
            .internal_event_stream
            .publish(SequencingHotShotEvent::ViewChange(TYPES::Time::new(1)))
            .await;

        // ED This isn't ideal...
        // async_sleep(Duration::new(1, 0)).await;

        // self.inner
        //     .internal_event_stream
        //     .publish(SequencingHotShotEvent::QCFormed(
        //         QuorumCertificate::genesis(),
        //     ))
        //     .await;
    }

    /// Marks a given view number as timed out. This should be called a fixed period after a round is started.
    ///
    /// If the round has already ended then this function will essentially be a no-op. Otherwise `run_round` will return shortly after this function is called.
    /// # Panics
    /// Panics if the current view is not in the channel map
    #[instrument(
        skip_all,
        fields(id = self.inner.id, view = *current_view),
        name = "Timeout consensus tasks",
        level = "warn"
    )]
    pub async fn timeout_view(
        &self,
        current_view: TYPES::Time,
        send_replica: UnboundedSender<
            <I::ConsensusMessage as ConsensusMessageType<TYPES, I>>::ProcessedConsensusMessage,
        >,
        send_next_leader: Option<
            UnboundedSender<
                <I::ConsensusMessage as ConsensusMessageType<TYPES, I>>::ProcessedConsensusMessage,
            >,
        >,
    ) where
        <I::ConsensusMessage as ConsensusMessageType<TYPES, I>>::ProcessedConsensusMessage:
            From<ProcessedGeneralConsensusMessage<TYPES, I>>,
    {
        let msg = ProcessedGeneralConsensusMessage::<TYPES, I>::InternalTrigger(
            InternalTrigger::Timeout(current_view),
        );
        if let Some(chan) = send_next_leader {
            if chan.send(msg.clone().into()).await.is_err() {
                debug!("Error timing out next leader task");
            }
        };
        // NOTE this should always exist
        if send_replica.send(msg.into()).await.is_err() {
            debug!("Error timing out replica task");
        };
    }

    /// Publishes a transaction asynchronously to the network
    ///
    /// # Errors
    ///
    /// Always returns Ok; does not return an error if the transaction couldn't be published to the network
    #[instrument(skip(self), err)]
    pub async fn publish_transaction_async(
        &self,
        transaction: TYPES::Transaction,
    ) -> Result<(), HotShotError<TYPES>> {
        trace!("Adding transaction to our own queue");
        // Wrap up a message
        // TODO place a view number here that makes sense
        // we haven't worked out how this will work yet
        let message = DataMessage::SubmitTransaction(transaction, TYPES::Time::new(0));
        let api = self.clone();
        // TODO We should have a function that can return a network error if there is one
        // but first we'd need to ensure our network implementations can support that
        // (and not hang instead)
        async_spawn(async move {
            let _result = api
                .inner
                .exchanges
                .committee_exchange()
                .network()
                .broadcast_message(
                    Message {
                        sender: api.inner.public_key.clone(),
                        kind: MessageKind::from(message),
                        _phantom: PhantomData,
                    },
                    &api.inner
                        .exchanges
                        .committee_exchange()
                        .membership()
                        .clone(),
                )
                .await;
        });
        Ok(())
    }

    /// Returns a copy of the state
    ///
    /// # Panics
    ///
    /// Panics if internal state for consensus is inconsistent
    pub async fn get_state(&self) -> <I::Leaf as LeafType>::MaybeState {
        self.inner
            .consensus
            .read()
            .await
            .get_decided_leaf()
            .get_state()
    }

    /// Returns a copy of the consensus struct
    #[must_use]
    pub fn get_consensus(&self) -> Arc<RwLock<Consensus<TYPES, I::Leaf>>> {
        self.inner.consensus.clone()
    }

    /// Returns a copy of the last decided leaf
    /// # Panics
    /// Panics if internal state for consensus is inconsistent
    pub async fn get_decided_leaf(&self) -> I::Leaf {
        self.inner.consensus.read().await.get_decided_leaf()
    }

    /// Initializes a new hotshot and does the work of setting up all the background tasks
    ///
    /// Assumes networking implementation is already primed.
    ///
    /// Underlying `HotShot` instance starts out paused, and must be unpaused
    ///
    /// Upon encountering an unrecoverable error, such as a failure to send to a broadcast channel,
    /// the `HotShot` instance will log the error and shut down.
    ///
    /// # Errors
    ///
    /// Will return an error when the storage failed to insert the first `QuorumCertificate`
    #[allow(clippy::too_many_arguments)]
    pub async fn init(
        public_key: TYPES::SignatureKey,
        private_key: <TYPES::SignatureKey as SignatureKey>::PrivateKey,
        node_id: u64,
        config: HotShotConfig<
            <TYPES::SignatureKey as SignatureKey>::StakeTableEntry,
            TYPES::ElectionConfigType,
        >,
        storage: I::Storage,
        exchanges: I::Exchanges,
        initializer: HotShotInitializer<TYPES, I::Leaf>,
        metrics: Box<dyn Metrics>,
    ) -> Result<
        (
            SystemContextHandle<TYPES, I>,
            ChannelStream<SequencingHotShotEvent<TYPES, I>>,
        ),
        HotShotError<TYPES>,
    >
    where
        SystemContext<TYPES, I>: HotShotType<TYPES, I>,
    {
        // Save a clone of the storage for the handle
        let hotshot = Self::new(
            public_key,
            private_key,
            node_id,
            config,
            storage,
            exchanges,
            initializer,
            metrics,
        )
        .await?;
        let handle = hotshot.clone().run_tasks().await;
        let internal_event_stream = hotshot.inner.internal_event_stream.clone();

        Ok((handle, internal_event_stream))
    }

    /// Send a broadcast message.
    ///
    /// This is an alias for `hotshot.inner.networking.broadcast_message(msg.into())`.
    ///
    /// # Errors
    ///
    /// Will return any errors that the underlying `broadcast_message` can return.
    // this clippy lint is silly. This is async by requirement of the trait.
    #[allow(clippy::unused_async)]
    pub async fn send_broadcast_message(
        &self,
        kind: impl Into<MessageKind<TYPES, I>>,
    ) -> std::result::Result<(), NetworkError> {
        let inner = self.inner.clone();
        let pk = self.inner.public_key.clone();
        let kind = kind.into();

        async_spawn_local(async move {
            if inner
                .exchanges
                .quorum_exchange()
                .network()
                .broadcast_message(
                    Message {
                        sender: pk,
                        kind,
                        _phantom: PhantomData,
                    },
                    // TODO this is morally wrong
                    &inner.exchanges.quorum_exchange().membership().clone(),
                )
                .await
                .is_err()
            {
                warn!("Failed to broadcast message");
            };
        });
        Ok(())
    }

    /// Send a direct message to a given recipient.
    ///
    /// This is an alias for `hotshot.inner.networking.message_node(msg.into(), recipient)`.
    ///
    /// # Errors
    ///
    /// Will return any errors that the underlying `message_node` can return.
    pub async fn send_direct_message(
        &self,
        kind: impl Into<MessageKind<TYPES, I>>,
        recipient: TYPES::SignatureKey,
    ) -> std::result::Result<(), NetworkError> {
        self.inner
            .exchanges
            .quorum_exchange()
            .network()
            .direct_message(
                Message {
                    sender: self.inner.public_key.clone(),
                    kind: kind.into(),
                    _phantom: PhantomData,
                },
                recipient,
            )
            .await?;
        Ok(())
    }

    /// return the timeout for a view for `self`
    #[must_use]
    pub fn get_next_view_timeout(&self) -> u64 {
        self.inner.config.next_view_timeout
    }

    /// given a view number and a upgradable read lock on a channel map, inserts entry into map if it
    /// doesn't exist, or creates entry. Then returns a clone of the entry
    pub async fn create_or_obtain_chan_from_read(
        view_num: TYPES::Time,
        channel_map: RwLockUpgradableReadGuard<'_, SendToTasks<TYPES, I>>,
    ) -> ViewQueue<TYPES, I> {
        // check if we have the entry
        // if we don't, insert
        if let Some(vq) = channel_map.channel_map.get(&view_num) {
            vq.clone()
        } else {
            let mut channel_map =
                RwLockUpgradableReadGuard::<'_, SendToTasks<TYPES, I>>::upgrade(channel_map).await;
            let new_view_queue = ViewQueue::default();
            let vq = new_view_queue.clone();
            // NOTE: the read lock is held until all other read locks are DROPPED and
            // the read lock may be turned into a write lock.
            // This means that the `channel_map` will not change. So we don't need
            // to check again to see if a channel was added

            channel_map.channel_map.insert(view_num, new_view_queue);
            vq
        }
    }

    /// given a view number and a write lock on a channel map, inserts entry into map if it
    /// doesn't exist, or creates entry. Then returns a clone of the entry
    #[allow(clippy::unused_async)] // async for API compatibility reasons
    pub async fn create_or_obtain_chan_from_write(
        view_num: TYPES::Time,
        mut channel_map: RwLockWriteGuard<'_, SendToTasks<TYPES, I>>,
    ) -> ViewQueue<TYPES, I> {
        channel_map.channel_map.entry(view_num).or_default().clone()
    }
}

/// [`HotShot`] implementations that depend on [`TYPES::ConsensusType`].
#[async_trait]
pub trait HotShotType<TYPES: NodeType, I: NodeImplementation<TYPES>> {
    /// Get the [`hotstuff`] field of [`HotShot`].
    fn consensus(&self) -> &Arc<RwLock<Consensus<TYPES, I::Leaf>>>;

    /// Spawn all tasks that operate on the given [`HotShot`].
    ///
    /// For a list of which tasks are being spawned, see this module's documentation.
    async fn run_tasks(self) -> SystemContextHandle<TYPES, I>;

    // decide which handler to call based on the message variant and `transmit_type`
    // async fn handle_message(&self, item: Message<TYPES, I>, transmit_type: TransmitType) {
    //     match (item.kind, transmit_type) {
    //         (MessageKind::Consensus(msg), TransmitType::Broadcast) => {
    //             self.handle_broadcast_consensus_message(msg, item.sender)
    //                 .await;
    //         }
    //         (MessageKind::Consensus(msg), TransmitType::Direct) => {
    //             self.handle_direct_consensus_message(msg, item.sender).await;
    //         }
    //         (MessageKind::Data(msg), TransmitType::Broadcast) => {
    //             self.handle_broadcast_data_message(msg, item.sender).await;
    //         }
    //         (MessageKind::Data(msg), TransmitType::Direct) => {
    //             self.handle_direct_data_message(msg, item.sender).await;
    //         }
    //         (MessageKind::_Unreachable(_), _) => unimplemented!(),
    //     };
    // }

    // Handle an incoming [`ConsensusMessage`] that was broadcasted on the network.
    // async fn handle_broadcast_consensus_message(
    //     &self,
    //     msg: I::ConsensusMessage,
    //     sender: TYPES::SignatureKey,
    // );

    // Handle an incoming [`ConsensusMessage`] directed at this node.
    // async fn handle_direct_consensus_message(
    //     &self,
    //     msg: I::ConsensusMessage,
    //     sender: TYPES::SignatureKey,
    // );

    // Handle an incoming [`DataMessage`] that was broadcasted on the network
    // async fn handle_broadcast_data_message(
    //     &self,
    //     msg: DataMessage<TYPES>,
    //     _sender: TYPES::SignatureKey,
    // ) {
    //     // TODO validate incoming broadcast message based on sender signature key
    //     match msg {
    //         DataMessage::SubmitTransaction(transaction, _view_number) => {
    //             let size = bincode_opts().serialized_size(&transaction).unwrap_or(0);
    //
    //             // The API contract requires the hash to be unique
    //             // so we can assume entry == incoming txn
    //             // even if eq not satisfied
    //             // so insert is an idempotent operation
    //             let mut new = false;
    //             self.transactions()
    //                 .modify(|txns| {
    //                     new = txns.insert(transaction.commit(), transaction).is_none();
    //                 })
    //                 .await;
    //
    //             if new {
    //                 // If this is a new transaction, update metrics.
    //                 let consensus = self.consensus().read().await;
    //                 consensus.metrics.outstanding_transactions.update(1);
    //                 consensus
    //                     .metrics
    //                     .outstanding_transactions_memory_size
    //                     .update(i64::try_from(size).unwrap_or_else(|e| {
    //                         warn!("Conversion failed: {e}. Using the max value.");
    //                         i64::MAX
    //                     }));
    //             }
    //         }
    //     }
    // }

    // Handle an incoming [`DataMessage`] that directed at this node
    // #[allow(clippy::unused_async)] // async for API compatibility reasons
    // async fn handle_direct_data_message(
    //     &self,
    //     msg: DataMessage<TYPES>,
    //     _sender: TYPES::SignatureKey,
    // ) {
    //     debug!(?msg, "Incoming direct data message");
    //     match msg {
    //         DataMessage::SubmitTransaction(_, _) => {
    //             // Log exceptional situation and proceed
    //             warn!(?msg, "Broadcast message received over direct channel");
    //         }
    //     }
    // }
}

#[async_trait]
impl<
        TYPES: NodeType<Transaction = VIDTransaction, BlockType = VIDBlockPayload>,
        I: NodeImplementation<
            TYPES,
            Leaf = SequencingLeaf<TYPES>,
            ConsensusMessage = SequencingMessage<TYPES, I>,
        >,
        MEMBERSHIP: Membership<TYPES>,
    > HotShotType<TYPES, I> for SystemContext<TYPES, I>
where
    SequencingQuorumEx<TYPES, I>: ConsensusExchange<
            TYPES,
            Message<TYPES, I>,
            Proposal = QuorumProposal<TYPES, SequencingLeaf<TYPES>>,
            Certificate = QuorumCertificate<TYPES, Commitment<SequencingLeaf<TYPES>>>,
            Commitment = Commitment<SequencingLeaf<TYPES>>,
            Membership = MEMBERSHIP,
        > + 'static,
    CommitteeEx<TYPES, I>: ConsensusExchange<
            TYPES,
            Message<TYPES, I>,
            Proposal = DAProposal<TYPES>,
            Certificate = DACertificate<TYPES>,
            Commitment = Commitment<TYPES::BlockType>,
            Membership = MEMBERSHIP,
        > + 'static,
    ViewSyncEx<TYPES, I>: ConsensusExchange<
            TYPES,
            Message<TYPES, I>,
            Proposal = ViewSyncCertificate<TYPES>,
            Certificate = ViewSyncCertificate<TYPES>,
            Commitment = Commitment<ViewSyncData<TYPES>>,
            Membership = MEMBERSHIP,
        > + 'static,
{
    fn consensus(&self) -> &Arc<RwLock<Consensus<TYPES, I::Leaf>>> {
        &self.inner.consensus
    }

    async fn run_tasks(self) -> SystemContextHandle<TYPES, I> {
        // ED Need to set first first number to 1, or properly trigger the change upon start
        let task_runner = TaskRunner::new();
        let registry = task_runner.registry.clone();

        let output_event_stream = self.inner.output_event_stream.clone();
        let internal_event_stream = self.inner.internal_event_stream.clone();

        let quorum_exchange = self.inner.exchanges.quorum_exchange().clone();
        let committee_exchange = self.inner.exchanges.committee_exchange().clone();
        let view_sync_exchange = self.inner.exchanges.view_sync_exchange().clone();

        let handle = SystemContextHandle {
            registry,
            output_event_stream: output_event_stream.clone(),
            internal_event_stream: internal_event_stream.clone(),
            hotshot: self.clone(),
            storage: self.inner.storage.clone(),
        };

        let task_runner = add_network_message_task(
            task_runner,
            internal_event_stream.clone(),
            quorum_exchange.clone(),
        )
        .await;
        let task_runner = add_network_message_task(
            task_runner,
            internal_event_stream.clone(),
            committee_exchange.clone(),
        )
        .await;
        let task_runner = add_network_message_task(
            task_runner,
            internal_event_stream.clone(),
            view_sync_exchange.clone(),
        )
        .await;
        let task_runner = add_network_event_task(
            task_runner,
            internal_event_stream.clone(),
            quorum_exchange.clone(),
            NetworkTaskKind::Quorum,
        )
        .await;
        let task_runner = add_network_event_task(
            task_runner,
            internal_event_stream.clone(),
            committee_exchange.clone(),
            NetworkTaskKind::Committee,
        )
        .await;
        let task_runner = add_network_event_task(
            task_runner,
            internal_event_stream.clone(),
            view_sync_exchange.clone(),
            NetworkTaskKind::ViewSync,
        )
        .await;
        let task_runner = add_consensus_task(
            task_runner,
            internal_event_stream.clone(),
            output_event_stream.clone(),
            handle.clone(),
        )
        .await;
        let task_runner = add_da_task(
            task_runner,
            internal_event_stream.clone(),
            committee_exchange.clone(),
            handle.clone(),
        )
        .await;
        let task_runner = add_transaction_task(
            task_runner,
            internal_event_stream.clone(),
<<<<<<< HEAD
            committee_exchange.clone(),
=======
            quorum_exchange,
>>>>>>> 3fc6194d
            handle.clone(),
        )
        .await;
        let task_runner = add_view_sync_task::<TYPES, I>(
            task_runner,
            internal_event_stream.clone(),
            handle.clone(),
        )
        .await;
        async_spawn(async move {
            task_runner.launch().await;
            info!("Task runner exited!");
        });

        handle
    }
}

/// A handle that exposes the interface that hotstuff needs to interact with [`HotShot`]
#[derive(Clone)]
struct HotShotValidatingConsensusApi<TYPES: NodeType, I: NodeImplementation<TYPES>> {
    /// Reference to the [`SystemContextInner`]
    inner: Arc<SystemContextInner<TYPES, I>>,
}

#[async_trait]
impl<TYPES: NodeType, I: NodeImplementation<TYPES>> ConsensusSharedApi<TYPES, I::Leaf, I>
    for HotShotValidatingConsensusApi<TYPES, I>
{
    fn total_nodes(&self) -> NonZeroUsize {
        self.inner.config.total_nodes
    }

    fn propose_min_round_time(&self) -> Duration {
        self.inner.config.propose_min_round_time
    }

    fn propose_max_round_time(&self) -> Duration {
        self.inner.config.propose_max_round_time
    }

    fn max_transactions(&self) -> NonZeroUsize {
        self.inner.config.max_transactions
    }

    fn min_transactions(&self) -> usize {
        self.inner.config.min_transactions
    }

    /// Generates and encodes a vote token

    async fn should_start_round(&self, _: TYPES::Time) -> bool {
        false
    }

    async fn send_event(&self, event: Event<TYPES, I::Leaf>) {
        debug!(?event, "send_event");
        let mut event_sender = self.inner.event_sender.write().await;
        if let Some(sender) = &*event_sender {
            if let Err(e) = sender.send_async(event).await {
                error!(?e, "Could not send event to event_sender");
                *event_sender = None;
            }
        }
    }

    fn public_key(&self) -> &TYPES::SignatureKey {
        &self.inner.public_key
    }

    fn private_key(&self) -> &<TYPES::SignatureKey as SignatureKey>::PrivateKey {
        &self.inner.private_key
    }

    async fn store_leaf(
        &self,
        old_anchor_view: TYPES::Time,
        leaf: I::Leaf,
    ) -> std::result::Result<(), hotshot_types::traits::storage::StorageError> {
        let view_to_insert = StoredView::from(leaf);
        let storage = &self.inner.storage;
        storage.append_single_view(view_to_insert).await?;
        storage.cleanup_storage_up_to_view(old_anchor_view).await?;
        storage.commit().await?;
        Ok(())
    }
}

/// A handle that exposes the interface that hotstuff needs to interact with [`HotShot`]
#[derive(Clone, Debug)]
pub struct HotShotSequencingConsensusApi<TYPES: NodeType, I: NodeImplementation<TYPES>> {
    /// Reference to the [`SystemContextInner`]
    pub inner: Arc<SystemContextInner<TYPES, I>>,
}

#[async_trait]
impl<TYPES: NodeType, I: NodeImplementation<TYPES>> ConsensusSharedApi<TYPES, I::Leaf, I>
    for HotShotSequencingConsensusApi<TYPES, I>
{
    fn total_nodes(&self) -> NonZeroUsize {
        self.inner.config.total_nodes
    }

    fn propose_min_round_time(&self) -> Duration {
        self.inner.config.propose_min_round_time
    }

    fn propose_max_round_time(&self) -> Duration {
        self.inner.config.propose_max_round_time
    }

    fn max_transactions(&self) -> NonZeroUsize {
        self.inner.config.max_transactions
    }

    fn min_transactions(&self) -> usize {
        self.inner.config.min_transactions
    }

    /// Generates and encodes a vote token

    async fn should_start_round(&self, _: TYPES::Time) -> bool {
        false
    }

    async fn send_event(&self, event: Event<TYPES, I::Leaf>) {
        debug!(?event, "send_event");
        let mut event_sender = self.inner.event_sender.write().await;
        if let Some(sender) = &*event_sender {
            if let Err(e) = sender.send_async(event).await {
                error!(?e, "Could not send event to event_sender");
                *event_sender = None;
            }
        }
    }

    fn public_key(&self) -> &TYPES::SignatureKey {
        &self.inner.public_key
    }

    fn private_key(&self) -> &<TYPES::SignatureKey as SignatureKey>::PrivateKey {
        &self.inner.private_key
    }

    async fn store_leaf(
        &self,
        old_anchor_view: TYPES::Time,
        leaf: I::Leaf,
    ) -> std::result::Result<(), hotshot_types::traits::storage::StorageError> {
        let view_to_insert = StoredView::from(leaf);
        let storage = &self.inner.storage;
        storage.append_single_view(view_to_insert).await?;
        storage.cleanup_storage_up_to_view(old_anchor_view).await?;
        storage.commit().await?;
        Ok(())
    }
}

#[async_trait]
impl<
        TYPES: NodeType,
        I: NodeImplementation<TYPES, ConsensusMessage = SequencingMessage<TYPES, I>>,
    > SequencingConsensusApi<TYPES, I::Leaf, I> for HotShotSequencingConsensusApi<TYPES, I>
{
    async fn send_direct_message(
        &self,
        recipient: TYPES::SignatureKey,
        message: SequencingMessage<TYPES, I>,
    ) -> std::result::Result<(), NetworkError> {
        let inner = self.inner.clone();
        debug!(?message, ?recipient, "send_direct_message");
        async_spawn_local(async move {
            inner
                .exchanges
                .quorum_exchange()
                .network()
                .direct_message(
                    Message {
                        sender: inner.public_key.clone(),
                        kind: MessageKind::from_consensus_message(message),
                        _phantom: PhantomData,
                    },
                    recipient,
                )
                .await
        });
        Ok(())
    }

    async fn send_direct_da_message(
        &self,
        recipient: TYPES::SignatureKey,
        message: SequencingMessage<TYPES, I>,
    ) -> std::result::Result<(), NetworkError> {
        let inner = self.inner.clone();
        debug!(?message, ?recipient, "send_direct_message");
        async_spawn_local(async move {
            inner
                .exchanges
                .committee_exchange()
                .network()
                .direct_message(
                    Message {
                        sender: inner.public_key.clone(),
                        kind: MessageKind::from_consensus_message(message),
                        _phantom: PhantomData,
                    },
                    recipient,
                )
                .await
        });
        Ok(())
    }

    // TODO (DA) Refactor ConsensusApi and HotShot to use SystemContextInner directly.
    // <https://github.com/EspressoSystems/HotShot/issues/1194>
    async fn send_broadcast_message(
        &self,
        message: SequencingMessage<TYPES, I>,
    ) -> std::result::Result<(), NetworkError> {
        debug!(?message, "send_broadcast_message");
        self.inner
            .exchanges
            .quorum_exchange()
            .network()
            .broadcast_message(
                Message {
                    sender: self.inner.public_key.clone(),
                    kind: MessageKind::from_consensus_message(message),
                    _phantom: PhantomData,
                },
                &self.inner.exchanges.quorum_exchange().membership().clone(),
            )
            .await?;
        Ok(())
    }

    async fn send_da_broadcast(
        &self,
        message: SequencingMessage<TYPES, I>,
    ) -> std::result::Result<(), NetworkError> {
        debug!(?message, "send_da_broadcast_message");
        self.inner
            .exchanges
            .committee_exchange()
            .network()
            .broadcast_message(
                Message {
                    sender: self.inner.public_key.clone(),
                    kind: MessageKind::from_consensus_message(message),
                    _phantom: PhantomData,
                },
                &self
                    .inner
                    .exchanges
                    .committee_exchange()
                    .membership()
                    .clone(),
            )
            .await?;
        Ok(())
    }

    async fn send_transaction(
        &self,
        message: DataMessage<TYPES>,
    ) -> std::result::Result<(), NetworkError> {
        debug!(?message, "send_broadcast_message");
        let api = self.clone();
        async_spawn(async move {
            let _result = api
                .inner
                .exchanges
                .committee_exchange()
                .network()
                .broadcast_message(
                    Message {
                        sender: api.inner.public_key.clone(),
                        kind: MessageKind::from(message),
                        _phantom: PhantomData,
                    },
                    &api.inner
                        .exchanges
                        .committee_exchange()
                        .membership()
                        .clone(),
                )
                .await;
        });
        Ok(())
    }
}

/// initializer struct for creating starting block
pub struct HotShotInitializer<TYPES: NodeType, LEAF: LeafType<NodeType = TYPES>> {
    /// the leaf specified initialization
    inner: LEAF,
}

impl<TYPES: NodeType, LEAF: LeafType<NodeType = TYPES>> HotShotInitializer<TYPES, LEAF> {
    /// initialize from genesis
    /// # Errors
    /// If we are unable to apply the genesis block to the default state
    pub fn from_genesis(genesis_block: TYPES::BlockType) -> Result<Self, HotShotError<TYPES>> {
        let state = TYPES::StateType::default()
            .append(&genesis_block, &TYPES::Time::new(0))
            .map_err(|err| HotShotError::Misc {
                context: err.to_string(),
            })?;
        let time = TYPES::Time::genesis();
        let justify_qc = QuorumCertificate::<TYPES, Commitment<LEAF>>::genesis();

        Ok(Self {
            inner: LEAF::new(time, justify_qc, genesis_block, state),
        })
    }

    /// reload previous state based on most recent leaf
    pub fn from_reload(anchor_leaf: LEAF) -> Self {
        Self { inner: anchor_leaf }
    }
}<|MERGE_RESOLUTION|>--- conflicted
+++ resolved
@@ -748,11 +748,7 @@
         let task_runner = add_transaction_task(
             task_runner,
             internal_event_stream.clone(),
-<<<<<<< HEAD
-            committee_exchange.clone(),
-=======
             quorum_exchange,
->>>>>>> 3fc6194d
             handle.clone(),
         )
         .await;
