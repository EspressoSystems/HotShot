//! Provides a generic rust implementation of the `HotShot` BFT protocol
//!

// Documentation module
#[cfg(feature = "docs")]
pub mod documentation;

/// Contains traits consumed by [`SystemContext`]
pub mod traits;
/// Contains types used by the crate
pub mod types;

pub mod tasks;

use std::{
    collections::{BTreeMap, HashMap},
    marker::PhantomData,
    num::NonZeroUsize,
    sync::Arc,
    time::Duration,
};

use async_broadcast::{broadcast, InactiveReceiver, Receiver, Sender};
use async_compatibility_layer::art::async_spawn;
use async_lock::RwLock;
use async_trait::async_trait;
use committable::Committable;
use futures::join;
use hotshot_task::task::TaskRegistry;
use hotshot_task_impls::{events::HotShotEvent, helpers::broadcast_event, network};
// Internal
/// Reexport error type
pub use hotshot_types::error::HotShotError;
use hotshot_types::{
    consensus::{Consensus, ConsensusMetricsValue, View, ViewInner},
    constants::{BASE_VERSION, EVENT_CHANNEL_SIZE, EXTERNAL_EVENT_CHANNEL_SIZE, STATIC_VER_0_1},
    data::Leaf,
    event::{EventType, LeafInfo},
    message::{DataMessage, Message, MessageKind},
    simple_certificate::QuorumCertificate,
    traits::{
        consensus_api::ConsensusApi,
        election::Membership,
        network::ConnectedNetwork,
        node_implementation::{ConsensusTime, NodeType},
        signature_key::SignatureKey,
        states::ValidatedState,
        BlockPayload,
    },
    HotShotConfig,
};
// -- Rexports
// External
/// Reexport rand crate
pub use rand;
use tasks::{add_request_network_task, add_response_task, add_vid_task};
use tracing::{debug, instrument, trace};
use vbs::version::Version;

#[cfg(feature = "dependency-tasks")]
use crate::tasks::{add_quorum_proposal_task, add_quorum_vote_task};
use crate::{
    tasks::{
        add_consensus_task, add_da_task, add_network_event_task, add_network_message_task,
        add_transaction_task, add_upgrade_task, add_view_sync_task,
    },
    traits::NodeImplementation,
    types::{Event, SystemContextHandle},
};

/// Length, in bytes, of a 512 bit hash
pub const H_512: usize = 64;
/// Length, in bytes, of a 256 bit hash
pub const H_256: usize = 32;

/// Bundle of the networks used in consensus
pub struct Networks<TYPES: NodeType, I: NodeImplementation<TYPES>> {
    /// Network for reaching all nodes
    pub quorum_network: Arc<I::QuorumNetwork>,

    /// Network for reaching the DA committee
    pub da_network: Arc<I::CommitteeNetwork>,

    /// Phantom for TYPES and I
    pub _pd: PhantomData<(TYPES, I)>,
}

impl<TYPES: NodeType, I: NodeImplementation<TYPES>> Networks<TYPES, I> {
    /// wait for all networks to be ready
    pub async fn wait_for_networks_ready(&self) {
        self.quorum_network.wait_for_ready().await;
        self.da_network.wait_for_ready().await;
    }

    /// shut down all networks
    pub async fn shut_down_networks(&self) {
        self.quorum_network.shut_down().await;
        self.da_network.shut_down().await;
    }
}

/// Bundle of all the memberships a consensus instance uses
#[derive(Clone)]
pub struct Memberships<TYPES: NodeType> {
    /// Quorum Membership
    pub quorum_membership: TYPES::Membership,
    /// DA
    pub da_membership: TYPES::Membership,
    /// VID
    pub vid_membership: TYPES::Membership,
    /// View Sync
    pub view_sync_membership: TYPES::Membership,
}

/// Holds the state needed to participate in `HotShot` consensus
pub struct SystemContext<TYPES: NodeType, I: NodeImplementation<TYPES>> {
    /// The public key of this node
    public_key: TYPES::SignatureKey,

    /// The private key of this node
    private_key: <TYPES::SignatureKey as SignatureKey>::PrivateKey,

    /// Configuration items for this hotshot instance
    pub config: HotShotConfig<TYPES::SignatureKey, TYPES::ElectionConfigType>,

    /// Networks used by the instance of hotshot
    pub networks: Arc<Networks<TYPES, I>>,

    /// Memberships used by consensus
    pub memberships: Arc<Memberships<TYPES>>,

    /// the metrics that the implementor is using.
    metrics: Arc<ConsensusMetricsValue>,

    /// The hotstuff implementation
    consensus: Arc<RwLock<Consensus<TYPES>>>,

    /// Immutable instance state
    instance_state: Arc<TYPES::InstanceState>,

    /// The network version
    version: Arc<RwLock<Version>>,

    /// The view to enter when first starting consensus
    start_view: TYPES::Time,

    // global_registry: GlobalRegistry,
    /// Access to the output event stream.
    pub output_event_stream: (Sender<Event<TYPES>>, Receiver<Event<TYPES>>),

    /// access to the internal event stream, in case we need to, say, shut something down
    #[allow(clippy::type_complexity)]
    internal_event_stream: (
        Sender<Arc<HotShotEvent<TYPES>>>,
        InactiveReceiver<Arc<HotShotEvent<TYPES>>>,
    ),

    /// uid for instrumentation
    pub id: u64,

    /// Reference to the internal storage for consensus datum.
    pub storage: Arc<RwLock<I::Storage>>,
}
impl<TYPES: NodeType, I: NodeImplementation<TYPES>> Clone for SystemContext<TYPES, I> {
    fn clone(&self) -> Self {
        Self {
            public_key: self.public_key.clone(),
            private_key: self.private_key.clone(),
            config: self.config.clone(),
            networks: Arc::clone(&self.networks),
            memberships: Arc::clone(&self.memberships),
            metrics: Arc::clone(&self.metrics),
            consensus: Arc::clone(&self.consensus),
            instance_state: Arc::clone(&self.instance_state),
            version: Arc::clone(&self.version),
            start_view: self.start_view,
            output_event_stream: self.output_event_stream.clone(),
            internal_event_stream: self.internal_event_stream.clone(),
            id: self.id,
            storage: Arc::clone(&self.storage),
        }
    }
}

impl<TYPES: NodeType, I: NodeImplementation<TYPES>> SystemContext<TYPES, I> {
    /// Creates a new [`Arc<SystemContext>`] with the given configuration options.
    ///
    /// To do a full initialization, use `fn init` instead, which will set up background tasks as
    /// well.
    #[allow(clippy::too_many_arguments)]
    #[instrument(skip(private_key, memberships, networks, initializer, metrics, storage))]
    pub async fn new(
        public_key: TYPES::SignatureKey,
        private_key: <TYPES::SignatureKey as SignatureKey>::PrivateKey,
        nonce: u64,
        config: HotShotConfig<TYPES::SignatureKey, TYPES::ElectionConfigType>,
        memberships: Memberships<TYPES>,
        networks: Networks<TYPES, I>,
        initializer: HotShotInitializer<TYPES>,
        metrics: ConsensusMetricsValue,
        storage: I::Storage,
    ) -> Result<Arc<Self>, HotShotError<TYPES>> {
        debug!("Creating a new hotshot");

        let consensus_metrics = Arc::new(metrics);
        let anchored_leaf = initializer.inner;
        let instance_state = initializer.instance_state;

        let (internal_tx, internal_rx) = broadcast(EVENT_CHANNEL_SIZE);
        let (mut external_tx, mut external_rx) = broadcast(EXTERNAL_EVENT_CHANNEL_SIZE);

        // Allow overflow on the channel, otherwise sending to it may block.
        external_rx.set_overflow(true);

        // Get the validated state from the initializer or construct an incomplete one from the
        // block header.
        let validated_state = match initializer.validated_state {
            Some(state) => state,
            None => Arc::new(TYPES::ValidatedState::from_header(
                anchored_leaf.get_block_header(),
            )),
        };

        let state_delta = initializer.state_delta.as_ref();

        // Insert the validated state to state map.
        let mut validated_state_map = BTreeMap::default();
        validated_state_map.insert(
            anchored_leaf.get_view_number(),
            View {
                view_inner: ViewInner::Leaf {
                    leaf: anchored_leaf.commit(),
                    state: Arc::clone(&validated_state),
                    delta: initializer.state_delta.clone(),
                },
            },
        );
        for (view_num, inner) in initializer.undecided_state {
            validated_state_map.insert(view_num, inner);
        }

        let mut saved_leaves = HashMap::new();
        let mut saved_payloads = BTreeMap::new();
        saved_leaves.insert(anchored_leaf.commit(), anchored_leaf.clone());

        // Some applications seem to expect a leaf decide event for the genesis leaf,
        // which contains only that leaf and nothing else.
        if anchored_leaf.get_view_number() == TYPES::Time::genesis() {
            broadcast_event(
                Event {
                    view_number: anchored_leaf.get_view_number(),
                    event: EventType::Decide {
                        leaf_chain: Arc::new(vec![LeafInfo::new(
                            anchored_leaf.clone(),
                            Arc::clone(&validated_state),
                            state_delta.cloned(),
                            None,
                        )]),
                        qc: Arc::new(QuorumCertificate::genesis(&instance_state)),
                        block_size: None,
                    },
                },
                &external_tx,
            )
            .await;
        }

        for leaf in initializer.undecided_leafs {
            saved_leaves.insert(leaf.commit(), leaf.clone());
        }
        if let Some(payload) = anchored_leaf.get_block_payload() {
            let encoded_txns = match payload.encode() {
                Ok(encoded) => encoded,
                Err(e) => {
                    return Err(HotShotError::BlockError { source: e });
                }
            };

            saved_payloads.insert(anchored_leaf.get_view_number(), Arc::clone(&encoded_txns));
        }

        let consensus = Consensus {
            validated_state_map,
            vid_shares: BTreeMap::new(),
            cur_view: anchored_leaf.get_view_number(),
            last_decided_view: anchored_leaf.get_view_number(),
            saved_leaves,
            saved_payloads,
            saved_da_certs: HashMap::new(),
            // TODO this is incorrect
            // https://github.com/EspressoSystems/HotShot/issues/560
            locked_view: anchored_leaf.get_view_number(),
            high_qc: initializer.high_qc,
<<<<<<< HEAD
            metrics: consensus_metrics.clone(),
            // TODO: Why can't we include these fields when building with `dependency-tasks`?
            // #[cfg(feature = "dependency-tasks")]
            // decided_upgrade_cert: None,
            // #[cfg(feature = "dependency-tasks")]
            // formed_upgrade_certificate: None,
=======
            metrics: Arc::clone(&consensus_metrics),
            decided_upgrade_cert: None,
            formed_upgrade_certificate: None,
>>>>>>> a72e5919
        };

        let consensus = Arc::new(RwLock::new(consensus));
        let version = Arc::new(RwLock::new(BASE_VERSION));

        // This makes it so we won't block on broadcasting if there is not a receiver
        // Our own copy of the receiver is inactive so it doesn't count.
        external_tx.set_await_active(false);

        let inner: Arc<SystemContext<TYPES, I>> = Arc::new(SystemContext {
            id: nonce,
            consensus,
            instance_state: Arc::new(instance_state),
            public_key,
            private_key,
            config,
            version,
            start_view: initializer.start_view,
            networks: Arc::new(networks),
            memberships: Arc::new(memberships),
            metrics: Arc::clone(&consensus_metrics),
            internal_event_stream: (internal_tx, internal_rx.deactivate()),
            output_event_stream: (external_tx, external_rx),
            storage: Arc::new(RwLock::new(storage)),
        });

        Ok(inner)
    }

    /// "Starts" consensus by sending a `QCFormed` event
    ///
    /// # Panics
    /// Panics if sending genesis fails
    pub async fn start_consensus(&self) {
        debug!("Starting Consensus");
        let consensus = self.consensus.read().await;
        self.internal_event_stream
            .0
            .broadcast_direct(Arc::new(HotShotEvent::ViewChange(self.start_view)))
            .await
            .expect("Genesis Broadcast failed");
        self.internal_event_stream
            .0
            .broadcast_direct(Arc::new(HotShotEvent::QCFormed(either::Left(
                consensus.high_qc.clone(),
            ))))
            .await
            .expect("Genesis Broadcast failed");
    }

    /// Emit an external event
    // A copypasta of `ConsensusApi::send_event`
    // TODO: remove with https://github.com/EspressoSystems/HotShot/issues/2407
    async fn send_external_event(&self, event: Event<TYPES>) {
        debug!(?event, "send_external_event");
        broadcast_event(event, &self.output_event_stream.0).await;
    }

    /// Publishes a transaction asynchronously to the network.
    ///
    /// # Errors
    ///
    /// Always returns Ok; does not return an error if the transaction couldn't be published to the network
    #[instrument(skip(self), err)]
    pub async fn publish_transaction_async(
        &self,
        transaction: TYPES::Transaction,
    ) -> Result<(), HotShotError<TYPES>> {
        trace!("Adding transaction to our own queue");

        let api = self.clone();
        let view_number = api.consensus.read().await.cur_view;

        // Wrap up a message
        let message = DataMessage::SubmitTransaction(transaction.clone(), view_number);

        async_spawn(async move {
            let da_membership = &api.memberships.da_membership.clone();
            join! {
                // TODO We should have a function that can return a network error if there is one
                // but first we'd need to ensure our network implementations can support that
                // (and not hang instead)

                // version <0, 1> currently fixed; this is the same as VERSION_0_1,
                // and will be updated to be part of SystemContext. I wanted to use associated
                // constants in NodeType, but that seems to be unavailable in the current Rust.
                api
                    .networks
                    .da_network
                    .broadcast_message(
                        Message {
                            sender: api.public_key.clone(),
                            kind: MessageKind::from(message),
                        },
                        da_membership.get_whole_committee(view_number),
                        STATIC_VER_0_1,
                    ),
                api
                    .send_external_event(Event {
                        view_number,
                        event: EventType::Transactions {
                            transactions: vec![transaction],
                        },
                    }),
            }
        });
        Ok(())
    }

    /// Returns a copy of the consensus struct
    #[must_use]
    pub fn get_consensus(&self) -> Arc<RwLock<Consensus<TYPES>>> {
        Arc::clone(&self.consensus)
    }

    /// Returns a copy of the instance state
    pub fn get_instance_state(&self) -> Arc<TYPES::InstanceState> {
        Arc::clone(&self.instance_state)
    }

    /// Returns a copy of the last decided leaf
    /// # Panics
    /// Panics if internal leaf for consensus is inconsistent
    pub async fn get_decided_leaf(&self) -> Leaf<TYPES> {
        self.consensus.read().await.get_decided_leaf()
    }

    /// [Non-blocking] instantly returns a copy of the last decided leaf if
    /// it is available to be read. If not, we return `None`.
    ///
    /// # Panics
    /// Panics if internal state for consensus is inconsistent
    #[must_use]
    pub fn try_get_decided_leaf(&self) -> Option<Leaf<TYPES>> {
        self.consensus
            .try_read()
            .map(|guard| guard.get_decided_leaf())
    }

    /// Returns the last decided validated state.
    ///
    /// # Panics
    /// Panics if internal state for consensus is inconsistent
    pub async fn get_decided_state(&self) -> Arc<TYPES::ValidatedState> {
        Arc::clone(&self.consensus.read().await.get_decided_state())
    }

    /// Get the validated state from a given `view`.
    ///
    /// Returns the requested state, if the [`SystemContext`] is tracking this view. Consensus
    /// tracks views that have not yet been decided but could be in the future. This function may
    /// return [`None`] if the requested view has already been decided (but see
    /// [`get_decided_state`](Self::get_decided_state)) or if there is no path for the requested
    /// view to ever be decided.
    pub async fn get_state(&self, view: TYPES::Time) -> Option<Arc<TYPES::ValidatedState>> {
        self.consensus.read().await.get_state(view).cloned()
    }

    /// Initializes a new [`SystemContext`] and does the work of setting up all the background tasks
    ///
    /// Assumes networking implementation is already primed.
    ///
    /// Underlying `HotShot` instance starts out paused, and must be unpaused
    ///
    /// Upon encountering an unrecoverable error, such as a failure to send to a broadcast channel,
    /// the `HotShot` instance will log the error and shut down.
    ///
    /// To construct a [`SystemContext`] without setting up tasks, use `fn new` instead.
    /// # Errors
    ///
    /// Can throw an error if `Self::new` fails.
    #[allow(clippy::too_many_arguments)]
    pub async fn init(
        public_key: TYPES::SignatureKey,
        private_key: <TYPES::SignatureKey as SignatureKey>::PrivateKey,
        node_id: u64,
        config: HotShotConfig<TYPES::SignatureKey, TYPES::ElectionConfigType>,
        memberships: Memberships<TYPES>,
        networks: Networks<TYPES, I>,
        initializer: HotShotInitializer<TYPES>,
        metrics: ConsensusMetricsValue,
        storage: I::Storage,
    ) -> Result<
        (
            SystemContextHandle<TYPES, I>,
            Sender<Arc<HotShotEvent<TYPES>>>,
            Receiver<Arc<HotShotEvent<TYPES>>>,
        ),
        HotShotError<TYPES>,
    > {
        let hotshot = Self::new(
            public_key,
            private_key,
            node_id,
            config,
            memberships,
            networks,
            initializer,
            metrics,
            storage,
        )
        .await?;
        let handle = Arc::clone(&hotshot).run_tasks().await;
        let (tx, rx) = hotshot.internal_event_stream.clone();

        Ok((handle, tx, rx.activate()))
    }
    /// return the timeout for a view for `self`
    #[must_use]
    pub fn get_next_view_timeout(&self) -> u64 {
        self.config.next_view_timeout
    }
}

impl<TYPES: NodeType, I: NodeImplementation<TYPES>> SystemContext<TYPES, I> {
    /// Get access to [`Consensus`]
    #[must_use]
    pub fn consensus(&self) -> &Arc<RwLock<Consensus<TYPES>>> {
        &self.consensus
    }

    /// Spawn all tasks that operate on [`SystemContextHandle`].
    ///
    /// For a list of which tasks are being spawned, see this module's documentation.
    #[allow(clippy::too_many_lines)]
    pub async fn run_tasks(&self) -> SystemContextHandle<TYPES, I> {
        // ED Need to set first first number to 1, or properly trigger the change upon start
        let registry = Arc::new(TaskRegistry::default());

        let output_event_stream = self.output_event_stream.clone();
        let internal_event_stream = self.internal_event_stream.clone();

        let quorum_network = Arc::clone(&self.networks.quorum_network);
        let da_network = Arc::clone(&self.networks.da_network);
        let quorum_membership = self.memberships.quorum_membership.clone();
        let da_membership = self.memberships.da_membership.clone();
        let vid_membership = self.memberships.vid_membership.clone();
        let view_sync_membership = self.memberships.view_sync_membership.clone();

        let (event_tx, event_rx) = internal_event_stream.clone();

        let handle = SystemContextHandle {
            registry: Arc::clone(&registry),
            output_event_stream: output_event_stream.clone(),
            internal_event_stream: internal_event_stream.clone(),
            hotshot: self.clone().into(),
            storage: Arc::clone(&self.storage),
        };

        add_network_message_task(
            Arc::clone(&registry),
            event_tx.clone(),
            Arc::clone(&quorum_network),
        )
        .await;
        add_network_message_task(
            Arc::clone(&registry),
            event_tx.clone(),
            Arc::clone(&da_network),
        )
        .await;

        if let Some(request_rx) = da_network.spawn_request_receiver_task(STATIC_VER_0_1).await {
            add_response_task(
                Arc::clone(&registry),
                event_rx.activate_cloned(),
                request_rx,
                &handle,
            )
            .await;
            add_request_network_task(
                Arc::clone(&registry),
                event_tx.clone(),
                event_rx.activate_cloned(),
                &handle,
            )
            .await;
        }

        add_network_event_task(
            Arc::clone(&registry),
            event_tx.clone(),
            event_rx.activate_cloned(),
            Arc::clone(&quorum_network),
            quorum_membership.clone(),
            network::quorum_filter,
            Arc::clone(&handle.get_storage()),
        )
        .await;
        add_network_event_task(
            Arc::clone(&registry),
            event_tx.clone(),
            event_rx.activate_cloned(),
            Arc::clone(&quorum_network),
            quorum_membership,
            network::upgrade_filter,
            Arc::clone(&handle.get_storage()),
        )
        .await;
        add_network_event_task(
            Arc::clone(&registry),
            event_tx.clone(),
            event_rx.activate_cloned(),
            Arc::clone(&da_network),
            da_membership,
            network::committee_filter,
            Arc::clone(&handle.get_storage()),
        )
        .await;
        add_network_event_task(
            Arc::clone(&registry),
            event_tx.clone(),
            event_rx.activate_cloned(),
            Arc::clone(&quorum_network),
            view_sync_membership,
            network::view_sync_filter,
            Arc::clone(&handle.get_storage()),
        )
        .await;
        add_network_event_task(
            Arc::clone(&registry),
            event_tx.clone(),
            event_rx.activate_cloned(),
            Arc::clone(&quorum_network),
            vid_membership,
            network::vid_filter,
            Arc::clone(&handle.get_storage()),
        )
        .await;
        add_consensus_task(
            Arc::clone(&registry),
            event_tx.clone(),
            event_rx.activate_cloned(),
            &handle,
        )
        .await;
        add_da_task(
            Arc::clone(&registry),
            event_tx.clone(),
            event_rx.activate_cloned(),
            &handle,
        )
        .await;
        add_vid_task(
            Arc::clone(&registry),
            event_tx.clone(),
            event_rx.activate_cloned(),
            &handle,
        )
        .await;
        add_transaction_task(
            Arc::clone(&registry),
            event_tx.clone(),
            event_rx.activate_cloned(),
            &handle,
        )
        .await;
        add_view_sync_task(
            Arc::clone(&registry),
            event_tx.clone(),
            event_rx.activate_cloned(),
            &handle,
        )
        .await;
        add_upgrade_task(
            Arc::clone(&registry),
            event_tx.clone(),
            event_rx.activate_cloned(),
            &handle,
        )
        .await;
        #[cfg(feature = "dependency-tasks")]
        add_quorum_proposal_task(
            Arc::clone(&registry),
            event_tx.clone(),
            event_rx.activate_cloned(),
            &handle,
        )
        .await;
        #[cfg(feature = "dependency-tasks")]
        add_quorum_vote_task(
            Arc::clone(&registry),
            event_tx.clone(),
            event_rx.activate_cloned(),
            &handle,
        )
        .await;
        handle
    }
}

#[async_trait]
impl<TYPES: NodeType, I: NodeImplementation<TYPES>> ConsensusApi<TYPES, I>
    for SystemContextHandle<TYPES, I>
{
    fn total_nodes(&self) -> NonZeroUsize {
        self.hotshot.config.num_nodes_with_stake
    }

    fn propose_min_round_time(&self) -> Duration {
        self.hotshot.config.propose_min_round_time
    }

    fn propose_max_round_time(&self) -> Duration {
        self.hotshot.config.propose_max_round_time
    }

    fn max_transactions(&self) -> NonZeroUsize {
        self.hotshot.config.max_transactions
    }

    fn min_transactions(&self) -> usize {
        self.hotshot.config.min_transactions
    }

    async fn send_event(&self, event: Event<TYPES>) {
        debug!(?event, "send_event");
        broadcast_event(event, &self.hotshot.output_event_stream.0).await;
    }

    fn public_key(&self) -> &TYPES::SignatureKey {
        &self.hotshot.public_key
    }

    fn private_key(&self) -> &<TYPES::SignatureKey as SignatureKey>::PrivateKey {
        &self.hotshot.private_key
    }
}

/// initializer struct for creating starting block
pub struct HotShotInitializer<TYPES: NodeType> {
    /// the leaf specified initialization
    inner: Leaf<TYPES>,

    /// Instance-level state.
    instance_state: TYPES::InstanceState,

    /// Optional validated state.
    ///
    /// If it's given, we'll use it to construct the `SystemContext`. Otherwise, we'll construct
    /// the state from the block header.
    validated_state: Option<Arc<TYPES::ValidatedState>>,

    /// Optional state delta.
    ///
    /// If it's given, we'll use it to construct the `SystemContext`.
    state_delta: Option<Arc<<TYPES::ValidatedState as ValidatedState<TYPES>>::Delta>>,

    /// Starting view number that we are confident won't lead to a double vote after restart.
    start_view: TYPES::Time,
    /// Highest QC that was seen, for genesis it's the genesis QC.  It should be for a view greater
    /// than `inner`s view number for the non genesis case because we must have seen higher QCs
    /// to decide on the leaf.
    high_qc: QuorumCertificate<TYPES>,
    /// Undecided leafs that were seen, but not yet decided on.  These allow a restarting node
    /// to vote and propose right away if they didn't miss anything while down.
    undecided_leafs: Vec<Leaf<TYPES>>,
    /// Not yet decided state
    undecided_state: BTreeMap<TYPES::Time, View<TYPES>>,
}

impl<TYPES: NodeType> HotShotInitializer<TYPES> {
    /// initialize from genesis
    /// # Errors
    /// If we are unable to apply the genesis block to the default state
    pub fn from_genesis(instance_state: TYPES::InstanceState) -> Result<Self, HotShotError<TYPES>> {
        let (validated_state, state_delta) = TYPES::ValidatedState::genesis(&instance_state);
        Ok(Self {
            inner: Leaf::genesis(&instance_state),
            validated_state: Some(Arc::new(validated_state)),
            state_delta: Some(Arc::new(state_delta)),
            start_view: TYPES::Time::new(0),
            high_qc: QuorumCertificate::genesis(&instance_state),
            undecided_leafs: Vec::new(),
            undecided_state: BTreeMap::new(),
            instance_state,
        })
    }

    /// Reload previous state based on most recent leaf and the instance-level state.
    ///
    /// # Arguments
    /// *  `start_view` - The minimum view number that we are confident won't lead to a double vote
    /// after restart.
    /// * `validated_state` - Optional validated state that if given, will be used to construct the
    /// `SystemContext`.
    pub fn from_reload(
        anchor_leaf: Leaf<TYPES>,
        instance_state: TYPES::InstanceState,
        validated_state: Option<Arc<TYPES::ValidatedState>>,
        start_view: TYPES::Time,
        high_qc: QuorumCertificate<TYPES>,
        undecided_leafs: Vec<Leaf<TYPES>>,
        undecided_state: BTreeMap<TYPES::Time, View<TYPES>>,
    ) -> Self {
        Self {
            inner: anchor_leaf,
            instance_state,
            validated_state,
            state_delta: None,
            start_view,
            high_qc,
            undecided_leafs,
            undecided_state,
        }
    }
}<|MERGE_RESOLUTION|>--- conflicted
+++ resolved
@@ -291,18 +291,9 @@
             // https://github.com/EspressoSystems/HotShot/issues/560
             locked_view: anchored_leaf.get_view_number(),
             high_qc: initializer.high_qc,
-<<<<<<< HEAD
-            metrics: consensus_metrics.clone(),
-            // TODO: Why can't we include these fields when building with `dependency-tasks`?
-            // #[cfg(feature = "dependency-tasks")]
-            // decided_upgrade_cert: None,
-            // #[cfg(feature = "dependency-tasks")]
-            // formed_upgrade_certificate: None,
-=======
             metrics: Arc::clone(&consensus_metrics),
             decided_upgrade_cert: None,
             formed_upgrade_certificate: None,
->>>>>>> a72e5919
         };
 
         let consensus = Arc::new(RwLock::new(consensus));
