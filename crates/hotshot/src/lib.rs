//! Provides a generic rust implementation of the `HotShot` BFT protocol
//!

// Documentation module
#[cfg(feature = "docs")]
pub mod documentation;

/// Contains traits consumed by [`SystemContext`]
pub mod traits;
/// Contains types used by the crate
pub mod types;

pub mod tasks;

use crate::{
    tasks::{
        add_consensus_task, add_da_task, add_network_event_task, add_network_message_task,
        add_transaction_task, add_upgrade_task, add_view_sync_task,
    },
    traits::{NodeImplementation, Storage},
    types::{Event, SystemContextHandle},
};
use async_broadcast::{broadcast, InactiveReceiver, Receiver, Sender};
use async_compatibility_layer::art::async_spawn;
use async_lock::RwLock;
use async_trait::async_trait;
use commit::Committable;
use futures::join;
use hotshot_task_impls::events::HotShotEvent;
use hotshot_task_impls::helpers::broadcast_event;
use hotshot_task_impls::network;
use hotshot_types::constants::{EVENT_CHANNEL_SIZE, VERSION_0_1};

use hotshot_task::task::TaskRegistry;
use hotshot_types::{
    consensus::{Consensus, ConsensusMetricsValue, View, ViewInner},
    data::Leaf,
    error::StorageSnafu,
    event::EventType,
    message::{DataMessage, Message, MessageKind},
    simple_certificate::QuorumCertificate,
    traits::{
        consensus_api::ConsensusApi,
        election::Membership,
        network::ConnectedNetwork,
        node_implementation::{ConsensusTime, NodeType},
        signature_key::SignatureKey,
        states::ValidatedState,
        storage::StoredView,
        BlockPayload,
    },
    HotShotConfig,
};
use snafu::ResultExt;
use std::{
    collections::{BTreeMap, HashMap},
    marker::PhantomData,
    num::NonZeroUsize,
    sync::Arc,
    time::Duration,
};
use tasks::add_vid_task;
use tracing::{debug, instrument, trace};

// -- Rexports
// External
/// Reexport rand crate
pub use rand;
// Internal
/// Reexport error type
pub use hotshot_types::error::HotShotError;

/// Length, in bytes, of a 512 bit hash
pub const H_512: usize = 64;
/// Length, in bytes, of a 256 bit hash
pub const H_256: usize = 32;

/// Bundle of the networks used in consensus
pub struct Networks<TYPES: NodeType, I: NodeImplementation<TYPES>> {
    /// Newtork for reaching all nodes
    pub quorum_network: Arc<I::QuorumNetwork>,

    /// Network for reaching the DA committee
    pub da_network: Arc<I::CommitteeNetwork>,

    /// Phantom for TYPES and I
    pub _pd: PhantomData<(TYPES, I)>,
}

impl<TYPES: NodeType, I: NodeImplementation<TYPES>> Networks<TYPES, I> {
    /// wait for all networks to be ready
    pub async fn wait_for_networks_ready(&self) {
        self.quorum_network.wait_for_ready().await;
        self.da_network.wait_for_ready().await;
    }

    /// shut down all networks
    pub async fn shut_down_networks(&self) {
        self.quorum_network.shut_down().await;
        self.da_network.shut_down().await;
    }
}

/// Bundle of all the memberships a consensus instance uses
#[derive(Clone)]
pub struct Memberships<TYPES: NodeType> {
    /// Quorum Membership
    pub quorum_membership: TYPES::Membership,
    /// DA
    pub da_membership: TYPES::Membership,
    /// VID
    pub vid_membership: TYPES::Membership,
    /// View Sync
    pub view_sync_membership: TYPES::Membership,
}

/// Holds the state needed to participate in `HotShot` consensus
#[derive(Clone)]
pub struct SystemContext<TYPES: NodeType, I: NodeImplementation<TYPES>> {
    /// The public key of this node
    public_key: TYPES::SignatureKey,

    /// The private key of this node
    private_key: <TYPES::SignatureKey as SignatureKey>::PrivateKey,

    /// Configuration items for this hotshot instance
    pub config: HotShotConfig<TYPES::SignatureKey, TYPES::ElectionConfigType>,

    /// This `HotShot` instance's storage backend
    storage: I::Storage,

    /// Networks used by the instance of hotshot
    pub networks: Arc<Networks<TYPES, I>>,

    /// Memberships used by consensus
    pub memberships: Arc<Memberships<TYPES>>,

    /// the metrics that the implementor is using.
    _metrics: Arc<ConsensusMetricsValue>,

    /// The hotstuff implementation
    consensus: Arc<RwLock<Consensus<TYPES>>>,

    // global_registry: GlobalRegistry,
    /// Access to the output event stream.
    pub output_event_stream: (Sender<Event<TYPES>>, InactiveReceiver<Event<TYPES>>),

    /// access to the internal event stream, in case we need to, say, shut something down
    #[allow(clippy::type_complexity)]
    internal_event_stream: (
        Sender<Arc<HotShotEvent<TYPES>>>,
        InactiveReceiver<Arc<HotShotEvent<TYPES>>>,
    ),

    /// uid for instrumentation
    pub id: u64,
}

impl<TYPES: NodeType, I: NodeImplementation<TYPES>> SystemContext<TYPES, I> {
    /// Creates a new [`Arc<SystemContext>`] with the given configuration options.
    ///
    /// To do a full initialization, use `fn init` instead, which will set up background tasks as
    /// well.
    #[allow(clippy::too_many_arguments)]
    #[instrument(skip(private_key, storage, memberships, networks, initializer, metrics))]
    pub async fn new(
        public_key: TYPES::SignatureKey,
        private_key: <TYPES::SignatureKey as SignatureKey>::PrivateKey,
        nonce: u64,
        config: HotShotConfig<TYPES::SignatureKey, TYPES::ElectionConfigType>,
        storage: I::Storage,
        memberships: Memberships<TYPES>,
        networks: Networks<TYPES, I>,
        initializer: HotShotInitializer<TYPES>,
        metrics: ConsensusMetricsValue,
    ) -> Result<Arc<Self>, HotShotError<TYPES>> {
        debug!("Creating a new hotshot");

        let consensus_metrics = Arc::new(metrics);
        let anchored_leaf = initializer.inner;
        let instance_state = initializer.instance_state;

        // insert to storage
        storage
            .append(vec![anchored_leaf.clone().into()])
            .await
            .context(StorageSnafu)?;

        // Get the validated state from the initializer or construct an incomplete one from the
        // block header.
        let validated_state = match initializer.validated_state {
            Some(state) => state,
            None => Arc::new(TYPES::ValidatedState::from_header(
                &anchored_leaf.block_header,
            )),
        };

        // Insert the validated state to state map.
        let mut validated_state_map = BTreeMap::default();
        validated_state_map.insert(
            anchored_leaf.get_view_number(),
            View {
                view_inner: ViewInner::Leaf {
                    leaf: anchored_leaf.commit(),
                    state: validated_state,
                    delta: initializer.state_delta,
                },
            },
        );

        let mut saved_leaves = HashMap::new();
        let mut saved_payloads = BTreeMap::new();
        saved_leaves.insert(anchored_leaf.commit(), anchored_leaf.clone());
        if let Some(payload) = anchored_leaf.get_block_payload() {
            let encoded_txns: Vec<u8> = match payload.encode() {
                // TODO (Keyao) [VALIDATED_STATE] - Avoid collect/copy on the encoded transaction bytes.
                // <https://github.com/EspressoSystems/HotShot/issues/2115>
                Ok(encoded) => encoded.into_iter().collect(),
                Err(e) => {
                    return Err(HotShotError::BlockError { source: e });
                }
            };
            saved_payloads.insert(anchored_leaf.get_view_number(), encoded_txns.clone());
        }

        let start_view = initializer.start_view;

        let consensus = Consensus {
            instance_state,
            validated_state_map,
            vid_shares: BTreeMap::new(),
            cur_view: start_view,
            last_decided_view: anchored_leaf.get_view_number(),
            saved_leaves,
            saved_payloads,
            saved_da_certs: HashMap::new(),
            saved_upgrade_certs: HashMap::new(),
            // TODO this is incorrect
            // https://github.com/EspressoSystems/HotShot/issues/560
            locked_view: anchored_leaf.get_view_number(),
            high_qc: anchored_leaf.get_justify_qc(),
            metrics: consensus_metrics.clone(),
        };
        let consensus = Arc::new(RwLock::new(consensus));

        let (internal_tx, internal_rx) = broadcast(EVENT_CHANNEL_SIZE);
        let (mut external_tx, external_rx) = broadcast(EVENT_CHANNEL_SIZE);

        // This makes it so we won't block on broadcasting if there is not a receiver
        // Our own copy of the receiver is inactive so it doesn't count.
        external_tx.set_await_active(false);

        let inner: Arc<SystemContext<TYPES, I>> = Arc::new(SystemContext {
            id: nonce,
            consensus,
            public_key,
            private_key,
            config,
            storage,
            networks: Arc::new(networks),
            memberships: Arc::new(memberships),
            _metrics: consensus_metrics.clone(),
            internal_event_stream: (internal_tx, internal_rx.deactivate()),
            output_event_stream: (external_tx, external_rx.deactivate()),
        });

        Ok(inner)
    }

    /// "Starts" consensus by sending a `QCFormed` event
    ///
    /// # Panics
    /// Panics if sending genesis fails
    pub async fn start_consensus(&self) {
        debug!("Starting Consensus");
        self.internal_event_stream
            .0
<<<<<<< HEAD
            .broadcast_direct(Arc::new(HotShotEvent::QCFormed(either::Left(
=======
            .broadcast_direct(HotShotEvent::ViewChange(TYPES::Time::new(0)))
            .await
            .expect("Genesis Broadcast failed");
        self.internal_event_stream
            .0
            .broadcast_direct(HotShotEvent::QCFormed(either::Left(
>>>>>>> c2df6e51
                QuorumCertificate::genesis(),
            ))))
            .await
            .expect("Genesis Broadcast failed");
    }

    /// Emit an external event
    // A copypasta of `ConsensusApi::send_event`
    // TODO: remove with https://github.com/EspressoSystems/HotShot/issues/2407
    async fn send_external_event(&self, event: Event<TYPES>) {
        debug!(?event, "send_external_event");
        broadcast_event(event, &self.output_event_stream.0).await;
    }

    /// Publishes a transaction asynchronously to the network.
    ///
    /// # Errors
    ///
    /// Always returns Ok; does not return an error if the transaction couldn't be published to the network
    #[instrument(skip(self), err)]
    pub async fn publish_transaction_async(
        &self,
        transaction: TYPES::Transaction,
    ) -> Result<(), HotShotError<TYPES>> {
        trace!("Adding transaction to our own queue");

        let api = self.clone();
        let view_number = api.consensus.read().await.cur_view;

        // Wrap up a message
        let message = DataMessage::SubmitTransaction(transaction.clone(), view_number);

        async_spawn(async move {
            let da_membership = &api.memberships.da_membership.clone();
            join! {
                // TODO We should have a function that can return a network error if there is one
                // but first we'd need to ensure our network implementations can support that
                // (and not hang instead)
                //
                api
                    .networks
                    .da_network
                    .broadcast_message(
                        Message {
                            version: VERSION_0_1,
                            sender: api.public_key.clone(),
                            kind: MessageKind::from(message),
                        },
                        da_membership.get_whole_committee(view_number),
                    ),
                api
                    .send_external_event(Event {
                        view_number,
                        event: EventType::Transactions {
                            transactions: vec![transaction],
                        },
                    }),
            }
        });
        Ok(())
    }

    /// Returns a copy of the consensus struct
    #[must_use]
    pub fn get_consensus(&self) -> Arc<RwLock<Consensus<TYPES>>> {
        self.consensus.clone()
    }

    /// Returns a copy of the last decided leaf
    /// # Panics
    /// Panics if internal leaf for consensus is inconsistent
    pub async fn get_decided_leaf(&self) -> Leaf<TYPES> {
        self.consensus.read().await.get_decided_leaf()
    }

    /// [Non-blocking] instantly returns a copy of the last decided leaf if
    /// it is available to be read. If not, we return `None`.
    ///
    /// # Panics
    /// Panics if internal state for consensus is inconsistent
    #[must_use]
    pub fn try_get_decided_leaf(&self) -> Option<Leaf<TYPES>> {
        self.consensus
            .try_read()
            .map(|guard| guard.get_decided_leaf())
    }

    /// Returns the last decided validated state.
    ///
    /// # Panics
    /// Panics if internal state for consensus is inconsistent
    pub async fn get_decided_state(&self) -> Arc<TYPES::ValidatedState> {
        self.consensus.read().await.get_decided_state().clone()
    }

    /// Get the validated state from a given `view`.
    ///
    /// Returns the requested state, if the [`SystemContext`] is tracking this view. Consensus
    /// tracks views that have not yet been decided but could be in the future. This function may
    /// return [`None`] if the requested view has already been decided (but see
    /// [`get_decided_state`](Self::get_decided_state)) or if there is no path for the requested
    /// view to ever be decided.
    pub async fn get_state(&self, view: TYPES::Time) -> Option<Arc<TYPES::ValidatedState>> {
        self.consensus.read().await.get_state(view).cloned()
    }

    /// Initializes a new [`SystemContext`] and does the work of setting up all the background tasks
    ///
    /// Assumes networking implementation is already primed.
    ///
    /// Underlying `HotShot` instance starts out paused, and must be unpaused
    ///
    /// Upon encountering an unrecoverable error, such as a failure to send to a broadcast channel,
    /// the `HotShot` instance will log the error and shut down.
    ///
    /// To construct a [`SystemContext`] without setting up tasks, use `fn new` instead.
    ///
    /// # Errors
    ///
    /// Will return an error when the storage failed to insert the first `QuorumCertificate`
    #[allow(clippy::too_many_arguments)]
    pub async fn init(
        public_key: TYPES::SignatureKey,
        private_key: <TYPES::SignatureKey as SignatureKey>::PrivateKey,
        node_id: u64,
        config: HotShotConfig<TYPES::SignatureKey, TYPES::ElectionConfigType>,
        storage: I::Storage,
        memberships: Memberships<TYPES>,
        networks: Networks<TYPES, I>,
        initializer: HotShotInitializer<TYPES>,
        metrics: ConsensusMetricsValue,
    ) -> Result<
        (
            SystemContextHandle<TYPES, I>,
            Sender<Arc<HotShotEvent<TYPES>>>,
            Receiver<Arc<HotShotEvent<TYPES>>>,
        ),
        HotShotError<TYPES>,
    > {
        // Save a clone of the storage for the handle
        let hotshot = Self::new(
            public_key,
            private_key,
            node_id,
            config,
            storage,
            memberships,
            networks,
            initializer,
            metrics,
        )
        .await?;
        let handle = hotshot.clone().run_tasks().await;
        let (tx, rx) = hotshot.internal_event_stream.clone();

        Ok((handle, tx, rx.activate()))
    }
    /// return the timeout for a view for `self`
    #[must_use]
    pub fn get_next_view_timeout(&self) -> u64 {
        self.config.next_view_timeout
    }
}

impl<TYPES: NodeType, I: NodeImplementation<TYPES>> SystemContext<TYPES, I> {
    /// Get access to [`Consensus`]
    #[must_use]
    pub fn consensus(&self) -> &Arc<RwLock<Consensus<TYPES>>> {
        &self.consensus
    }

    /// Spawn all tasks that operate on [`SystemContextHandle`].
    ///
    /// For a list of which tasks are being spawned, see this module's documentation.
    #[allow(clippy::too_many_lines)]
    pub async fn run_tasks(&self) -> SystemContextHandle<TYPES, I> {
        // ED Need to set first first number to 1, or properly trigger the change upon start
        let registry = Arc::new(TaskRegistry::default());

        let output_event_stream = self.output_event_stream.clone();
        let internal_event_stream = self.internal_event_stream.clone();

        let quorum_network = self.networks.quorum_network.clone();
        let da_network = self.networks.da_network.clone();
        let quorum_membership = self.memberships.quorum_membership.clone();
        let da_membership = self.memberships.da_membership.clone();
        let vid_membership = self.memberships.vid_membership.clone();
        let view_sync_membership = self.memberships.view_sync_membership.clone();

        let (event_tx, event_rx) = internal_event_stream.clone();

        let handle = SystemContextHandle {
            registry: registry.clone(),
            output_event_stream: output_event_stream.clone(),
            internal_event_stream: internal_event_stream.clone(),
            hotshot: self.clone().into(),
            storage: self.storage.clone(),
        };

        add_network_message_task(registry.clone(), event_tx.clone(), quorum_network.clone()).await;
        add_network_message_task(registry.clone(), event_tx.clone(), da_network.clone()).await;

        add_network_event_task(
            registry.clone(),
            event_tx.clone(),
            event_rx.activate_cloned(),
            quorum_network.clone(),
            quorum_membership,
            network::quorum_filter,
        )
        .await;
        add_network_event_task(
            registry.clone(),
            event_tx.clone(),
            event_rx.activate_cloned(),
            da_network.clone(),
            da_membership,
            network::committee_filter,
        )
        .await;
        add_network_event_task(
            registry.clone(),
            event_tx.clone(),
            event_rx.activate_cloned(),
            quorum_network.clone(),
            view_sync_membership,
            network::view_sync_filter,
        )
        .await;
        add_network_event_task(
            registry.clone(),
            event_tx.clone(),
            event_rx.activate_cloned(),
            quorum_network.clone(),
            vid_membership,
            network::vid_filter,
        )
        .await;
        add_consensus_task(
            registry.clone(),
            event_tx.clone(),
            event_rx.activate_cloned(),
            &handle,
        )
        .await;
        add_da_task(
            registry.clone(),
            event_tx.clone(),
            event_rx.activate_cloned(),
            &handle,
        )
        .await;
        add_vid_task(
            registry.clone(),
            event_tx.clone(),
            event_rx.activate_cloned(),
            &handle,
        )
        .await;
        add_transaction_task(
            registry.clone(),
            event_tx.clone(),
            event_rx.activate_cloned(),
            &handle,
        )
        .await;
        add_view_sync_task(
            registry.clone(),
            event_tx.clone(),
            event_rx.activate_cloned(),
            &handle,
        )
        .await;
        add_upgrade_task(
            registry.clone(),
            event_tx.clone(),
            event_rx.activate_cloned(),
            &handle,
        )
        .await;
        handle
    }
}

#[async_trait]
impl<TYPES: NodeType, I: NodeImplementation<TYPES>> ConsensusApi<TYPES, I>
    for SystemContextHandle<TYPES, I>
{
    fn total_nodes(&self) -> NonZeroUsize {
        self.hotshot.config.num_nodes_with_stake
    }

    fn propose_min_round_time(&self) -> Duration {
        self.hotshot.config.propose_min_round_time
    }

    fn propose_max_round_time(&self) -> Duration {
        self.hotshot.config.propose_max_round_time
    }

    fn max_transactions(&self) -> NonZeroUsize {
        self.hotshot.config.max_transactions
    }

    fn min_transactions(&self) -> usize {
        self.hotshot.config.min_transactions
    }

    async fn send_event(&self, event: Event<TYPES>) {
        debug!(?event, "send_event");
        broadcast_event(event, &self.hotshot.output_event_stream.0).await;
    }

    fn public_key(&self) -> &TYPES::SignatureKey {
        &self.hotshot.public_key
    }

    fn private_key(&self) -> &<TYPES::SignatureKey as SignatureKey>::PrivateKey {
        &self.hotshot.private_key
    }

    async fn store_leaf(
        &self,
        old_anchor_view: TYPES::Time,
        leaf: Leaf<TYPES>,
    ) -> std::result::Result<(), hotshot_types::traits::storage::StorageError> {
        let view_to_insert = StoredView::from(leaf);
        let storage = &self.hotshot.storage;
        storage.append_single_view(view_to_insert).await?;
        storage.cleanup_storage_up_to_view(old_anchor_view).await?;
        storage.commit().await?;
        Ok(())
    }
}

/// initializer struct for creating starting block
pub struct HotShotInitializer<TYPES: NodeType> {
    /// the leaf specified initialization
    inner: Leaf<TYPES>,

    /// Instance-level state.
    instance_state: TYPES::InstanceState,

    /// Optional validated state.
    ///
    /// If it's given, we'll use it to constrcut the `SystemContext`. Otherwise, we'll construct
    /// the state from the block header.
    validated_state: Option<Arc<TYPES::ValidatedState>>,

    /// Optional state delta.
    ///
    /// If it's given, we'll use it to constrcut the `SystemContext`.
    state_delta: Option<Arc<<TYPES::ValidatedState as ValidatedState<TYPES>>::Delta>>,

    /// Starting view number that we are confident won't lead to a double vote after restart.
    start_view: TYPES::Time,
}

impl<TYPES: NodeType> HotShotInitializer<TYPES> {
    /// initialize from genesis
    /// # Errors
    /// If we are unable to apply the genesis block to the default state
    pub fn from_genesis(instance_state: TYPES::InstanceState) -> Result<Self, HotShotError<TYPES>> {
        let (validated_state, state_delta) = TYPES::ValidatedState::genesis(&instance_state);
        Ok(Self {
            inner: Leaf::genesis(&instance_state),
            instance_state,
            validated_state: Some(Arc::new(validated_state)),
            state_delta: Some(Arc::new(state_delta)),
            start_view: TYPES::Time::new(0),
        })
    }

    /// Reload previous state based on most recent leaf and the instance-level state.
    ///
    /// # Arguments
    /// *  `start_view` - The minimum view number that we are confident won't lead to a double vote
    /// after restart.
    /// * `validated_state` - Optional validated state that if given, will be used to constrcut the
    /// `SystemContext`.
    pub fn from_reload(
        anchor_leaf: Leaf<TYPES>,
        instance_state: TYPES::InstanceState,
        validated_state: Option<Arc<TYPES::ValidatedState>>,
        start_view: TYPES::Time,
    ) -> Self {
        Self {
            inner: anchor_leaf,
            instance_state,
            validated_state,
            state_delta: None,
            start_view,
        }
    }
}<|MERGE_RESOLUTION|>--- conflicted
+++ resolved
@@ -275,16 +275,12 @@
         debug!("Starting Consensus");
         self.internal_event_stream
             .0
-<<<<<<< HEAD
-            .broadcast_direct(Arc::new(HotShotEvent::QCFormed(either::Left(
-=======
-            .broadcast_direct(HotShotEvent::ViewChange(TYPES::Time::new(0)))
+            .broadcast_direct(Arc::new(HotShotEvent::ViewChange(TYPES::Time::new(0))))
             .await
             .expect("Genesis Broadcast failed");
         self.internal_event_stream
             .0
-            .broadcast_direct(HotShotEvent::QCFormed(either::Left(
->>>>>>> c2df6e51
+            .broadcast_direct(Arc::new(HotShotEvent::QCFormed(either::Left(
                 QuorumCertificate::genesis(),
             ))))
             .await
