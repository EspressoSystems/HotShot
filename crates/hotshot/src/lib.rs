//! Provides a generic rust implementation of the `HotShot` BFT protocol
//!

// Documentation module
#[cfg(feature = "docs")]
pub mod documentation;

/// Contains traits consumed by [`SystemContext`]
pub mod traits;
/// Contains types used by the crate
pub mod types;

pub mod tasks;

use std::{
    collections::{BTreeMap, HashMap},
    marker::PhantomData,
    num::NonZeroUsize,
    sync::Arc,
    time::Duration,
};

use async_broadcast::{broadcast, InactiveReceiver, Receiver, Sender};
use async_compatibility_layer::art::async_spawn;
use async_lock::RwLock;
use async_trait::async_trait;
use committable::Committable;
use futures::join;
use hotshot_task::task::TaskRegistry;
use hotshot_task_impls::{events::HotShotEvent, helpers::broadcast_event, network};
// Internal
/// Reexport error type
pub use hotshot_types::error::HotShotError;
use hotshot_types::{
    consensus::{Consensus, ConsensusMetricsValue, View, ViewInner},
    constants::{BASE_VERSION, EVENT_CHANNEL_SIZE, EXTERNAL_EVENT_CHANNEL_SIZE, STATIC_VER_0_1},
    data::Leaf,
    event::{EventType, LeafInfo},
    message::{DataMessage, Message, MessageKind},
    simple_certificate::QuorumCertificate,
    traits::{
        consensus_api::ConsensusApi,
        election::Membership,
        network::ConnectedNetwork,
        node_implementation::{ConsensusTime, NodeType},
        signature_key::SignatureKey,
        states::ValidatedState,
        BlockPayload,
    },
    HotShotConfig,
};
// -- Rexports
// External
/// Reexport rand crate
pub use rand;
use tasks::{add_request_network_task, add_response_task, add_vid_task};
use tracing::{debug, instrument, trace};
use vbs::version::Version;

#[cfg(feature = "dependency-tasks")]
use crate::tasks::{add_quorum_proposal_recv_task, add_quorum_proposal_task, add_quorum_vote_task};
use crate::{
    tasks::{
        add_consensus_task, add_da_task, add_network_event_task, add_network_message_task,
        add_transaction_task, add_upgrade_task, add_view_sync_task,
    },
    traits::NodeImplementation,
    types::{Event, SystemContextHandle},
};

/// Length, in bytes, of a 512 bit hash
pub const H_512: usize = 64;
/// Length, in bytes, of a 256 bit hash
pub const H_256: usize = 32;

/// Bundle of the networks used in consensus
pub struct Networks<TYPES: NodeType, I: NodeImplementation<TYPES>> {
    /// Network for reaching all nodes
    pub quorum_network: Arc<I::QuorumNetwork>,

    /// Network for reaching the DA committee
    pub da_network: Arc<I::CommitteeNetwork>,

    /// Phantom for TYPES and I
    pub _pd: PhantomData<(TYPES, I)>,
}

impl<TYPES: NodeType, I: NodeImplementation<TYPES>> Networks<TYPES, I> {
    /// wait for all networks to be ready
    pub async fn wait_for_networks_ready(&self) {
        self.quorum_network.wait_for_ready().await;
        self.da_network.wait_for_ready().await;
    }

    /// shut down all networks
    pub async fn shut_down_networks(&self) {
        self.quorum_network.shut_down().await;
        self.da_network.shut_down().await;
    }
}

/// Bundle of all the memberships a consensus instance uses
#[derive(Clone)]
pub struct Memberships<TYPES: NodeType> {
    /// Quorum Membership
    pub quorum_membership: TYPES::Membership,
    /// DA
    pub da_membership: TYPES::Membership,
    /// VID
    pub vid_membership: TYPES::Membership,
    /// View Sync
    pub view_sync_membership: TYPES::Membership,
}

/// Holds the state needed to participate in `HotShot` consensus
pub struct SystemContext<TYPES: NodeType, I: NodeImplementation<TYPES>> {
    /// The public key of this node
    public_key: TYPES::SignatureKey,

    /// The private key of this node
    private_key: <TYPES::SignatureKey as SignatureKey>::PrivateKey,

    /// Configuration items for this hotshot instance
    pub config: HotShotConfig<TYPES::SignatureKey>,

    /// Networks used by the instance of hotshot
    pub networks: Arc<Networks<TYPES, I>>,

    /// Memberships used by consensus
    pub memberships: Arc<Memberships<TYPES>>,

    /// the metrics that the implementor is using.
    metrics: Arc<ConsensusMetricsValue>,

    /// The hotstuff implementation
    consensus: Arc<RwLock<Consensus<TYPES>>>,

    /// Immutable instance state
    instance_state: Arc<TYPES::InstanceState>,

    /// The network version
    version: Arc<RwLock<Version>>,

    /// The view to enter when first starting consensus
    start_view: TYPES::Time,

    /// Access to the output event stream.
    #[deprecated(
        note = "please use the `get_event_stream` method on `SystemContextHandle` instead. This field will be made private in a future release of HotShot"
    )]
    pub output_event_stream: (Sender<Event<TYPES>>, InactiveReceiver<Event<TYPES>>),

    /// External event stream for communication with the application.
    pub(crate) external_event_stream: (Sender<Event<TYPES>>, InactiveReceiver<Event<TYPES>>),

    /// Anchored leaf provided by the initializer.
    anchored_leaf: Leaf<TYPES>,

    /// access to the internal event stream, in case we need to, say, shut something down
    #[allow(clippy::type_complexity)]
    internal_event_stream: (
        Sender<Arc<HotShotEvent<TYPES>>>,
        InactiveReceiver<Arc<HotShotEvent<TYPES>>>,
    ),

    /// uid for instrumentation
    pub id: u64,

    /// Reference to the internal storage for consensus datum.
    pub storage: Arc<RwLock<I::Storage>>,
}
impl<TYPES: NodeType, I: NodeImplementation<TYPES>> Clone for SystemContext<TYPES, I> {
    #![allow(deprecated)]
    fn clone(&self) -> Self {
        Self {
            public_key: self.public_key.clone(),
            private_key: self.private_key.clone(),
            config: self.config.clone(),
            networks: Arc::clone(&self.networks),
            memberships: Arc::clone(&self.memberships),
            metrics: Arc::clone(&self.metrics),
            consensus: Arc::clone(&self.consensus),
            instance_state: Arc::clone(&self.instance_state),
            version: Arc::clone(&self.version),
            start_view: self.start_view,
            output_event_stream: self.output_event_stream.clone(),
            external_event_stream: self.external_event_stream.clone(),
            anchored_leaf: self.anchored_leaf.clone(),
            internal_event_stream: self.internal_event_stream.clone(),
            id: self.id,
            storage: Arc::clone(&self.storage),
        }
    }
}

impl<TYPES: NodeType, I: NodeImplementation<TYPES>> SystemContext<TYPES, I> {
    #![allow(deprecated)]
    /// Creates a new [`Arc<SystemContext>`] with the given configuration options.
    ///
    /// To do a full initialization, use `fn init` instead, which will set up background tasks as
    /// well.
    #[allow(clippy::too_many_arguments)]
    #[instrument(skip(private_key, memberships, networks, initializer, metrics, storage))]
    pub async fn new(
        public_key: TYPES::SignatureKey,
        private_key: <TYPES::SignatureKey as SignatureKey>::PrivateKey,
        nonce: u64,
        config: HotShotConfig<TYPES::SignatureKey>,
        memberships: Memberships<TYPES>,
        networks: Networks<TYPES, I>,
        initializer: HotShotInitializer<TYPES>,
        metrics: ConsensusMetricsValue,
        storage: I::Storage,
    ) -> Result<Arc<Self>, HotShotError<TYPES>> {
        debug!("Creating a new hotshot");

        let consensus_metrics = Arc::new(metrics);
        let anchored_leaf = initializer.inner;
        let instance_state = initializer.instance_state;

        let (internal_tx, internal_rx) = broadcast(EVENT_CHANNEL_SIZE);
        let (mut external_tx, mut external_rx) = broadcast(EXTERNAL_EVENT_CHANNEL_SIZE);

        // Allow overflow on the channel, otherwise sending to it may block.
        external_rx.set_overflow(true);

        // Get the validated state from the initializer or construct an incomplete one from the
        // block header.
        let validated_state = match initializer.validated_state {
            Some(state) => state,
            None => Arc::new(TYPES::ValidatedState::from_header(
                anchored_leaf.get_block_header(),
            )),
        };

        // Insert the validated state to state map.
        let mut validated_state_map = BTreeMap::default();
        validated_state_map.insert(
            anchored_leaf.get_view_number(),
            View {
                view_inner: ViewInner::Leaf {
                    leaf: anchored_leaf.commit(),
                    state: Arc::clone(&validated_state),
                    delta: initializer.state_delta.clone(),
                },
            },
        );
        for (view_num, inner) in initializer.undecided_state {
            validated_state_map.insert(view_num, inner);
        }

        let mut saved_leaves = HashMap::new();
        let mut saved_payloads = BTreeMap::new();
        saved_leaves.insert(anchored_leaf.commit(), anchored_leaf.clone());

        for leaf in initializer.undecided_leafs {
            saved_leaves.insert(leaf.commit(), leaf.clone());
        }
        if let Some(payload) = anchored_leaf.get_block_payload() {
            let encoded_txns = match payload.encode() {
                Ok(encoded) => encoded,
                Err(e) => {
                    return Err(HotShotError::BlockError { source: e });
                }
            };

            saved_payloads.insert(anchored_leaf.get_view_number(), Arc::clone(&encoded_txns));
        }

        let consensus = Consensus::new(
            validated_state_map,
<<<<<<< HEAD
            vid_shares: BTreeMap::new(),
            cur_view: anchored_leaf.get_view_number(),
            last_decided_view: anchored_leaf.get_view_number(),
            last_proposed_view: anchored_leaf.get_view_number(),
=======
            anchored_leaf.get_view_number(),
            anchored_leaf.get_view_number(),
>>>>>>> 6d293ae9
            saved_leaves,
            saved_payloads,
            // TODO this is incorrect
            // https://github.com/EspressoSystems/HotShot/issues/560
            anchored_leaf.get_view_number(),
            initializer.high_qc,
            Arc::clone(&consensus_metrics),
        );

        let consensus = Arc::new(RwLock::new(consensus));
        let version = Arc::new(RwLock::new(BASE_VERSION));

        // This makes it so we won't block on broadcasting if there is not a receiver
        // Our own copy of the receiver is inactive so it doesn't count.
        external_tx.set_await_active(false);

        let inner: Arc<SystemContext<TYPES, I>> = Arc::new(SystemContext {
            id: nonce,
            consensus,
            instance_state: Arc::new(instance_state),
            public_key,
            private_key,
            config,
            version,
            start_view: initializer.start_view,
            networks: Arc::new(networks),
            memberships: Arc::new(memberships),
            metrics: Arc::clone(&consensus_metrics),
            internal_event_stream: (internal_tx, internal_rx.deactivate()),
            output_event_stream: (external_tx.clone(), external_rx.clone().deactivate()),
            external_event_stream: (external_tx, external_rx.deactivate()),
            anchored_leaf: anchored_leaf.clone(),
            storage: Arc::new(RwLock::new(storage)),
        });

        Ok(inner)
    }

    /// "Starts" consensus by sending a `QCFormed` event
    ///
    /// # Panics
    /// Panics if sending genesis fails
    pub async fn start_consensus(&self) {
        debug!("Starting Consensus");
        let consensus = self.consensus.read().await;
        self.internal_event_stream
            .0
            .broadcast_direct(Arc::new(HotShotEvent::ViewChange(self.start_view)))
            .await
            .expect("Genesis Broadcast failed");
        self.internal_event_stream
            .0
            .broadcast_direct(Arc::new(HotShotEvent::QCFormed(either::Left(
                consensus.high_qc().clone(),
            ))))
            .await
            .expect("Genesis Broadcast failed");

        {
            // Some applications seem to expect a leaf decide event for the genesis leaf,
            // which contains only that leaf and nothing else.
            if self.anchored_leaf.get_view_number() == TYPES::Time::genesis() {
                let (validated_state, state_delta) =
                    TYPES::ValidatedState::genesis(&self.instance_state);
                broadcast_event(
                    Event {
                        view_number: self.anchored_leaf.get_view_number(),
                        event: EventType::Decide {
                            leaf_chain: Arc::new(vec![LeafInfo::new(
                                self.anchored_leaf.clone(),
                                Arc::new(validated_state),
                                Some(Arc::new(state_delta)),
                                None,
                            )]),
                            qc: Arc::new(QuorumCertificate::genesis(self.instance_state.as_ref())),
                            block_size: None,
                        },
                    },
                    &self.external_event_stream.0,
                )
                .await;
            }
        }
    }

    /// Emit an external event
    // A copypasta of `ConsensusApi::send_event`
    // TODO: remove with https://github.com/EspressoSystems/HotShot/issues/2407
    async fn send_external_event(&self, event: Event<TYPES>) {
        debug!(?event, "send_external_event");
        broadcast_event(event, &self.external_event_stream.0).await;
    }

    /// Publishes a transaction asynchronously to the network.
    ///
    /// # Errors
    ///
    /// Always returns Ok; does not return an error if the transaction couldn't be published to the network
    #[instrument(skip(self), err)]
    pub async fn publish_transaction_async(
        &self,
        transaction: TYPES::Transaction,
    ) -> Result<(), HotShotError<TYPES>> {
        trace!("Adding transaction to our own queue");

        let api = self.clone();
        let view_number = api.consensus.read().await.cur_view();

        // Wrap up a message
        let message = DataMessage::SubmitTransaction(transaction.clone(), view_number);

        async_spawn(async move {
            let da_membership = &api.memberships.da_membership.clone();
            join! {
                // TODO We should have a function that can return a network error if there is one
                // but first we'd need to ensure our network implementations can support that
                // (and not hang instead)

                // version <0, 1> currently fixed; this is the same as VERSION_0_1,
                // and will be updated to be part of SystemContext. I wanted to use associated
                // constants in NodeType, but that seems to be unavailable in the current Rust.
                api
                    .networks
                    .da_network
                    .broadcast_message(
                        Message {
                            sender: api.public_key.clone(),
                            kind: MessageKind::from(message),
                        },
                        da_membership.get_whole_committee(view_number),
                        STATIC_VER_0_1,
                    ),
                api
                    .send_external_event(Event {
                        view_number,
                        event: EventType::Transactions {
                            transactions: vec![transaction],
                        },
                    }),
            }
        });
        Ok(())
    }

    /// Returns a copy of the consensus struct
    #[must_use]
    pub fn get_consensus(&self) -> Arc<RwLock<Consensus<TYPES>>> {
        Arc::clone(&self.consensus)
    }

    /// Returns a copy of the instance state
    pub fn get_instance_state(&self) -> Arc<TYPES::InstanceState> {
        Arc::clone(&self.instance_state)
    }

    /// Returns a copy of the last decided leaf
    /// # Panics
    /// Panics if internal leaf for consensus is inconsistent
    pub async fn get_decided_leaf(&self) -> Leaf<TYPES> {
        self.consensus.read().await.get_decided_leaf()
    }

    /// [Non-blocking] instantly returns a copy of the last decided leaf if
    /// it is available to be read. If not, we return `None`.
    ///
    /// # Panics
    /// Panics if internal state for consensus is inconsistent
    #[must_use]
    pub fn try_get_decided_leaf(&self) -> Option<Leaf<TYPES>> {
        self.consensus
            .try_read()
            .map(|guard| guard.get_decided_leaf())
    }

    /// Returns the last decided validated state.
    ///
    /// # Panics
    /// Panics if internal state for consensus is inconsistent
    pub async fn get_decided_state(&self) -> Arc<TYPES::ValidatedState> {
        Arc::clone(&self.consensus.read().await.get_decided_state())
    }

    /// Get the validated state from a given `view`.
    ///
    /// Returns the requested state, if the [`SystemContext`] is tracking this view. Consensus
    /// tracks views that have not yet been decided but could be in the future. This function may
    /// return [`None`] if the requested view has already been decided (but see
    /// [`get_decided_state`](Self::get_decided_state)) or if there is no path for the requested
    /// view to ever be decided.
    pub async fn get_state(&self, view: TYPES::Time) -> Option<Arc<TYPES::ValidatedState>> {
        self.consensus.read().await.get_state(view).cloned()
    }

    /// Initializes a new [`SystemContext`] and does the work of setting up all the background tasks
    ///
    /// Assumes networking implementation is already primed.
    ///
    /// Underlying `HotShot` instance starts out paused, and must be unpaused
    ///
    /// Upon encountering an unrecoverable error, such as a failure to send to a broadcast channel,
    /// the `HotShot` instance will log the error and shut down.
    ///
    /// To construct a [`SystemContext`] without setting up tasks, use `fn new` instead.
    /// # Errors
    ///
    /// Can throw an error if `Self::new` fails.
    #[allow(clippy::too_many_arguments)]
    pub async fn init(
        public_key: TYPES::SignatureKey,
        private_key: <TYPES::SignatureKey as SignatureKey>::PrivateKey,
        node_id: u64,
        config: HotShotConfig<TYPES::SignatureKey>,
        memberships: Memberships<TYPES>,
        networks: Networks<TYPES, I>,
        initializer: HotShotInitializer<TYPES>,
        metrics: ConsensusMetricsValue,
        storage: I::Storage,
    ) -> Result<
        (
            SystemContextHandle<TYPES, I>,
            Sender<Arc<HotShotEvent<TYPES>>>,
            Receiver<Arc<HotShotEvent<TYPES>>>,
        ),
        HotShotError<TYPES>,
    > {
        let hotshot = Self::new(
            public_key,
            private_key,
            node_id,
            config,
            memberships,
            networks,
            initializer,
            metrics,
            storage,
        )
        .await?;
        let handle = Arc::clone(&hotshot).run_tasks().await;
        let (tx, rx) = hotshot.internal_event_stream.clone();

        Ok((handle, tx, rx.activate()))
    }
    /// return the timeout for a view for `self`
    #[must_use]
    pub fn get_next_view_timeout(&self) -> u64 {
        self.config.next_view_timeout
    }
}

impl<TYPES: NodeType, I: NodeImplementation<TYPES>> SystemContext<TYPES, I> {
    /// Get access to [`Consensus`]
    #[must_use]
    pub fn consensus(&self) -> &Arc<RwLock<Consensus<TYPES>>> {
        &self.consensus
    }

    /// Spawn all tasks that operate on [`SystemContextHandle`].
    ///
    /// For a list of which tasks are being spawned, see this module's documentation.
    #[allow(clippy::too_many_lines)]
    pub async fn run_tasks(&self) -> SystemContextHandle<TYPES, I> {
        // ED Need to set first first number to 1, or properly trigger the change upon start
        let registry = Arc::new(TaskRegistry::default());

        let output_event_stream = self.external_event_stream.clone();
        let internal_event_stream = self.internal_event_stream.clone();

        let quorum_network = Arc::clone(&self.networks.quorum_network);
        let da_network = Arc::clone(&self.networks.da_network);
        let quorum_membership = self.memberships.quorum_membership.clone();
        let da_membership = self.memberships.da_membership.clone();
        let vid_membership = self.memberships.vid_membership.clone();
        let view_sync_membership = self.memberships.view_sync_membership.clone();

        let (event_tx, event_rx) = internal_event_stream.clone();

        let handle = SystemContextHandle {
            registry: Arc::clone(&registry),
            output_event_stream: output_event_stream.clone(),
            internal_event_stream: internal_event_stream.clone(),
            hotshot: self.clone().into(),
            storage: Arc::clone(&self.storage),
        };

        add_network_message_task(
            Arc::clone(&registry),
            event_tx.clone(),
            Arc::clone(&quorum_network),
        )
        .await;
        add_network_message_task(
            Arc::clone(&registry),
            event_tx.clone(),
            Arc::clone(&da_network),
        )
        .await;

        if let Some(request_rx) = da_network.spawn_request_receiver_task(STATIC_VER_0_1).await {
            add_response_task(
                Arc::clone(&registry),
                event_rx.activate_cloned(),
                request_rx,
                &handle,
            )
            .await;
            add_request_network_task(
                Arc::clone(&registry),
                event_tx.clone(),
                event_rx.activate_cloned(),
                &handle,
            )
            .await;
        }

        add_network_event_task(
            Arc::clone(&registry),
            event_tx.clone(),
            event_rx.activate_cloned(),
            Arc::clone(&quorum_network),
            quorum_membership.clone(),
            network::quorum_filter,
            Arc::clone(&handle.get_storage()),
        )
        .await;
        add_network_event_task(
            Arc::clone(&registry),
            event_tx.clone(),
            event_rx.activate_cloned(),
            Arc::clone(&quorum_network),
            quorum_membership,
            network::upgrade_filter,
            Arc::clone(&handle.get_storage()),
        )
        .await;
        add_network_event_task(
            Arc::clone(&registry),
            event_tx.clone(),
            event_rx.activate_cloned(),
            Arc::clone(&da_network),
            da_membership,
            network::committee_filter,
            Arc::clone(&handle.get_storage()),
        )
        .await;
        add_network_event_task(
            Arc::clone(&registry),
            event_tx.clone(),
            event_rx.activate_cloned(),
            Arc::clone(&quorum_network),
            view_sync_membership,
            network::view_sync_filter,
            Arc::clone(&handle.get_storage()),
        )
        .await;
        add_network_event_task(
            Arc::clone(&registry),
            event_tx.clone(),
            event_rx.activate_cloned(),
            Arc::clone(&quorum_network),
            vid_membership,
            network::vid_filter,
            Arc::clone(&handle.get_storage()),
        )
        .await;
        add_consensus_task(
            Arc::clone(&registry),
            event_tx.clone(),
            event_rx.activate_cloned(),
            &handle,
        )
        .await;
        add_da_task(
            Arc::clone(&registry),
            event_tx.clone(),
            event_rx.activate_cloned(),
            &handle,
        )
        .await;
        add_vid_task(
            Arc::clone(&registry),
            event_tx.clone(),
            event_rx.activate_cloned(),
            &handle,
        )
        .await;
        add_transaction_task(
            Arc::clone(&registry),
            event_tx.clone(),
            event_rx.activate_cloned(),
            &handle,
        )
        .await;
        add_view_sync_task(
            Arc::clone(&registry),
            event_tx.clone(),
            event_rx.activate_cloned(),
            &handle,
        )
        .await;
        add_upgrade_task(
            Arc::clone(&registry),
            event_tx.clone(),
            event_rx.activate_cloned(),
            &handle,
        )
        .await;
        #[cfg(feature = "dependency-tasks")]
        add_quorum_proposal_task(
            Arc::clone(&registry),
            event_tx.clone(),
            event_rx.activate_cloned(),
            &handle,
        )
        .await;
        #[cfg(feature = "dependency-tasks")]
        add_quorum_vote_task(
            Arc::clone(&registry),
            event_tx.clone(),
            event_rx.activate_cloned(),
            &handle,
        )
        .await;
        #[cfg(feature = "dependency-tasks")]
        add_quorum_proposal_recv_task(
            Arc::clone(&registry),
            event_tx.clone(),
            event_rx.activate_cloned(),
            &handle,
        )
        .await;
        handle
    }
}

#[async_trait]
impl<TYPES: NodeType, I: NodeImplementation<TYPES>> ConsensusApi<TYPES, I>
    for SystemContextHandle<TYPES, I>
{
    fn total_nodes(&self) -> NonZeroUsize {
        self.hotshot.config.num_nodes_with_stake
    }

    fn builder_timeout(&self) -> Duration {
        self.hotshot.config.builder_timeout
    }

    async fn send_event(&self, event: Event<TYPES>) {
        debug!(?event, "send_event");
        broadcast_event(event, &self.hotshot.external_event_stream.0).await;
    }

    fn public_key(&self) -> &TYPES::SignatureKey {
        &self.hotshot.public_key
    }

    fn private_key(&self) -> &<TYPES::SignatureKey as SignatureKey>::PrivateKey {
        &self.hotshot.private_key
    }
}

/// initializer struct for creating starting block
pub struct HotShotInitializer<TYPES: NodeType> {
    /// the leaf specified initialization
    inner: Leaf<TYPES>,

    /// Instance-level state.
    instance_state: TYPES::InstanceState,

    /// Optional validated state.
    ///
    /// If it's given, we'll use it to construct the `SystemContext`. Otherwise, we'll construct
    /// the state from the block header.
    validated_state: Option<Arc<TYPES::ValidatedState>>,

    /// Optional state delta.
    ///
    /// If it's given, we'll use it to construct the `SystemContext`.
    state_delta: Option<Arc<<TYPES::ValidatedState as ValidatedState<TYPES>>::Delta>>,

    /// Starting view number that we are confident won't lead to a double vote after restart.
    start_view: TYPES::Time,
    /// Highest QC that was seen, for genesis it's the genesis QC.  It should be for a view greater
    /// than `inner`s view number for the non genesis case because we must have seen higher QCs
    /// to decide on the leaf.
    high_qc: QuorumCertificate<TYPES>,
    /// Undecided leafs that were seen, but not yet decided on.  These allow a restarting node
    /// to vote and propose right away if they didn't miss anything while down.
    undecided_leafs: Vec<Leaf<TYPES>>,
    /// Not yet decided state
    undecided_state: BTreeMap<TYPES::Time, View<TYPES>>,
}

impl<TYPES: NodeType> HotShotInitializer<TYPES> {
    /// initialize from genesis
    /// # Errors
    /// If we are unable to apply the genesis block to the default state
    pub fn from_genesis(instance_state: TYPES::InstanceState) -> Result<Self, HotShotError<TYPES>> {
        let (validated_state, state_delta) = TYPES::ValidatedState::genesis(&instance_state);
        Ok(Self {
            inner: Leaf::genesis(&instance_state),
            validated_state: Some(Arc::new(validated_state)),
            state_delta: Some(Arc::new(state_delta)),
            start_view: TYPES::Time::new(0),
            high_qc: QuorumCertificate::genesis(&instance_state),
            undecided_leafs: Vec::new(),
            undecided_state: BTreeMap::new(),
            instance_state,
        })
    }

    /// Reload previous state based on most recent leaf and the instance-level state.
    ///
    /// # Arguments
    /// *  `start_view` - The minimum view number that we are confident won't lead to a double vote
    /// after restart.
    /// * `validated_state` - Optional validated state that if given, will be used to construct the
    /// `SystemContext`.
    pub fn from_reload(
        anchor_leaf: Leaf<TYPES>,
        instance_state: TYPES::InstanceState,
        validated_state: Option<Arc<TYPES::ValidatedState>>,
        start_view: TYPES::Time,
        high_qc: QuorumCertificate<TYPES>,
        undecided_leafs: Vec<Leaf<TYPES>>,
        undecided_state: BTreeMap<TYPES::Time, View<TYPES>>,
    ) -> Self {
        Self {
            inner: anchor_leaf,
            instance_state,
            validated_state,
            state_delta: None,
            start_view,
            high_qc,
            undecided_leafs,
            undecided_state,
        }
    }
}<|MERGE_RESOLUTION|>--- conflicted
+++ resolved
@@ -269,15 +269,8 @@
 
         let consensus = Consensus::new(
             validated_state_map,
-<<<<<<< HEAD
-            vid_shares: BTreeMap::new(),
-            cur_view: anchored_leaf.get_view_number(),
-            last_decided_view: anchored_leaf.get_view_number(),
-            last_proposed_view: anchored_leaf.get_view_number(),
-=======
             anchored_leaf.get_view_number(),
             anchored_leaf.get_view_number(),
->>>>>>> 6d293ae9
             saved_leaves,
             saved_payloads,
             // TODO this is incorrect
