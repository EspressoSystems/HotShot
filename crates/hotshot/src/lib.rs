--- conflicted
+++ resolved
@@ -1014,11 +1014,7 @@
     /// than `inner`s view number for the non genesis case because we must have seen higher QCs
     /// to decide on the leaf.
     high_qc: QuorumCertificate2<TYPES>,
-<<<<<<< HEAD
-    /// Next epoch highest QC that was seen
-=======
     /// Next epoch highest QC that was seen. This is needed to propose during epoch transition after restart.
->>>>>>> 3d705c6a
     next_epoch_high_qc: Option<NextEpochQuorumCertificate2<TYPES>>,
     /// Previously decided upgrade certificate; this is necessary if an upgrade has happened and we are not restarting with the new version
     decided_upgrade_certificate: Option<UpgradeCertificate<TYPES>>,
