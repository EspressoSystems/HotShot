//! Provides a generic rust implementation of the `HotShot` BFT protocol
//!

// Documentation module
#[cfg(feature = "docs")]
pub mod documentation;

/// Contains traits consumed by [`SystemContext`]
pub mod traits;
/// Contains types used by the crate
pub mod types;

pub mod tasks;

use std::{
    collections::{BTreeMap, HashMap},
    marker::PhantomData,
    num::NonZeroUsize,
    sync::Arc,
    time::Duration,
};

use async_broadcast::{broadcast, InactiveReceiver, Receiver, Sender};
use async_compatibility_layer::art::async_spawn;
use async_lock::RwLock;
use async_trait::async_trait;
use committable::Committable;
use futures::join;
use hotshot_task::task::TaskRegistry;
use hotshot_task_impls::{events::HotShotEvent, helpers::broadcast_event, network};
// Internal
/// Reexport error type
pub use hotshot_types::error::HotShotError;
use hotshot_types::{
    consensus::{Consensus, ConsensusMetricsValue, View, ViewInner},
    constants::{BASE_VERSION, EVENT_CHANNEL_SIZE, STATIC_VER_0_1},
    data::Leaf,
    event::{EventType, LeafInfo},
    message::{DataMessage, Message, MessageKind},
    simple_certificate::QuorumCertificate,
    traits::{
        consensus_api::ConsensusApi,
        election::Membership,
        network::ConnectedNetwork,
        node_implementation::{ConsensusTime, NodeType},
        signature_key::SignatureKey,
        states::ValidatedState,
        BlockPayload,
    },
    HotShotConfig,
};
// -- Rexports
// External
/// Reexport rand crate
pub use rand;
use tasks::{add_request_network_task, add_response_task, add_vid_task};
use tracing::{debug, instrument, trace};
use vbs::version::Version;

<<<<<<< HEAD
#[cfg(feature = "proposal-task")]
use crate::tasks::add_quorum_proposal_task;
=======
#[cfg(feature = "dependency-tasks")]
use crate::tasks::{add_quorum_proposal_task, add_quorum_vote_task};
>>>>>>> 02012a29
use crate::{
    tasks::{
        add_consensus_task, add_da_task, add_network_event_task, add_network_message_task,
        add_transaction_task, add_upgrade_task, add_view_sync_task,
    },
    traits::NodeImplementation,
    types::{Event, SystemContextHandle},
};

/// Length, in bytes, of a 512 bit hash
pub const H_512: usize = 64;
/// Length, in bytes, of a 256 bit hash
pub const H_256: usize = 32;

/// Bundle of the networks used in consensus
pub struct Networks<TYPES: NodeType, I: NodeImplementation<TYPES>> {
    /// Network for reaching all nodes
    pub quorum_network: Arc<I::QuorumNetwork>,

    /// Network for reaching the DA committee
    pub da_network: Arc<I::CommitteeNetwork>,

    /// Phantom for TYPES and I
    pub _pd: PhantomData<(TYPES, I)>,
}

impl<TYPES: NodeType, I: NodeImplementation<TYPES>> Networks<TYPES, I> {
    /// wait for all networks to be ready
    pub async fn wait_for_networks_ready(&self) {
        self.quorum_network.wait_for_ready().await;
        self.da_network.wait_for_ready().await;
    }

    /// shut down all networks
    pub async fn shut_down_networks(&self) {
        self.quorum_network.shut_down().await;
        self.da_network.shut_down().await;
    }
}

/// Bundle of all the memberships a consensus instance uses
#[derive(Clone)]
pub struct Memberships<TYPES: NodeType> {
    /// Quorum Membership
    pub quorum_membership: TYPES::Membership,
    /// DA
    pub da_membership: TYPES::Membership,
    /// VID
    pub vid_membership: TYPES::Membership,
    /// View Sync
    pub view_sync_membership: TYPES::Membership,
}

/// Holds the state needed to participate in `HotShot` consensus
#[derive(Clone)]
pub struct SystemContext<TYPES: NodeType, I: NodeImplementation<TYPES>> {
    /// The public key of this node
    public_key: TYPES::SignatureKey,

    /// The private key of this node
    private_key: <TYPES::SignatureKey as SignatureKey>::PrivateKey,

    /// Configuration items for this hotshot instance
    pub config: HotShotConfig<TYPES::SignatureKey, TYPES::ElectionConfigType>,

    /// Networks used by the instance of hotshot
    pub networks: Arc<Networks<TYPES, I>>,

    /// Memberships used by consensus
    pub memberships: Arc<Memberships<TYPES>>,

    /// the metrics that the implementor is using.
    _metrics: Arc<ConsensusMetricsValue>,

    /// The hotstuff implementation
    consensus: Arc<RwLock<Consensus<TYPES>>>,

    /// The network version
    version: Arc<RwLock<Version>>,

    // global_registry: GlobalRegistry,
    /// Access to the output event stream.
    pub output_event_stream: (Sender<Event<TYPES>>, Receiver<Event<TYPES>>),

    /// access to the internal event stream, in case we need to, say, shut something down
    #[allow(clippy::type_complexity)]
    internal_event_stream: (
        Sender<Arc<HotShotEvent<TYPES>>>,
        InactiveReceiver<Arc<HotShotEvent<TYPES>>>,
    ),

    /// uid for instrumentation
    pub id: u64,

    /// Reference to the internal storage for consensus datum.
    pub storage: Arc<RwLock<I::Storage>>,
}

impl<TYPES: NodeType, I: NodeImplementation<TYPES>> SystemContext<TYPES, I> {
    /// Creates a new [`Arc<SystemContext>`] with the given configuration options.
    ///
    /// To do a full initialization, use `fn init` instead, which will set up background tasks as
    /// well.
    #[allow(clippy::too_many_arguments)]
    #[instrument(skip(private_key, memberships, networks, initializer, metrics, storage))]
    pub async fn new(
        public_key: TYPES::SignatureKey,
        private_key: <TYPES::SignatureKey as SignatureKey>::PrivateKey,
        nonce: u64,
        config: HotShotConfig<TYPES::SignatureKey, TYPES::ElectionConfigType>,
        memberships: Memberships<TYPES>,
        networks: Networks<TYPES, I>,
        initializer: HotShotInitializer<TYPES>,
        metrics: ConsensusMetricsValue,
        storage: I::Storage,
    ) -> Result<Arc<Self>, HotShotError<TYPES>> {
        debug!("Creating a new hotshot");

        let consensus_metrics = Arc::new(metrics);
        let anchored_leaf = initializer.inner;
        let instance_state = initializer.instance_state;

        let (internal_tx, internal_rx) = broadcast(EVENT_CHANNEL_SIZE);
        let (mut external_tx, external_rx) = broadcast(EVENT_CHANNEL_SIZE);

        // Get the validated state from the initializer or construct an incomplete one from the
        // block header.
        let validated_state = match initializer.validated_state {
            Some(state) => state,
            None => Arc::new(TYPES::ValidatedState::from_header(
                anchored_leaf.get_block_header(),
            )),
        };

        let state_delta = initializer.state_delta.as_ref();

        // Insert the validated state to state map.
        let mut validated_state_map = BTreeMap::default();
        validated_state_map.insert(
            anchored_leaf.get_view_number(),
            View {
                view_inner: ViewInner::Leaf {
                    leaf: anchored_leaf.commit(),
                    state: validated_state.clone(),
                    delta: initializer.state_delta.clone(),
                },
            },
        );
        for (view_num, inner) in initializer.undecided_state {
            validated_state_map.insert(view_num, inner);
        }

        let mut saved_leaves = HashMap::new();
        let mut saved_payloads = BTreeMap::new();
        saved_leaves.insert(anchored_leaf.commit(), anchored_leaf.clone());

        // Some applications seem to expect a leaf decide event for the genesis leaf,
        // which contains only that leaf and nothing else.
        if anchored_leaf.get_view_number() == TYPES::Time::genesis() {
            broadcast_event(
                Event {
                    view_number: anchored_leaf.get_view_number(),
                    event: EventType::Decide {
                        leaf_chain: Arc::new(vec![LeafInfo::new(
                            anchored_leaf.clone(),
                            validated_state.clone(),
                            state_delta.cloned(),
                            None,
                        )]),
                        qc: Arc::new(QuorumCertificate::genesis(&instance_state)),
                        block_size: None,
                    },
                },
                &external_tx,
            )
            .await;
        }

        for leaf in initializer.undecided_leafs {
            saved_leaves.insert(leaf.commit(), leaf.clone());
        }
        if let Some(payload) = anchored_leaf.get_block_payload() {
            let encoded_txns: Vec<u8> = match payload.encode() {
                // TODO (Keyao) [VALIDATED_STATE] - Avoid collect/copy on the encoded transaction bytes.
                // <https://github.com/EspressoSystems/HotShot/issues/2115>
                Ok(encoded) => encoded.into_iter().collect(),
                Err(e) => {
                    return Err(HotShotError::BlockError { source: e });
                }
            };

            saved_payloads.insert(anchored_leaf.get_view_number(), encoded_txns);
        }

        let start_view = initializer.start_view;

        let consensus = Consensus {
            instance_state,
            validated_state_map,
            vid_shares: BTreeMap::new(),
            cur_view: start_view,
            last_decided_view: anchored_leaf.get_view_number(),
            saved_leaves,
            saved_payloads,
            saved_da_certs: HashMap::new(),
            // TODO this is incorrect
            // https://github.com/EspressoSystems/HotShot/issues/560
            locked_view: anchored_leaf.get_view_number(),
            high_qc: initializer.high_qc,
            metrics: consensus_metrics.clone(),
        };
        let consensus = Arc::new(RwLock::new(consensus));
        let version = Arc::new(RwLock::new(BASE_VERSION));

        // This makes it so we won't block on broadcasting if there is not a receiver
        // Our own copy of the receiver is inactive so it doesn't count.
        external_tx.set_await_active(false);

        let inner: Arc<SystemContext<TYPES, I>> = Arc::new(SystemContext {
            id: nonce,
            consensus,
            public_key,
            private_key,
            config,
            version,
            networks: Arc::new(networks),
            memberships: Arc::new(memberships),
            _metrics: consensus_metrics.clone(),
            internal_event_stream: (internal_tx, internal_rx.deactivate()),
            output_event_stream: (external_tx, external_rx),
            storage: Arc::new(RwLock::new(storage)),
        });

        Ok(inner)
    }

    /// "Starts" consensus by sending a `QCFormed` event
    ///
    /// # Panics
    /// Panics if sending genesis fails
    pub async fn start_consensus(&self) {
        debug!("Starting Consensus");
        self.internal_event_stream
            .0
            .broadcast_direct(Arc::new(HotShotEvent::ViewChange(TYPES::Time::new(0))))
            .await
            .expect("Genesis Broadcast failed");
        self.internal_event_stream
            .0
            .broadcast_direct(Arc::new(HotShotEvent::QCFormed(either::Left(
                self.consensus.read().await.high_qc.clone(),
            ))))
            .await
            .expect("Genesis Broadcast failed");
    }

    /// Emit an external event
    // A copypasta of `ConsensusApi::send_event`
    // TODO: remove with https://github.com/EspressoSystems/HotShot/issues/2407
    async fn send_external_event(&self, event: Event<TYPES>) {
        debug!(?event, "send_external_event");
        broadcast_event(event, &self.output_event_stream.0).await;
    }

    /// Publishes a transaction asynchronously to the network.
    ///
    /// # Errors
    ///
    /// Always returns Ok; does not return an error if the transaction couldn't be published to the network
    #[instrument(skip(self), err)]
    pub async fn publish_transaction_async(
        &self,
        transaction: TYPES::Transaction,
    ) -> Result<(), HotShotError<TYPES>> {
        trace!("Adding transaction to our own queue");

        let api = self.clone();
        let view_number = api.consensus.read().await.cur_view;

        // Wrap up a message
        let message = DataMessage::SubmitTransaction(transaction.clone(), view_number);

        async_spawn(async move {
            let da_membership = &api.memberships.da_membership.clone();
            join! {
                // TODO We should have a function that can return a network error if there is one
                // but first we'd need to ensure our network implementations can support that
                // (and not hang instead)

                // version <0, 1> currently fixed; this is the same as VERSION_0_1,
                // and will be updated to be part of SystemContext. I wanted to use associated
                // constants in NodeType, but that seems to be unavailable in the current Rust.
                api
                    .networks
                    .da_network
                    .broadcast_message(
                        Message {
                            sender: api.public_key.clone(),
                            kind: MessageKind::from(message),
                        },
                        da_membership.get_whole_committee(view_number),
                        STATIC_VER_0_1,
                    ),
                api
                    .send_external_event(Event {
                        view_number,
                        event: EventType::Transactions {
                            transactions: vec![transaction],
                        },
                    }),
            }
        });
        Ok(())
    }

    /// Returns a copy of the consensus struct
    #[must_use]
    pub fn get_consensus(&self) -> Arc<RwLock<Consensus<TYPES>>> {
        self.consensus.clone()
    }

    /// Returns a copy of the last decided leaf
    /// # Panics
    /// Panics if internal leaf for consensus is inconsistent
    pub async fn get_decided_leaf(&self) -> Leaf<TYPES> {
        self.consensus.read().await.get_decided_leaf()
    }

    /// [Non-blocking] instantly returns a copy of the last decided leaf if
    /// it is available to be read. If not, we return `None`.
    ///
    /// # Panics
    /// Panics if internal state for consensus is inconsistent
    #[must_use]
    pub fn try_get_decided_leaf(&self) -> Option<Leaf<TYPES>> {
        self.consensus
            .try_read()
            .map(|guard| guard.get_decided_leaf())
    }

    /// Returns the last decided validated state.
    ///
    /// # Panics
    /// Panics if internal state for consensus is inconsistent
    pub async fn get_decided_state(&self) -> Arc<TYPES::ValidatedState> {
        self.consensus.read().await.get_decided_state().clone()
    }

    /// Get the validated state from a given `view`.
    ///
    /// Returns the requested state, if the [`SystemContext`] is tracking this view. Consensus
    /// tracks views that have not yet been decided but could be in the future. This function may
    /// return [`None`] if the requested view has already been decided (but see
    /// [`get_decided_state`](Self::get_decided_state)) or if there is no path for the requested
    /// view to ever be decided.
    pub async fn get_state(&self, view: TYPES::Time) -> Option<Arc<TYPES::ValidatedState>> {
        self.consensus.read().await.get_state(view).cloned()
    }

    /// Initializes a new [`SystemContext`] and does the work of setting up all the background tasks
    ///
    /// Assumes networking implementation is already primed.
    ///
    /// Underlying `HotShot` instance starts out paused, and must be unpaused
    ///
    /// Upon encountering an unrecoverable error, such as a failure to send to a broadcast channel,
    /// the `HotShot` instance will log the error and shut down.
    ///
    /// To construct a [`SystemContext`] without setting up tasks, use `fn new` instead.
    /// # Errors
    ///
    /// Can throw an error if `Self::new` fails.
    #[allow(clippy::too_many_arguments)]
    pub async fn init(
        public_key: TYPES::SignatureKey,
        private_key: <TYPES::SignatureKey as SignatureKey>::PrivateKey,
        node_id: u64,
        config: HotShotConfig<TYPES::SignatureKey, TYPES::ElectionConfigType>,
        memberships: Memberships<TYPES>,
        networks: Networks<TYPES, I>,
        initializer: HotShotInitializer<TYPES>,
        metrics: ConsensusMetricsValue,
        storage: I::Storage,
    ) -> Result<
        (
            SystemContextHandle<TYPES, I>,
            Sender<Arc<HotShotEvent<TYPES>>>,
            Receiver<Arc<HotShotEvent<TYPES>>>,
        ),
        HotShotError<TYPES>,
    > {
        let hotshot = Self::new(
            public_key,
            private_key,
            node_id,
            config,
            memberships,
            networks,
            initializer,
            metrics,
            storage,
        )
        .await?;
        let handle = hotshot.clone().run_tasks().await;
        let (tx, rx) = hotshot.internal_event_stream.clone();

        Ok((handle, tx, rx.activate()))
    }
    /// return the timeout for a view for `self`
    #[must_use]
    pub fn get_next_view_timeout(&self) -> u64 {
        self.config.next_view_timeout
    }
}

impl<TYPES: NodeType, I: NodeImplementation<TYPES>> SystemContext<TYPES, I> {
    /// Get access to [`Consensus`]
    #[must_use]
    pub fn consensus(&self) -> &Arc<RwLock<Consensus<TYPES>>> {
        &self.consensus
    }

    /// Spawn all tasks that operate on [`SystemContextHandle`].
    ///
    /// For a list of which tasks are being spawned, see this module's documentation.
    #[allow(clippy::too_many_lines)]
    pub async fn run_tasks(&self) -> SystemContextHandle<TYPES, I> {
        // ED Need to set first first number to 1, or properly trigger the change upon start
        let registry = Arc::new(TaskRegistry::default());

        let output_event_stream = self.output_event_stream.clone();
        let internal_event_stream = self.internal_event_stream.clone();

        let quorum_network = self.networks.quorum_network.clone();
        let da_network = self.networks.da_network.clone();
        let quorum_membership = self.memberships.quorum_membership.clone();
        let da_membership = self.memberships.da_membership.clone();
        let vid_membership = self.memberships.vid_membership.clone();
        let view_sync_membership = self.memberships.view_sync_membership.clone();

        let (event_tx, event_rx) = internal_event_stream.clone();

        let handle = SystemContextHandle {
            registry: registry.clone(),
            output_event_stream: output_event_stream.clone(),
            internal_event_stream: internal_event_stream.clone(),
            hotshot: self.clone().into(),
            storage: self.storage.clone(),
        };

        add_network_message_task(registry.clone(), event_tx.clone(), quorum_network.clone()).await;
        add_network_message_task(registry.clone(), event_tx.clone(), da_network.clone()).await;

        if let Some(request_rx) = da_network.spawn_request_receiver_task(STATIC_VER_0_1).await {
            add_response_task(
                registry.clone(),
                event_rx.activate_cloned(),
                request_rx,
                &handle,
            )
            .await;
            add_request_network_task(
                registry.clone(),
                event_tx.clone(),
                event_rx.activate_cloned(),
                &handle,
            )
            .await;
        }

        add_network_event_task(
            registry.clone(),
            event_tx.clone(),
            event_rx.activate_cloned(),
            quorum_network.clone(),
            quorum_membership.clone(),
            network::quorum_filter,
            handle.get_storage().clone(),
        )
        .await;
        add_network_event_task(
            registry.clone(),
            event_tx.clone(),
            event_rx.activate_cloned(),
            quorum_network.clone(),
            quorum_membership,
            network::upgrade_filter,
            handle.get_storage().clone(),
        )
        .await;
        add_network_event_task(
            registry.clone(),
            event_tx.clone(),
            event_rx.activate_cloned(),
            da_network.clone(),
            da_membership,
            network::committee_filter,
            handle.get_storage().clone(),
        )
        .await;
        add_network_event_task(
            registry.clone(),
            event_tx.clone(),
            event_rx.activate_cloned(),
            quorum_network.clone(),
            view_sync_membership,
            network::view_sync_filter,
            handle.get_storage().clone(),
        )
        .await;
        add_network_event_task(
            registry.clone(),
            event_tx.clone(),
            event_rx.activate_cloned(),
            quorum_network.clone(),
            vid_membership,
            network::vid_filter,
            handle.get_storage().clone(),
        )
        .await;
        add_consensus_task(
            registry.clone(),
            event_tx.clone(),
            event_rx.activate_cloned(),
            &handle,
        )
        .await;
        add_da_task(
            registry.clone(),
            event_tx.clone(),
            event_rx.activate_cloned(),
            &handle,
        )
        .await;
        add_vid_task(
            registry.clone(),
            event_tx.clone(),
            event_rx.activate_cloned(),
            &handle,
        )
        .await;
        add_transaction_task(
            registry.clone(),
            event_tx.clone(),
            event_rx.activate_cloned(),
            &handle,
        )
        .await;
        add_view_sync_task(
            registry.clone(),
            event_tx.clone(),
            event_rx.activate_cloned(),
            &handle,
        )
        .await;
        add_upgrade_task(
            registry.clone(),
            event_tx.clone(),
            event_rx.activate_cloned(),
            &handle,
        )
        .await;
        #[cfg(feature = "dependency-tasks")]
        add_quorum_proposal_task(
            registry.clone(),
            event_tx.clone(),
            event_rx.activate_cloned(),
            &handle,
        )
        .await;
        #[cfg(feature = "dependency-tasks")]
        add_quorum_vote_task(
            registry.clone(),
            event_tx.clone(),
            event_rx.activate_cloned(),
            &handle,
        )
        .await;
        handle
    }
}

#[async_trait]
impl<TYPES: NodeType, I: NodeImplementation<TYPES>> ConsensusApi<TYPES, I>
    for SystemContextHandle<TYPES, I>
{
    fn total_nodes(&self) -> NonZeroUsize {
        self.hotshot.config.num_nodes_with_stake
    }

    fn propose_min_round_time(&self) -> Duration {
        self.hotshot.config.propose_min_round_time
    }

    fn propose_max_round_time(&self) -> Duration {
        self.hotshot.config.propose_max_round_time
    }

    fn max_transactions(&self) -> NonZeroUsize {
        self.hotshot.config.max_transactions
    }

    fn min_transactions(&self) -> usize {
        self.hotshot.config.min_transactions
    }

    async fn send_event(&self, event: Event<TYPES>) {
        debug!(?event, "send_event");
        broadcast_event(event, &self.hotshot.output_event_stream.0).await;
    }

    fn public_key(&self) -> &TYPES::SignatureKey {
        &self.hotshot.public_key
    }

    fn private_key(&self) -> &<TYPES::SignatureKey as SignatureKey>::PrivateKey {
        &self.hotshot.private_key
    }
}

/// initializer struct for creating starting block
pub struct HotShotInitializer<TYPES: NodeType> {
    /// the leaf specified initialization
    inner: Leaf<TYPES>,

    /// Instance-level state.
    instance_state: TYPES::InstanceState,

    /// Optional validated state.
    ///
    /// If it's given, we'll use it to construct the `SystemContext`. Otherwise, we'll construct
    /// the state from the block header.
    validated_state: Option<Arc<TYPES::ValidatedState>>,

    /// Optional state delta.
    ///
    /// If it's given, we'll use it to construct the `SystemContext`.
    state_delta: Option<Arc<<TYPES::ValidatedState as ValidatedState<TYPES>>::Delta>>,

    /// Starting view number that we are confident won't lead to a double vote after restart.
    start_view: TYPES::Time,
    /// Highest QC that was seen, for genesis it's the genesis QC.  It should be for a view greater
    /// than `inner`s view number for the non genesis case because we must have seen higher QCs
    /// to decide on the leaf.
    high_qc: QuorumCertificate<TYPES>,
    /// Undecided leafs that were seen, but not yet decided on.  These allow a restarting node
    /// to vote and propose right away if they didn't miss anything while down.
    undecided_leafs: Vec<Leaf<TYPES>>,
    /// Not yet decided state
    undecided_state: BTreeMap<TYPES::Time, View<TYPES>>,
}

impl<TYPES: NodeType> HotShotInitializer<TYPES> {
    /// initialize from genesis
    /// # Errors
    /// If we are unable to apply the genesis block to the default state
    pub fn from_genesis(instance_state: TYPES::InstanceState) -> Result<Self, HotShotError<TYPES>> {
        let (validated_state, state_delta) = TYPES::ValidatedState::genesis(&instance_state);
        Ok(Self {
            inner: Leaf::genesis(&instance_state),
            validated_state: Some(Arc::new(validated_state)),
            state_delta: Some(Arc::new(state_delta)),
            start_view: TYPES::Time::new(0),
            high_qc: QuorumCertificate::genesis(&instance_state),
            undecided_leafs: Vec::new(),
            undecided_state: BTreeMap::new(),
            instance_state,
        })
    }

    /// Reload previous state based on most recent leaf and the instance-level state.
    ///
    /// # Arguments
    /// *  `start_view` - The minimum view number that we are confident won't lead to a double vote
    /// after restart.
    /// * `validated_state` - Optional validated state that if given, will be used to construct the
    /// `SystemContext`.
    pub fn from_reload(
        anchor_leaf: Leaf<TYPES>,
        instance_state: TYPES::InstanceState,
        validated_state: Option<Arc<TYPES::ValidatedState>>,
        start_view: TYPES::Time,
        high_qc: QuorumCertificate<TYPES>,
        undecided_leafs: Vec<Leaf<TYPES>>,
        undecided_state: BTreeMap<TYPES::Time, View<TYPES>>,
    ) -> Self {
        Self {
            inner: anchor_leaf,
            instance_state,
            validated_state,
            state_delta: None,
            start_view,
            high_qc,
            undecided_leafs,
            undecided_state,
        }
    }
}<|MERGE_RESOLUTION|>--- conflicted
+++ resolved
@@ -57,13 +57,6 @@
 use tracing::{debug, instrument, trace};
 use vbs::version::Version;
 
-<<<<<<< HEAD
-#[cfg(feature = "proposal-task")]
-use crate::tasks::add_quorum_proposal_task;
-=======
-#[cfg(feature = "dependency-tasks")]
-use crate::tasks::{add_quorum_proposal_task, add_quorum_vote_task};
->>>>>>> 02012a29
 use crate::{
     tasks::{
         add_consensus_task, add_da_task, add_network_event_task, add_network_message_task,
@@ -72,6 +65,8 @@
     traits::NodeImplementation,
     types::{Event, SystemContextHandle},
 };
+#[cfg(feature = "dependency-tasks")]
+use crate::tasks::{add_quorum_proposal_task, add_quorum_vote_task};
 
 /// Length, in bytes, of a 512 bit hash
 pub const H_512: usize = 64;
