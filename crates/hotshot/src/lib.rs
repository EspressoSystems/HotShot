--- conflicted
+++ resolved
@@ -26,21 +26,6 @@
 use async_trait::async_trait;
 use committable::Committable;
 use futures::join;
-<<<<<<< HEAD
-use hotshot_task_impls::events::HotShotEvent;
-use hotshot_task_impls::helpers::broadcast_event;
-use hotshot_task_impls::network;
-use hotshot_types::{
-    constants::{BASE_VERSION, EVENT_CHANNEL_SIZE, STATIC_VER_0_1},
-    data::DAProposal,
-    message::Proposal,
-    traits::block_contents::BlockHeader,
-};
-use sha2::{Digest, Sha256};
-use vbs::version::Version;
-
-=======
->>>>>>> e8c399bb
 use hotshot_task::task::TaskRegistry;
 use hotshot_task_impls::{events::HotShotEvent, helpers::broadcast_event, network};
 // Internal
@@ -60,14 +45,17 @@
         node_implementation::{ConsensusTime, NodeType},
         signature_key::SignatureKey,
         states::ValidatedState,
+        traits::block_contents::BlockHeader,
         BlockPayload,
     },
     HotShotConfig,
 };
+
 // -- Rexports
 // External
 /// Reexport rand crate
 pub use rand;
+use sha2::{Digest, Sha256};
 use tasks::{add_request_network_task, add_response_task, add_vid_task};
 use tracing::{debug, instrument, trace};
 use vbs::version::Version;
