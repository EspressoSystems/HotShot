//! Provides a generic rust implementation of the `HotShot` BFT protocol
//!

// Documentation module
#[cfg(feature = "docs")]
pub mod documentation;

/// Contains traits consumed by [`SystemContext`]
pub mod traits;
/// Contains types used by the crate
pub mod types;

pub mod tasks;

use crate::{
    tasks::{
        add_consensus_task, add_da_task, add_network_event_task, add_network_message_task,
        add_transaction_task, add_upgrade_task, add_view_sync_task,
    },
    traits::{NodeImplementation, Storage},
    types::{Event, SystemContextHandle},
};
use async_broadcast::{broadcast, InactiveReceiver, Receiver, Sender};
use async_compatibility_layer::art::async_spawn;
use async_lock::RwLock;
use async_trait::async_trait;
use commit::Committable;
use futures::join;
use hotshot_constants::{EVENT_CHANNEL_SIZE, VERSION_0_1};
use hotshot_task_impls::events::HotShotEvent;
use hotshot_task_impls::helpers::broadcast_event;
use hotshot_task_impls::network;

use hotshot_task::task::TaskRegistry;
use hotshot_types::{
    consensus::{Consensus, ConsensusMetricsValue, View, ViewInner},
    data::Leaf,
    error::StorageSnafu,
    event::EventType,
    message::{DataMessage, Message, MessageKind},
    simple_certificate::QuorumCertificate,
    traits::{
        consensus_api::ConsensusApi,
        election::Membership,
        network::ConnectedNetwork,
        node_implementation::{ConsensusTime, NodeType},
        signature_key::SignatureKey,
        states::ValidatedState,
        storage::StoredView,
        BlockPayload,
    },
    HotShotConfig,
};
use snafu::ResultExt;
use std::{
    collections::{BTreeMap, HashMap},
    marker::PhantomData,
    num::NonZeroUsize,
    sync::Arc,
    time::Duration,
};
use tasks::add_vid_task;
use tracing::{debug, instrument, trace};

// -- Rexports
// External
/// Reexport rand crate
pub use rand;
// Internal
/// Reexport error type
pub use hotshot_types::error::HotShotError;

/// Length, in bytes, of a 512 bit hash
pub const H_512: usize = 64;
/// Length, in bytes, of a 256 bit hash
pub const H_256: usize = 32;

/// Bundle of the networks used in consensus
pub struct Networks<TYPES: NodeType, I: NodeImplementation<TYPES>> {
    /// Newtork for reaching all nodes
    pub quorum_network: Arc<I::QuorumNetwork>,

    /// Network for reaching the DA committee
    pub da_network: Arc<I::CommitteeNetwork>,

    /// Phantom for TYPES and I
    pub _pd: PhantomData<(TYPES, I)>,
}

impl<TYPES: NodeType, I: NodeImplementation<TYPES>> Networks<TYPES, I> {
    /// wait for all networks to be ready
    pub async fn wait_for_networks_ready(&self) {
        self.quorum_network.wait_for_ready().await;
        self.da_network.wait_for_ready().await;
    }

    /// shut down all networks
    pub async fn shut_down_networks(&self) {
        self.quorum_network.shut_down().await;
        self.da_network.shut_down().await;
    }
}

/// Bundle of all the memberships a consensus instance uses
#[derive(Clone)]
pub struct Memberships<TYPES: NodeType> {
    /// Quorum Membership
    pub quorum_membership: TYPES::Membership,
    /// DA
    pub da_membership: TYPES::Membership,
    /// VID
    pub vid_membership: TYPES::Membership,
    /// View Sync
    pub view_sync_membership: TYPES::Membership,
}

/// Holds the state needed to participate in `HotShot` consensus
#[derive(Clone)]
pub struct SystemContext<TYPES: NodeType, I: NodeImplementation<TYPES>> {
    /// The public key of this node
    public_key: TYPES::SignatureKey,

    /// The private key of this node
    private_key: <TYPES::SignatureKey as SignatureKey>::PrivateKey,

    /// Configuration items for this hotshot instance
    pub config: HotShotConfig<TYPES::SignatureKey, TYPES::ElectionConfigType>,

    /// This `HotShot` instance's storage backend
    storage: I::Storage,

    /// Networks used by the instance of hotshot
    pub networks: Arc<Networks<TYPES, I>>,

    /// Memberships used by consensus
    pub memberships: Arc<Memberships<TYPES>>,

    /// the metrics that the implementor is using.
    _metrics: Arc<ConsensusMetricsValue>,

    /// The hotstuff implementation
    consensus: Arc<RwLock<Consensus<TYPES>>>,

    // global_registry: GlobalRegistry,
    /// Access to the output event stream.
    pub output_event_stream: (Sender<Event<TYPES>>, InactiveReceiver<Event<TYPES>>),

    /// access to the internal event stream, in case we need to, say, shut something down
    internal_event_stream: (
        Sender<HotShotEvent<TYPES>>,
        InactiveReceiver<HotShotEvent<TYPES>>,
    ),

    /// uid for instrumentation
    pub id: u64,
}

impl<TYPES: NodeType, I: NodeImplementation<TYPES>> SystemContext<TYPES, I> {
    /// Creates a new [`Arc<SystemContext>`] with the given configuration options.
    ///
    /// To do a full initialization, use `fn init` instead, which will set up background tasks as
    /// well.
    #[allow(clippy::too_many_arguments)]
    #[instrument(skip(private_key, storage, memberships, networks, initializer, metrics))]
    pub async fn new(
        public_key: TYPES::SignatureKey,
        private_key: <TYPES::SignatureKey as SignatureKey>::PrivateKey,
        nonce: u64,
        config: HotShotConfig<TYPES::SignatureKey, TYPES::ElectionConfigType>,
        storage: I::Storage,
        memberships: Memberships<TYPES>,
        networks: Networks<TYPES, I>,
        initializer: HotShotInitializer<TYPES>,
        metrics: ConsensusMetricsValue,
    ) -> Result<Arc<Self>, HotShotError<TYPES>> {
        debug!("Creating a new hotshot");

        let consensus_metrics = Arc::new(metrics);
        let anchored_leaf = initializer.inner;
        let instance_state = initializer.instance_state;

        // insert to storage
        storage
            .append(vec![anchored_leaf.clone().into()])
            .await
            .context(StorageSnafu)?;

        // Get the validated state from the initializer or construct an incomplete one from the
        // block header.
        let validated_state = match initializer.validated_state {
            Some(state) => state,
            None => Arc::new(TYPES::ValidatedState::from_header(
                &anchored_leaf.block_header,
            )),
        };

        // Insert the validated state to state map.
        let mut validated_state_map = BTreeMap::default();
        validated_state_map.insert(
            anchored_leaf.get_view_number(),
            View {
                view_inner: ViewInner::Leaf {
                    leaf: anchored_leaf.commit(),
                    state: validated_state,
                },
            },
        );

        let mut saved_leaves = HashMap::new();
        let mut saved_payloads = BTreeMap::new();
        saved_leaves.insert(anchored_leaf.commit(), anchored_leaf.clone());
        if let Some(payload) = anchored_leaf.get_block_payload() {
            let encoded_txns: Vec<u8> = match payload.encode() {
                // TODO (Keyao) [VALIDATED_STATE] - Avoid collect/copy on the encoded transaction bytes.
                // <https://github.com/EspressoSystems/HotShot/issues/2115>
                Ok(encoded) => encoded.into_iter().collect(),
                Err(e) => {
                    return Err(HotShotError::BlockError { source: e });
                }
            };
            saved_payloads.insert(anchored_leaf.get_view_number(), encoded_txns.clone());
            // View 1 doesn't have DA which is responsible for saving the payloads, so we store the
            // payload for view 1 manually during the intialization.
            saved_payloads.insert(TYPES::Time::new(1), encoded_txns);
        }

        let start_view = initializer.start_view;

        let consensus = Consensus {
            instance_state,
            validated_state_map,
            cur_view: start_view,
            last_decided_view: anchored_leaf.get_view_number(),
            saved_leaves,
            saved_payloads,
            saved_da_certs: HashMap::new(),
            saved_upgrade_certs: HashMap::new(),
            // TODO this is incorrect
            // https://github.com/EspressoSystems/HotShot/issues/560
            locked_view: anchored_leaf.get_view_number(),
            high_qc: anchored_leaf.get_justify_qc(),
            metrics: consensus_metrics.clone(),
        };
        let consensus = Arc::new(RwLock::new(consensus));

        let (internal_tx, internal_rx) = broadcast(EVENT_CHANNEL_SIZE);
        let (mut external_tx, external_rx) = broadcast(EVENT_CHANNEL_SIZE);

        // This makes it so we won't block on broadcasting if there is not a receiver
        // Our own copy of the receiver is inactive so it doesn't count.
        external_tx.set_await_active(false);

        let inner: Arc<SystemContext<TYPES, I>> = Arc::new(SystemContext {
            id: nonce,
            consensus,
            public_key,
            private_key,
            config,
            storage,
            networks: Arc::new(networks),
            memberships: Arc::new(memberships),
            _metrics: consensus_metrics.clone(),
            internal_event_stream: (internal_tx, internal_rx.deactivate()),
            output_event_stream: (external_tx, external_rx.deactivate()),
        });

        Ok(inner)
    }

    /// "Starts" consensus by sending a `QCFormed` event
    ///
    /// # Panics
    /// Panics if sending genesis fails
    pub async fn start_consensus(&self) {
        debug!("Starting Consensus");
        self.internal_event_stream
            .0
            .broadcast_direct(HotShotEvent::QCFormed(either::Left(
                QuorumCertificate::genesis(),
            )))
            .await
            .expect("Genesis Broadcast failed");
    }

    /// Emit an external event
    // A copypasta of `ConsensusApi::send_event`
    // TODO: remove with https://github.com/EspressoSystems/HotShot/issues/2407
    async fn send_external_event(&self, event: Event<TYPES>) {
        debug!(?event, "send_external_event");
        broadcast_event(event, &self.output_event_stream.0).await;
    }

    /// Publishes a transaction asynchronously to the network.
    ///
    /// # Errors
    ///
    /// Always returns Ok; does not return an error if the transaction couldn't be published to the network
    #[instrument(skip(self), err)]
    pub async fn publish_transaction_async(
        &self,
        transaction: TYPES::Transaction,
    ) -> Result<(), HotShotError<TYPES>> {
        trace!("Adding transaction to our own queue");

        let api = self.clone();
        let view_number = api.consensus.read().await.cur_view;

        // Wrap up a message
        let message = DataMessage::SubmitTransaction(transaction.clone(), view_number);

        async_spawn(async move {
            let da_membership = &api.memberships.da_membership.clone();
            join! {
                // TODO We should have a function that can return a network error if there is one
                // but first we'd need to ensure our network implementations can support that
                // (and not hang instead)
                //
                api
                    .networks
                    .da_network
                    .broadcast_message(
                        Message {
                            version: VERSION_0_1,
                            sender: api.public_key.clone(),
                            kind: MessageKind::from(message),
                        },
<<<<<<< HEAD
                        da_membership.get_committee_topic(),
=======
                        da_membership.get_committee(view_number),
>>>>>>> 2b3f5b19
                    ),
                api
                    .send_external_event(Event {
                        view_number,
                        event: EventType::Transactions {
                            transactions: vec![transaction],
                        },
                    }),
            }
        });
        Ok(())
    }

    /// Returns a copy of the consensus struct
    #[must_use]
    pub fn get_consensus(&self) -> Arc<RwLock<Consensus<TYPES>>> {
        self.consensus.clone()
    }

    /// Returns a copy of the last decided leaf
    /// # Panics
    /// Panics if internal leaf for consensus is inconsistent
    pub async fn get_decided_leaf(&self) -> Leaf<TYPES> {
        self.consensus.read().await.get_decided_leaf()
    }

    /// [Non-blocking] instantly returns a copy of the last decided leaf if
    /// it is available to be read. If not, we return `None`.
    ///
    /// # Panics
    /// Panics if internal state for consensus is inconsistent
    #[must_use]
    pub fn try_get_decided_leaf(&self) -> Option<Leaf<TYPES>> {
        self.consensus
            .try_read()
            .map(|guard| guard.get_decided_leaf())
    }

    /// Returns the last decided validated state.
    ///
    /// # Panics
    /// Panics if internal state for consensus is inconsistent
    pub async fn get_decided_state(&self) -> Arc<TYPES::ValidatedState> {
        self.consensus.read().await.get_decided_state().clone()
    }

    /// Get the validated state from a given `view`.
    ///
    /// Returns the requested state, if the [`SystemContext`] is tracking this view. Consensus
    /// tracks views that have not yet been decided but could be in the future. This function may
    /// return [`None`] if the requested view has already been decided (but see
    /// [`get_decided_state`](Self::get_decided_state)) or if there is no path for the requested
    /// view to ever be decided.
    pub async fn get_state(&self, view: TYPES::Time) -> Option<Arc<TYPES::ValidatedState>> {
        self.consensus.read().await.get_state(view).cloned()
    }

    /// Initializes a new [`SystemContext`] and does the work of setting up all the background tasks
    ///
    /// Assumes networking implementation is already primed.
    ///
    /// Underlying `HotShot` instance starts out paused, and must be unpaused
    ///
    /// Upon encountering an unrecoverable error, such as a failure to send to a broadcast channel,
    /// the `HotShot` instance will log the error and shut down.
    ///
    /// To construct a [`SystemContext`] without setting up tasks, use `fn new` instead.
    ///
    /// # Errors
    ///
    /// Will return an error when the storage failed to insert the first `QuorumCertificate`
    #[allow(clippy::too_many_arguments)]
    pub async fn init(
        public_key: TYPES::SignatureKey,
        private_key: <TYPES::SignatureKey as SignatureKey>::PrivateKey,
        node_id: u64,
        config: HotShotConfig<TYPES::SignatureKey, TYPES::ElectionConfigType>,
        storage: I::Storage,
        memberships: Memberships<TYPES>,
        networks: Networks<TYPES, I>,
        initializer: HotShotInitializer<TYPES>,
        metrics: ConsensusMetricsValue,
    ) -> Result<
        (
            SystemContextHandle<TYPES, I>,
            Sender<HotShotEvent<TYPES>>,
            Receiver<HotShotEvent<TYPES>>,
        ),
        HotShotError<TYPES>,
    > {
        // Save a clone of the storage for the handle
        let hotshot = Self::new(
            public_key,
            private_key,
            node_id,
            config,
            storage,
            memberships,
            networks,
            initializer,
            metrics,
        )
        .await?;
        let handle = hotshot.clone().run_tasks().await;
        let (tx, rx) = hotshot.internal_event_stream.clone();

        Ok((handle, tx, rx.activate()))
    }
    /// return the timeout for a view for `self`
    #[must_use]
    pub fn get_next_view_timeout(&self) -> u64 {
        self.config.next_view_timeout
    }
}

impl<TYPES: NodeType, I: NodeImplementation<TYPES>> SystemContext<TYPES, I> {
    /// Get access to [`Consensus`]
    #[must_use]
    pub fn consensus(&self) -> &Arc<RwLock<Consensus<TYPES>>> {
        &self.consensus
    }

    /// Spawn all tasks that operate on [`SystemContextHandle`].
    ///
    /// For a list of which tasks are being spawned, see this module's documentation.
    #[allow(clippy::too_many_lines)]
    pub async fn run_tasks(&self) -> SystemContextHandle<TYPES, I> {
        // ED Need to set first first number to 1, or properly trigger the change upon start
        let registry = Arc::new(TaskRegistry::default());

        let output_event_stream = self.output_event_stream.clone();
        let internal_event_stream = self.internal_event_stream.clone();

        let quorum_network = self.networks.quorum_network.clone();
        let da_network = self.networks.da_network.clone();
        let quorum_membership = self.memberships.quorum_membership.clone();
        let da_membership = self.memberships.da_membership.clone();
        let vid_membership = self.memberships.vid_membership.clone();
        let view_sync_membership = self.memberships.view_sync_membership.clone();

        let (event_tx, event_rx) = internal_event_stream.clone();

        let handle = SystemContextHandle {
            registry: registry.clone(),
            output_event_stream: output_event_stream.clone(),
            internal_event_stream: internal_event_stream.clone(),
            hotshot: self.clone().into(),
            storage: self.storage.clone(),
        };

        add_network_message_task(registry.clone(), event_tx.clone(), quorum_network.clone()).await;
        add_network_message_task(registry.clone(), event_tx.clone(), da_network.clone()).await;

        add_network_event_task(
            registry.clone(),
            event_tx.clone(),
            event_rx.activate_cloned(),
            quorum_network.clone(),
            quorum_membership,
            network::quorum_filter,
        )
        .await;
        add_network_event_task(
            registry.clone(),
            event_tx.clone(),
            event_rx.activate_cloned(),
            da_network.clone(),
            da_membership,
            network::committee_filter,
        )
        .await;
        add_network_event_task(
            registry.clone(),
            event_tx.clone(),
            event_rx.activate_cloned(),
            quorum_network.clone(),
            view_sync_membership,
            network::view_sync_filter,
        )
        .await;
        add_network_event_task(
            registry.clone(),
            event_tx.clone(),
            event_rx.activate_cloned(),
            quorum_network.clone(),
            vid_membership,
            network::vid_filter,
        )
        .await;
        add_consensus_task(
            registry.clone(),
            event_tx.clone(),
            event_rx.activate_cloned(),
            &handle,
        )
        .await;
        add_da_task(
            registry.clone(),
            event_tx.clone(),
            event_rx.activate_cloned(),
            &handle,
        )
        .await;
        add_vid_task(
            registry.clone(),
            event_tx.clone(),
            event_rx.activate_cloned(),
            &handle,
        )
        .await;
        add_transaction_task(
            registry.clone(),
            event_tx.clone(),
            event_rx.activate_cloned(),
            &handle,
        )
        .await;
        add_view_sync_task(
            registry.clone(),
            event_tx.clone(),
            event_rx.activate_cloned(),
            &handle,
        )
        .await;
        add_upgrade_task(
            registry.clone(),
            event_tx.clone(),
            event_rx.activate_cloned(),
            &handle,
        )
        .await;
        handle
    }
}

#[async_trait]
impl<TYPES: NodeType, I: NodeImplementation<TYPES>> ConsensusApi<TYPES, I>
    for SystemContextHandle<TYPES, I>
{
    fn total_nodes(&self) -> NonZeroUsize {
        self.hotshot.config.total_nodes
    }

    fn propose_min_round_time(&self) -> Duration {
        self.hotshot.config.propose_min_round_time
    }

    fn propose_max_round_time(&self) -> Duration {
        self.hotshot.config.propose_max_round_time
    }

    fn max_transactions(&self) -> NonZeroUsize {
        self.hotshot.config.max_transactions
    }

    fn min_transactions(&self) -> usize {
        self.hotshot.config.min_transactions
    }

    async fn send_event(&self, event: Event<TYPES>) {
        debug!(?event, "send_event");
        broadcast_event(event, &self.hotshot.output_event_stream.0).await;
    }

    fn public_key(&self) -> &TYPES::SignatureKey {
        &self.hotshot.public_key
    }

    fn private_key(&self) -> &<TYPES::SignatureKey as SignatureKey>::PrivateKey {
        &self.hotshot.private_key
    }

    async fn store_leaf(
        &self,
        old_anchor_view: TYPES::Time,
        leaf: Leaf<TYPES>,
    ) -> std::result::Result<(), hotshot_types::traits::storage::StorageError> {
        let view_to_insert = StoredView::from(leaf);
        let storage = &self.hotshot.storage;
        storage.append_single_view(view_to_insert).await?;
        storage.cleanup_storage_up_to_view(old_anchor_view).await?;
        storage.commit().await?;
        Ok(())
    }
}

/// initializer struct for creating starting block
pub struct HotShotInitializer<TYPES: NodeType> {
    /// the leaf specified initialization
    inner: Leaf<TYPES>,

    /// Instance-level state.
    instance_state: TYPES::InstanceState,

    /// Optional validated state.
    ///
    /// If it's given, we'll use it to constrcut the `SystemContext`. Otherwise, we'll construct
    /// the state from the block header.
    validated_state: Option<Arc<TYPES::ValidatedState>>,

    /// Starting view number that we are confident won't lead to a double vote after restart.
    start_view: TYPES::Time,
}

impl<TYPES: NodeType> HotShotInitializer<TYPES> {
    /// initialize from genesis
    /// # Errors
    /// If we are unable to apply the genesis block to the default state
    pub fn from_genesis(instance_state: TYPES::InstanceState) -> Result<Self, HotShotError<TYPES>> {
        let validated_state = Some(Arc::new(TYPES::ValidatedState::genesis(&instance_state)));
        Ok(Self {
            inner: Leaf::genesis(&instance_state),
            instance_state,
            validated_state,
            start_view: TYPES::Time::new(0),
        })
    }

    /// Reload previous state based on most recent leaf and the instance-level state.
    ///
    /// # Arguments
    /// *  `start_view` - The minimum view number that we are confident won't lead to a double vote
    /// after restart.
    /// * `validated_state` - Optional validated state that if given, will be used to constrcut the
    /// `SystemContext`.
    pub fn from_reload(
        anchor_leaf: Leaf<TYPES>,
        instance_state: TYPES::InstanceState,
        validated_state: Option<Arc<TYPES::ValidatedState>>,
        start_view: TYPES::Time,
    ) -> Self {
        Self {
            inner: anchor_leaf,
            instance_state,
            validated_state,
            start_view,
        }
    }
}<|MERGE_RESOLUTION|>--- conflicted
+++ resolved
@@ -30,6 +30,7 @@
 use hotshot_task_impls::events::HotShotEvent;
 use hotshot_task_impls::helpers::broadcast_event;
 use hotshot_task_impls::network;
+use hotshot_types::traits::election::Membership;
 
 use hotshot_task::task::TaskRegistry;
 use hotshot_types::{
@@ -41,7 +42,6 @@
     simple_certificate::QuorumCertificate,
     traits::{
         consensus_api::ConsensusApi,
-        election::Membership,
         network::ConnectedNetwork,
         node_implementation::{ConsensusTime, NodeType},
         signature_key::SignatureKey,
@@ -318,17 +318,13 @@
                 api
                     .networks
                     .da_network
-                    .broadcast_message(
+                    .quorum_broadcast_message(
                         Message {
                             version: VERSION_0_1,
                             sender: api.public_key.clone(),
                             kind: MessageKind::from(message),
                         },
-<<<<<<< HEAD
-                        da_membership.get_committee_topic(),
-=======
                         da_membership.get_committee(view_number),
->>>>>>> 2b3f5b19
                     ),
                 api
                     .send_external_event(Event {
