//! Provides a generic rust implementation of the `HotShot` BFT protocol
//!
//! See the [protocol documentation](https://github.com/EspressoSystems/hotshot-spec) for a protocol description.

// Documentation module
#[cfg(feature = "docs")]
pub mod documentation;

/// Contains traits consumed by [`SystemContext`]
pub mod traits;
/// Contains types used by the crate
pub mod types;

pub mod tasks;

use crate::{
    tasks::{
        add_consensus_task, add_da_task, add_network_event_task, add_network_message_task,
        add_transaction_task, add_view_sync_task,
    },
    traits::{NodeImplementation, Storage},
    types::{Event, SystemContextHandle},
};
<<<<<<< HEAD
use async_broadcast::{broadcast, InactiveReceiver, Receiver, Sender};
use async_compatibility_layer::{
    art::{async_spawn, async_spawn_local},
    channel::UnboundedSender,
};
=======
use async_compatibility_layer::art::async_spawn;
>>>>>>> e457776d
use async_lock::RwLock;
use async_trait::async_trait;
use commit::Committable;
use custom_debug::Debug;
use futures::join;
use hotshot_constants::PROGRAM_PROTOCOL_VERSION;
<<<<<<< HEAD
use hotshot_task_impls::events::HotShotEvent;
use hotshot_task_impls::helpers::broadcast_event;
use hotshot_task_impls::network;

use hotshot_task::task::{Task, TaskRegistry};
=======
use hotshot_task::{
    event_stream::{ChannelStream, EventStream},
    task_launcher::TaskRunner,
};
use hotshot_task_impls::{events::HotShotEvent, network::NetworkTaskKind};

>>>>>>> e457776d
use hotshot_types::{
    consensus::{Consensus, ConsensusMetricsValue, View, ViewInner},
    data::Leaf,
    error::StorageSnafu,
    event::EventType,
    message::{DataMessage, Message, MessageKind},
    simple_certificate::QuorumCertificate,
    traits::{
        consensus_api::ConsensusApi,
<<<<<<< HEAD
        network::{CommunicationChannel, NetworkError},
=======
        network::CommunicationChannel,
>>>>>>> e457776d
        node_implementation::{ConsensusTime, NodeType},
        signature_key::SignatureKey,
        states::ValidatedState,
        storage::StoredView,
        BlockPayload,
    },
    HotShotConfig,
};
use snafu::ResultExt;
use std::{
    collections::{BTreeMap, HashMap},
    marker::PhantomData,
    num::NonZeroUsize,
    sync::Arc,
    time::Duration,
};
use tasks::add_vid_task;
<<<<<<< HEAD
use tracing::{debug, instrument, trace, warn};
=======
use tracing::{debug, info, instrument, trace};
>>>>>>> e457776d

// -- Rexports
// External
/// Reexport rand crate
pub use rand;
// Internal
/// Reexport error type
pub use hotshot_types::error::HotShotError;

/// Length, in bytes, of a 512 bit hash
pub const H_512: usize = 64;
/// Length, in bytes, of a 256 bit hash
pub const H_256: usize = 32;

/// Bundle of the networks used in consensus
pub struct Networks<TYPES: NodeType, I: NodeImplementation<TYPES>> {
    /// Newtork for reaching all nodes
    pub quorum_network: I::QuorumNetwork,

    /// Network for reaching the DA committee
    pub da_network: I::CommitteeNetwork,

    /// Phantom for TYPES and I
    pub _pd: PhantomData<(TYPES, I)>,
}

impl<TYPES: NodeType, I: NodeImplementation<TYPES>> Networks<TYPES, I> {
    /// wait for all networks to be ready
    pub async fn wait_for_networks_ready(&self) {
        self.quorum_network.wait_for_ready().await;
        self.da_network.wait_for_ready().await;
    }

    /// shut down all networks
    pub async fn shut_down_networks(&self) {
        self.quorum_network.shut_down().await;
        self.da_network.shut_down().await;
    }
}

/// Bundle of all the memberships a consensus instance uses
pub struct Memberships<TYPES: NodeType> {
    /// Quorum Membership
    pub quorum_membership: TYPES::Membership,
    /// DA
    pub da_membership: TYPES::Membership,
    /// VID
    pub vid_membership: TYPES::Membership,
    /// View Sync
    pub view_sync_membership: TYPES::Membership,
}

/// Holds the state needed to participate in `HotShot` consensus
pub struct SystemContextInner<TYPES: NodeType, I: NodeImplementation<TYPES>> {
    /// The public key of this node
    public_key: TYPES::SignatureKey,

    /// The private key of this node
    private_key: <TYPES::SignatureKey as SignatureKey>::PrivateKey,

    /// Configuration items for this hotshot instance
    pub config: HotShotConfig<TYPES::SignatureKey, TYPES::ElectionConfigType>,

    /// This `HotShot` instance's storage backend
    storage: I::Storage,

    /// Networks used by the instance of hotshot
    pub networks: Arc<Networks<TYPES, I>>,

    /// Memberships used by consensus
    pub memberships: Arc<Memberships<TYPES>>,

    /// the metrics that the implementor is using.
    _metrics: Arc<ConsensusMetricsValue>,

    /// The hotstuff implementation
    consensus: Arc<RwLock<Consensus<TYPES>>>,

    // global_registry: GlobalRegistry,
    /// Access to the output event stream.
    pub output_event_stream: (Sender<Event<TYPES>>, InactiveReceiver<Event<TYPES>>),

    /// access to the internal event stream, in case we need to, say, shut something down
    internal_event_stream: (
        Sender<HotShotEvent<TYPES>>,
        InactiveReceiver<HotShotEvent<TYPES>>,
    ),

    /// uid for instrumentation
    pub id: u64,
}

/// Thread safe, shared view of a `HotShot`
// TODO Perhaps we can delete SystemContext since we only consume it in run_tasks()
#[derive(Clone)]
pub struct SystemContext<TYPES: NodeType, I: NodeImplementation<TYPES>> {
    /// Handle to internal hotshot implementation
    pub inner: Arc<SystemContextInner<TYPES, I>>,
}

impl<TYPES: NodeType, I: NodeImplementation<TYPES>> SystemContext<TYPES, I> {
    /// Creates a new [`SystemContext`] with the given configuration options and sets it up with the given
    /// genesis block
    ///
    /// To do a full initialization, use `fn init` instead, which will set up background tasks as
    /// well.
    #[allow(clippy::too_many_arguments)]
    #[instrument(skip(private_key, storage, memberships, networks, initializer, metrics))]
    pub async fn new(
        public_key: TYPES::SignatureKey,
        private_key: <TYPES::SignatureKey as SignatureKey>::PrivateKey,
        nonce: u64,
        config: HotShotConfig<TYPES::SignatureKey, TYPES::ElectionConfigType>,
        storage: I::Storage,
        memberships: Memberships<TYPES>,
        networks: Networks<TYPES, I>,
        initializer: HotShotInitializer<TYPES>,
        metrics: ConsensusMetricsValue,
    ) -> Result<Self, HotShotError<TYPES>> {
        debug!("Creating a new hotshot");

        let consensus_metrics = Arc::new(metrics);
        let anchored_leaf = initializer.inner;
        let instance_state = initializer.instance_state;

        // insert to storage
        storage
            .append(vec![anchored_leaf.clone().into()])
            .await
            .context(StorageSnafu)?;

        // insert genesis (or latest block) to state map
        let mut validated_state_map = BTreeMap::default();
        let validated_state = TYPES::ValidatedState::genesis(&instance_state);
        validated_state_map.insert(
            anchored_leaf.get_view_number(),
            View {
                view_inner: ViewInner::Leaf {
                    leaf: anchored_leaf.commit(),
                    state: validated_state,
                },
            },
        );

        let mut saved_leaves = HashMap::new();
        let mut saved_payloads = BTreeMap::new();
        saved_leaves.insert(anchored_leaf.commit(), anchored_leaf.clone());
        if let Some(payload) = anchored_leaf.get_block_payload() {
            let encoded_txns: Vec<u8> = match payload.encode() {
                // TODO (Keyao) [VALIDATED_STATE] - Avoid collect/copy on the encoded transaction bytes.
                // <https://github.com/EspressoSystems/HotShot/issues/2115>
                Ok(encoded) => encoded.into_iter().collect(),
                Err(e) => {
                    return Err(HotShotError::BlockError { source: e });
                }
            };
            saved_payloads.insert(anchored_leaf.get_view_number(), encoded_txns.clone());
            saved_payloads.insert(TYPES::Time::new(1), encoded_txns);
        }

        let start_view = anchored_leaf.get_view_number();

        let consensus = Consensus {
            instance_state,
            validated_state_map,
            cur_view: start_view,
            last_decided_view: anchored_leaf.get_view_number(),
            saved_leaves,
            saved_payloads,
            saved_da_certs: HashMap::new(),
            // TODO this is incorrect
            // https://github.com/EspressoSystems/HotShot/issues/560
            locked_view: anchored_leaf.get_view_number(),
            high_qc: anchored_leaf.get_justify_qc(),
            metrics: consensus_metrics.clone(),
        };
        let consensus = Arc::new(RwLock::new(consensus));

        let (internal_tx, internal_rx) = broadcast(100_000);
        let (mut external_tx, external_rx) = broadcast(100_000);

        // This makes it so we won't block on broadcasting if there is not a receiver
        // Our own copy of the receiver is inactive so it doesn't count.
        external_tx.set_await_active(false);

        let inner: Arc<SystemContextInner<TYPES, I>> = Arc::new(SystemContextInner {
            id: nonce,
            #[cfg(feature = "hotshot-testing")]
            consensus,
            public_key,
            private_key,
            config,
            storage,
            networks: Arc::new(networks),
            memberships: Arc::new(memberships),
            _metrics: consensus_metrics.clone(),
            internal_event_stream: (internal_tx, internal_rx.deactivate()),
            output_event_stream: (external_tx, external_rx.deactivate()),
        });

        Ok(Self { inner })
    }

    /// "Starts" consensus by sending a `QCFormed` event
    ///
    /// # Panics
    /// Panics if sending genesis fails
    pub async fn start_consensus(&self) {
        debug!("Starting Consensus");
        self.inner
            .internal_event_stream
            .0
            .broadcast_direct(HotShotEvent::QCFormed(either::Left(
                QuorumCertificate::genesis(),
            )))
            .await
            .expect("Genesis Broadcast failed");
    }

    /// Emit an external event
    // A copypasta of `ConsensusApi::send_event`
    // TODO: remove with https://github.com/EspressoSystems/HotShot/issues/2407
    async fn send_external_event(&self, event: Event<TYPES>) {
        debug!(?event, "send_external_event");
<<<<<<< HEAD
        broadcast_event(event, &self.inner.output_event_stream.0).await;
=======
        self.inner.output_event_stream.publish(event).await;
>>>>>>> e457776d
    }

    /// Publishes a transaction asynchronously to the network
    ///
    /// # Errors
    ///
    /// Always returns Ok; does not return an error if the transaction couldn't be published to the network
    #[instrument(skip(self), err)]
    pub async fn publish_transaction_async(
        &self,
        transaction: TYPES::Transaction,
    ) -> Result<(), HotShotError<TYPES>> {
        trace!("Adding transaction to our own queue");
        // Wrap up a message
        // TODO place a view number here that makes sense
        // we haven't worked out how this will work yet
        let message = DataMessage::SubmitTransaction(transaction.clone(), TYPES::Time::new(0));
        let api = self.clone();

        async_spawn(async move {
            let da_membership = &api.inner.memberships.da_membership.clone();
            join! {
                // TODO We should have a function that can return a network error if there is one
                // but first we'd need to ensure our network implementations can support that
                // (and not hang instead)
                //
                api
                    .inner
                    .networks
                    .da_network
                    .broadcast_message(
                        Message {
                            version: PROGRAM_PROTOCOL_VERSION,
                            sender: api.inner.public_key.clone(),
                            kind: MessageKind::from(message),
                        },
                        da_membership,
                    ),
                api
                    .send_external_event(Event {
                        view_number: api.inner.consensus.read().await.cur_view,
                        event: EventType::Transactions {
                            transactions: vec![transaction],
                        },
                    }),
            }
        });
        Ok(())
    }

    /// Returns a copy of the consensus struct
    #[must_use]
    pub fn get_consensus(&self) -> Arc<RwLock<Consensus<TYPES>>> {
        self.inner.consensus.clone()
    }

    /// Returns a copy of the last decided leaf
    /// # Panics
    /// Panics if internal leaf for consensus is inconsistent
    pub async fn get_decided_leaf(&self) -> Leaf<TYPES> {
        self.inner.consensus.read().await.get_decided_leaf()
    }

    /// [Non-blocking] instantly returns a copy of the last decided leaf if
    /// it is available to be read. If not, we return `None`.
    ///
    /// # Panics
    /// Panics if internal state for consensus is inconsistent
    #[must_use]
    pub fn try_get_decided_leaf(&self) -> Option<Leaf<TYPES>> {
        self.inner
            .consensus
            .try_read()
            .map(|guard| guard.get_decided_leaf())
    }

    /// Returns a copy of the last decided validated state.
    ///
    /// # Panics
    /// Panics if internal state for consensus is inconsistent
    pub async fn get_decided_state(&self) -> TYPES::ValidatedState {
        self.inner
            .consensus
            .read()
            .await
            .get_decided_state()
            .clone()
    }

    /// Initializes a new [`SystemContext`] and does the work of setting up all the background tasks
    ///
    /// Assumes networking implementation is already primed.
    ///
    /// Underlying `HotShot` instance starts out paused, and must be unpaused
    ///
    /// Upon encountering an unrecoverable error, such as a failure to send to a broadcast channel,
    /// the `HotShot` instance will log the error and shut down.
    ///
    /// To construct a [`SystemContext`] without setting up tasks, use `fn new` instead.
    ///
    /// # Errors
    ///
    /// Will return an error when the storage failed to insert the first `QuorumCertificate`
    #[allow(clippy::too_many_arguments)]
    pub async fn init(
        public_key: TYPES::SignatureKey,
        private_key: <TYPES::SignatureKey as SignatureKey>::PrivateKey,
        node_id: u64,
        config: HotShotConfig<TYPES::SignatureKey, TYPES::ElectionConfigType>,
        storage: I::Storage,
        memberships: Memberships<TYPES>,
        networks: Networks<TYPES, I>,
        initializer: HotShotInitializer<TYPES>,
        metrics: ConsensusMetricsValue,
    ) -> Result<
        (
            SystemContextHandle<TYPES, I>,
            Sender<HotShotEvent<TYPES>>,
            Receiver<HotShotEvent<TYPES>>,
        ),
        HotShotError<TYPES>,
    > {
        // Save a clone of the storage for the handle
        let hotshot = Self::new(
            public_key,
            private_key,
            node_id,
            config,
            storage,
            memberships,
            networks,
            initializer,
            metrics,
        )
        .await?;
        let handle = hotshot.clone().run_tasks().await;
        let (tx, rx) = hotshot.inner.internal_event_stream.clone();

        Ok((handle, tx, rx.activate()))
    }

    /// return the timeout for a view for `self`
    #[must_use]
    pub fn get_next_view_timeout(&self) -> u64 {
        self.inner.config.next_view_timeout
    }
}

impl<TYPES: NodeType, I: NodeImplementation<TYPES>> SystemContext<TYPES, I> {
    /// Get access to [`Consensus`]
    #[must_use]
    pub fn consensus(&self) -> &Arc<RwLock<Consensus<TYPES>>> {
        &self.inner.consensus
    }

    /// Spawn all tasks that operate on [`SystemContextHandle`].
    ///
    /// For a list of which tasks are being spawned, see this module's documentation.
    #[allow(clippy::too_many_lines)]
    pub async fn run_tasks(self) -> SystemContextHandle<TYPES, I> {
        // ED Need to set first first number to 1, or properly trigger the change upon start
        let registry = Arc::new(TaskRegistry::default());

        let output_event_stream = self.inner.output_event_stream.clone();
        let internal_event_stream = self.inner.internal_event_stream.clone();

        let quorum_network = self.inner.networks.quorum_network.clone();
        let da_network = self.inner.networks.da_network.clone();
        let quorum_membership = self.inner.memberships.quorum_membership.clone();
        let da_membership = self.inner.memberships.da_membership.clone();
        let vid_membership = self.inner.memberships.vid_membership.clone();
        let view_sync_membership = self.inner.memberships.view_sync_membership.clone();

        let (event_tx, event_rx) = internal_event_stream.clone();

        let handle = SystemContextHandle {
            registry: registry.clone(),
            output_event_stream: output_event_stream.clone(),
            internal_event_stream: internal_event_stream.clone(),
            hotshot: self.clone(),
            storage: self.inner.storage.clone(),
        };

        add_network_message_task(registry.clone(), event_tx.clone(), quorum_network.clone()).await;
        add_network_message_task(registry.clone(), event_tx.clone(), da_network.clone()).await;

        add_network_event_task(
            registry.clone(),
            event_tx.clone(),
            event_rx.activate_cloned(),
            quorum_network.clone(),
            quorum_membership,
            network::quorum_filter,
        )
        .await;
        add_network_event_task(
            registry.clone(),
            event_tx.clone(),
            event_rx.activate_cloned(),
            da_network.clone(),
            da_membership,
            network::committee_filter,
        )
        .await;
        add_network_event_task(
            registry.clone(),
            event_tx.clone(),
            event_rx.activate_cloned(),
            quorum_network.clone(),
            view_sync_membership,
            network::view_sync_filter,
        )
        .await;
        add_network_event_task(
            registry.clone(),
            event_tx.clone(),
            event_rx.activate_cloned(),
            quorum_network.clone(),
            vid_membership,
            network::vid_filter,
        )
        .await;
        let consensus_state = add_consensus_task(output_event_stream.0.clone(), &handle).await;
        let task = Task::new(
            event_tx.clone(),
            event_rx.activate_cloned(),
            registry.clone(),
            consensus_state,
        );
        registry.run_task(task).await;
        add_da_task(
            registry.clone(),
            event_tx.clone(),
            event_rx.activate_cloned(),
            &handle,
        )
        .await;
        add_vid_task(
            registry.clone(),
            event_tx.clone(),
            event_rx.activate_cloned(),
            &handle,
        )
        .await;
        add_transaction_task(
            registry.clone(),
            event_tx.clone(),
            event_rx.activate_cloned(),
            &handle,
        )
        .await;
        add_view_sync_task(
            registry.clone(),
            event_tx.clone(),
            event_rx.activate_cloned(),
            &handle,
        )
        .await;
        handle
    }
}

/// A handle that exposes the interface that hotstuff needs to interact with a [`SystemContextInner`]
#[derive(Clone, Debug)]
pub struct HotShotConsensusApi<TYPES: NodeType, I: NodeImplementation<TYPES>> {
    /// Reference to the [`SystemContextInner`]
    pub inner: Arc<SystemContextInner<TYPES, I>>,
}

#[async_trait]
impl<TYPES: NodeType, I: NodeImplementation<TYPES>> ConsensusApi<TYPES, I>
    for HotShotConsensusApi<TYPES, I>
{
    fn total_nodes(&self) -> NonZeroUsize {
        self.inner.config.total_nodes
    }

    fn propose_min_round_time(&self) -> Duration {
        self.inner.config.propose_min_round_time
    }

    fn propose_max_round_time(&self) -> Duration {
        self.inner.config.propose_max_round_time
    }

    fn max_transactions(&self) -> NonZeroUsize {
        self.inner.config.max_transactions
    }

    fn min_transactions(&self) -> usize {
        self.inner.config.min_transactions
    }

    async fn send_event(&self, event: Event<TYPES>) {
        debug!(?event, "send_event");
        broadcast_event(event, &self.inner.output_event_stream.0).await;
    }

    fn public_key(&self) -> &TYPES::SignatureKey {
        &self.inner.public_key
    }

    fn private_key(&self) -> &<TYPES::SignatureKey as SignatureKey>::PrivateKey {
        &self.inner.private_key
    }

    async fn store_leaf(
        &self,
        old_anchor_view: TYPES::Time,
        leaf: Leaf<TYPES>,
    ) -> std::result::Result<(), hotshot_types::traits::storage::StorageError> {
        let view_to_insert = StoredView::from(leaf);
        let storage = &self.inner.storage;
        storage.append_single_view(view_to_insert).await?;
        storage.cleanup_storage_up_to_view(old_anchor_view).await?;
        storage.commit().await?;
        Ok(())
    }
}

/// initializer struct for creating starting block
pub struct HotShotInitializer<TYPES: NodeType> {
    /// the leaf specified initialization
    inner: Leaf<TYPES>,

    /// Instance-level state.
    instance_state: TYPES::InstanceState,
}

impl<TYPES: NodeType> HotShotInitializer<TYPES> {
    /// initialize from genesis
    /// # Errors
    /// If we are unable to apply the genesis block to the default state
    pub fn from_genesis(
        instance_state: &TYPES::InstanceState,
    ) -> Result<Self, HotShotError<TYPES>> {
        Ok(Self {
            inner: Leaf::genesis(instance_state),
            instance_state: instance_state.clone(),
        })
    }

    /// reload previous state based on most recent leaf and the instance-level state.
    pub fn from_reload(anchor_leaf: Leaf<TYPES>, instance_state: TYPES::InstanceState) -> Self {
        Self {
            inner: anchor_leaf,
            instance_state,
        }
    }
}<|MERGE_RESOLUTION|>--- conflicted
+++ resolved
@@ -21,35 +21,19 @@
     traits::{NodeImplementation, Storage},
     types::{Event, SystemContextHandle},
 };
-<<<<<<< HEAD
 use async_broadcast::{broadcast, InactiveReceiver, Receiver, Sender};
-use async_compatibility_layer::{
-    art::{async_spawn, async_spawn_local},
-    channel::UnboundedSender,
-};
-=======
 use async_compatibility_layer::art::async_spawn;
->>>>>>> e457776d
 use async_lock::RwLock;
 use async_trait::async_trait;
 use commit::Committable;
 use custom_debug::Debug;
 use futures::join;
 use hotshot_constants::PROGRAM_PROTOCOL_VERSION;
-<<<<<<< HEAD
 use hotshot_task_impls::events::HotShotEvent;
 use hotshot_task_impls::helpers::broadcast_event;
 use hotshot_task_impls::network;
 
 use hotshot_task::task::{Task, TaskRegistry};
-=======
-use hotshot_task::{
-    event_stream::{ChannelStream, EventStream},
-    task_launcher::TaskRunner,
-};
-use hotshot_task_impls::{events::HotShotEvent, network::NetworkTaskKind};
-
->>>>>>> e457776d
 use hotshot_types::{
     consensus::{Consensus, ConsensusMetricsValue, View, ViewInner},
     data::Leaf,
@@ -59,11 +43,7 @@
     simple_certificate::QuorumCertificate,
     traits::{
         consensus_api::ConsensusApi,
-<<<<<<< HEAD
-        network::{CommunicationChannel, NetworkError},
-=======
         network::CommunicationChannel,
->>>>>>> e457776d
         node_implementation::{ConsensusTime, NodeType},
         signature_key::SignatureKey,
         states::ValidatedState,
@@ -81,11 +61,7 @@
     time::Duration,
 };
 use tasks::add_vid_task;
-<<<<<<< HEAD
-use tracing::{debug, instrument, trace, warn};
-=======
-use tracing::{debug, info, instrument, trace};
->>>>>>> e457776d
+use tracing::{debug, instrument, trace};
 
 // -- Rexports
 // External
@@ -310,11 +286,7 @@
     // TODO: remove with https://github.com/EspressoSystems/HotShot/issues/2407
     async fn send_external_event(&self, event: Event<TYPES>) {
         debug!(?event, "send_external_event");
-<<<<<<< HEAD
         broadcast_event(event, &self.inner.output_event_stream.0).await;
-=======
-        self.inner.output_event_stream.publish(event).await;
->>>>>>> e457776d
     }
 
     /// Publishes a transaction asynchronously to the network
