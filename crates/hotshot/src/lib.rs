--- conflicted
+++ resolved
@@ -12,21 +12,6 @@
 
 pub mod tasks;
 
-<<<<<<< HEAD
-#[cfg(feature = "dependency-tasks")]
-use crate::tasks::{add_quorum_proposal_task, add_quorum_vote_task};
-
-use crate::{
-    tasks::{
-        add_consensus_task, add_da_task, add_network_event_task, add_network_message_task,
-        add_transaction_task, add_upgrade_task, add_view_sync_task,
-    },
-    traits::NodeImplementation,
-    types::{Event, SystemContextHandle},
-};
-
-=======
->>>>>>> 6f7120a1
 use std::{
     collections::{BTreeMap, HashMap},
     marker::PhantomData,
@@ -72,8 +57,8 @@
 use tracing::{debug, instrument, trace};
 use vbs::version::Version;
 
-#[cfg(feature = "proposal-task")]
-use crate::tasks::add_quorum_proposal_task;
+#[cfg(feature = "dependency-tasks")]
+use crate::tasks::{add_quorum_proposal_task, add_quorum_vote_task};
 use crate::{
     tasks::{
         add_consensus_task, add_da_task, add_network_event_task, add_network_message_task,
