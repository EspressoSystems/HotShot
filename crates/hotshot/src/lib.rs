//! Provides a generic rust implementation of the `HotShot` BFT protocol
//!
//! See the [protocol documentation](https://github.com/EspressoSystems/hotshot-spec) for a protocol description.

// Documentation module
#[cfg(feature = "docs")]
pub mod documentation;

/// Contains traits consumed by [`SystemContext`]
pub mod traits;
/// Contains types used by the crate
pub mod types;

pub mod tasks;

use crate::{
    tasks::{
        add_consensus_task, add_da_task, add_network_event_task, add_network_message_task,
        add_transaction_task, add_view_sync_task,
    },
    traits::{NodeImplementation, Storage},
    types::{Event, SystemContextHandle},
};
use async_broadcast::{broadcast, InactiveReceiver, Receiver, Sender};
use async_compatibility_layer::{
    art::{async_spawn, async_spawn_local},
    channel::UnboundedSender,
};
use async_lock::RwLock;
use async_trait::async_trait;
use commit::Committable;
use custom_debug::Debug;
use futures::join;
use hotshot_constants::PROGRAM_PROTOCOL_VERSION;
use hotshot_task_impls::events::HotShotEvent;
use hotshot_task_impls::helpers::broadcast_event;
use hotshot_task_impls::network;

use hotshot_task::task::{Task, TaskRegistry};
use hotshot_types::{
    consensus::{Consensus, ConsensusMetricsValue, View, ViewInner},
    data::Leaf,
    error::StorageSnafu,
    event::EventType,
    message::{
        DataMessage, InternalTrigger, Message, MessageKind, ProcessedGeneralConsensusMessage,
    },
    simple_certificate::QuorumCertificate,
    traits::{
        consensus_api::ConsensusApi,
        network::{CommunicationChannel, NetworkError},
<<<<<<< HEAD
        node_implementation::NodeType,
=======
        node_implementation::{ConsensusTime, NodeType, SendToTasks},
>>>>>>> 1aca21c2
        signature_key::SignatureKey,
        states::ValidatedState,
        storage::StoredView,
        BlockPayload,
    },
    HotShotConfig,
};
use snafu::ResultExt;
use std::{
    collections::{BTreeMap, HashMap},
    marker::PhantomData,
    num::NonZeroUsize,
    sync::Arc,
    time::Duration,
};
use tasks::add_vid_task;
<<<<<<< HEAD
use tracing::{debug, instrument, trace, warn};
=======
use tracing::{debug, info, instrument, trace, warn};
>>>>>>> 1aca21c2

// -- Rexports
// External
/// Reexport rand crate
pub use rand;
// Internal
/// Reexport error type
pub use hotshot_types::error::HotShotError;

/// Length, in bytes, of a 512 bit hash
pub const H_512: usize = 64;
/// Length, in bytes, of a 256 bit hash
pub const H_256: usize = 32;

/// Bundle of the networks used in consensus
pub struct Networks<TYPES: NodeType, I: NodeImplementation<TYPES>> {
    /// Newtork for reaching all nodes
    pub quorum_network: I::QuorumNetwork,

    /// Network for reaching the DA committee
    pub da_network: I::CommitteeNetwork,

    /// Phantom for TYPES and I
    pub _pd: PhantomData<(TYPES, I)>,
}

impl<TYPES: NodeType, I: NodeImplementation<TYPES>> Networks<TYPES, I> {
    /// wait for all networks to be ready
    pub async fn wait_for_networks_ready(&self) {
        self.quorum_network.wait_for_ready().await;
        self.da_network.wait_for_ready().await;
    }

    /// shut down all networks
    pub async fn shut_down_networks(&self) {
        self.quorum_network.shut_down().await;
        self.da_network.shut_down().await;
    }
}

/// Bundle of all the memberships a consensus instance uses
pub struct Memberships<TYPES: NodeType> {
    /// Quorum Membership
    pub quorum_membership: TYPES::Membership,
    /// DA
    pub da_membership: TYPES::Membership,
    /// VID
    pub vid_membership: TYPES::Membership,
    /// View Sync
    pub view_sync_membership: TYPES::Membership,
}

/// Holds the state needed to participate in `HotShot` consensus
pub struct SystemContextInner<TYPES: NodeType, I: NodeImplementation<TYPES>> {
    /// The public key of this node
    public_key: TYPES::SignatureKey,

    /// The private key of this node
    private_key: <TYPES::SignatureKey as SignatureKey>::PrivateKey,

    /// Configuration items for this hotshot instance
    pub config: HotShotConfig<TYPES::SignatureKey, TYPES::ElectionConfigType>,

    /// This `HotShot` instance's storage backend
    storage: I::Storage,

    /// Networks used by the instance of hotshot
    pub networks: Arc<Networks<TYPES, I>>,

    /// Memberships used by consensus
    pub memberships: Arc<Memberships<TYPES>>,

    /// the metrics that the implementor is using.
    _metrics: Arc<ConsensusMetricsValue>,

    /// The hotstuff implementation
    consensus: Arc<RwLock<Consensus<TYPES>>>,

    // global_registry: GlobalRegistry,
    /// Access to the output event stream.
    pub output_event_stream: (Sender<Event<TYPES>>, InactiveReceiver<Event<TYPES>>),

    /// access to the internal event stream, in case we need to, say, shut something down
    internal_event_stream: (
        Sender<HotShotEvent<TYPES>>,
        InactiveReceiver<HotShotEvent<TYPES>>,
    ),

    /// uid for instrumentation
    pub id: u64,
}

/// Thread safe, shared view of a `HotShot`
// TODO Perhaps we can delete SystemContext since we only consume it in run_tasks()
#[derive(Clone)]
pub struct SystemContext<TYPES: NodeType, I: NodeImplementation<TYPES>> {
    /// Handle to internal hotshot implementation
    pub inner: Arc<SystemContextInner<TYPES, I>>,
}

impl<TYPES: NodeType, I: NodeImplementation<TYPES>> SystemContext<TYPES, I> {
    /// Creates a new [`SystemContext`] with the given configuration options and sets it up with the given
    /// genesis block
    ///
    /// To do a full initialization, use `fn init` instead, which will set up background tasks as
    /// well.
    #[allow(clippy::too_many_arguments)]
    #[instrument(skip(private_key, storage, memberships, networks, initializer, metrics))]
    pub async fn new(
        public_key: TYPES::SignatureKey,
        private_key: <TYPES::SignatureKey as SignatureKey>::PrivateKey,
        nonce: u64,
        config: HotShotConfig<TYPES::SignatureKey, TYPES::ElectionConfigType>,
        storage: I::Storage,
        memberships: Memberships<TYPES>,
        networks: Networks<TYPES, I>,
        initializer: HotShotInitializer<TYPES>,
        metrics: ConsensusMetricsValue,
    ) -> Result<Self, HotShotError<TYPES>> {
        debug!("Creating a new hotshot");

        let consensus_metrics = Arc::new(metrics);
        let anchored_leaf = initializer.inner;
        let instance_state = initializer.instance_state;

        // insert to storage
        storage
            .append(vec![anchored_leaf.clone().into()])
            .await
            .context(StorageSnafu)?;

        // insert genesis (or latest block) to state map
        let mut validated_state_map = BTreeMap::default();
        let validated_state = TYPES::ValidatedState::genesis(&instance_state);
        validated_state_map.insert(
            anchored_leaf.get_view_number(),
            View {
                view_inner: ViewInner::Leaf {
                    leaf: anchored_leaf.commit(),
                    state: validated_state,
                },
            },
        );

        let mut saved_leaves = HashMap::new();
        let mut saved_payloads = BTreeMap::new();
        saved_leaves.insert(anchored_leaf.commit(), anchored_leaf.clone());
        if let Some(payload) = anchored_leaf.get_block_payload() {
            let encoded_txns: Vec<u8> = match payload.encode() {
                // TODO (Keyao) [VALIDATED_STATE] - Avoid collect/copy on the encoded transaction bytes.
                // <https://github.com/EspressoSystems/HotShot/issues/2115>
                Ok(encoded) => encoded.into_iter().collect(),
                Err(e) => {
                    return Err(HotShotError::BlockError { source: e });
                }
            };
            saved_payloads.insert(anchored_leaf.get_view_number(), encoded_txns.clone());
            saved_payloads.insert(TYPES::Time::new(1), encoded_txns);
        }

        let start_view = anchored_leaf.get_view_number();

        let consensus = Consensus {
            instance_state,
            validated_state_map,
            cur_view: start_view,
            last_decided_view: anchored_leaf.get_view_number(),
            saved_leaves,
            saved_payloads,
            saved_da_certs: HashMap::new(),
            // TODO this is incorrect
            // https://github.com/EspressoSystems/HotShot/issues/560
            locked_view: anchored_leaf.get_view_number(),
            high_qc: anchored_leaf.get_justify_qc(),
            metrics: consensus_metrics.clone(),
        };
        let consensus = Arc::new(RwLock::new(consensus));

        let (internal_tx, internal_rx) = broadcast(100_000);
        let (external_tx, external_rx) = broadcast(100_000);

        let inner: Arc<SystemContextInner<TYPES, I>> = Arc::new(SystemContextInner {
            id: nonce,
            #[cfg(feature = "hotshot-testing")]
            consensus,
            public_key,
            private_key,
            config,
            storage,
            networks: Arc::new(networks),
            memberships: Arc::new(memberships),
            _metrics: consensus_metrics.clone(),
            internal_event_stream: (internal_tx, internal_rx.deactivate()),
            output_event_stream: (external_tx, external_rx.deactivate()),
        });

        Ok(Self { inner })
    }

    /// "Starts" consensus by sending a `QCFormed` event
    ///
    /// # Panics
    /// Panics if sending genesis fails
    pub async fn start_consensus(&self) {
        debug!("Starting Consensus");
        self.inner
            .internal_event_stream
            .0
            .broadcast_direct(HotShotEvent::QCFormed(either::Left(
                QuorumCertificate::genesis(),
            )))
            .await
            .expect("Genesis Broadcast failed");
    }

    /// Marks a given view number as timed out. This should be called a fixed period after a round is started.
    ///
    /// If the round has already ended then this function will essentially be a no-op. Otherwise `run_round` will return shortly after this function is called.
    /// # Panics
    /// Panics if the current view is not in the channel map
    #[instrument(
        skip_all,
        fields(id = self.inner.id, view = *current_view),
        name = "Timeout consensus tasks",
        level = "warn"
    )]
    pub async fn timeout_view(
        &self,
        current_view: TYPES::Time,
        send_replica: UnboundedSender<ProcessedGeneralConsensusMessage<TYPES>>,
        send_next_leader: Option<UnboundedSender<ProcessedGeneralConsensusMessage<TYPES>>>,
    ) {
        let msg = ProcessedGeneralConsensusMessage::<TYPES>::InternalTrigger(
            InternalTrigger::Timeout(current_view),
        );
        if let Some(chan) = send_next_leader {
            if chan.send(msg.clone()).await.is_err() {
                debug!("Error timing out next leader task");
            }
        };
        // NOTE this should always exist
        if send_replica.send(msg).await.is_err() {
            debug!("Error timing out replica task");
        };
    }

    /// Emit an external event
    // A copypasta of `ConsensusApi::send_event`
    // TODO: remove with https://github.com/EspressoSystems/HotShot/issues/2407
    async fn send_external_event(&self, event: Event<TYPES>) {
        debug!(?event, "send_external_event");
<<<<<<< HEAD
        broadcast_event(event, &self.inner.output_event_stream.0).await;
=======
        self.inner.output_event_stream.publish(event).await;

>>>>>>> 1aca21c2
    }

    /// Publishes a transaction asynchronously to the network
    ///
    /// # Errors
    ///
    /// Always returns Ok; does not return an error if the transaction couldn't be published to the network
    #[instrument(skip(self), err)]
    pub async fn publish_transaction_async(
        &self,
        transaction: TYPES::Transaction,
    ) -> Result<(), HotShotError<TYPES>> {
        trace!("Adding transaction to our own queue");
        // Wrap up a message
        // TODO place a view number here that makes sense
        // we haven't worked out how this will work yet
        let message = DataMessage::SubmitTransaction(transaction.clone(), TYPES::Time::new(0));
        let api = self.clone();

        async_spawn(async move {
            let da_membership = &api.inner.memberships.da_membership.clone();
            join! {
                // TODO We should have a function that can return a network error if there is one
                // but first we'd need to ensure our network implementations can support that
                // (and not hang instead)
                //
                api
                    .inner
                    .networks
                    .da_network
                    .broadcast_message(
                        Message {
                            version: PROGRAM_PROTOCOL_VERSION,
                            sender: api.inner.public_key.clone(),
                            kind: MessageKind::from(message),
                        },
                        da_membership,
                    ),
                api
                    .send_external_event(Event {
                        view_number: api.inner.consensus.read().await.cur_view,
                        event: EventType::Transactions {
                            transactions: vec![transaction],
                        },
                    }),
            }
        });
        Ok(())
    }

    /// Returns a copy of the consensus struct
    #[must_use]
    pub fn get_consensus(&self) -> Arc<RwLock<Consensus<TYPES>>> {
        self.inner.consensus.clone()
    }

    /// Returns a copy of the last decided leaf
    /// # Panics
    /// Panics if internal leaf for consensus is inconsistent
    pub async fn get_decided_leaf(&self) -> Leaf<TYPES> {
        self.inner.consensus.read().await.get_decided_leaf()
    }

    /// [Non-blocking] instantly returns a copy of the last decided leaf if
    /// it is available to be read. If not, we return `None`.
    ///
    /// # Panics
    /// Panics if internal state for consensus is inconsistent
    #[must_use]
    pub fn try_get_decided_leaf(&self) -> Option<Leaf<TYPES>> {
        self.inner
            .consensus
            .try_read()
            .map(|guard| guard.get_decided_leaf())
    }

    /// Returns a copy of the last decided validated state.
    ///
    /// # Panics
    /// Panics if internal state for consensus is inconsistent
    pub async fn get_decided_state(&self) -> TYPES::ValidatedState {
        self.inner
            .consensus
            .read()
            .await
            .get_decided_state()
            .clone()
    }

    /// Initializes a new [`SystemContext`] and does the work of setting up all the background tasks
    ///
    /// Assumes networking implementation is already primed.
    ///
    /// Underlying `HotShot` instance starts out paused, and must be unpaused
    ///
    /// Upon encountering an unrecoverable error, such as a failure to send to a broadcast channel,
    /// the `HotShot` instance will log the error and shut down.
    ///
    /// To construct a [`SystemContext`] without setting up tasks, use `fn new` instead.
    ///
    /// # Errors
    ///
    /// Will return an error when the storage failed to insert the first `QuorumCertificate`
    #[allow(clippy::too_many_arguments)]
    pub async fn init(
        public_key: TYPES::SignatureKey,
        private_key: <TYPES::SignatureKey as SignatureKey>::PrivateKey,
        node_id: u64,
        config: HotShotConfig<TYPES::SignatureKey, TYPES::ElectionConfigType>,
        storage: I::Storage,
        memberships: Memberships<TYPES>,
        networks: Networks<TYPES, I>,
        initializer: HotShotInitializer<TYPES>,
        metrics: ConsensusMetricsValue,
    ) -> Result<
        (
            SystemContextHandle<TYPES, I>,
            Sender<HotShotEvent<TYPES>>,
            Receiver<HotShotEvent<TYPES>>,
        ),
        HotShotError<TYPES>,
    > {
        // Save a clone of the storage for the handle
        let hotshot = Self::new(
            public_key,
            private_key,
            node_id,
            config,
            storage,
            memberships,
            networks,
            initializer,
            metrics,
        )
        .await?;
        let handle = hotshot.clone().run_tasks().await;
        let (tx, rx) = hotshot.inner.internal_event_stream.clone();

        Ok((handle, tx, rx.activate()))
    }

    /// Send a broadcast message.
    ///
    /// This is an alias for `hotshot.inner.networking.broadcast_message(msg.into())`.
    ///
    /// # Errors
    ///
    /// Will return any errors that the underlying `broadcast_message` can return.
    // this clippy lint is silly. This is async by requirement of the trait.
    #[allow(clippy::unused_async)]
    pub async fn send_broadcast_message(
        &self,
        kind: impl Into<MessageKind<TYPES>>,
    ) -> std::result::Result<(), NetworkError> {
        let inner = self.inner.clone();
        let pk = self.inner.public_key.clone();
        let kind = kind.into();

        async_spawn_local(async move {
            if inner
                .networks
                .quorum_network
                .broadcast_message(
                    Message {
                        version: PROGRAM_PROTOCOL_VERSION,
                        sender: pk,
                        kind,
                    },
                    // TODO this is morally wrong
                    &inner.memberships.quorum_membership.clone(),
                )
                .await
                .is_err()
            {
                warn!("Failed to broadcast message");
            };
        });
        Ok(())
    }

    /// Send a direct message to a given recipient.
    ///
    /// This is an alias for `hotshot.inner.networking.message_node(msg.into(), recipient)`.
    ///
    /// # Errors
    ///
    /// Will return any errors that the underlying `message_node` can return.
    pub async fn send_direct_message(
        &self,
        kind: impl Into<MessageKind<TYPES>>,
        recipient: TYPES::SignatureKey,
    ) -> std::result::Result<(), NetworkError> {
        self.inner
            .networks
            .quorum_network
            .direct_message(
                Message {
                    version: PROGRAM_PROTOCOL_VERSION,
                    sender: self.inner.public_key.clone(),
                    kind: kind.into(),
                },
                recipient,
            )
            .await?;
        Ok(())
    }

    /// return the timeout for a view for `self`
    #[must_use]
    pub fn get_next_view_timeout(&self) -> u64 {
        self.inner.config.next_view_timeout
    }
}

impl<TYPES: NodeType, I: NodeImplementation<TYPES>> SystemContext<TYPES, I> {
    /// Get access to [`Consensus`]
    #[must_use]
    pub fn consensus(&self) -> &Arc<RwLock<Consensus<TYPES>>> {
        &self.inner.consensus
    }

    /// Spawn all tasks that operate on [`SystemContextHandle`].
    ///
    /// For a list of which tasks are being spawned, see this module's documentation.
    #[allow(clippy::too_many_lines)]
    pub async fn run_tasks(self) -> SystemContextHandle<TYPES, I> {
        // ED Need to set first first number to 1, or properly trigger the change upon start
        let registry = Arc::new(TaskRegistry::default());

        let output_event_stream = self.inner.output_event_stream.clone();
        let internal_event_stream = self.inner.internal_event_stream.clone();

        let quorum_network = self.inner.networks.quorum_network.clone();
        let da_network = self.inner.networks.da_network.clone();
        let quorum_membership = self.inner.memberships.quorum_membership.clone();
        let da_membership = self.inner.memberships.da_membership.clone();
        let vid_membership = self.inner.memberships.vid_membership.clone();
        let view_sync_membership = self.inner.memberships.view_sync_membership.clone();

        let (event_tx, event_rx) = internal_event_stream.clone();

        let handle = SystemContextHandle {
            registry: registry.clone(),
            output_event_stream: output_event_stream.clone(),
            internal_event_stream: internal_event_stream.clone(),
            hotshot: self.clone(),
            storage: self.inner.storage.clone(),
        };

        add_network_message_task(registry.clone(), event_tx.clone(), quorum_network.clone()).await;
        add_network_message_task(registry.clone(), event_tx.clone(), da_network.clone()).await;

        add_network_event_task(
            registry.clone(),
            event_tx.clone(),
            event_rx.activate_cloned(),
            quorum_network.clone(),
            quorum_membership,
            network::quorum_filter,
        )
        .await;
        add_network_event_task(
            registry.clone(),
            event_tx.clone(),
            event_rx.activate_cloned(),
            da_network.clone(),
            da_membership,
            network::committee_filter,
        )
        .await;
        add_network_event_task(
            registry.clone(),
            event_tx.clone(),
            event_rx.activate_cloned(),
            quorum_network.clone(),
            view_sync_membership,
            network::view_sync_filter,
        )
        .await;
        add_network_event_task(
            registry.clone(),
            event_tx.clone(),
            event_rx.activate_cloned(),
            quorum_network.clone(),
            vid_membership,
            network::vid_filter,
        )
        .await;
        let consensus_state = add_consensus_task(output_event_stream.0.clone(), &handle).await;
        let task = Task::new(
            event_tx.clone(),
            event_rx.activate_cloned(),
            registry.clone(),
            consensus_state,
        );
        registry.run_task(task).await;
        add_da_task(
            registry.clone(),
            event_tx.clone(),
            event_rx.activate_cloned(),
            &handle,
        )
        .await;
        add_vid_task(
            registry.clone(),
            event_tx.clone(),
            event_rx.activate_cloned(),
            &handle,
        )
        .await;
        add_transaction_task(
            registry.clone(),
            event_tx.clone(),
            event_rx.activate_cloned(),
            &handle,
        )
        .await;
        add_view_sync_task(
            registry.clone(),
            event_tx.clone(),
            event_rx.activate_cloned(),
            &handle,
        )
        .await;
        handle
    }
}

/// A handle that exposes the interface that hotstuff needs to interact with a [`SystemContextInner`]
#[derive(Clone, Debug)]
pub struct HotShotConsensusApi<TYPES: NodeType, I: NodeImplementation<TYPES>> {
    /// Reference to the [`SystemContextInner`]
    pub inner: Arc<SystemContextInner<TYPES, I>>,
}

#[async_trait]
impl<TYPES: NodeType, I: NodeImplementation<TYPES>> ConsensusApi<TYPES, I>
    for HotShotConsensusApi<TYPES, I>
{
    fn total_nodes(&self) -> NonZeroUsize {
        self.inner.config.total_nodes
    }

    fn propose_min_round_time(&self) -> Duration {
        self.inner.config.propose_min_round_time
    }

    fn propose_max_round_time(&self) -> Duration {
        self.inner.config.propose_max_round_time
    }

    fn max_transactions(&self) -> NonZeroUsize {
        self.inner.config.max_transactions
    }

    fn min_transactions(&self) -> usize {
        self.inner.config.min_transactions
    }

    async fn send_event(&self, event: Event<TYPES>) {
        debug!(?event, "send_event");
<<<<<<< HEAD
        broadcast_event(event, &self.inner.output_event_stream.0).await;
=======
        self.inner.output_event_stream.publish(event).await;
>>>>>>> 1aca21c2
    }

    fn public_key(&self) -> &TYPES::SignatureKey {
        &self.inner.public_key
    }

    fn private_key(&self) -> &<TYPES::SignatureKey as SignatureKey>::PrivateKey {
        &self.inner.private_key
    }

    async fn store_leaf(
        &self,
        old_anchor_view: TYPES::Time,
        leaf: Leaf<TYPES>,
    ) -> std::result::Result<(), hotshot_types::traits::storage::StorageError> {
        let view_to_insert = StoredView::from(leaf);
        let storage = &self.inner.storage;
        storage.append_single_view(view_to_insert).await?;
        storage.cleanup_storage_up_to_view(old_anchor_view).await?;
        storage.commit().await?;
        Ok(())
    }
}

/// initializer struct for creating starting block
pub struct HotShotInitializer<TYPES: NodeType> {
    /// the leaf specified initialization
    inner: Leaf<TYPES>,

    /// Instance-level state.
    instance_state: TYPES::InstanceState,
}

impl<TYPES: NodeType> HotShotInitializer<TYPES> {
    /// initialize from genesis
    /// # Errors
    /// If we are unable to apply the genesis block to the default state
    pub fn from_genesis(
        instance_state: &TYPES::InstanceState,
    ) -> Result<Self, HotShotError<TYPES>> {
        Ok(Self {
            inner: Leaf::genesis(instance_state),
            instance_state: instance_state.clone(),
        })
    }

    /// reload previous state based on most recent leaf and the instance-level state.
    pub fn from_reload(anchor_leaf: Leaf<TYPES>, instance_state: TYPES::InstanceState) -> Self {
        Self {
            inner: anchor_leaf,
            instance_state,
        }
    }
}<|MERGE_RESOLUTION|>--- conflicted
+++ resolved
@@ -49,11 +49,7 @@
     traits::{
         consensus_api::ConsensusApi,
         network::{CommunicationChannel, NetworkError},
-<<<<<<< HEAD
-        node_implementation::NodeType,
-=======
-        node_implementation::{ConsensusTime, NodeType, SendToTasks},
->>>>>>> 1aca21c2
+        node_implementation::{ConsensusTime, NodeType},
         signature_key::SignatureKey,
         states::ValidatedState,
         storage::StoredView,
@@ -70,11 +66,7 @@
     time::Duration,
 };
 use tasks::add_vid_task;
-<<<<<<< HEAD
-use tracing::{debug, instrument, trace, warn};
-=======
 use tracing::{debug, info, instrument, trace, warn};
->>>>>>> 1aca21c2
 
 // -- Rexports
 // External
@@ -326,12 +318,7 @@
     // TODO: remove with https://github.com/EspressoSystems/HotShot/issues/2407
     async fn send_external_event(&self, event: Event<TYPES>) {
         debug!(?event, "send_external_event");
-<<<<<<< HEAD
         broadcast_event(event, &self.inner.output_event_stream.0).await;
-=======
-        self.inner.output_event_stream.publish(event).await;
-
->>>>>>> 1aca21c2
     }
 
     /// Publishes a transaction asynchronously to the network
@@ -693,11 +680,7 @@
 
     async fn send_event(&self, event: Event<TYPES>) {
         debug!(?event, "send_event");
-<<<<<<< HEAD
         broadcast_event(event, &self.inner.output_event_stream.0).await;
-=======
-        self.inner.output_event_stream.publish(event).await;
->>>>>>> 1aca21c2
     }
 
     fn public_key(&self) -> &TYPES::SignatureKey {
