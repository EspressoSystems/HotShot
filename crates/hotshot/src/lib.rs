//! Provides a generic rust implementation of the `HotShot` BFT protocol
//!

// Documentation module
#[cfg(feature = "docs")]
pub mod documentation;

use hotshot_types::traits::network::BroadcastDelay;
use vbs::version::StaticVersionType;

/// Contains traits consumed by [`SystemContext`]
pub mod traits;
/// Contains types used by the crate
pub mod types;

pub mod tasks;

use std::{
    collections::{BTreeMap, HashMap},
    marker::PhantomData,
    num::NonZeroUsize,
    sync::Arc,
    time::Duration,
};

use async_broadcast::{broadcast, InactiveReceiver, Receiver, Sender};
use async_compatibility_layer::art::async_spawn;
use async_lock::RwLock;
use async_trait::async_trait;
use committable::Committable;
use futures::join;
use hotshot_task::task::{ConsensusTaskRegistry, NetworkTaskRegistry};
use hotshot_task_impls::{events::HotShotEvent, helpers::broadcast_event, network};
// Internal
/// Reexport error type
pub use hotshot_types::error::HotShotError;
use hotshot_types::{
    consensus::{Consensus, ConsensusMetricsValue, View, ViewInner},
<<<<<<< HEAD
    constants::{Base, EVENT_CHANNEL_SIZE, EXTERNAL_EVENT_CHANNEL_SIZE},
    data::Leaf,
    event::{EventType, LeafInfo},
    message::{DataMessage, Message, MessageKind, VersionedMessage},
    simple_certificate::{QuorumCertificate, UpgradeCertificate},
=======
    constants::{
        Version01, BASE_VERSION, EVENT_CHANNEL_SIZE, EXTERNAL_EVENT_CHANNEL_SIZE, STATIC_VER_0_1,
    },
    data::{Leaf, QuorumProposal},
    event::{EventType, LeafInfo},
    message::{DataMessage, Message, MessageKind, Proposal},
    simple_certificate::QuorumCertificate,
>>>>>>> 828f7186
    traits::{
        consensus_api::ConsensusApi,
        election::Membership,
        network::ConnectedNetwork,
        node_implementation::{ConsensusTime, NodeType},
        signature_key::SignatureKey,
        states::ValidatedState,
        EncodeBytes,
    },
    HotShotConfig,
};
// -- Rexports
// External
/// Reexport rand crate
pub use rand;
use tasks::{add_request_network_task, add_response_task};
use tracing::{debug, instrument, trace};
use vbs::version::Version;

use crate::{
    tasks::{add_consensus_tasks, add_network_event_task, add_network_message_task},
    traits::NodeImplementation,
    types::{Event, SystemContextHandle},
};

/// Length, in bytes, of a 512 bit hash
pub const H_512: usize = 64;
/// Length, in bytes, of a 256 bit hash
pub const H_256: usize = 32;

/// Bundle of the networks used in consensus
pub struct Networks<TYPES: NodeType, I: NodeImplementation<TYPES>> {
    /// Network for reaching all nodes
    pub quorum_network: Arc<I::QuorumNetwork>,

    /// Network for reaching the DA committee
    pub da_network: Arc<I::DaNetwork>,

    /// Phantom for TYPES and I
    pub _pd: PhantomData<(TYPES, I)>,
}

impl<TYPES: NodeType, I: NodeImplementation<TYPES>> Networks<TYPES, I> {
    /// wait for all networks to be ready
    pub async fn wait_for_networks_ready(&self) {
        self.quorum_network.wait_for_ready().await;
        self.da_network.wait_for_ready().await;
    }

    /// shut down all networks
    pub async fn shut_down_networks(&self) {
        self.quorum_network.shut_down().await;
        self.da_network.shut_down().await;
    }
}

/// Bundle of all the memberships a consensus instance uses
#[derive(Clone)]
pub struct Memberships<TYPES: NodeType> {
    /// Quorum Membership
    pub quorum_membership: TYPES::Membership,
    /// DA
    pub da_membership: TYPES::Membership,
    /// VID
    pub vid_membership: TYPES::Membership,
    /// View Sync
    pub view_sync_membership: TYPES::Membership,
}

/// Holds the state needed to participate in `HotShot` consensus
pub struct SystemContext<TYPES: NodeType, I: NodeImplementation<TYPES>> {
    /// The public key of this node
    public_key: TYPES::SignatureKey,

    /// The private key of this node
    private_key: <TYPES::SignatureKey as SignatureKey>::PrivateKey,

    /// Configuration items for this hotshot instance
    pub config: HotShotConfig<TYPES::SignatureKey>,

    /// Networks used by the instance of hotshot
    pub networks: Arc<Networks<TYPES, I>>,

    /// Memberships used by consensus
    pub memberships: Arc<Memberships<TYPES>>,

    /// the metrics that the implementor is using.
    metrics: Arc<ConsensusMetricsValue>,

    /// The hotstuff implementation
    consensus: Arc<RwLock<Consensus<TYPES>>>,

    /// Immutable instance state
    instance_state: Arc<TYPES::InstanceState>,

    /// The network version
    version: Arc<RwLock<Version>>,

    /// The view to enter when first starting consensus
    start_view: TYPES::Time,

    /// Access to the output event stream.
    output_event_stream: (Sender<Event<TYPES>>, InactiveReceiver<Event<TYPES>>),

    /// External event stream for communication with the application.
    pub(crate) external_event_stream: (Sender<Event<TYPES>>, InactiveReceiver<Event<TYPES>>),

    /// Anchored leaf provided by the initializer.
    anchored_leaf: Leaf<TYPES>,

    /// access to the internal event stream, in case we need to, say, shut something down
    #[allow(clippy::type_complexity)]
    internal_event_stream: (
        Sender<Arc<HotShotEvent<TYPES>>>,
        InactiveReceiver<Arc<HotShotEvent<TYPES>>>,
    ),

    /// uid for instrumentation
    pub id: u64,

    /// Reference to the internal storage for consensus datum.
    pub storage: Arc<RwLock<I::Storage>>,

    /// a potential upgrade certificate that has been decided on by the consensus tasks.
    pub decided_upgrade_certificate: Arc<RwLock<Option<UpgradeCertificate<TYPES>>>>,
}
impl<TYPES: NodeType, I: NodeImplementation<TYPES>> Clone for SystemContext<TYPES, I> {
    #![allow(deprecated)]
    fn clone(&self) -> Self {
        Self {
            public_key: self.public_key.clone(),
            private_key: self.private_key.clone(),
            config: self.config.clone(),
            networks: Arc::clone(&self.networks),
            memberships: Arc::clone(&self.memberships),
            metrics: Arc::clone(&self.metrics),
            consensus: Arc::clone(&self.consensus),
            instance_state: Arc::clone(&self.instance_state),
            version: Arc::clone(&self.version),
            start_view: self.start_view,
            output_event_stream: self.output_event_stream.clone(),
            external_event_stream: self.external_event_stream.clone(),
            anchored_leaf: self.anchored_leaf.clone(),
            internal_event_stream: self.internal_event_stream.clone(),
            id: self.id,
            storage: Arc::clone(&self.storage),
            decided_upgrade_certificate: Arc::clone(&self.decided_upgrade_certificate),
        }
    }
}

impl<TYPES: NodeType, I: NodeImplementation<TYPES>> SystemContext<TYPES, I> {
    #![allow(deprecated)]
    /// Creates a new [`Arc<SystemContext>`] with the given configuration options.
    ///
    /// To do a full initialization, use `fn init` instead, which will set up background tasks as
    /// well.
    #[allow(clippy::too_many_arguments)]
    #[instrument(skip(private_key, memberships, networks, initializer, metrics, storage))]
    pub async fn new(
        public_key: TYPES::SignatureKey,
        private_key: <TYPES::SignatureKey as SignatureKey>::PrivateKey,
        nonce: u64,
        config: HotShotConfig<TYPES::SignatureKey>,
        memberships: Memberships<TYPES>,
        networks: Networks<TYPES, I>,
        initializer: HotShotInitializer<TYPES>,
        metrics: ConsensusMetricsValue,
        storage: I::Storage,
    ) -> Result<Arc<Self>, HotShotError<TYPES>> {
        debug!("Creating a new hotshot");

        let consensus_metrics = Arc::new(metrics);
        let anchored_leaf = initializer.inner;
        let instance_state = initializer.instance_state;

        let (internal_tx, internal_rx) = broadcast(EVENT_CHANNEL_SIZE);
        let (mut external_tx, mut external_rx) = broadcast(EXTERNAL_EVENT_CHANNEL_SIZE);

        let decided_upgrade_certificate = Arc::new(RwLock::new(None));

        // Allow overflow on the channel, otherwise sending to it may block.
        external_rx.set_overflow(true);

        // Get the validated state from the initializer or construct an incomplete one from the
        // block header.
        let validated_state = match initializer.validated_state {
            Some(state) => state,
            None => Arc::new(TYPES::ValidatedState::from_header(
                anchored_leaf.block_header(),
            )),
        };

        // Insert the validated state to state map.
        let mut validated_state_map = BTreeMap::default();
        validated_state_map.insert(
            anchored_leaf.view_number(),
            View {
                view_inner: ViewInner::Leaf {
                    leaf: anchored_leaf.commit(),
                    state: Arc::clone(&validated_state),
                    delta: initializer.state_delta.clone(),
                },
            },
        );
        for (view_num, inner) in initializer.undecided_state {
            validated_state_map.insert(view_num, inner);
        }

        let mut saved_leaves = HashMap::new();
        let mut saved_payloads = BTreeMap::new();
        saved_leaves.insert(anchored_leaf.commit(), anchored_leaf.clone());

        for leaf in initializer.undecided_leafs {
            saved_leaves.insert(leaf.commit(), leaf.clone());
        }
        if let Some(payload) = anchored_leaf.block_payload() {
            let encoded_txns = payload.encode();

            saved_payloads.insert(anchored_leaf.view_number(), Arc::clone(&encoded_txns));
        }

        let consensus = Consensus::new(
            validated_state_map,
            anchored_leaf.view_number(),
            anchored_leaf.view_number(),
            // TODO this is incorrect
            // https://github.com/EspressoSystems/HotShot/issues/560
            anchored_leaf.view_number(),
            initializer.saved_proposals,
            saved_leaves,
            saved_payloads,
            initializer.high_qc,
            Arc::clone(&consensus_metrics),
        );

        let consensus = Arc::new(RwLock::new(consensus));
        let version = Arc::new(RwLock::new(Base::VERSION));

        // This makes it so we won't block on broadcasting if there is not a receiver
        // Our own copy of the receiver is inactive so it doesn't count.
        external_tx.set_await_active(false);

        let inner: Arc<SystemContext<TYPES, I>> = Arc::new(SystemContext {
            id: nonce,
            consensus,
            instance_state: Arc::new(instance_state),
            public_key,
            private_key,
            config,
            version,
            start_view: initializer.start_view,
            networks: Arc::new(networks),
            memberships: Arc::new(memberships),
            metrics: Arc::clone(&consensus_metrics),
            internal_event_stream: (internal_tx, internal_rx.deactivate()),
            output_event_stream: (external_tx.clone(), external_rx.clone().deactivate()),
            external_event_stream: (external_tx, external_rx.deactivate()),
            anchored_leaf: anchored_leaf.clone(),
            storage: Arc::new(RwLock::new(storage)),
            decided_upgrade_certificate,
        });

        Ok(inner)
    }

    /// "Starts" consensus by sending a `QcFormed`, `ViewChange`, and `ValidatedStateUpdated` events
    ///
    /// # Panics
    /// Panics if sending genesis fails
    pub async fn start_consensus(&self) {
        #[cfg(feature = "dependncy-tasks")]
        error!("HotShot is running with the dependency tasks feature enabled!!");

        #[cfg(all(feature = "rewind", not(debug_assertions)))]
        compile_error!("Cannot run rewind in production builds!");

        debug!("Starting Consensus");
        let consensus = self.consensus.read().await;

        #[allow(clippy::panic)]
        self.internal_event_stream
            .0
            .broadcast_direct(Arc::new(HotShotEvent::ViewChange(self.start_view)))
            .await
            .unwrap_or_else(|_| {
                panic!(
                    "Genesis Broadcast failed; event = ViewChange({:?})",
                    self.start_view
                )
            });
        #[cfg(feature = "dependency-tasks")]
        {
            if let Some(validated_state) = consensus.validated_state_map().get(&self.start_view) {
                #[allow(clippy::panic)]
                self.internal_event_stream
                    .0
                    .broadcast_direct(Arc::new(HotShotEvent::ValidatedStateUpdated(
                        TYPES::Time::new(*self.start_view),
                        validated_state.clone(),
                    )))
                    .await
                    .unwrap_or_else(|_| {
                        panic!(
                            "Genesis Broadcast failed; event = ValidatedStateUpdated({:?})",
                            self.start_view,
                        )
                    });
            }
        }
        #[allow(clippy::panic)]
        self.internal_event_stream
            .0
            .broadcast_direct(Arc::new(HotShotEvent::QcFormed(either::Left(
                consensus.high_qc().clone(),
            ))))
            .await
            .unwrap_or_else(|_| {
                panic!(
                    "Genesis Broadcast failed; event = QcFormed(either::Left({:?}))",
                    consensus.high_qc()
                )
            });

        {
            // Some applications seem to expect a leaf decide event for the genesis leaf,
            // which contains only that leaf and nothing else.
            if self.anchored_leaf.view_number() == TYPES::Time::genesis() {
                let (validated_state, state_delta) =
                    TYPES::ValidatedState::genesis(&self.instance_state);

                let qc = Arc::new(
                    QuorumCertificate::genesis(&validated_state, self.instance_state.as_ref())
                        .await,
                );

                broadcast_event(
                    Event {
                        view_number: self.anchored_leaf.view_number(),
                        event: EventType::Decide {
                            leaf_chain: Arc::new(vec![LeafInfo::new(
                                self.anchored_leaf.clone(),
                                Arc::new(validated_state),
                                Some(Arc::new(state_delta)),
                                None,
                            )]),
                            qc,
                            block_size: None,
                        },
                    },
                    &self.external_event_stream.0,
                )
                .await;
            }
        }
    }

    /// Emit an external event
    // A copypasta of `ConsensusApi::send_event`
    // TODO: remove with https://github.com/EspressoSystems/HotShot/issues/2407
    async fn send_external_event(&self, event: Event<TYPES>) {
        debug!(?event, "send_external_event");
        broadcast_event(event, &self.external_event_stream.0).await;
    }

    /// Publishes a transaction asynchronously to the network.
    ///
    /// # Errors
    ///
    /// Always returns Ok; does not return an error if the transaction couldn't be published to the network
    #[instrument(skip(self), err)]
    pub async fn publish_transaction_async(
        &self,
        transaction: TYPES::Transaction,
        decided_upgrade_certificate: Arc<RwLock<Option<UpgradeCertificate<TYPES>>>>,
    ) -> Result<(), HotShotError<TYPES>> {
        trace!("Adding transaction to our own queue");

        let api = self.clone();
        let view_number = api.consensus.read().await.cur_view();

        // Wrap up a message
        let message_kind: DataMessage<TYPES> =
            DataMessage::SubmitTransaction(transaction.clone(), view_number);
        let message = Message {
            sender: api.public_key.clone(),
            kind: MessageKind::from(message_kind),
        };

        let cert = decided_upgrade_certificate.read().await.clone();

        let serialized_message = message
            .serialize(&cert)
            .map_err(|_| HotShotError::FailedToSerialize)?;

        async_spawn(async move {
            let da_membership = &api.memberships.da_membership.clone();
            join! {
                // TODO We should have a function that can return a network error if there is one
                // but first we'd need to ensure our network implementations can support that
                // (and not hang instead)

                // version <0, 1> currently fixed; this is the same as VERSION_0_1,
                // and will be updated to be part of SystemContext. I wanted to use associated
                // constants in NodeType, but that seems to be unavailable in the current Rust.
                api
                    .networks
                    .da_network
                    .broadcast_message(
                        serialized_message,
                        da_membership.whole_committee(view_number),
                        BroadcastDelay::None,
                    ),
                api
                    .send_external_event(Event {
                        view_number,
                        event: EventType::Transactions {
                            transactions: vec![transaction],
                        },
                    }),
            }
        });
        Ok(())
    }

    /// Returns a copy of the consensus struct
    #[must_use]
    pub fn consensus(&self) -> Arc<RwLock<Consensus<TYPES>>> {
        Arc::clone(&self.consensus)
    }

    /// Returns a copy of the instance state
    pub fn instance_state(&self) -> Arc<TYPES::InstanceState> {
        Arc::clone(&self.instance_state)
    }

    /// Returns a copy of the last decided leaf
    /// # Panics
    /// Panics if internal leaf for consensus is inconsistent
    pub async fn decided_leaf(&self) -> Leaf<TYPES> {
        self.consensus.read().await.decided_leaf()
    }

    /// [Non-blocking] instantly returns a copy of the last decided leaf if
    /// it is available to be read. If not, we return `None`.
    ///
    /// # Panics
    /// Panics if internal state for consensus is inconsistent
    #[must_use]
    pub fn try_decided_leaf(&self) -> Option<Leaf<TYPES>> {
        self.consensus.try_read().map(|guard| guard.decided_leaf())
    }

    /// Returns the last decided validated state.
    ///
    /// # Panics
    /// Panics if internal state for consensus is inconsistent
    pub async fn decided_state(&self) -> Arc<TYPES::ValidatedState> {
        Arc::clone(&self.consensus.read().await.decided_state())
    }

    /// Get the validated state from a given `view`.
    ///
    /// Returns the requested state, if the [`SystemContext`] is tracking this view. Consensus
    /// tracks views that have not yet been decided but could be in the future. This function may
    /// return [`None`] if the requested view has already been decided (but see
    /// [`decided_state`](Self::decided_state)) or if there is no path for the requested
    /// view to ever be decided.
    pub async fn state(&self, view: TYPES::Time) -> Option<Arc<TYPES::ValidatedState>> {
        self.consensus.read().await.state(view).cloned()
    }

    /// Initializes a new [`SystemContext`] and does the work of setting up all the background tasks
    ///
    /// Assumes networking implementation is already primed.
    ///
    /// Underlying `HotShot` instance starts out paused, and must be unpaused
    ///
    /// Upon encountering an unrecoverable error, such as a failure to send to a broadcast channel,
    /// the `HotShot` instance will log the error and shut down.
    ///
    /// To construct a [`SystemContext`] without setting up tasks, use `fn new` instead.
    /// # Errors
    ///
    /// Can throw an error if `Self::new` fails.
    #[allow(clippy::too_many_arguments)]
    pub async fn init(
        public_key: TYPES::SignatureKey,
        private_key: <TYPES::SignatureKey as SignatureKey>::PrivateKey,
        node_id: u64,
        config: HotShotConfig<TYPES::SignatureKey>,
        memberships: Memberships<TYPES>,
        networks: Networks<TYPES, I>,
        initializer: HotShotInitializer<TYPES>,
        metrics: ConsensusMetricsValue,
        storage: I::Storage,
    ) -> Result<
        (
            SystemContextHandle<TYPES, I>,
            Sender<Arc<HotShotEvent<TYPES>>>,
            Receiver<Arc<HotShotEvent<TYPES>>>,
        ),
        HotShotError<TYPES>,
    > {
        let hotshot = Self::new(
            public_key,
            private_key,
            node_id,
            config,
            memberships,
            networks,
            initializer,
            metrics,
            storage,
        )
        .await?;
        let handle = Arc::clone(&hotshot).run_tasks().await;
        let (tx, rx) = hotshot.internal_event_stream.clone();

        Ok((handle, tx, rx.activate()))
    }
    /// return the timeout for a view for `self`
    #[must_use]
    pub fn next_view_timeout(&self) -> u64 {
        self.config.next_view_timeout
    }
}

impl<TYPES: NodeType, I: NodeImplementation<TYPES>> SystemContext<TYPES, I> {
    /// Spawn all tasks that operate on [`SystemContextHandle`].
    ///
    /// For a list of which tasks are being spawned, see this module's documentation.
    #[allow(clippy::too_many_lines)]
    pub async fn run_tasks(&self) -> SystemContextHandle<TYPES, I> {
        let consensus_registry = ConsensusTaskRegistry::new();
        let network_registry = NetworkTaskRegistry::new();

        let output_event_stream = self.external_event_stream.clone();
        let internal_event_stream = self.internal_event_stream.clone();

        let quorum_network = Arc::clone(&self.networks.quorum_network);
        let da_network = Arc::clone(&self.networks.da_network);
        let quorum_membership = self.memberships.quorum_membership.clone();
        let da_membership = self.memberships.da_membership.clone();
        let vid_membership = self.memberships.vid_membership.clone();
        let view_sync_membership = self.memberships.view_sync_membership.clone();

        let mut handle = SystemContextHandle {
            consensus_registry,
            network_registry,
            output_event_stream: output_event_stream.clone(),
            internal_event_stream: internal_event_stream.clone(),
            hotshot: self.clone().into(),
            storage: Arc::clone(&self.storage),
        };

        add_network_message_task(&mut handle, Arc::clone(&quorum_network)).await;
        add_network_message_task(&mut handle, Arc::clone(&da_network)).await;

        if let Some(request_receiver) = da_network.spawn_request_receiver_task().await {
            add_response_task(&mut handle, request_receiver).await;
            add_request_network_task(&mut handle).await;
        }

        add_network_event_task(
            &mut handle,
            Arc::clone(&quorum_network),
            quorum_membership.clone(),
            network::quorum_filter,
        )
        .await;
        add_network_event_task(
            &mut handle,
            Arc::clone(&quorum_network),
            quorum_membership,
            network::upgrade_filter,
        )
        .await;
        add_network_event_task(
            &mut handle,
            Arc::clone(&da_network),
            da_membership,
            network::da_filter,
        )
        .await;
        add_network_event_task(
            &mut handle,
            Arc::clone(&quorum_network),
            view_sync_membership,
            network::view_sync_filter,
        )
        .await;
        add_network_event_task(
            &mut handle,
            Arc::clone(&quorum_network),
            vid_membership,
            network::vid_filter,
        )
        .await;
        add_consensus_tasks::<TYPES, I, Base>(&mut handle).await;
        handle
    }
}

#[async_trait]
impl<TYPES: NodeType, I: NodeImplementation<TYPES>> ConsensusApi<TYPES, I>
    for SystemContextHandle<TYPES, I>
{
    fn total_nodes(&self) -> NonZeroUsize {
        self.hotshot.config.num_nodes_with_stake
    }

    fn builder_timeout(&self) -> Duration {
        self.hotshot.config.builder_timeout
    }

    async fn send_event(&self, event: Event<TYPES>) {
        debug!(?event, "send_event");
        broadcast_event(event, &self.hotshot.external_event_stream.0).await;
    }

    fn public_key(&self) -> &TYPES::SignatureKey {
        &self.hotshot.public_key
    }

    fn private_key(&self) -> &<TYPES::SignatureKey as SignatureKey>::PrivateKey {
        &self.hotshot.private_key
    }
}

/// initializer struct for creating starting block
pub struct HotShotInitializer<TYPES: NodeType> {
    /// the leaf specified initialization
    inner: Leaf<TYPES>,

    /// Instance-level state.
    instance_state: TYPES::InstanceState,

    /// Optional validated state.
    ///
    /// If it's given, we'll use it to construct the `SystemContext`. Otherwise, we'll construct
    /// the state from the block header.
    validated_state: Option<Arc<TYPES::ValidatedState>>,

    /// Optional state delta.
    ///
    /// If it's given, we'll use it to construct the `SystemContext`.
    state_delta: Option<Arc<<TYPES::ValidatedState as ValidatedState<TYPES>>::Delta>>,

    /// Starting view number that we are confident won't lead to a double vote after restart.
    start_view: TYPES::Time,
    /// Highest QC that was seen, for genesis it's the genesis QC.  It should be for a view greater
    /// than `inner`s view number for the non genesis case because we must have seen higher QCs
    /// to decide on the leaf.
    high_qc: QuorumCertificate<TYPES>,
    /// Undecided leafs that were seen, but not yet decided on.  These allow a restarting node
    /// to vote and propose right away if they didn't miss anything while down.
    undecided_leafs: Vec<Leaf<TYPES>>,
    /// Not yet decided state
    undecided_state: BTreeMap<TYPES::Time, View<TYPES>>,
    /// Proposals we have sent out to provide to others for catchup
    saved_proposals: BTreeMap<TYPES::Time, Proposal<TYPES, QuorumProposal<TYPES>>>,
}

impl<TYPES: NodeType> HotShotInitializer<TYPES> {
    /// initialize from genesis
    /// # Errors
    /// If we are unable to apply the genesis block to the default state
    pub async fn from_genesis(
        instance_state: TYPES::InstanceState,
    ) -> Result<Self, HotShotError<TYPES>> {
        let (validated_state, state_delta) = TYPES::ValidatedState::genesis(&instance_state);
        let high_qc = QuorumCertificate::genesis(&validated_state, &instance_state).await;

        Ok(Self {
            inner: Leaf::genesis(&validated_state, &instance_state).await,
            validated_state: Some(Arc::new(validated_state)),
            state_delta: Some(Arc::new(state_delta)),
            start_view: TYPES::Time::new(0),
            saved_proposals: BTreeMap::new(),
            high_qc,
            undecided_leafs: Vec::new(),
            undecided_state: BTreeMap::new(),
            instance_state,
        })
    }

    /// Reload previous state based on most recent leaf and the instance-level state.
    ///
    /// # Arguments
    /// *  `start_view` - The minimum view number that we are confident won't lead to a double vote
    /// after restart.
    /// * `validated_state` - Optional validated state that if given, will be used to construct the
    /// `SystemContext`.
    #[allow(clippy::too_many_arguments)]
    pub fn from_reload(
        anchor_leaf: Leaf<TYPES>,
        instance_state: TYPES::InstanceState,
        validated_state: Option<Arc<TYPES::ValidatedState>>,
        start_view: TYPES::Time,
        saved_proposals: BTreeMap<TYPES::Time, Proposal<TYPES, QuorumProposal<TYPES>>>,
        high_qc: QuorumCertificate<TYPES>,
        undecided_leafs: Vec<Leaf<TYPES>>,
        undecided_state: BTreeMap<TYPES::Time, View<TYPES>>,
    ) -> Self {
        Self {
            inner: anchor_leaf,
            instance_state,
            validated_state,
            state_delta: None,
            start_view,
            saved_proposals,
            high_qc,
            undecided_leafs,
            undecided_state,
        }
    }
}<|MERGE_RESOLUTION|>--- conflicted
+++ resolved
@@ -36,21 +36,11 @@
 pub use hotshot_types::error::HotShotError;
 use hotshot_types::{
     consensus::{Consensus, ConsensusMetricsValue, View, ViewInner},
-<<<<<<< HEAD
     constants::{Base, EVENT_CHANNEL_SIZE, EXTERNAL_EVENT_CHANNEL_SIZE},
-    data::Leaf,
-    event::{EventType, LeafInfo},
-    message::{DataMessage, Message, MessageKind, VersionedMessage},
-    simple_certificate::{QuorumCertificate, UpgradeCertificate},
-=======
-    constants::{
-        Version01, BASE_VERSION, EVENT_CHANNEL_SIZE, EXTERNAL_EVENT_CHANNEL_SIZE, STATIC_VER_0_1,
-    },
     data::{Leaf, QuorumProposal},
     event::{EventType, LeafInfo},
-    message::{DataMessage, Message, MessageKind, Proposal},
-    simple_certificate::QuorumCertificate,
->>>>>>> 828f7186
+    message::{DataMessage, Message, MessageKind, Proposal, VersionedMessage},
+    simple_certificate::{QuorumCertificate, UpgradeCertificate},
     traits::{
         consensus_api::ConsensusApi,
         election::Membership,
