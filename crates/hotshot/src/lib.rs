//! Provides a generic rust implementation of the `HotShot` BFT protocol
//!
//! See the [protocol documentation](https://github.com/EspressoSystems/hotshot-spec) for a protocol description.

// Documentation module
#[cfg(feature = "docs")]
pub mod documentation;

/// Contains traits consumed by [`SystemContext`]
pub mod traits;
/// Contains types used by the crate
pub mod types;

pub mod tasks;

use crate::{
    tasks::{
        add_consensus_task, add_da_task, add_network_event_task, add_network_message_task,
        add_transaction_task, add_view_sync_task,
    },
    traits::{NodeImplementation, Storage},
    types::{Event, SystemContextHandle},
};
use async_compatibility_layer::art::async_spawn;
use async_lock::RwLock;
use async_trait::async_trait;
use commit::Committable;
use custom_debug::Debug;
use futures::join;
use hotshot_constants::VERSION_0_1;
use hotshot_task::{
    event_stream::{ChannelStream, EventStream},
    task_launcher::TaskRunner,
};
use hotshot_task_impls::{events::HotShotEvent, network::NetworkTaskKind};

use hotshot_types::{
    consensus::{Consensus, ConsensusMetricsValue, View, ViewInner},
    data::Leaf,
    error::StorageSnafu,
    event::EventType,
    message::{DataMessage, Message, MessageKind},
    simple_certificate::QuorumCertificate,
    traits::{
        consensus_api::ConsensusApi,
        network::CommunicationChannel,
        node_implementation::{ConsensusTime, NodeType},
        signature_key::SignatureKey,
        states::ValidatedState,
        storage::StoredView,
        BlockPayload,
    },
    HotShotConfig,
};
use snafu::ResultExt;
use std::{
    collections::{BTreeMap, HashMap},
    marker::PhantomData,
    num::NonZeroUsize,
    sync::Arc,
    time::Duration,
};
use tasks::add_vid_task;
use tracing::{debug, info, instrument, trace};

// -- Rexports
// External
/// Reexport rand crate
pub use rand;
// Internal
/// Reexport error type
pub use hotshot_types::error::HotShotError;

/// Length, in bytes, of a 512 bit hash
pub const H_512: usize = 64;
/// Length, in bytes, of a 256 bit hash
pub const H_256: usize = 32;

/// Bundle of the networks used in consensus
pub struct Networks<TYPES: NodeType, I: NodeImplementation<TYPES>> {
    /// Newtork for reaching all nodes
    pub quorum_network: I::QuorumNetwork,

    /// Network for reaching the DA committee
    pub da_network: I::CommitteeNetwork,

    /// Phantom for TYPES and I
    pub _pd: PhantomData<(TYPES, I)>,
}

impl<TYPES: NodeType, I: NodeImplementation<TYPES>> Networks<TYPES, I> {
    /// wait for all networks to be ready
    pub async fn wait_for_networks_ready(&self) {
        self.quorum_network.wait_for_ready().await;
        self.da_network.wait_for_ready().await;
    }

    /// shut down all networks
    pub async fn shut_down_networks(&self) {
        self.quorum_network.shut_down().await;
        self.da_network.shut_down().await;
    }
}

/// Bundle of all the memberships a consensus instance uses
pub struct Memberships<TYPES: NodeType> {
    /// Quorum Membership
    pub quorum_membership: TYPES::Membership,
    /// DA
    pub da_membership: TYPES::Membership,
    /// VID
    pub vid_membership: TYPES::Membership,
    /// View Sync
    pub view_sync_membership: TYPES::Membership,
}

/// Holds the state needed to participate in `HotShot` consensus
pub struct SystemContextInner<TYPES: NodeType, I: NodeImplementation<TYPES>> {
    /// The public key of this node
    public_key: TYPES::SignatureKey,

    /// The private key of this node
    private_key: <TYPES::SignatureKey as SignatureKey>::PrivateKey,

    /// Configuration items for this hotshot instance
    config: HotShotConfig<TYPES::SignatureKey, TYPES::ElectionConfigType>,

    /// This `HotShot` instance's storage backend
    storage: I::Storage,

    /// Networks used by the instance of hotshot
    pub networks: Arc<Networks<TYPES, I>>,

    /// Memberships used by consensus
    pub memberships: Arc<Memberships<TYPES>>,

    /// the metrics that the implementor is using.
    _metrics: Arc<ConsensusMetricsValue>,

    /// The hotstuff implementation
    consensus: Arc<RwLock<Consensus<TYPES>>>,

    // global_registry: GlobalRegistry,
    /// Access to the output event stream.
    output_event_stream: ChannelStream<Event<TYPES>>,

    /// access to the internal event stream, in case we need to, say, shut something down
    internal_event_stream: ChannelStream<HotShotEvent<TYPES>>,

    /// uid for instrumentation
    id: u64,
}

/// Thread safe, shared view of a `HotShot`
// TODO Perhaps we can delete SystemContext since we only consume it in run_tasks()
#[derive(Clone)]
pub struct SystemContext<TYPES: NodeType, I: NodeImplementation<TYPES>> {
    /// Handle to internal hotshot implementation
    pub inner: Arc<SystemContextInner<TYPES, I>>,
}

impl<TYPES: NodeType, I: NodeImplementation<TYPES>> SystemContext<TYPES, I> {
    /// Creates a new [`SystemContext`] with the given configuration options and sets it up with the given
    /// genesis block
    ///
    /// To do a full initialization, use `fn init` instead, which will set up background tasks as
    /// well.
    #[allow(clippy::too_many_arguments)]
    #[instrument(skip(private_key, storage, memberships, networks, initializer, metrics))]
    pub async fn new(
        public_key: TYPES::SignatureKey,
        private_key: <TYPES::SignatureKey as SignatureKey>::PrivateKey,
        nonce: u64,
        config: HotShotConfig<TYPES::SignatureKey, TYPES::ElectionConfigType>,
        storage: I::Storage,
        memberships: Memberships<TYPES>,
        networks: Networks<TYPES, I>,
        initializer: HotShotInitializer<TYPES>,
        metrics: ConsensusMetricsValue,
    ) -> Result<Self, HotShotError<TYPES>> {
        debug!("Creating a new hotshot");

        let consensus_metrics = Arc::new(metrics);
        let anchored_leaf = initializer.inner;
        let instance_state = initializer.instance_state;

        // insert to storage
        storage
            .append(vec![anchored_leaf.clone().into()])
            .await
            .context(StorageSnafu)?;

        // insert genesis (or latest block) to state map
        let mut validated_state_map = BTreeMap::default();
        let validated_state = TYPES::ValidatedState::genesis(&instance_state);
        validated_state_map.insert(
            anchored_leaf.get_view_number(),
            View {
                view_inner: ViewInner::Leaf {
                    leaf: anchored_leaf.commit(),
                    state: validated_state,
                },
            },
        );

        let mut saved_leaves = HashMap::new();
        let mut saved_payloads = BTreeMap::new();
        saved_leaves.insert(anchored_leaf.commit(), anchored_leaf.clone());
        if let Some(payload) = anchored_leaf.get_block_payload() {
            let encoded_txns: Vec<u8> = match payload.encode() {
                // TODO (Keyao) [VALIDATED_STATE] - Avoid collect/copy on the encoded transaction bytes.
                // <https://github.com/EspressoSystems/HotShot/issues/2115>
                Ok(encoded) => encoded.into_iter().collect(),
                Err(e) => {
                    return Err(HotShotError::BlockError { source: e });
                }
            };
            saved_payloads.insert(anchored_leaf.get_view_number(), encoded_txns.clone());
            saved_payloads.insert(TYPES::Time::new(1), encoded_txns);
        }

        let start_view = anchored_leaf.get_view_number();

        let consensus = Consensus {
            instance_state,
            validated_state_map,
            cur_view: start_view,
            last_decided_view: anchored_leaf.get_view_number(),
            saved_leaves,
            saved_payloads,
            saved_da_certs: HashMap::new(),
            // TODO this is incorrect
            // https://github.com/EspressoSystems/HotShot/issues/560
            locked_view: anchored_leaf.get_view_number(),
            high_qc: anchored_leaf.get_justify_qc(),
            metrics: consensus_metrics.clone(),
        };
        let consensus = Arc::new(RwLock::new(consensus));

        let inner: Arc<SystemContextInner<TYPES, I>> = Arc::new(SystemContextInner {
            id: nonce,
            #[cfg(feature = "hotshot-testing")]
            consensus,
            public_key,
            private_key,
            config,
            storage,
            networks: Arc::new(networks),
            memberships: Arc::new(memberships),
            _metrics: consensus_metrics.clone(),
            internal_event_stream: ChannelStream::new(),
            output_event_stream: ChannelStream::new(),
        });

        Ok(Self { inner })
    }

    /// "Starts" consensus by sending a `QCFormed` event
    pub async fn start_consensus(&self) {
        self.inner
            .internal_event_stream
            .publish(HotShotEvent::QCFormed(either::Left(
                QuorumCertificate::genesis(),
            )))
            .await;
    }

    /// Emit an external event
    // A copypasta of `ConsensusApi::send_event`
    // TODO: remove with https://github.com/EspressoSystems/HotShot/issues/2407
    async fn send_external_event(&self, event: Event<TYPES>) {
        debug!(?event, "send_external_event");
        self.inner.output_event_stream.publish(event).await;
    }

    /// Publishes a transaction asynchronously to the network
    ///
    /// # Errors
    ///
    /// Always returns Ok; does not return an error if the transaction couldn't be published to the network
    #[instrument(skip(self), err)]
    pub async fn publish_transaction_async(
        &self,
        transaction: TYPES::Transaction,
    ) -> Result<(), HotShotError<TYPES>> {
        trace!("Adding transaction to our own queue");
        // Wrap up a message
        // TODO place a view number here that makes sense
        // we haven't worked out how this will work yet
        let message = DataMessage::SubmitTransaction(transaction.clone(), TYPES::Time::new(0));
        let api = self.clone();

        async_spawn(async move {
            let da_membership = &api.inner.memberships.da_membership.clone();
            join! {
                // TODO We should have a function that can return a network error if there is one
                // but first we'd need to ensure our network implementations can support that
                // (and not hang instead)
                //
                api
                    .inner
                    .networks
                    .da_network
                    .broadcast_message(
                        Message {
                            version: VERSION_0_1,
                            sender: api.inner.public_key.clone(),
                            kind: MessageKind::from(message),
                        },
                        da_membership,
                    ),
                api
                    .send_external_event(Event {
                        view_number: api.inner.consensus.read().await.cur_view,
                        event: EventType::Transactions {
                            transactions: vec![transaction],
                        },
                    }),
            }
        });
        Ok(())
    }

    /// Returns a copy of the consensus struct
    #[must_use]
    pub fn get_consensus(&self) -> Arc<RwLock<Consensus<TYPES>>> {
        self.inner.consensus.clone()
    }

    /// Returns a copy of the last decided leaf
    /// # Panics
    /// Panics if internal leaf for consensus is inconsistent
    pub async fn get_decided_leaf(&self) -> Leaf<TYPES> {
        self.inner.consensus.read().await.get_decided_leaf()
    }

    /// [Non-blocking] instantly returns a copy of the last decided leaf if
    /// it is available to be read. If not, we return `None`.
    ///
    /// # Panics
    /// Panics if internal state for consensus is inconsistent
    #[must_use]
    pub fn try_get_decided_leaf(&self) -> Option<Leaf<TYPES>> {
        self.inner
            .consensus
            .try_read()
            .map(|guard| guard.get_decided_leaf())
    }

    /// Returns a copy of the last decided validated state.
    ///
    /// # Panics
    /// Panics if internal state for consensus is inconsistent
    pub async fn get_decided_state(&self) -> TYPES::ValidatedState {
        self.inner
            .consensus
            .read()
            .await
            .get_decided_state()
            .clone()
    }

    /// Initializes a new [`SystemContext`] and does the work of setting up all the background tasks
    ///
    /// Assumes networking implementation is already primed.
    ///
    /// Underlying `HotShot` instance starts out paused, and must be unpaused
    ///
    /// Upon encountering an unrecoverable error, such as a failure to send to a broadcast channel,
    /// the `HotShot` instance will log the error and shut down.
    ///
    /// To construct a [`SystemContext`] without setting up tasks, use `fn new` instead.
    ///
    /// # Errors
    ///
    /// Will return an error when the storage failed to insert the first `QuorumCertificate`
    #[allow(clippy::too_many_arguments)]
    pub async fn init(
        public_key: TYPES::SignatureKey,
        private_key: <TYPES::SignatureKey as SignatureKey>::PrivateKey,
        node_id: u64,
        config: HotShotConfig<TYPES::SignatureKey, TYPES::ElectionConfigType>,
        storage: I::Storage,
        memberships: Memberships<TYPES>,
        networks: Networks<TYPES, I>,
        initializer: HotShotInitializer<TYPES>,
        metrics: ConsensusMetricsValue,
    ) -> Result<
        (
            SystemContextHandle<TYPES, I>,
            ChannelStream<HotShotEvent<TYPES>>,
        ),
        HotShotError<TYPES>,
    > {
        // Save a clone of the storage for the handle
        let hotshot = Self::new(
            public_key,
            private_key,
            node_id,
            config,
            storage,
            memberships,
            networks,
            initializer,
            metrics,
        )
        .await?;
        let handle = hotshot.clone().run_tasks().await;
        let internal_event_stream = hotshot.inner.internal_event_stream.clone();

        Ok((handle, internal_event_stream))
    }

<<<<<<< HEAD
    /// Send a broadcast message.
    ///
    /// This is an alias for `hotshot.inner.networking.broadcast_message(msg.into())`.
    ///
    /// # Errors
    ///
    /// Will return any errors that the underlying `broadcast_message` can return.
    // this clippy lint is silly. This is async by requirement of the trait.
    #[allow(clippy::unused_async)]
    pub async fn send_broadcast_message(
        &self,
        kind: impl Into<MessageKind<TYPES>>,
    ) -> std::result::Result<(), NetworkError> {
        let inner = self.inner.clone();
        let pk = self.inner.public_key.clone();
        let kind = kind.into();

        async_spawn_local(async move {
            if inner
                .networks
                .quorum_network
                .broadcast_message(
                    Message {
                        version: VERSION_0_1,
                        sender: pk,
                        kind,
                    },
                    // TODO this is morally wrong
                    &inner.memberships.quorum_membership.clone(),
                )
                .await
                .is_err()
            {
                warn!("Failed to broadcast message");
            };
        });
        Ok(())
    }

    /// Send a direct message to a given recipient.
    ///
    /// This is an alias for `hotshot.inner.networking.message_node(msg.into(), recipient)`.
    ///
    /// # Errors
    ///
    /// Will return any errors that the underlying `message_node` can return.
    pub async fn send_direct_message(
        &self,
        kind: impl Into<MessageKind<TYPES>>,
        recipient: TYPES::SignatureKey,
    ) -> std::result::Result<(), NetworkError> {
        self.inner
            .networks
            .quorum_network
            .direct_message(
                Message {
                    version: VERSION_0_1,
                    sender: self.inner.public_key.clone(),
                    kind: kind.into(),
                },
                recipient,
            )
            .await?;
        Ok(())
    }

=======
>>>>>>> 1e3e27ca
    /// return the timeout for a view for `self`
    #[must_use]
    pub fn get_next_view_timeout(&self) -> u64 {
        self.inner.config.next_view_timeout
    }
}

impl<TYPES: NodeType, I: NodeImplementation<TYPES>> SystemContext<TYPES, I> {
    /// Get access to [`Consensus`]
    #[must_use]
    pub fn consensus(&self) -> &Arc<RwLock<Consensus<TYPES>>> {
        &self.inner.consensus
    }

    /// Spawn all tasks that operate on [`SystemContextHandle`].
    ///
    /// For a list of which tasks are being spawned, see this module's documentation.
    #[allow(clippy::too_many_lines)]
    pub async fn run_tasks(self) -> SystemContextHandle<TYPES, I> {
        // ED Need to set first first number to 1, or properly trigger the change upon start
        let task_runner = TaskRunner::new();
        let registry = task_runner.registry.clone();

        let output_event_stream = self.inner.output_event_stream.clone();
        let internal_event_stream = self.inner.internal_event_stream.clone();

        let quorum_network = self.inner.networks.quorum_network.clone();
        let da_network = self.inner.networks.da_network.clone();
        let quorum_membership = self.inner.memberships.quorum_membership.clone();
        let da_membership = self.inner.memberships.da_membership.clone();
        let vid_membership = self.inner.memberships.vid_membership.clone();
        let view_sync_membership = self.inner.memberships.view_sync_membership.clone();

        let handle = SystemContextHandle {
            registry,
            output_event_stream: output_event_stream.clone(),
            internal_event_stream: internal_event_stream.clone(),
            hotshot: self.clone(),
            storage: self.inner.storage.clone(),
        };

        let task_runner = add_network_message_task(
            task_runner,
            internal_event_stream.clone(),
            quorum_network.clone(),
        )
        .await;
        let task_runner = add_network_message_task(
            task_runner,
            internal_event_stream.clone(),
            da_network.clone(),
        )
        .await;

        let task_runner = add_network_event_task(
            task_runner,
            internal_event_stream.clone(),
            quorum_network.clone(),
            quorum_membership,
            NetworkTaskKind::Quorum,
        )
        .await;
        let task_runner = add_network_event_task(
            task_runner,
            internal_event_stream.clone(),
            da_network.clone(),
            da_membership,
            NetworkTaskKind::Committee,
        )
        .await;
        let task_runner = add_network_event_task(
            task_runner,
            internal_event_stream.clone(),
            quorum_network.clone(),
            view_sync_membership,
            NetworkTaskKind::ViewSync,
        )
        .await;
        let task_runner = add_network_event_task(
            task_runner,
            internal_event_stream.clone(),
            quorum_network.clone(),
            vid_membership,
            NetworkTaskKind::VID,
        )
        .await;
        let task_runner = add_consensus_task(
            task_runner,
            internal_event_stream.clone(),
            output_event_stream.clone(),
            handle.clone(),
        )
        .await;
        let task_runner =
            add_da_task(task_runner, internal_event_stream.clone(), handle.clone()).await;
        let task_runner =
            add_vid_task(task_runner, internal_event_stream.clone(), handle.clone()).await;
        let task_runner =
            add_transaction_task(task_runner, internal_event_stream.clone(), handle.clone()).await;
        let task_runner =
            add_view_sync_task(task_runner, internal_event_stream.clone(), handle.clone()).await;
        async_spawn(async move {
            let _ = task_runner.launch().await;
            info!("Task runner exited!");
        });
        handle
    }
}

/// A handle that exposes the interface that hotstuff needs to interact with a [`SystemContextInner`]
#[derive(Clone, Debug)]
pub struct HotShotConsensusApi<TYPES: NodeType, I: NodeImplementation<TYPES>> {
    /// Reference to the [`SystemContextInner`]
    pub inner: Arc<SystemContextInner<TYPES, I>>,
}

#[async_trait]
impl<TYPES: NodeType, I: NodeImplementation<TYPES>> ConsensusApi<TYPES, I>
    for HotShotConsensusApi<TYPES, I>
{
    fn total_nodes(&self) -> NonZeroUsize {
        self.inner.config.total_nodes
    }

    fn propose_min_round_time(&self) -> Duration {
        self.inner.config.propose_min_round_time
    }

    fn propose_max_round_time(&self) -> Duration {
        self.inner.config.propose_max_round_time
    }

    fn max_transactions(&self) -> NonZeroUsize {
        self.inner.config.max_transactions
    }

    fn min_transactions(&self) -> usize {
        self.inner.config.min_transactions
    }

    async fn send_event(&self, event: Event<TYPES>) {
        debug!(?event, "send_event");
        self.inner.output_event_stream.publish(event).await;
    }

    fn public_key(&self) -> &TYPES::SignatureKey {
        &self.inner.public_key
    }

    fn private_key(&self) -> &<TYPES::SignatureKey as SignatureKey>::PrivateKey {
        &self.inner.private_key
    }

    async fn store_leaf(
        &self,
        old_anchor_view: TYPES::Time,
        leaf: Leaf<TYPES>,
    ) -> std::result::Result<(), hotshot_types::traits::storage::StorageError> {
        let view_to_insert = StoredView::from(leaf);
        let storage = &self.inner.storage;
        storage.append_single_view(view_to_insert).await?;
        storage.cleanup_storage_up_to_view(old_anchor_view).await?;
        storage.commit().await?;
        Ok(())
    }
}

/// initializer struct for creating starting block
pub struct HotShotInitializer<TYPES: NodeType> {
    /// the leaf specified initialization
    inner: Leaf<TYPES>,

    /// Instance-level state.
    instance_state: TYPES::InstanceState,
}

impl<TYPES: NodeType> HotShotInitializer<TYPES> {
    /// initialize from genesis
    /// # Errors
    /// If we are unable to apply the genesis block to the default state
    pub fn from_genesis(
        instance_state: &TYPES::InstanceState,
    ) -> Result<Self, HotShotError<TYPES>> {
        Ok(Self {
            inner: Leaf::genesis(instance_state),
            instance_state: instance_state.clone(),
        })
    }

    /// reload previous state based on most recent leaf and the instance-level state.
    pub fn from_reload(anchor_leaf: Leaf<TYPES>, instance_state: TYPES::InstanceState) -> Self {
        Self {
            inner: anchor_leaf,
            instance_state,
        }
    }
}<|MERGE_RESOLUTION|>--- conflicted
+++ resolved
@@ -411,75 +411,6 @@
         Ok((handle, internal_event_stream))
     }
 
-<<<<<<< HEAD
-    /// Send a broadcast message.
-    ///
-    /// This is an alias for `hotshot.inner.networking.broadcast_message(msg.into())`.
-    ///
-    /// # Errors
-    ///
-    /// Will return any errors that the underlying `broadcast_message` can return.
-    // this clippy lint is silly. This is async by requirement of the trait.
-    #[allow(clippy::unused_async)]
-    pub async fn send_broadcast_message(
-        &self,
-        kind: impl Into<MessageKind<TYPES>>,
-    ) -> std::result::Result<(), NetworkError> {
-        let inner = self.inner.clone();
-        let pk = self.inner.public_key.clone();
-        let kind = kind.into();
-
-        async_spawn_local(async move {
-            if inner
-                .networks
-                .quorum_network
-                .broadcast_message(
-                    Message {
-                        version: VERSION_0_1,
-                        sender: pk,
-                        kind,
-                    },
-                    // TODO this is morally wrong
-                    &inner.memberships.quorum_membership.clone(),
-                )
-                .await
-                .is_err()
-            {
-                warn!("Failed to broadcast message");
-            };
-        });
-        Ok(())
-    }
-
-    /// Send a direct message to a given recipient.
-    ///
-    /// This is an alias for `hotshot.inner.networking.message_node(msg.into(), recipient)`.
-    ///
-    /// # Errors
-    ///
-    /// Will return any errors that the underlying `message_node` can return.
-    pub async fn send_direct_message(
-        &self,
-        kind: impl Into<MessageKind<TYPES>>,
-        recipient: TYPES::SignatureKey,
-    ) -> std::result::Result<(), NetworkError> {
-        self.inner
-            .networks
-            .quorum_network
-            .direct_message(
-                Message {
-                    version: VERSION_0_1,
-                    sender: self.inner.public_key.clone(),
-                    kind: kind.into(),
-                },
-                recipient,
-            )
-            .await?;
-        Ok(())
-    }
-
-=======
->>>>>>> 1e3e27ca
     /// return the timeout for a view for `self`
     #[must_use]
     pub fn get_next_view_timeout(&self) -> u64 {
