--- conflicted
+++ resolved
@@ -608,11 +608,7 @@
             BlockPayload = VIDBlockPayload,
             Transaction = VIDTransaction,
         >,
-<<<<<<< HEAD
-        I: NodeImplementation<TYPES, Leaf = Leaf<TYPES>>,
-=======
-        I: NodeImplementation<TYPES, ConsensusMessage = SequencingMessage<TYPES, I>>,
->>>>>>> c7674b42
+        I: NodeImplementation<TYPES>,
         MEMBERSHIP: Membership<TYPES>,
     > HotShotType<TYPES, I> for SystemContext<TYPES, I>
 where
@@ -830,15 +826,8 @@
 }
 
 #[async_trait]
-<<<<<<< HEAD
-impl<TYPES: NodeType, I: NodeImplementation<TYPES>> ConsensusApi<TYPES, I::Leaf, I>
+impl<TYPES: NodeType, I: NodeImplementation<TYPES>> ConsensusApi<TYPES, I>
     for HotShotConsensusApi<TYPES, I>
-=======
-impl<
-        TYPES: NodeType,
-        I: NodeImplementation<TYPES, ConsensusMessage = SequencingMessage<TYPES, I>>,
-    > ConsensusApi<TYPES, I> for HotShotConsensusApi<TYPES, I>
->>>>>>> c7674b42
 {
     async fn send_direct_message(
         &self,
