//! Provides a generic rust implementation of the `HotShot` BFT protocol
//!

// Documentation module
#[cfg(feature = "docs")]
pub mod documentation;

use hotshot_types::traits::network::BroadcastDelay;
use vbs::version::StaticVersionType;

/// Contains traits consumed by [`SystemContext`]
pub mod traits;
/// Contains types used by the crate
pub mod types;

pub mod tasks;

use std::{
    collections::{BTreeMap, HashMap},
    num::NonZeroUsize,
    sync::Arc,
    time::Duration,
};

use async_broadcast::{broadcast, InactiveReceiver, Receiver, Sender};
use async_compatibility_layer::art::async_spawn;
use async_lock::RwLock;
use async_trait::async_trait;
use committable::Committable;
use futures::join;
use hotshot_task::task::{ConsensusTaskRegistry, NetworkTaskRegistry};
use hotshot_task_impls::{events::HotShotEvent, helpers::broadcast_event, network};
// Internal
/// Reexport error type
pub use hotshot_types::error::HotShotError;
use hotshot_types::{
<<<<<<< HEAD
    consensus::{Consensus, ConsensusMetricsValue, OuterConsensus, View, ViewInner},
    constants::{Base, EVENT_CHANNEL_SIZE, EXTERNAL_EVENT_CHANNEL_SIZE},
=======
    consensus::{Consensus, ConsensusMetricsValue, View, ViewInner},
    constants::{EVENT_CHANNEL_SIZE, EXTERNAL_EVENT_CHANNEL_SIZE},
>>>>>>> 91d8d4e8
    data::{Leaf, QuorumProposal},
    event::{EventType, LeafInfo},
    message::{DataMessage, Message, MessageKind, Proposal, VersionedMessage},
    simple_certificate::{QuorumCertificate, UpgradeCertificate},
    traits::{
        consensus_api::ConsensusApi,
        election::Membership,
        network::ConnectedNetwork,
        node_implementation::{ConsensusTime, NodeType},
        signature_key::SignatureKey,
        states::ValidatedState,
        EncodeBytes,
    },
    HotShotConfig,
};
// -- Rexports
// External
/// Reexport rand crate
pub use rand;
use tasks::{add_request_network_task, add_response_task};
use tracing::{debug, instrument, trace};
use vbs::version::Version;

use crate::{
    tasks::{add_consensus_tasks, add_network_event_task, add_network_message_task},
    traits::NodeImplementation,
    types::{Event, SystemContextHandle},
};

/// Length, in bytes, of a 512 bit hash
pub const H_512: usize = 64;
/// Length, in bytes, of a 256 bit hash
pub const H_256: usize = 32;

/// Bundle of all the memberships a consensus instance uses
#[derive(Clone)]
pub struct Memberships<TYPES: NodeType> {
    /// Quorum Membership
    pub quorum_membership: TYPES::Membership,
    /// DA
    pub da_membership: TYPES::Membership,
    /// VID
    pub vid_membership: TYPES::Membership,
    /// View Sync
    pub view_sync_membership: TYPES::Membership,
}

/// Holds the state needed to participate in `HotShot` consensus
pub struct SystemContext<TYPES: NodeType, I: NodeImplementation<TYPES>> {
    /// The public key of this node
    public_key: TYPES::SignatureKey,

    /// The private key of this node
    private_key: <TYPES::SignatureKey as SignatureKey>::PrivateKey,

    /// Configuration items for this hotshot instance
    pub config: HotShotConfig<TYPES::SignatureKey>,

    /// The underlying network
    pub network: Arc<I::Network>,

    /// Memberships used by consensus
    pub memberships: Arc<Memberships<TYPES>>,

    /// the metrics that the implementor is using.
    metrics: Arc<ConsensusMetricsValue>,

    /// The hotstuff implementation
    consensus: OuterConsensus<TYPES>,

    /// Immutable instance state
    instance_state: Arc<TYPES::InstanceState>,

    /// The network version
    version: Arc<RwLock<Version>>,

    /// The view to enter when first starting consensus
    start_view: TYPES::Time,

    /// Access to the output event stream.
    output_event_stream: (Sender<Event<TYPES>>, InactiveReceiver<Event<TYPES>>),

    /// External event stream for communication with the application.
    pub(crate) external_event_stream: (Sender<Event<TYPES>>, InactiveReceiver<Event<TYPES>>),

    /// Anchored leaf provided by the initializer.
    anchored_leaf: Leaf<TYPES>,

    /// access to the internal event stream, in case we need to, say, shut something down
    #[allow(clippy::type_complexity)]
    internal_event_stream: (
        Sender<Arc<HotShotEvent<TYPES>>>,
        InactiveReceiver<Arc<HotShotEvent<TYPES>>>,
    ),

    /// uid for instrumentation
    pub id: u64,

    /// Reference to the internal storage for consensus datum.
    pub storage: Arc<RwLock<I::Storage>>,

    /// a potential upgrade certificate that has been decided on by the consensus tasks.
    pub decided_upgrade_certificate: Arc<RwLock<Option<UpgradeCertificate<TYPES>>>>,

    /// Reference to the AuctionResultsProvider type for acquiring solver results.
    pub auction_results_provider: Arc<I::AuctionResultsProvider>,
}
impl<TYPES: NodeType, I: NodeImplementation<TYPES>> Clone for SystemContext<TYPES, I> {
    #![allow(deprecated)]
    fn clone(&self) -> Self {
        Self {
            public_key: self.public_key.clone(),
            private_key: self.private_key.clone(),
            config: self.config.clone(),
            network: Arc::clone(&self.network),
            memberships: Arc::clone(&self.memberships),
            metrics: Arc::clone(&self.metrics),
            consensus: self.consensus.clone(),
            instance_state: Arc::clone(&self.instance_state),
            version: Arc::clone(&self.version),
            start_view: self.start_view,
            output_event_stream: self.output_event_stream.clone(),
            external_event_stream: self.external_event_stream.clone(),
            anchored_leaf: self.anchored_leaf.clone(),
            internal_event_stream: self.internal_event_stream.clone(),
            id: self.id,
            storage: Arc::clone(&self.storage),
            decided_upgrade_certificate: Arc::clone(&self.decided_upgrade_certificate),
            auction_results_provider: Arc::clone(&self.auction_results_provider),
        }
    }
}

impl<TYPES: NodeType, I: NodeImplementation<TYPES>> SystemContext<TYPES, I> {
    #![allow(deprecated)]
    /// Creates a new [`Arc<SystemContext>`] with the given configuration options.
    ///
    /// To do a full initialization, use `fn init` instead, which will set up background tasks as
    /// well.
    ///
    /// # Errors
    /// -
    #[allow(clippy::too_many_arguments)]
    pub fn new(
        public_key: TYPES::SignatureKey,
        private_key: <TYPES::SignatureKey as SignatureKey>::PrivateKey,
        nonce: u64,
        config: HotShotConfig<TYPES::SignatureKey>,
        memberships: Memberships<TYPES>,
        network: Arc<I::Network>,
        initializer: HotShotInitializer<TYPES>,
        metrics: ConsensusMetricsValue,
        storage: I::Storage,
        auction_results_provider: I::AuctionResultsProvider,
    ) -> Arc<Self> {
        debug!("Creating a new hotshot");

        let consensus_metrics = Arc::new(metrics);
        let anchored_leaf = initializer.inner;
        let instance_state = initializer.instance_state;

        let (internal_tx, internal_rx) = broadcast(EVENT_CHANNEL_SIZE);
        let (mut external_tx, mut external_rx) = broadcast(EXTERNAL_EVENT_CHANNEL_SIZE);

        let decided_upgrade_certificate = Arc::new(RwLock::new(None));

        // Allow overflow on the channel, otherwise sending to it may block.
        external_rx.set_overflow(true);

        // Get the validated state from the initializer or construct an incomplete one from the
        // block header.
        let validated_state = match initializer.validated_state {
            Some(state) => state,
            None => Arc::new(TYPES::ValidatedState::from_header(
                anchored_leaf.block_header(),
            )),
        };

        // Insert the validated state to state map.
        let mut validated_state_map = BTreeMap::default();
        validated_state_map.insert(
            anchored_leaf.view_number(),
            View {
                view_inner: ViewInner::Leaf {
                    leaf: anchored_leaf.commit(),
                    state: Arc::clone(&validated_state),
                    delta: initializer.state_delta.clone(),
                },
            },
        );
        for (view_num, inner) in initializer.undecided_state {
            validated_state_map.insert(view_num, inner);
        }

        let mut saved_leaves = HashMap::new();
        let mut saved_payloads = BTreeMap::new();
        saved_leaves.insert(anchored_leaf.commit(), anchored_leaf.clone());

        for leaf in initializer.undecided_leafs {
            saved_leaves.insert(leaf.commit(), leaf.clone());
        }
        if let Some(payload) = anchored_leaf.block_payload() {
            let encoded_txns = payload.encode();

            saved_payloads.insert(anchored_leaf.view_number(), Arc::clone(&encoded_txns));
        }

        let consensus = Consensus::new(
            validated_state_map,
            anchored_leaf.view_number(),
            anchored_leaf.view_number(),
            // TODO this is incorrect
            // https://github.com/EspressoSystems/HotShot/issues/560
            anchored_leaf.view_number(),
            initializer.saved_proposals,
            saved_leaves,
            saved_payloads,
            initializer.high_qc,
            Arc::clone(&consensus_metrics),
        );

        let consensus = Arc::new(RwLock::new(consensus));
        let version = Arc::new(RwLock::new(TYPES::Base::VERSION));

        // This makes it so we won't block on broadcasting if there is not a receiver
        // Our own copy of the receiver is inactive so it doesn't count.
        external_tx.set_await_active(false);

        let inner: Arc<SystemContext<TYPES, I>> = Arc::new(SystemContext {
            id: nonce,
            consensus: OuterConsensus::new(consensus),
            instance_state: Arc::new(instance_state),
            public_key,
            private_key,
            config,
            version,
            start_view: initializer.start_view,
            network,
            memberships: Arc::new(memberships),
            metrics: Arc::clone(&consensus_metrics),
            internal_event_stream: (internal_tx, internal_rx.deactivate()),
            output_event_stream: (external_tx.clone(), external_rx.clone().deactivate()),
            external_event_stream: (external_tx, external_rx.deactivate()),
            anchored_leaf: anchored_leaf.clone(),
            storage: Arc::new(RwLock::new(storage)),
            decided_upgrade_certificate,
            auction_results_provider: Arc::new(auction_results_provider),
        });

        inner
    }

    /// "Starts" consensus by sending a `QcFormed`, `ViewChange`, and `ValidatedStateUpdated` events
    ///
    /// # Panics
    /// Panics if sending genesis fails
    #[instrument(skip_all, target = "SystemContext", fields(id = self.id))]
    pub async fn start_consensus(&self) {
        #[cfg(feature = "dependncy-tasks")]
        error!("HotShot is running with the dependency tasks feature enabled!!");

        #[cfg(all(feature = "rewind", not(debug_assertions)))]
        compile_error!("Cannot run rewind in production builds!");

        debug!("Starting Consensus");
        let consensus = self.consensus.read().await;

        #[allow(clippy::panic)]
        self.internal_event_stream
            .0
            .broadcast_direct(Arc::new(HotShotEvent::ViewChange(self.start_view)))
            .await
            .unwrap_or_else(|_| {
                panic!(
                    "Genesis Broadcast failed; event = ViewChange({:?})",
                    self.start_view
                )
            });
        #[cfg(feature = "dependency-tasks")]
        {
            if let Some(validated_state) = consensus.validated_state_map().get(&self.start_view) {
                #[allow(clippy::panic)]
                self.internal_event_stream
                    .0
                    .broadcast_direct(Arc::new(HotShotEvent::ValidatedStateUpdated(
                        TYPES::Time::new(*self.start_view),
                        validated_state.clone(),
                    )))
                    .await
                    .unwrap_or_else(|_| {
                        panic!(
                            "Genesis Broadcast failed; event = ValidatedStateUpdated({:?})",
                            self.start_view,
                        )
                    });
            }
        }
        #[allow(clippy::panic)]
        self.internal_event_stream
            .0
            .broadcast_direct(Arc::new(HotShotEvent::QcFormed(either::Left(
                consensus.high_qc().clone(),
            ))))
            .await
            .unwrap_or_else(|_| {
                panic!(
                    "Genesis Broadcast failed; event = QcFormed(either::Left({:?}))",
                    consensus.high_qc()
                )
            });

        {
            // Some applications seem to expect a leaf decide event for the genesis leaf,
            // which contains only that leaf and nothing else.
            if self.anchored_leaf.view_number() == TYPES::Time::genesis() {
                let (validated_state, state_delta) =
                    TYPES::ValidatedState::genesis(&self.instance_state);

                let qc = Arc::new(
                    QuorumCertificate::genesis(&validated_state, self.instance_state.as_ref())
                        .await,
                );

                broadcast_event(
                    Event {
                        view_number: self.anchored_leaf.view_number(),
                        event: EventType::Decide {
                            leaf_chain: Arc::new(vec![LeafInfo::new(
                                self.anchored_leaf.clone(),
                                Arc::new(validated_state),
                                Some(Arc::new(state_delta)),
                                None,
                            )]),
                            qc,
                            block_size: None,
                        },
                    },
                    &self.external_event_stream.0,
                )
                .await;
            }
        }
    }

    /// Emit an external event
    // A copypasta of `ConsensusApi::send_event`
    // TODO: remove with https://github.com/EspressoSystems/HotShot/issues/2407
    async fn send_external_event(&self, event: Event<TYPES>) {
        debug!(?event, "send_external_event");
        broadcast_event(event, &self.external_event_stream.0).await;
    }

    /// Publishes a transaction asynchronously to the network.
    ///
    /// # Errors
    ///
    /// Always returns Ok; does not return an error if the transaction couldn't be published to the network
    #[instrument(skip(self), err, target = "SystemContext", fields(id = self.id))]
    pub async fn publish_transaction_async(
        &self,
        transaction: TYPES::Transaction,
        decided_upgrade_certificate: Arc<RwLock<Option<UpgradeCertificate<TYPES>>>>,
    ) -> Result<(), HotShotError<TYPES>> {
        trace!("Adding transaction to our own queue");

        let api = self.clone();
        let view_number = api.consensus.read().await.cur_view();

        // Wrap up a message
        let message_kind: DataMessage<TYPES> =
            DataMessage::SubmitTransaction(transaction.clone(), view_number);
        let message = Message {
            sender: api.public_key.clone(),
            kind: MessageKind::from(message_kind),
        };

        let cert = decided_upgrade_certificate.read().await.clone();

        let serialized_message = message
            .serialize(&cert)
            .map_err(|_| HotShotError::FailedToSerialize)?;

        async_spawn(async move {
            let da_membership = &api.memberships.da_membership.clone();
            join! {
                // TODO We should have a function that can return a network error if there is one
                // but first we'd need to ensure our network implementations can support that
                // (and not hang instead)

                // version <0, 1> currently fixed; this is the same as VERSION_0_1,
                // and will be updated to be part of SystemContext. I wanted to use associated
                // constants in NodeType, but that seems to be unavailable in the current Rust.
                api
                    .network.broadcast_message(
                        serialized_message,
                        da_membership.whole_committee(view_number),
                        BroadcastDelay::None,
                    ),
                api
                    .send_external_event(Event {
                        view_number,
                        event: EventType::Transactions {
                            transactions: vec![transaction],
                        },
                    }),
            }
        });
        Ok(())
    }

    /// Returns a copy of the consensus struct
    #[must_use]
    pub fn consensus(&self) -> Arc<RwLock<Consensus<TYPES>>> {
        Arc::clone(&self.consensus.inner_consensus)
    }

    /// Returns a copy of the instance state
    pub fn instance_state(&self) -> Arc<TYPES::InstanceState> {
        Arc::clone(&self.instance_state)
    }

    /// Returns a copy of the last decided leaf
    /// # Panics
    /// Panics if internal leaf for consensus is inconsistent
    #[instrument(skip_all, target = "SystemContext", fields(id = self.id))]
    pub async fn decided_leaf(&self) -> Leaf<TYPES> {
        self.consensus.read().await.decided_leaf()
    }

    /// [Non-blocking] instantly returns a copy of the last decided leaf if
    /// it is available to be read. If not, we return `None`.
    ///
    /// # Panics
    /// Panics if internal state for consensus is inconsistent
    #[must_use]
    #[instrument(skip_all, target = "SystemContext", fields(id = self.id))]
    pub fn try_decided_leaf(&self) -> Option<Leaf<TYPES>> {
        self.consensus.try_read().map(|guard| guard.decided_leaf())
    }

    /// Returns the last decided validated state.
    ///
    /// # Panics
    /// Panics if internal state for consensus is inconsistent
    #[instrument(skip_all, target = "SystemContext", fields(id = self.id))]
    pub async fn decided_state(&self) -> Arc<TYPES::ValidatedState> {
        Arc::clone(&self.consensus.read().await.decided_state())
    }

    /// Get the validated state from a given `view`.
    ///
    /// Returns the requested state, if the [`SystemContext`] is tracking this view. Consensus
    /// tracks views that have not yet been decided but could be in the future. This function may
    /// return [`None`] if the requested view has already been decided (but see
    /// [`decided_state`](Self::decided_state)) or if there is no path for the requested
    /// view to ever be decided.
    #[instrument(skip_all, target = "SystemContext", fields(id = self.id))]
    pub async fn state(&self, view: TYPES::Time) -> Option<Arc<TYPES::ValidatedState>> {
        self.consensus.read().await.state(view).cloned()
    }

    /// Initializes a new [`SystemContext`] and does the work of setting up all the background tasks
    ///
    /// Assumes networking implementation is already primed.
    ///
    /// Underlying `HotShot` instance starts out paused, and must be unpaused
    ///
    /// Upon encountering an unrecoverable error, such as a failure to send to a broadcast channel,
    /// the `HotShot` instance will log the error and shut down.
    ///
    /// To construct a [`SystemContext`] without setting up tasks, use `fn new` instead.
    /// # Errors
    ///
    /// Can throw an error if `Self::new` fails.
    #[allow(clippy::too_many_arguments)]
    pub async fn init(
        public_key: TYPES::SignatureKey,
        private_key: <TYPES::SignatureKey as SignatureKey>::PrivateKey,
        node_id: u64,
        config: HotShotConfig<TYPES::SignatureKey>,
        memberships: Memberships<TYPES>,
        network: Arc<I::Network>,
        initializer: HotShotInitializer<TYPES>,
        metrics: ConsensusMetricsValue,
        storage: I::Storage,
        auction_results_provider: I::AuctionResultsProvider,
    ) -> Result<
        (
            SystemContextHandle<TYPES, I>,
            Sender<Arc<HotShotEvent<TYPES>>>,
            Receiver<Arc<HotShotEvent<TYPES>>>,
        ),
        HotShotError<TYPES>,
    > {
        let hotshot = Self::new(
            public_key,
            private_key,
            node_id,
            config,
            memberships,
            network,
            initializer,
            metrics,
            storage,
            auction_results_provider,
        );
        let handle = Arc::clone(&hotshot).run_tasks().await;
        let (tx, rx) = hotshot.internal_event_stream.clone();

        Ok((handle, tx, rx.activate()))
    }
    /// return the timeout for a view for `self`
    #[must_use]
    pub fn next_view_timeout(&self) -> u64 {
        self.config.next_view_timeout
    }
}

impl<TYPES: NodeType, I: NodeImplementation<TYPES>> SystemContext<TYPES, I> {
    /// Spawn all tasks that operate on [`SystemContextHandle`].
    ///
    /// For a list of which tasks are being spawned, see this module's documentation.
    #[allow(clippy::too_many_lines)]
    pub async fn run_tasks(&self) -> SystemContextHandle<TYPES, I> {
        let consensus_registry = ConsensusTaskRegistry::new();
        let network_registry = NetworkTaskRegistry::new();

        let output_event_stream = self.external_event_stream.clone();
        let internal_event_stream = self.internal_event_stream.clone();

        let network = Arc::clone(&self.network);
        let quorum_membership = self.memberships.quorum_membership.clone();
        let da_membership = self.memberships.da_membership.clone();
        let vid_membership = self.memberships.vid_membership.clone();
        let view_sync_membership = self.memberships.view_sync_membership.clone();

        let mut handle = SystemContextHandle {
            consensus_registry,
            network_registry,
            output_event_stream: output_event_stream.clone(),
            internal_event_stream: internal_event_stream.clone(),
            hotshot: self.clone().into(),
            storage: Arc::clone(&self.storage),
        };

        add_network_message_task(&mut handle, Arc::clone(&network)).await;
        add_network_message_task(&mut handle, Arc::clone(&network)).await;

        if let Some(request_receiver) = network.spawn_request_receiver_task().await {
            add_request_network_task(&mut handle).await;
            add_response_task(&mut handle, request_receiver).await;
        }

        add_network_event_task(
            &mut handle,
            Arc::clone(&network),
            quorum_membership.clone(),
            network::quorum_filter,
        )
        .await;
        add_network_event_task(
            &mut handle,
            Arc::clone(&network),
            quorum_membership,
            network::upgrade_filter,
        )
        .await;
        add_network_event_task(
            &mut handle,
            Arc::clone(&network),
            da_membership,
            network::da_filter,
        )
        .await;
        add_network_event_task(
            &mut handle,
            Arc::clone(&network),
            view_sync_membership,
            network::view_sync_filter,
        )
        .await;
        add_network_event_task(&mut handle, network, vid_membership, network::vid_filter).await;
        add_consensus_tasks::<TYPES, I>(&mut handle).await;
        handle
    }
}

#[async_trait]
impl<TYPES: NodeType, I: NodeImplementation<TYPES>> ConsensusApi<TYPES, I>
    for SystemContextHandle<TYPES, I>
{
    fn total_nodes(&self) -> NonZeroUsize {
        self.hotshot.config.num_nodes_with_stake
    }

    fn builder_timeout(&self) -> Duration {
        self.hotshot.config.builder_timeout
    }

    async fn send_event(&self, event: Event<TYPES>) {
        debug!(?event, "send_event");
        broadcast_event(event, &self.hotshot.external_event_stream.0).await;
    }

    fn public_key(&self) -> &TYPES::SignatureKey {
        &self.hotshot.public_key
    }

    fn private_key(&self) -> &<TYPES::SignatureKey as SignatureKey>::PrivateKey {
        &self.hotshot.private_key
    }
}

/// initializer struct for creating starting block
pub struct HotShotInitializer<TYPES: NodeType> {
    /// the leaf specified initialization
    inner: Leaf<TYPES>,

    /// Instance-level state.
    instance_state: TYPES::InstanceState,

    /// Optional validated state.
    ///
    /// If it's given, we'll use it to construct the `SystemContext`. Otherwise, we'll construct
    /// the state from the block header.
    validated_state: Option<Arc<TYPES::ValidatedState>>,

    /// Optional state delta.
    ///
    /// If it's given, we'll use it to construct the `SystemContext`.
    state_delta: Option<Arc<<TYPES::ValidatedState as ValidatedState<TYPES>>::Delta>>,

    /// Starting view number that we are confident won't lead to a double vote after restart.
    start_view: TYPES::Time,
    /// Highest QC that was seen, for genesis it's the genesis QC.  It should be for a view greater
    /// than `inner`s view number for the non genesis case because we must have seen higher QCs
    /// to decide on the leaf.
    high_qc: QuorumCertificate<TYPES>,
    /// Undecided leafs that were seen, but not yet decided on.  These allow a restarting node
    /// to vote and propose right away if they didn't miss anything while down.
    undecided_leafs: Vec<Leaf<TYPES>>,
    /// Not yet decided state
    undecided_state: BTreeMap<TYPES::Time, View<TYPES>>,
    /// Proposals we have sent out to provide to others for catchup
    saved_proposals: BTreeMap<TYPES::Time, Proposal<TYPES, QuorumProposal<TYPES>>>,
}

impl<TYPES: NodeType> HotShotInitializer<TYPES> {
    /// initialize from genesis
    /// # Errors
    /// If we are unable to apply the genesis block to the default state
    pub async fn from_genesis(
        instance_state: TYPES::InstanceState,
    ) -> Result<Self, HotShotError<TYPES>> {
        let (validated_state, state_delta) = TYPES::ValidatedState::genesis(&instance_state);
        let high_qc = QuorumCertificate::genesis(&validated_state, &instance_state).await;

        Ok(Self {
            inner: Leaf::genesis(&validated_state, &instance_state).await,
            validated_state: Some(Arc::new(validated_state)),
            state_delta: Some(Arc::new(state_delta)),
            start_view: TYPES::Time::new(0),
            saved_proposals: BTreeMap::new(),
            high_qc,
            undecided_leafs: Vec::new(),
            undecided_state: BTreeMap::new(),
            instance_state,
        })
    }

    /// Reload previous state based on most recent leaf and the instance-level state.
    ///
    /// # Arguments
    /// *  `start_view` - The minimum view number that we are confident won't lead to a double vote
    /// after restart.
    /// * `validated_state` - Optional validated state that if given, will be used to construct the
    /// `SystemContext`.
    #[allow(clippy::too_many_arguments)]
    pub fn from_reload(
        anchor_leaf: Leaf<TYPES>,
        instance_state: TYPES::InstanceState,
        validated_state: Option<Arc<TYPES::ValidatedState>>,
        start_view: TYPES::Time,
        saved_proposals: BTreeMap<TYPES::Time, Proposal<TYPES, QuorumProposal<TYPES>>>,
        high_qc: QuorumCertificate<TYPES>,
        undecided_leafs: Vec<Leaf<TYPES>>,
        undecided_state: BTreeMap<TYPES::Time, View<TYPES>>,
    ) -> Self {
        Self {
            inner: anchor_leaf,
            instance_state,
            validated_state,
            state_delta: None,
            start_view,
            saved_proposals,
            high_qc,
            undecided_leafs,
            undecided_state,
        }
    }
}<|MERGE_RESOLUTION|>--- conflicted
+++ resolved
@@ -34,13 +34,8 @@
 /// Reexport error type
 pub use hotshot_types::error::HotShotError;
 use hotshot_types::{
-<<<<<<< HEAD
     consensus::{Consensus, ConsensusMetricsValue, OuterConsensus, View, ViewInner},
-    constants::{Base, EVENT_CHANNEL_SIZE, EXTERNAL_EVENT_CHANNEL_SIZE},
-=======
-    consensus::{Consensus, ConsensusMetricsValue, View, ViewInner},
     constants::{EVENT_CHANNEL_SIZE, EXTERNAL_EVENT_CHANNEL_SIZE},
->>>>>>> 91d8d4e8
     data::{Leaf, QuorumProposal},
     event::{EventType, LeafInfo},
     message::{DataMessage, Message, MessageKind, Proposal, VersionedMessage},
