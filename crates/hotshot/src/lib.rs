//! Provides a generic rust implementation of the `HotShot` BFT protocol
//!

// Documentation module
#[cfg(feature = "docs")]
pub mod documentation;

/// Contains traits consumed by [`SystemContext`]
pub mod traits;
/// Contains types used by the crate
pub mod types;

pub mod tasks;

use std::{
    collections::{BTreeMap, HashMap},
    marker::PhantomData,
    num::NonZeroUsize,
    sync::Arc,
    time::Duration,
};

use async_broadcast::{broadcast, InactiveReceiver, Receiver, Sender};
use async_compatibility_layer::art::async_spawn;
use async_lock::RwLock;
use async_trait::async_trait;
use committable::Committable;
use futures::join;
use hotshot_task::task::TaskRegistry;
use hotshot_task_impls::{events::HotShotEvent, helpers::broadcast_event, network};
// Internal
/// Reexport error type
pub use hotshot_types::error::HotShotError;
use hotshot_types::{
    consensus::{Consensus, ConsensusMetricsValue, View, ViewInner},
    constants::{BASE_VERSION, EVENT_CHANNEL_SIZE, EXTERNAL_EVENT_CHANNEL_SIZE, STATIC_VER_0_1},
    data::Leaf,
    event::{EventType, LeafInfo},
    message::{DataMessage, Message, MessageKind},
    simple_certificate::QuorumCertificate,
    traits::{
        consensus_api::ConsensusApi,
        election::Membership,
        network::ConnectedNetwork,
        node_implementation::{ConsensusTime, NodeType},
        signature_key::SignatureKey,
        states::ValidatedState,
        BlockPayload,
    },
    HotShotConfig,
};
// -- Rexports
// External
/// Reexport rand crate
pub use rand;
use tasks::{add_request_network_task, add_response_task, add_vid_task};
use tracing::{debug, instrument, trace};
use vbs::version::Version;

#[cfg(feature = "dependency-tasks")]
use crate::tasks::{add_quorum_proposal_task, add_quorum_vote_task};
use crate::{
    tasks::{
        add_consensus_task, add_da_task, add_network_event_task, add_network_message_task,
        add_transaction_task, add_upgrade_task, add_view_sync_task,
    },
    traits::NodeImplementation,
    types::{Event, SystemContextHandle},
};

/// Length, in bytes, of a 512 bit hash
pub const H_512: usize = 64;
/// Length, in bytes, of a 256 bit hash
pub const H_256: usize = 32;

/// Bundle of the networks used in consensus
pub struct Networks<TYPES: NodeType, I: NodeImplementation<TYPES>> {
    /// Network for reaching all nodes
    pub quorum_network: Arc<I::QuorumNetwork>,

    /// Network for reaching the DA committee
    pub da_network: Arc<I::CommitteeNetwork>,

    /// Phantom for TYPES and I
    pub _pd: PhantomData<(TYPES, I)>,
}

impl<TYPES: NodeType, I: NodeImplementation<TYPES>> Networks<TYPES, I> {
    /// wait for all networks to be ready
    pub async fn wait_for_networks_ready(&self) {
        self.quorum_network.wait_for_ready().await;
        self.da_network.wait_for_ready().await;
    }

    /// shut down all networks
    pub async fn shut_down_networks(&self) {
        self.quorum_network.shut_down().await;
        self.da_network.shut_down().await;
    }
}

/// Bundle of all the memberships a consensus instance uses
#[derive(Clone)]
pub struct Memberships<TYPES: NodeType> {
    /// Quorum Membership
    pub quorum_membership: TYPES::Membership,
    /// DA
    pub da_membership: TYPES::Membership,
    /// VID
    pub vid_membership: TYPES::Membership,
    /// View Sync
    pub view_sync_membership: TYPES::Membership,
}

/// Holds the state needed to participate in `HotShot` consensus
pub struct SystemContext<TYPES: NodeType, I: NodeImplementation<TYPES>> {
    /// The public key of this node
    public_key: TYPES::SignatureKey,

    /// The private key of this node
    private_key: <TYPES::SignatureKey as SignatureKey>::PrivateKey,

    /// Configuration items for this hotshot instance
    pub config: HotShotConfig<TYPES::SignatureKey, TYPES::ElectionConfigType>,

    /// Networks used by the instance of hotshot
    pub networks: Arc<Networks<TYPES, I>>,

    /// Memberships used by consensus
    pub memberships: Arc<Memberships<TYPES>>,

    /// the metrics that the implementor is using.
    metrics: Arc<ConsensusMetricsValue>,

    /// The hotstuff implementation
    consensus: Arc<RwLock<Consensus<TYPES>>>,

    /// Immutable instance state
    instance_state: Arc<TYPES::InstanceState>,

    /// The network version
    version: Arc<RwLock<Version>>,

    /// The view to enter when first starting consensus
    start_view: TYPES::Time,

    // global_registry: GlobalRegistry,
    /// Access to the output event stream.
    pub output_event_stream: (Sender<Event<TYPES>>, Receiver<Event<TYPES>>),

    /// access to the internal event stream, in case we need to, say, shut something down
    #[allow(clippy::type_complexity)]
    internal_event_stream: (
        Sender<Arc<HotShotEvent<TYPES>>>,
        InactiveReceiver<Arc<HotShotEvent<TYPES>>>,
    ),

    /// uid for instrumentation
    pub id: u64,

    /// Reference to the internal storage for consensus datum.
    pub storage: Arc<RwLock<I::Storage>>,
}
impl<TYPES: NodeType, I: NodeImplementation<TYPES>> Clone for SystemContext<TYPES, I> {
    fn clone(&self) -> Self {
        Self {
            public_key: self.public_key.clone(),
            private_key: self.private_key.clone(),
            config: self.config.clone(),
            networks: Arc::clone(&self.networks),
            memberships: Arc::clone(&self.memberships),
            metrics: Arc::clone(&self.metrics),
            consensus: Arc::clone(&self.consensus),
            instance_state: Arc::clone(&self.instance_state),
            version: Arc::clone(&self.version),
            start_view: self.start_view,
            output_event_stream: self.output_event_stream.clone(),
            internal_event_stream: self.internal_event_stream.clone(),
            id: self.id,
            storage: Arc::clone(&self.storage),
        }
    }
}

impl<TYPES: NodeType, I: NodeImplementation<TYPES>> SystemContext<TYPES, I> {
    /// Creates a new [`Arc<SystemContext>`] with the given configuration options.
    ///
    /// To do a full initialization, use `fn init` instead, which will set up background tasks as
    /// well.
    #[allow(clippy::too_many_arguments)]
    #[instrument(skip(private_key, memberships, networks, initializer, metrics, storage))]
    pub async fn new(
        public_key: TYPES::SignatureKey,
        private_key: <TYPES::SignatureKey as SignatureKey>::PrivateKey,
        nonce: u64,
        config: HotShotConfig<TYPES::SignatureKey, TYPES::ElectionConfigType>,
        memberships: Memberships<TYPES>,
        networks: Networks<TYPES, I>,
        initializer: HotShotInitializer<TYPES>,
        metrics: ConsensusMetricsValue,
        storage: I::Storage,
    ) -> Result<Arc<Self>, HotShotError<TYPES>> {
        debug!("Creating a new hotshot");

        let consensus_metrics = Arc::new(metrics);
        let anchored_leaf = initializer.inner;
        let instance_state = initializer.instance_state;

        let (internal_tx, internal_rx) = broadcast(EVENT_CHANNEL_SIZE);
        let (mut external_tx, mut external_rx) = broadcast(EXTERNAL_EVENT_CHANNEL_SIZE);

        // Allow overflow on the channel, otherwise sending to it may block.
        external_rx.set_overflow(true);

        // Get the validated state from the initializer or construct an incomplete one from the
        // block header.
        let validated_state = match initializer.validated_state {
            Some(state) => state,
            None => Arc::new(TYPES::ValidatedState::from_header(
                anchored_leaf.get_block_header(),
            )),
        };

        let state_delta = initializer.state_delta.as_ref();

        // Insert the validated state to state map.
        let mut validated_state_map = BTreeMap::default();
        validated_state_map.insert(
            anchored_leaf.get_view_number(),
            View {
                view_inner: ViewInner::Leaf {
                    leaf: anchored_leaf.commit(),
                    state: Arc::clone(&validated_state),
                    delta: initializer.state_delta.clone(),
                },
            },
        );
        for (view_num, inner) in initializer.undecided_state {
            validated_state_map.insert(view_num, inner);
        }

        let mut saved_leaves = HashMap::new();
        let mut saved_payloads = BTreeMap::new();
        saved_leaves.insert(anchored_leaf.commit(), anchored_leaf.clone());

        // Some applications seem to expect a leaf decide event for the genesis leaf,
        // which contains only that leaf and nothing else.
        if anchored_leaf.get_view_number() == TYPES::Time::genesis() {
            broadcast_event(
                Event {
                    view_number: anchored_leaf.get_view_number(),
                    event: EventType::Decide {
                        leaf_chain: Arc::new(vec![LeafInfo::new(
                            anchored_leaf.clone(),
                            Arc::clone(&validated_state),
                            state_delta.cloned(),
                            None,
                        )]),
                        qc: Arc::new(QuorumCertificate::genesis(&instance_state)),
                        block_size: None,
                    },
                },
                &external_tx,
            )
            .await;
        }

        for leaf in initializer.undecided_leafs {
            saved_leaves.insert(leaf.commit(), leaf.clone());
        }
        if let Some(payload) = anchored_leaf.get_block_payload() {
            let encoded_txns = match payload.encode() {
                Ok(encoded) => encoded,
                Err(e) => {
                    return Err(HotShotError::BlockError { source: e });
                }
            };

            saved_payloads.insert(anchored_leaf.get_view_number(), Arc::clone(&encoded_txns));
        }

        #[cfg(feature = "dependency-tasks")]
        let consensus = Consensus {
            validated_state_map,
            vid_shares: BTreeMap::new(),
            cur_view: anchored_leaf.get_view_number(),
            last_decided_view: anchored_leaf.get_view_number(),
            saved_leaves,
            saved_payloads,
            saved_da_certs: HashMap::new(),
            // TODO this is incorrect
            // https://github.com/EspressoSystems/HotShot/issues/560
            locked_view: anchored_leaf.get_view_number(),
            high_qc: initializer.high_qc,
<<<<<<< HEAD
            metrics: consensus_metrics.clone(),
            decided_upgrade_cert: None,
            formed_upgrade_certificate: None,
=======
            metrics: Arc::clone(&consensus_metrics),
>>>>>>> b3b9fe7a
        };

        #[cfg(not(feature = "dependency-tasks"))]
        let consensus = Consensus {
            validated_state_map,
            vid_shares: BTreeMap::new(),
            cur_view: anchored_leaf.get_view_number(),
            last_decided_view: anchored_leaf.get_view_number(),
            saved_leaves,
            saved_payloads,
            saved_da_certs: HashMap::new(),
            // TODO this is incorrect
            // https://github.com/EspressoSystems/HotShot/issues/560
            locked_view: anchored_leaf.get_view_number(),
            high_qc: initializer.high_qc,
            metrics: consensus_metrics.clone(),
        };

        let consensus = Arc::new(RwLock::new(consensus));
        let version = Arc::new(RwLock::new(BASE_VERSION));

        // This makes it so we won't block on broadcasting if there is not a receiver
        // Our own copy of the receiver is inactive so it doesn't count.
        external_tx.set_await_active(false);

        let inner: Arc<SystemContext<TYPES, I>> = Arc::new(SystemContext {
            id: nonce,
            consensus,
            instance_state: Arc::new(instance_state),
            public_key,
            private_key,
            config,
            version,
            start_view: initializer.start_view,
            networks: Arc::new(networks),
            memberships: Arc::new(memberships),
            metrics: Arc::clone(&consensus_metrics),
            internal_event_stream: (internal_tx, internal_rx.deactivate()),
            output_event_stream: (external_tx, external_rx),
            storage: Arc::new(RwLock::new(storage)),
        });

        Ok(inner)
    }

    /// "Starts" consensus by sending a `QCFormed` event
    ///
    /// # Panics
    /// Panics if sending genesis fails
    pub async fn start_consensus(&self) {
        debug!("Starting Consensus");
        let consensus = self.consensus.read().await;
        self.internal_event_stream
            .0
            .broadcast_direct(Arc::new(HotShotEvent::ViewChange(self.start_view)))
            .await
            .expect("Genesis Broadcast failed");
        self.internal_event_stream
            .0
            .broadcast_direct(Arc::new(HotShotEvent::QCFormed(either::Left(
                consensus.high_qc.clone(),
            ))))
            .await
            .expect("Genesis Broadcast failed");
    }

    /// Emit an external event
    // A copypasta of `ConsensusApi::send_event`
    // TODO: remove with https://github.com/EspressoSystems/HotShot/issues/2407
    async fn send_external_event(&self, event: Event<TYPES>) {
        debug!(?event, "send_external_event");
        broadcast_event(event, &self.output_event_stream.0).await;
    }

    /// Publishes a transaction asynchronously to the network.
    ///
    /// # Errors
    ///
    /// Always returns Ok; does not return an error if the transaction couldn't be published to the network
    #[instrument(skip(self), err)]
    pub async fn publish_transaction_async(
        &self,
        transaction: TYPES::Transaction,
    ) -> Result<(), HotShotError<TYPES>> {
        trace!("Adding transaction to our own queue");

        let api = self.clone();
        let view_number = api.consensus.read().await.cur_view;

        // Wrap up a message
        let message = DataMessage::SubmitTransaction(transaction.clone(), view_number);

        async_spawn(async move {
            let da_membership = &api.memberships.da_membership.clone();
            join! {
                // TODO We should have a function that can return a network error if there is one
                // but first we'd need to ensure our network implementations can support that
                // (and not hang instead)

                // version <0, 1> currently fixed; this is the same as VERSION_0_1,
                // and will be updated to be part of SystemContext. I wanted to use associated
                // constants in NodeType, but that seems to be unavailable in the current Rust.
                api
                    .networks
                    .da_network
                    .broadcast_message(
                        Message {
                            sender: api.public_key.clone(),
                            kind: MessageKind::from(message),
                        },
                        da_membership.get_whole_committee(view_number),
                        STATIC_VER_0_1,
                    ),
                api
                    .send_external_event(Event {
                        view_number,
                        event: EventType::Transactions {
                            transactions: vec![transaction],
                        },
                    }),
            }
        });
        Ok(())
    }

    /// Returns a copy of the consensus struct
    #[must_use]
    pub fn get_consensus(&self) -> Arc<RwLock<Consensus<TYPES>>> {
        Arc::clone(&self.consensus)
    }

    /// Returns a copy of the instance state
    pub fn get_instance_state(&self) -> Arc<TYPES::InstanceState> {
        Arc::clone(&self.instance_state)
    }

    /// Returns a copy of the last decided leaf
    /// # Panics
    /// Panics if internal leaf for consensus is inconsistent
    pub async fn get_decided_leaf(&self) -> Leaf<TYPES> {
        self.consensus.read().await.get_decided_leaf()
    }

    /// [Non-blocking] instantly returns a copy of the last decided leaf if
    /// it is available to be read. If not, we return `None`.
    ///
    /// # Panics
    /// Panics if internal state for consensus is inconsistent
    #[must_use]
    pub fn try_get_decided_leaf(&self) -> Option<Leaf<TYPES>> {
        self.consensus
            .try_read()
            .map(|guard| guard.get_decided_leaf())
    }

    /// Returns the last decided validated state.
    ///
    /// # Panics
    /// Panics if internal state for consensus is inconsistent
    pub async fn get_decided_state(&self) -> Arc<TYPES::ValidatedState> {
        Arc::clone(&self.consensus.read().await.get_decided_state())
    }

    /// Get the validated state from a given `view`.
    ///
    /// Returns the requested state, if the [`SystemContext`] is tracking this view. Consensus
    /// tracks views that have not yet been decided but could be in the future. This function may
    /// return [`None`] if the requested view has already been decided (but see
    /// [`get_decided_state`](Self::get_decided_state)) or if there is no path for the requested
    /// view to ever be decided.
    pub async fn get_state(&self, view: TYPES::Time) -> Option<Arc<TYPES::ValidatedState>> {
        self.consensus.read().await.get_state(view).cloned()
    }

    /// Initializes a new [`SystemContext`] and does the work of setting up all the background tasks
    ///
    /// Assumes networking implementation is already primed.
    ///
    /// Underlying `HotShot` instance starts out paused, and must be unpaused
    ///
    /// Upon encountering an unrecoverable error, such as a failure to send to a broadcast channel,
    /// the `HotShot` instance will log the error and shut down.
    ///
    /// To construct a [`SystemContext`] without setting up tasks, use `fn new` instead.
    /// # Errors
    ///
    /// Can throw an error if `Self::new` fails.
    #[allow(clippy::too_many_arguments)]
    pub async fn init(
        public_key: TYPES::SignatureKey,
        private_key: <TYPES::SignatureKey as SignatureKey>::PrivateKey,
        node_id: u64,
        config: HotShotConfig<TYPES::SignatureKey, TYPES::ElectionConfigType>,
        memberships: Memberships<TYPES>,
        networks: Networks<TYPES, I>,
        initializer: HotShotInitializer<TYPES>,
        metrics: ConsensusMetricsValue,
        storage: I::Storage,
    ) -> Result<
        (
            SystemContextHandle<TYPES, I>,
            Sender<Arc<HotShotEvent<TYPES>>>,
            Receiver<Arc<HotShotEvent<TYPES>>>,
        ),
        HotShotError<TYPES>,
    > {
        let hotshot = Self::new(
            public_key,
            private_key,
            node_id,
            config,
            memberships,
            networks,
            initializer,
            metrics,
            storage,
        )
        .await?;
        let handle = Arc::clone(&hotshot).run_tasks().await;
        let (tx, rx) = hotshot.internal_event_stream.clone();

        Ok((handle, tx, rx.activate()))
    }
    /// return the timeout for a view for `self`
    #[must_use]
    pub fn get_next_view_timeout(&self) -> u64 {
        self.config.next_view_timeout
    }
}

impl<TYPES: NodeType, I: NodeImplementation<TYPES>> SystemContext<TYPES, I> {
    /// Get access to [`Consensus`]
    #[must_use]
    pub fn consensus(&self) -> &Arc<RwLock<Consensus<TYPES>>> {
        &self.consensus
    }

    /// Spawn all tasks that operate on [`SystemContextHandle`].
    ///
    /// For a list of which tasks are being spawned, see this module's documentation.
    #[allow(clippy::too_many_lines)]
    pub async fn run_tasks(&self) -> SystemContextHandle<TYPES, I> {
        // ED Need to set first first number to 1, or properly trigger the change upon start
        let registry = Arc::new(TaskRegistry::default());

        let output_event_stream = self.output_event_stream.clone();
        let internal_event_stream = self.internal_event_stream.clone();

        let quorum_network = Arc::clone(&self.networks.quorum_network);
        let da_network = Arc::clone(&self.networks.da_network);
        let quorum_membership = self.memberships.quorum_membership.clone();
        let da_membership = self.memberships.da_membership.clone();
        let vid_membership = self.memberships.vid_membership.clone();
        let view_sync_membership = self.memberships.view_sync_membership.clone();

        let (event_tx, event_rx) = internal_event_stream.clone();

        let handle = SystemContextHandle {
            registry: Arc::clone(&registry),
            output_event_stream: output_event_stream.clone(),
            internal_event_stream: internal_event_stream.clone(),
            hotshot: self.clone().into(),
            storage: Arc::clone(&self.storage),
        };

        add_network_message_task(
            Arc::clone(&registry),
            event_tx.clone(),
            Arc::clone(&quorum_network),
        )
        .await;
        add_network_message_task(
            Arc::clone(&registry),
            event_tx.clone(),
            Arc::clone(&da_network),
        )
        .await;

        if let Some(request_rx) = da_network.spawn_request_receiver_task(STATIC_VER_0_1).await {
            add_response_task(
                Arc::clone(&registry),
                event_rx.activate_cloned(),
                request_rx,
                &handle,
            )
            .await;
            add_request_network_task(
                Arc::clone(&registry),
                event_tx.clone(),
                event_rx.activate_cloned(),
                &handle,
            )
            .await;
        }

        add_network_event_task(
            Arc::clone(&registry),
            event_tx.clone(),
            event_rx.activate_cloned(),
            Arc::clone(&quorum_network),
            quorum_membership.clone(),
            network::quorum_filter,
            Arc::clone(&handle.get_storage()),
        )
        .await;
        add_network_event_task(
            Arc::clone(&registry),
            event_tx.clone(),
            event_rx.activate_cloned(),
            Arc::clone(&quorum_network),
            quorum_membership,
            network::upgrade_filter,
            Arc::clone(&handle.get_storage()),
        )
        .await;
        add_network_event_task(
            Arc::clone(&registry),
            event_tx.clone(),
            event_rx.activate_cloned(),
            Arc::clone(&da_network),
            da_membership,
            network::committee_filter,
            Arc::clone(&handle.get_storage()),
        )
        .await;
        add_network_event_task(
            Arc::clone(&registry),
            event_tx.clone(),
            event_rx.activate_cloned(),
            Arc::clone(&quorum_network),
            view_sync_membership,
            network::view_sync_filter,
            Arc::clone(&handle.get_storage()),
        )
        .await;
        add_network_event_task(
            Arc::clone(&registry),
            event_tx.clone(),
            event_rx.activate_cloned(),
            Arc::clone(&quorum_network),
            vid_membership,
            network::vid_filter,
            Arc::clone(&handle.get_storage()),
        )
        .await;
        add_consensus_task(
            Arc::clone(&registry),
            event_tx.clone(),
            event_rx.activate_cloned(),
            &handle,
        )
        .await;
        add_da_task(
            Arc::clone(&registry),
            event_tx.clone(),
            event_rx.activate_cloned(),
            &handle,
        )
        .await;
        add_vid_task(
            Arc::clone(&registry),
            event_tx.clone(),
            event_rx.activate_cloned(),
            &handle,
        )
        .await;
        add_transaction_task(
            Arc::clone(&registry),
            event_tx.clone(),
            event_rx.activate_cloned(),
            &handle,
        )
        .await;
        add_view_sync_task(
            Arc::clone(&registry),
            event_tx.clone(),
            event_rx.activate_cloned(),
            &handle,
        )
        .await;
        add_upgrade_task(
            Arc::clone(&registry),
            event_tx.clone(),
            event_rx.activate_cloned(),
            &handle,
        )
        .await;
        #[cfg(feature = "dependency-tasks")]
        add_quorum_proposal_task(
            Arc::clone(&registry),
            event_tx.clone(),
            event_rx.activate_cloned(),
            &handle,
        )
        .await;
        #[cfg(feature = "dependency-tasks")]
        add_quorum_vote_task(
            Arc::clone(&registry),
            event_tx.clone(),
            event_rx.activate_cloned(),
            &handle,
        )
        .await;
        handle
    }
}

#[async_trait]
impl<TYPES: NodeType, I: NodeImplementation<TYPES>> ConsensusApi<TYPES, I>
    for SystemContextHandle<TYPES, I>
{
    fn total_nodes(&self) -> NonZeroUsize {
        self.hotshot.config.num_nodes_with_stake
    }

    fn propose_min_round_time(&self) -> Duration {
        self.hotshot.config.propose_min_round_time
    }

    fn propose_max_round_time(&self) -> Duration {
        self.hotshot.config.propose_max_round_time
    }

    fn max_transactions(&self) -> NonZeroUsize {
        self.hotshot.config.max_transactions
    }

    fn min_transactions(&self) -> usize {
        self.hotshot.config.min_transactions
    }

    async fn send_event(&self, event: Event<TYPES>) {
        debug!(?event, "send_event");
        broadcast_event(event, &self.hotshot.output_event_stream.0).await;
    }

    fn public_key(&self) -> &TYPES::SignatureKey {
        &self.hotshot.public_key
    }

    fn private_key(&self) -> &<TYPES::SignatureKey as SignatureKey>::PrivateKey {
        &self.hotshot.private_key
    }
}

/// initializer struct for creating starting block
pub struct HotShotInitializer<TYPES: NodeType> {
    /// the leaf specified initialization
    inner: Leaf<TYPES>,

    /// Instance-level state.
    instance_state: TYPES::InstanceState,

    /// Optional validated state.
    ///
    /// If it's given, we'll use it to construct the `SystemContext`. Otherwise, we'll construct
    /// the state from the block header.
    validated_state: Option<Arc<TYPES::ValidatedState>>,

    /// Optional state delta.
    ///
    /// If it's given, we'll use it to construct the `SystemContext`.
    state_delta: Option<Arc<<TYPES::ValidatedState as ValidatedState<TYPES>>::Delta>>,

    /// Starting view number that we are confident won't lead to a double vote after restart.
    start_view: TYPES::Time,
    /// Highest QC that was seen, for genesis it's the genesis QC.  It should be for a view greater
    /// than `inner`s view number for the non genesis case because we must have seen higher QCs
    /// to decide on the leaf.
    high_qc: QuorumCertificate<TYPES>,
    /// Undecided leafs that were seen, but not yet decided on.  These allow a restarting node
    /// to vote and propose right away if they didn't miss anything while down.
    undecided_leafs: Vec<Leaf<TYPES>>,
    /// Not yet decided state
    undecided_state: BTreeMap<TYPES::Time, View<TYPES>>,
}

impl<TYPES: NodeType> HotShotInitializer<TYPES> {
    /// initialize from genesis
    /// # Errors
    /// If we are unable to apply the genesis block to the default state
    pub fn from_genesis(instance_state: TYPES::InstanceState) -> Result<Self, HotShotError<TYPES>> {
        let (validated_state, state_delta) = TYPES::ValidatedState::genesis(&instance_state);
        Ok(Self {
            inner: Leaf::genesis(&instance_state),
            validated_state: Some(Arc::new(validated_state)),
            state_delta: Some(Arc::new(state_delta)),
            start_view: TYPES::Time::new(0),
            high_qc: QuorumCertificate::genesis(&instance_state),
            undecided_leafs: Vec::new(),
            undecided_state: BTreeMap::new(),
            instance_state,
        })
    }

    /// Reload previous state based on most recent leaf and the instance-level state.
    ///
    /// # Arguments
    /// *  `start_view` - The minimum view number that we are confident won't lead to a double vote
    /// after restart.
    /// * `validated_state` - Optional validated state that if given, will be used to construct the
    /// `SystemContext`.
    pub fn from_reload(
        anchor_leaf: Leaf<TYPES>,
        instance_state: TYPES::InstanceState,
        validated_state: Option<Arc<TYPES::ValidatedState>>,
        start_view: TYPES::Time,
        high_qc: QuorumCertificate<TYPES>,
        undecided_leafs: Vec<Leaf<TYPES>>,
        undecided_state: BTreeMap<TYPES::Time, View<TYPES>>,
    ) -> Self {
        Self {
            inner: anchor_leaf,
            instance_state,
            validated_state,
            state_delta: None,
            start_view,
            high_qc,
            undecided_leafs,
            undecided_state,
        }
    }
}<|MERGE_RESOLUTION|>--- conflicted
+++ resolved
@@ -292,13 +292,9 @@
             // https://github.com/EspressoSystems/HotShot/issues/560
             locked_view: anchored_leaf.get_view_number(),
             high_qc: initializer.high_qc,
-<<<<<<< HEAD
             metrics: consensus_metrics.clone(),
             decided_upgrade_cert: None,
             formed_upgrade_certificate: None,
-=======
-            metrics: Arc::clone(&consensus_metrics),
->>>>>>> b3b9fe7a
         };
 
         #[cfg(not(feature = "dependency-tasks"))]
@@ -314,7 +310,7 @@
             // https://github.com/EspressoSystems/HotShot/issues/560
             locked_view: anchored_leaf.get_view_number(),
             high_qc: initializer.high_qc,
-            metrics: consensus_metrics.clone(),
+            metrics: Arc::clone(&consensus_metrics),
         };
 
         let consensus = Arc::new(RwLock::new(consensus));
