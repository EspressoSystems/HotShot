--- conflicted
+++ resolved
@@ -11,14 +11,8 @@
 
 use hotshot_signature_key::bn254::BLSPubKey;
 use hotshot_types::{
-<<<<<<< HEAD
     block_impl::{BlockPayloadError, VIDBlockHeader, VIDTransaction},
-    certificate::{AssembledSignature, QuorumCertificate},
-    data::{fake_commitment, random_commitment, LeafType, ViewNumber},
-=======
-    block_impl::{BlockPayloadError, VIDBlockHeader, VIDBlockPayload, VIDTransaction},
     data::{fake_commitment, ViewNumber},
->>>>>>> 029ad7f2
     traits::{
         election::Membership,
         node_implementation::NodeType,
