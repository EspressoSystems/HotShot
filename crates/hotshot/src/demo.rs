--- conflicted
+++ resolved
@@ -103,16 +103,11 @@
         rng: &mut dyn rand::RngCore,
         padding: u64,
     ) -> <Self::BlockType as BlockPayload>::Transaction {
-<<<<<<< HEAD
-        // random bytes with padding length
-        let mut bytes = vec![0; padding as usize];
+        /// clippy appeasement for `RANDOM_TX_BASE_SIZE`
+        const RANDOM_TX_BASE_SIZE: usize = 8;
+        let mut bytes = vec![0; RANDOM_TX_BASE_SIZE + (padding as usize)];
         rng.fill_bytes(&mut bytes);
         VIDTransaction(bytes)
-=======
-        /// clippy appeasement for `RANDOM_TX_BASE_SIZE`
-        const RANDOM_TX_BASE_SIZE: usize = 8;
-        VIDTransaction(vec![0; RANDOM_TX_BASE_SIZE + (padding as usize)])
->>>>>>> d1e10d52
     }
 }
 /// Implementation of [`NodeType`] for [`VDemoNode`]
