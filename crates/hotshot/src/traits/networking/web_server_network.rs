//! A network implementation that connects to a web server.
//!
//! To run the web server, see the `./web_server/` folder in this repo.
//!

use async_compatibility_layer::channel::{unbounded, UnboundedReceiver, UnboundedSender};

use async_compatibility_layer::{
    art::{async_sleep, async_spawn},
    channel::{oneshot, OneShotSender},
};
use async_lock::RwLock;
use async_trait::async_trait;
use derive_more::{Deref, DerefMut};
use hotshot_types::{
    boxed_sync,
    constants::{Version01, VERSION_0_1},
    message::{Message, MessagePurpose},
    traits::{
        network::{
            ConnectedNetwork, ConsensusIntentEvent, NetworkError, NetworkMsg, NetworkReliability,
            TestableNetworkingImplementation, ViewMessage, WebServerNetworkError,
        },
        node_implementation::NodeType,
        signature_key::SignatureKey,
    },
    BoxSyncFuture,
};
use hotshot_web_server::{self, config};
use lru::LruCache;
use serde::{Deserialize, Serialize};
use std::collections::hash_map::DefaultHasher;
use std::collections::BTreeMap;
use std::hash::{Hash, Hasher};
use std::num::NonZeroUsize;
use std::{
    collections::{btree_map::Entry, BTreeSet},
    sync::{
        atomic::{AtomicBool, Ordering},
        Arc,
    },
    time::Duration,
};
use surf_disco::error::ClientError;
use surf_disco::Url;
use tracing::{debug, error, info, warn};
use versioned_binary_serialization::{
    version::{StaticVersionType, Version},
    BinarySerializer, Serializer,
};

/// convenience alias alias for the result of getting transactions from the web server
pub type TxnResult = Result<Option<(u64, Vec<Vec<u8>>)>, ClientError>;

/// # Note
///
/// This function uses `DefaultHasher` instead of cryptographic hash functions like SHA-256 because of an `AsRef` requirement.
fn hash<T: Hash>(t: &T) -> u64 {
    let mut s = DefaultHasher::new();
    t.hash(&mut s);
    s.finish()
}

/// The web server network state
#[derive(Clone, Debug)]
pub struct WebServerNetwork<TYPES: NodeType, NetworkVersion: StaticVersionType> {
    /// The inner, core state of the web server network
    inner: Arc<Inner<TYPES, NetworkVersion>>,
    /// An optional shutdown signal. This is only used when this connection is created through the `TestableNetworkingImplementation` API.
    server_shutdown_signal: Option<Arc<OneShotSender<()>>>,
}

impl<TYPES: NodeType, NetworkVersion: StaticVersionType> WebServerNetwork<TYPES, NetworkVersion> {
    /// Post a message to the web server and return the result
    async fn post_message_to_web_server(
        &self,
        message: SendMsg<Message<TYPES>>,
    ) -> Result<(), NetworkError> {
        // Note: it should be possible to get the version of Message and choose client_initial or (if available)
        // client_new_ver based on Message. But we do always know
        let result: Result<(), ClientError> = self
            .inner
            .client
            .post(&message.get_endpoint())
            .body_binary(&message.get_message())
            .unwrap()
            .send()
            .await;
        // error!("POST message error for endpoint {} is {:?}", &message.get_endpoint(), result.clone());
        result.map_err(|_e| { error!("{}", &message.get_endpoint()); NetworkError::WebServer {
            source: WebServerNetworkError::ClientError,
        }})
    }
}

/// `TaskChannel` is a type alias for an unbounded sender channel that sends `ConsensusIntentEvent`s.
///
/// This channel is used to send events to a task. The `K` type parameter is the type of the key used in the `ConsensusIntentEvent`.
///
/// # Examples
///
/// ```ignore
/// let (tx, _rx): (TaskChannel<MyKey>, _) = tokio::sync::mpsc::unbounded_channel();
/// ```
///
/// # Note
///
/// This type alias is used in the context of a `TaskMap`, where each task is represented by a `TaskChannel`.
type TaskChannel<K> = UnboundedSender<ConsensusIntentEvent<K>>;

/// `TaskMap` is a wrapper around a `BTreeMap` that maps view numbers to tasks.
///
/// Each task is represented by a `TaskChannel` that can be used to send events to the task.
/// The key `K` is a type that implements the `SignatureKey` trait.
///
/// # Examples
///
/// ```ignore
/// # use crate::TaskMap;
/// let mut map: TaskMap<u64> = TaskMap::default();
/// ```
///
/// # Note
///
/// This struct is `Clone`, `Deref`, and `DerefMut`, so it can be used just like a `BTreeMap`.
#[derive(Debug, Clone, Deref, DerefMut)]
struct TaskMap<K: SignatureKey>(BTreeMap<u64, TaskChannel<K>>);

impl<K: SignatureKey> Default for TaskMap<K> {
    fn default() -> Self {
        Self(BTreeMap::default())
    }
}

impl<K: SignatureKey> TaskMap<K> {
    /// Prunes tasks that are polling for a view less than or equal to `current_view - 2`.
    ///
    /// This method cancels and removes all entries in the task map that are polling for a view less than or equal to `current_view - 2`.
    /// The cancellation is performed by sending a `cancel_event` to the task.
    ///
    /// # Arguments
    ///
    /// * `current_view` - The current view number. Tasks polling for a view less than or equal to `current_view - 2` will be pruned.
    /// * `cancel_event_fn` - A function that takes a view number and returns a `ConsensusIntentEvent` to be sent to the task for cancellation.
    ///
    /// # Examples
    ///
    /// ```ignore
    /// # use crate::TaskMap;
    /// let mut map: TaskMap<u64> = TaskMap::default();
    /// map.prune_tasks(10, ConsensusIntentEvent::CancelPollForProposal(5)).await;
    /// ```
    async fn prune_tasks(
        &mut self,
        current_view: u64,
        cancel_event_fn: fn(u64) -> ConsensusIntentEvent<K>,
    ) {
        let cutoff_view = current_view.saturating_sub(2);
        let views_to_remove: Vec<_> = self.range(..cutoff_view).map(|(key, _)| *key).collect();

        for view in views_to_remove {
            let task = self.remove(&view);
            if let Some(task) = task {
                let _ = task.send(cancel_event_fn(view)).await;
            }
        }
    }
}

/// Represents the core of web server networking
#[derive(Debug)]
struct Inner<TYPES: NodeType, NetworkVersion: StaticVersionType> {
    /// Our own key
    _own_key: TYPES::SignatureKey,
    /// Queue for messages
    poll_queue_0_1: Arc<RwLock<Vec<RecvMsg<Message<TYPES>>>>>,
    /// Client is running
    running: AtomicBool,
    /// The web server connection is ready
    connected: AtomicBool,
    /// The connection to the web server
    client: surf_disco::Client<ClientError, NetworkVersion>,
    /// The duration to wait between poll attempts
    wait_between_polls: Duration,
    /// Whether we are connecting to a DA server
    is_da: bool,
    /// The last tx_index we saw from the web server
    tx_index: Arc<RwLock<u64>>,
    /// Task map for quorum proposals.
    proposal_task_map: Arc<RwLock<TaskMap<TYPES::SignatureKey>>>,
    /// Task map for quorum votes.
    vote_task_map: Arc<RwLock<TaskMap<TYPES::SignatureKey>>>,
    /// Task map for VID disperse data
    vid_disperse_task_map: Arc<RwLock<TaskMap<TYPES::SignatureKey>>>,
    /// Task map for DACs.
    dac_task_map: Arc<RwLock<TaskMap<TYPES::SignatureKey>>>,
    /// Task map for view sync certificates.
    view_sync_cert_task_map: Arc<RwLock<TaskMap<TYPES::SignatureKey>>>,
    /// Task map for view sync votes.
    view_sync_vote_task_map: Arc<RwLock<TaskMap<TYPES::SignatureKey>>>,
    /// Task map for transactions
    txn_task_map: Arc<RwLock<TaskMap<TYPES::SignatureKey>>>,
    #[allow(clippy::type_complexity)]
    /// A handle on the task polling for latest quorum propsal
    latest_proposal_task: Arc<RwLock<Option<TaskChannel<TYPES::SignatureKey>>>>,
    /// A handle on the task polling for an upgrade propsal
    upgrade_proposal_task: Arc<RwLock<Option<TaskChannel<TYPES::SignatureKey>>>>,
    /// A handle on the task polling for an upgrade vote
    upgrade_vote_task: Arc<RwLock<Option<TaskChannel<TYPES::SignatureKey>>>>,
    #[allow(clippy::type_complexity)]
    /// A handle on the task polling for the latest view sync certificate
    latest_view_sync_certificate_task: Arc<RwLock<Option<TaskChannel<TYPES::SignatureKey>>>>,
}

impl<TYPES: NodeType, NetworkVersion: StaticVersionType> Inner<TYPES, NetworkVersion> {
    #![allow(clippy::too_many_lines)]

    /// Handle version 0.1 transactions
    ///
    /// * `first_tx_index` - the index of the first transaction received from the server in the latest batch.
    /// * `tx_index` - the last transaction index we saw from the web server.
    async fn handle_tx_0_1(&self, tx: Vec<u8>, first_tx_index: u64, tx_index: &mut u64) {
        let poll_queue = &self.poll_queue_0_1;
        if first_tx_index > *tx_index + 1 {
            debug!(
                "missed txns from {} to {}",
                *tx_index + 1,
                first_tx_index - 1
            );
            *tx_index = first_tx_index - 1;
        }

        *tx_index += 1;

        if let Ok(Some(deserialized_message_inner)) =
            Serializer::<Version01>::deserialize::<Option<Message<TYPES>>>(&tx)
        {
            let deserialized_message = RecvMsg {
                message: Some(deserialized_message_inner),
            };
            poll_queue.write().await.push(deserialized_message.clone());
        } else {
            async_sleep(self.wait_between_polls).await;
        }

        debug!("tx index is {}", tx_index);
    }

    /// Handle version 0.1 messages
    ///
    /// Returns `should_return` as a boolean, which is:
    ///   * `true` if we've seen enough this round and the `poll_web_server` function should return
    ///   * `false` if we want to receive further messages from the server.
    #[allow(clippy::too_many_arguments)]
    async fn handle_message_0_1(
        &self,
        message: Vec<u8>,
        view_number: u64,
        message_purpose: MessagePurpose,
        vote_index: &mut u64,
        upgrade_vote_index: &mut u64,
        seen_proposals: &mut LruCache<u64, ()>,
        seen_view_sync_certificates: &mut LruCache<u64, ()>,
    ) -> bool {
        let poll_queue = &self.poll_queue_0_1;
        match Serializer::<Version01>::deserialize::<Option<Message<TYPES>>>(&message) {
            Ok(Some(deserialized_message_inner)) => {
                let deserialized_message = RecvMsg {
                    message: Some(deserialized_message_inner),
                };
                match message_purpose {
                    MessagePurpose::Data => {
                        error!("We should not receive transactions in this function");
                    }
                    MessagePurpose::Proposal => {
                        let proposal = deserialized_message.clone();
                        poll_queue.write().await.push(proposal);

                        // Only pushing the first proposal since we will soon only be allowing 1 proposal per view
                        return true;
                    }
                    MessagePurpose::LatestProposal => {
                        let proposal = deserialized_message.clone();
                        let hash = hash(&proposal);
                        // Only allow unseen proposals to be pushed to the queue
                        if seen_proposals.put(hash, ()).is_none() {
                            poll_queue.write().await.push(proposal);
                        }

                        // Only pushing the first proposal since we will soon only be allowing 1 proposal per view
                        return true;
                    }
<<<<<<< HEAD
                    return false;
                }
                MessagePurpose::Vote
                | MessagePurpose::ViewSyncVote
                | MessagePurpose::ViewSyncCertificate => {
                    let vote = deserialized_message.clone();
                    *vote_index += 1;
                    poll_queue.write().await.push(vote);

                    return false;
                }
                MessagePurpose::UpgradeVote => {
                    let vote = deserialized_message.clone();
                    *upgrade_vote_index += 1;
                    poll_queue.write().await.push(vote);

                    return false;
                }
                MessagePurpose::DAC => {
                    debug!(
                        "Received DAC from web server for view {} {}",
                        view_number, self.is_da
                    );
                    poll_queue.write().await.push(deserialized_message.clone());

                    // Only pushing the first proposal since we will soon only be allowing 1 proposal per view
                    // return if we found a DAC, since there will only be 1 per view
                    // In future we should check to make sure DAC is valid
                    return true;
                }
                MessagePurpose::VidDisperse => {
                    // TODO copy-pasted from `MessagePurpose::Proposal` https://github.com/EspressoSystems/HotShot/issues/1690
=======
                    MessagePurpose::LatestViewSyncCertificate => {
                        let cert = deserialized_message.clone();
                        let hash = hash(&cert);
                        if seen_view_sync_certificates.put(hash, ()).is_none() {
                            poll_queue.write().await.push(cert);
                        }
                        return false;
                    }
                    MessagePurpose::Vote
                    | MessagePurpose::ViewSyncVote
                    | MessagePurpose::ViewSyncCertificate => {
                        let vote = deserialized_message.clone();
                        *vote_index += 1;
                        poll_queue.write().await.push(vote);

                        return false;
                    }
                    MessagePurpose::DAC => {
                        debug!(
                            "Received DAC from web server for view {} {}",
                            view_number, self.is_da
                        );
                        poll_queue.write().await.push(deserialized_message.clone());

                        // Only pushing the first proposal since we will soon only be allowing 1 proposal per view
                        // return if we found a DAC, since there will only be 1 per view
                        // In future we should check to make sure DAC is valid
                        return true;
                    }
                    MessagePurpose::VidDisperse => {
                        // TODO copy-pasted from `MessagePurpose::Proposal` https://github.com/EspressoSystems/HotShot/issues/1690
>>>>>>> 04ace150

                        self.poll_queue_0_1
                            .write()
                            .await
                            .push(deserialized_message.clone());

                        // Only pushing the first proposal since we will soon only be allowing 1 proposal per view
                        return true;
                    }

                    MessagePurpose::Internal => {
                        error!("Received internal message in web server network");

                        return false;
                    }

<<<<<<< HEAD
                MessagePurpose::UpgradeProposal => {
                    poll_queue.write().await.push(deserialized_message.clone());
=======
                    MessagePurpose::Upgrade => {
                        poll_queue.write().await.push(deserialized_message.clone());
>>>>>>> 04ace150

                        return true;
                    }
                }
                MessagePurpose::UpgradeVote => {
                    poll_queue.write().await.push(deserialized_message.clone());

                    return true;
                }
                #[cfg(feature = "example-upgrade")]
                MessagePurpose::Arbitrary => {
                    tracing::error!(
                        "Received a raw message at network version major: 0, minor: 1 -- ignoring."
                    );
                    return false;
                }
            }
            Ok(None) | Err(_) => {}
        }
        false
    }

    /// Poll a web server.
    async fn poll_web_server(
        &self,
        receiver: UnboundedReceiver<ConsensusIntentEvent<TYPES::SignatureKey>>,
        message_purpose: MessagePurpose,
        view_number: u64,
        additional_wait: Duration,
    ) -> Result<(), NetworkError> {
        let mut vote_index = 0;
        let mut tx_index = 0;
        let mut upgrade_vote_index = 0;
        let mut seen_proposals = LruCache::new(NonZeroUsize::new(100).unwrap());
        let mut seen_view_sync_certificates = LruCache::new(NonZeroUsize::new(100).unwrap());

        if message_purpose == MessagePurpose::Data {
            tx_index = *self.tx_index.read().await;
            debug!("Previous tx index was {}", tx_index);
        };

        while self.running.load(Ordering::Relaxed) {
            async_sleep(additional_wait).await;

            let endpoint = match message_purpose {
                MessagePurpose::Proposal => config::get_proposal_route(view_number),
                MessagePurpose::LatestProposal => config::get_latest_proposal_route(),
                MessagePurpose::LatestViewSyncCertificate => {
                    config::get_latest_view_sync_certificate_route()
                }
                MessagePurpose::Vote => config::get_vote_route(view_number, vote_index),
                MessagePurpose::Data => config::get_transactions_route(tx_index),
                MessagePurpose::Internal => unimplemented!(),
                MessagePurpose::ViewSyncCertificate => {
                    config::get_view_sync_certificate_route(view_number, vote_index)
                }
                MessagePurpose::ViewSyncVote => {
                    config::get_view_sync_vote_route(view_number, vote_index)
                }
                MessagePurpose::DAC => config::get_da_certificate_route(view_number),
                MessagePurpose::VidDisperse => config::get_vid_disperse_route(view_number), // like `Proposal`
                MessagePurpose::UpgradeProposal => config::get_upgrade_proposal_route(0),
                MessagePurpose::UpgradeVote => config::get_upgrade_vote_route(0, upgrade_vote_index),
                #[cfg(feature = "example-upgrade")]
                MessagePurpose::Arbitrary => {
                    tracing::error!(
                        "Asked to fetch a raw message from the web server -- ignoring."
                    );
                    continue;
                }
            };

            if let MessagePurpose::Data = message_purpose {
                // Note: this should also be polling on client_
                let possible_message: TxnResult = self.client.get(&endpoint).send().await;
                // Deserialize and process transactions from the server.
                // If something goes wrong at any point, we sleep for wait_between_polls
                // then try again next time.
                if let Ok(Some((first_tx_index, txs))) = possible_message {
                    for tx_raw in txs {
                        let tx_version = Version::deserialize(&tx_raw);

                        match tx_version {
                            Ok((VERSION_0_1, _)) => {
                                self.handle_tx_0_1(tx_raw, first_tx_index, &mut tx_index)
                                    .await;
                            }
                            Ok((version, _)) => {
                                warn!(
                                    "Received message with unsupported version: {:?}.\n\nPayload:\n\n{:?}",
                                    version,
                                    tx_raw
                                );
                            }
                            Err(e) => {
                                warn!(
                                    "Error {:?}, could not read version number.\n\nPayload:\n\n{:?}",
                                    e, tx_raw
                                );
                            }
                        }
                    }
                } else {
                    async_sleep(self.wait_between_polls + additional_wait).await;
                }
            } else {
                let possible_message: Result<Option<Vec<Vec<u8>>>, ClientError> =
                    self.client.get(&endpoint).send().await;

                if let Ok(Some(messages)) = possible_message {
<<<<<<< HEAD
                    for message_raw in messages {
                        // This is very hacky.
                        //
                        // Fundamentally, message_raw is a serialized Option(Message<TYPES>).
                        // The problem is, we want to extract the serialized Message<TYPES>
                        // *without* deserializing the entire message_raw
                        // (because, a priori, the serialization of Message<TYPES> might depend on the version number,
                        // which we have not yet read at this point).
                        //
                        // So we use the fact that the bincode serialization of Option(_) is a single leading byte
                        // (0 for None and 1 for Some). Dropping the first byte then yields the serialized Message<TYPES>.
                        //
                        // It would be nice to do this with serde primitives, but I'm not sure how.

                        match message_raw.first() {
                            Some(0) => {
                                continue;
                            }
                            Some(1) => {
                                let message = message_raw[1..].to_vec();
                                let message_version = read_version(&message);

                                let should_return;

                                match message_version {
                                    Some(VERSION_0_1) => {
                                        should_return = self
                                            .handle_message_0_1(
                                                message,
                                                view_number,
                                                message_purpose,
                                                &mut vote_index,
                                                &mut upgrade_vote_index,
                                                &mut seen_proposals,
                                                &mut seen_view_sync_certificates,
                                            )
                                            .await;

                                        if should_return {
                                            return Ok(());
                                        }
                                    }
                                    Some(version) => {
                                        warn!(
                                      "Received message with unsupported version: {:?}.\n\nPayload:\n\n{:?}",
                                      version,
                                      message
                                  );
                                    }
                                    _ => {
                                        warn!(
                                      "Received message with unreadable version number.\n\nPayload:\n\n{:?}",
                                      message
                                  );
                                    }
=======
                    for message in messages {
                        let message_version = Version::deserialize(&message);

                        let should_return;

                        match message_version {
                            Ok((VERSION_0_1, _)) => {
                                should_return = self
                                    .handle_message_0_1(
                                        message,
                                        view_number,
                                        message_purpose,
                                        &mut vote_index,
                                        &mut seen_proposals,
                                        &mut seen_view_sync_certificates,
                                    )
                                    .await;

                                if should_return {
                                    return Ok(());
>>>>>>> 04ace150
                                }
                            }
                            Ok((version, _)) => {
                                warn!(
                                "Received message with unsupported version: {:?}.\n\nPayload:\n\n{:?}", version, message);
                            }
                            Err(e) => {
                                warn!("Error {:?}, could not read version number.\n\nPayload:\n\n{:?}", e, message);
                            }
                        }
                    }
                } else {
                    async_sleep(self.wait_between_polls).await;
                }
            }

            if let Ok(event) = receiver.try_recv() {
                match event {
                    // TODO ED Should add extra error checking here to make sure we are intending to cancel a task
                    ConsensusIntentEvent::CancelPollForVotes(event_view)
                    | ConsensusIntentEvent::CancelPollForProposal(event_view)
                    | ConsensusIntentEvent::CancelPollForDAC(event_view)
                    | ConsensusIntentEvent::CancelPollForViewSyncCertificate(event_view)
                    | ConsensusIntentEvent::CancelPollForVIDDisperse(event_view)
                    | ConsensusIntentEvent::CancelPollForLatestProposal(event_view)
                    | ConsensusIntentEvent::CancelPollForLatestViewSyncCertificate(event_view)
                    | ConsensusIntentEvent::CancelPollForViewSyncVotes(event_view) => {
                        if view_number == event_view {
                            debug!("Shutting down polling task for view {}", event_view);
                            return Ok(());
                        }
                    }
                    ConsensusIntentEvent::CancelPollForTransactions(event_view) => {
                        // Write the most recent tx index so we can pick up where we left off later

                        let mut lock = self.tx_index.write().await;
                        *lock = tx_index;

                        if view_number == event_view {
                            debug!("Shutting down polling task for view {}", event_view);
                            return Ok(());
                        }
                    }

                    _ => {
                        unimplemented!()
                    }
                }
            }
        }
        Err(NetworkError::ShutDown)
    }
}

#[derive(Serialize, Deserialize, Clone, Debug, PartialEq)]
#[serde(bound(deserialize = ""))]
/// A message being sent to the web server
pub struct SendMsg<M: NetworkMsg> {
    /// The optional message, or body, to send
    message: Option<M>,
    /// The endpoint to send the message to
    endpoint: String,
}

/// A message being received from the web server
#[derive(Serialize, Deserialize, Clone, Debug, PartialEq, Hash)]
#[serde(bound(deserialize = ""))]
pub struct RecvMsg<M: NetworkMsg> {
    /// The optional message being received
    message: Option<M>,
}

/// Trait for messages being sent to the web server
pub trait SendMsgTrait<M: NetworkMsg> {
    /// Returns the endpoint to send the message to
    fn get_endpoint(&self) -> String;
    /// Returns the actual message being sent
    fn get_message(&self) -> Option<M>;
}

/// Trait for messages being received from the web server
pub trait RecvMsgTrait<M: NetworkMsg> {
    /// Returns the actual message being received
    fn get_message(&self) -> Option<M>;
}

impl<M: NetworkMsg> SendMsgTrait<M> for SendMsg<M> {
    fn get_endpoint(&self) -> String {
        self.endpoint.clone()
    }

    fn get_message(&self) -> Option<M> {
        self.message.clone()
    }
}

impl<M: NetworkMsg> RecvMsgTrait<M> for RecvMsg<M> {
    fn get_message(&self) -> Option<M> {
        self.message.clone()
    }
}

impl<M: NetworkMsg> NetworkMsg for SendMsg<M> {}
impl<M: NetworkMsg> NetworkMsg for RecvMsg<M> {}

impl<TYPES: NodeType + 'static, NetworkVersion: StaticVersionType + 'static>
    WebServerNetwork<TYPES, NetworkVersion>
{
    /// Creates a new instance of the `WebServerNetwork`
    /// # Panics
    /// if the web server url is malformed
    pub fn create(
        url: Url,
        wait_between_polls: Duration,
        key: TYPES::SignatureKey,
        is_da_server: bool,
    ) -> Self {
        info!("Connecting to web server at {url:?} is da: {is_da_server}");

        // TODO ED Wait for healthcheck
        let client = surf_disco::Client::<ClientError, NetworkVersion>::new(url);

        let inner = Arc::new(Inner {
            poll_queue_0_1: Arc::default(),
            running: AtomicBool::new(true),
            connected: AtomicBool::new(false),
            client,
            wait_between_polls,
            _own_key: key,
            is_da: is_da_server,
            tx_index: Arc::default(),
            proposal_task_map: Arc::default(),
            vote_task_map: Arc::default(),
            vid_disperse_task_map: Arc::default(),
            dac_task_map: Arc::default(),
            view_sync_cert_task_map: Arc::default(),
            view_sync_vote_task_map: Arc::default(),
            txn_task_map: Arc::default(),
            latest_proposal_task: Arc::default(),
            upgrade_proposal_task: Arc::default(),
            upgrade_vote_task: Arc::default(),
            latest_view_sync_certificate_task: Arc::default(),
        });

        inner.connected.store(true, Ordering::Relaxed);

        Self {
            inner,
            server_shutdown_signal: None,
        }
    }

    /// Parses a message to find the appropriate endpoint
    /// Returns a `SendMsg` containing the endpoint
    fn parse_post_message(
        message: Message<TYPES>,
    ) -> Result<SendMsg<Message<TYPES>>, WebServerNetworkError> {
        let view_number: TYPES::Time = message.get_view_number();

        let endpoint = match &message.purpose() {
            MessagePurpose::Proposal => config::post_proposal_route(*view_number),
            MessagePurpose::Vote => config::post_vote_route(*view_number),
            MessagePurpose::Data => config::post_transactions_route(),
            MessagePurpose::Internal
            | MessagePurpose::LatestProposal
            | MessagePurpose::LatestViewSyncCertificate => {
                return Err(WebServerNetworkError::EndpointError)
            }
            MessagePurpose::ViewSyncCertificate => {
                // error!("Posting view sync proposal route is: {}", config::post_view_sync_certificate_route(*view_number));
                config::post_view_sync_certificate_route(*view_number)
            }
            MessagePurpose::ViewSyncVote => config::post_view_sync_vote_route(*view_number),
            MessagePurpose::DAC => config::post_da_certificate_route(*view_number),
            MessagePurpose::VidDisperse => config::post_vid_disperse_route(*view_number),
            MessagePurpose::UpgradeProposal => config::post_upgrade_proposal_route(0),
            MessagePurpose::UpgradeVote => config::post_upgrade_vote_route(0),
            #[cfg(feature = "example-upgrade")]
            MessagePurpose::Arbitrary => return Err(WebServerNetworkError::ArbitraryMessageError),
        };

        let network_msg: SendMsg<Message<TYPES>> = SendMsg {
            message: Some(message),
            endpoint,
        };
        Ok(network_msg)
    }

    /// Generates a single webserver network, for use in tests
    fn single_generator(
        expected_node_count: usize,
        _num_bootstrap: usize,
        _network_id: usize,
        _da_committee_size: usize,
        is_da: bool,
        _reliability_config: &Option<Box<dyn NetworkReliability>>,
    ) -> Box<dyn Fn(u64) -> Self + 'static> {
        let (server_shutdown_sender, server_shutdown) = oneshot();
        let sender = Arc::new(server_shutdown_sender);

        // pick random, unused port
        let port = portpicker::pick_unused_port().expect("Could not find an open port");

        let url = Url::parse(format!("http://localhost:{port}").as_str()).unwrap();
        info!("Launching web server on port {port}");
        // Start web server
        async_spawn(async {
            match hotshot_web_server::run_web_server::<TYPES::SignatureKey, NetworkVersion>(
                Some(server_shutdown),
                url,
                NetworkVersion::instance(),
            )
            .await
            {
                Ok(()) => error!("Web server future finished unexpectedly"),
                Err(e) => error!("Web server task failed: {e}"),
            }
        });

        // We assign known_nodes' public key and stake value rather than read from config file since it's a test
        let known_nodes = (0..expected_node_count as u64)
            .map(|id| {
                TYPES::SignatureKey::from_private(
                    &TYPES::SignatureKey::generated_from_seed_indexed([0u8; 32], id).1,
                )
            })
            .collect::<Vec<_>>();

        // Start each node's web server client
        Box::new(move |id| {
            let sender = Arc::clone(&sender);
            let url = Url::parse(format!("http://localhost:{port}").as_str()).unwrap();
            let mut network = WebServerNetwork::create(
                url,
                Duration::from_millis(100),
                known_nodes[usize::try_from(id).unwrap()].clone(),
                is_da,
            );
            network.server_shutdown_signal = Some(sender);
            network
        })
    }
}

#[async_trait]
impl<TYPES: NodeType + 'static, NetworkVersion: StaticVersionType + 'static>
    ConnectedNetwork<Message<TYPES>, TYPES::SignatureKey>
    for WebServerNetwork<TYPES, NetworkVersion>
{
    /// Blocks until the network is successfully initialized
    async fn wait_for_ready(&self) {
        while !self.inner.connected.load(Ordering::Relaxed) {
            async_sleep(Duration::from_secs(1)).await;
        }
    }
    fn pause(&self) {
        error!("Pausing CDN network");
        self.inner.running.store(false, Ordering::Relaxed);
    }

    fn resume(&self) {
        error!("Resuming CDN network");
        self.inner.running.store(true, Ordering::Relaxed);
    }
    /// checks if the network is ready
    /// nonblocking
    async fn is_ready(&self) -> bool {
        self.inner.connected.load(Ordering::Relaxed)
    }

    /// Blocks until the network is shut down
    /// then returns true
    fn shut_down<'a, 'b>(&'a self) -> BoxSyncFuture<'b, ()>
    where
        'a: 'b,
        Self: 'b,
    {
        let closure = async move {
            // Cancel poll for latest proposal on shutdown
            if let Some(ref sender) = *self.inner.latest_proposal_task.read().await {
                let _ = sender
                    .send(ConsensusIntentEvent::CancelPollForLatestProposal(1))
                    .await;
            };

            // Cancel poll for latest view sync certificate on shutdown
            if let Some(ref sender) = *self.inner.latest_view_sync_certificate_task.read().await {
                let _ = sender
                    .send(ConsensusIntentEvent::CancelPollForLatestViewSyncCertificate(1))
                    .await;
            };
            self.inner.running.store(false, Ordering::Relaxed);
        };
        boxed_sync(closure)
    }

    /// broadcast message to some subset of nodes
    /// blocking
    async fn broadcast_message<VER: 'static + StaticVersionType>(
        &self,
        message: Message<TYPES>,
        _recipients: BTreeSet<TYPES::SignatureKey>,
        _: VER,
    ) -> Result<(), NetworkError> {
        // short circuit if we are shut down
        #[cfg(feature = "hotshot-testing")]
        if !self.inner.running.load(Ordering::Relaxed) {
            return Err(NetworkError::ShutDown);
        }

        let network_msg = Self::parse_post_message(message);
        match network_msg {
            Ok(network_msg) => self.post_message_to_web_server(network_msg).await,
            Err(network_msg) => Err(NetworkError::WebServer {
                source: network_msg,
            }),
        }
    }

    /// broadcast a message only to a DA committee
    /// blocking
    async fn da_broadcast_message<VER: 'static + StaticVersionType>(
        &self,
        message: Message<TYPES>,
        recipients: BTreeSet<TYPES::SignatureKey>,
        bind_version: VER,
    ) -> Result<(), NetworkError> {
        self.broadcast_message(message, recipients, bind_version)
            .await
    }

    /// Sends a direct message to a specific node
    /// blocking
    async fn direct_message<VER: 'static + StaticVersionType>(
        &self,
        message: Message<TYPES>,
        _recipient: TYPES::SignatureKey,
        _: VER,
    ) -> Result<(), NetworkError> {
        // short circuit if we are shut down
        #[cfg(feature = "hotshot-testing")]
        if !self.inner.running.load(Ordering::Relaxed) {
            return Err(NetworkError::ShutDown);
        }
        let network_msg = Self::parse_post_message(message);
        match network_msg {
            Ok(network_msg) => {
                // error!("network msg is {:?}", network_msg.clone());

                self.post_message_to_web_server(network_msg).await
            }
            Err(network_msg) => Err(NetworkError::WebServer {
                source: network_msg,
            }),
        }
    }

    /// Receive one or many messages from the underlying network.
    ///
    /// # Errors
    /// Does not error
    async fn recv_msgs(&self) -> Result<Vec<Message<TYPES>>, NetworkError> {
        let mut queue = self.inner.poll_queue_0_1.write().await;
        Ok(queue
            .drain(..)
            .collect::<Vec<_>>()
            .iter()
            .map(|x| x.get_message().expect("failed to clone message"))
            .collect())
    }

    #[allow(clippy::too_many_lines)]
    async fn inject_consensus_info(&self, event: ConsensusIntentEvent<TYPES::SignatureKey>) {
        #[cfg(feature = "hotshot-testing")]
        if !self.inner.running.load(Ordering::Relaxed) {
            return;
        }

        debug!(
            "Injecting event: {:?} is da {}",
            event.clone(),
            self.inner.is_da
        );

        // TODO ED Need to handle canceling tasks that don't receive their expected output (such a proposal that never comes)
        match event {
            ConsensusIntentEvent::PollForProposal(view_number) => {
                // Check if we already have a task for this (we shouldn't)

                // Going to do a write lock since mostly likely we will need it - can change to upgradable read in the future
                let mut task_map = self.inner.proposal_task_map.write().await;
                if let Entry::Vacant(e) = task_map.entry(view_number) {
                    // create new task
                    let (sender, receiver) = unbounded();
                    e.insert(sender);

                    async_spawn({
                        let inner_clone = self.inner.clone();
                        async move {
                            if let Err(e) = inner_clone
                                .poll_web_server(
                                    receiver,
                                    MessagePurpose::Proposal,
                                    view_number,
                                    Duration::ZERO,
                                )
                                .await
                            {
                                warn!(
                                    "Background receive proposal polling encountered an error: {:?}",
                                    e
                                );
                            }
                        }
                    });
                } else {
                    debug!("Somehow task already existed!");
                }

                // Cancel old, stale tasks
                task_map
                    .prune_tasks(view_number, ConsensusIntentEvent::CancelPollForProposal)
                    .await;
            }
            ConsensusIntentEvent::PollForVIDDisperse(view_number) => {
                // Check if we already have a task for this (we shouldn't)

                // Going to do a write lock since mostly likely we will need it - can change to upgradable read in the future
                let mut task_map = self.inner.vid_disperse_task_map.write().await;
                if let Entry::Vacant(e) = task_map.entry(view_number) {
                    // create new task
                    let (sender, receiver) = unbounded();
                    e.insert(sender);

                    async_spawn({
                        let inner_clone = self.inner.clone();
                        async move {
                            if let Err(e) = inner_clone
                                .poll_web_server(
                                    receiver,
                                    MessagePurpose::VidDisperse,
                                    view_number,
                                    Duration::ZERO,
                                )
                                .await
                            {
                                warn!(
                                    "Background receive VID disperse polling encountered an error: {:?}",
                                    e
                                );
                            }
                        }
                    });
                } else {
                    debug!("Somehow task already existed!");
                }

                // Cancel old, stale tasks
                task_map
                    .prune_tasks(view_number, ConsensusIntentEvent::CancelPollForVIDDisperse)
                    .await;
            }
            ConsensusIntentEvent::PollForLatestProposal => {
                // Only start this task if we haven't already started it.
                let mut cancel_handle = self.inner.latest_proposal_task.write().await;
                if cancel_handle.is_none() {
                    let inner = self.inner.clone();

                    // Create sender and receiver for cancelling the task
                    let (sender, receiver) = unbounded();
                    *cancel_handle = Some(sender);

                    // Create the new task
                    async_spawn(async move {
                        if let Err(e) = inner
                            .poll_web_server(
                                receiver,
                                MessagePurpose::LatestProposal,
                                1,
                                Duration::from_millis(500),
                            )
                            .await
                        {
                            warn!(
                                "Background receive latest quorum proposal polling encountered an error: {:?}",
                                e
                            );
                        }
                    });
                }
            }
            ConsensusIntentEvent::PollForUpgradeProposal(view_number)=> {
                // Only start this task if we haven't already started it.
                let mut cancel_handle = self.inner.upgrade_proposal_task.write().await;
                if cancel_handle.is_none() {
                    error!("Starting poll for upgrade proposals!");
                    let inner = self.inner.clone();

                    // Create sender and receiver for cancelling the task
                    let (sender, receiver) = unbounded();
                    *cancel_handle = Some(sender);

                    // Create the new task
                    async_spawn(async move {
                        if let Err(e) = inner
                            .poll_web_server(
                                receiver,
                                MessagePurpose::UpgradeProposal,
                                view_number,
                                Duration::from_millis(500),
                            )
                            .await
                        {
                            warn!(
                                "Background receive latest upgrade proposal polling encountered an error: {:?}",
                                e
                            );
                        } else { error!("Poll successful!"); }

                    });
                }
            }
            ConsensusIntentEvent::PollForUpgradeVotes(view_number)=> {
                // Only start this task if we haven't already started it.
                let mut cancel_handle = self.inner.upgrade_vote_task.write().await;
                if cancel_handle.is_none() {
                    error!("Starting poll for upgrade proposals!");
                    let inner = self.inner.clone();

                    // Create sender and receiver for cancelling the task
                    let (sender, receiver) = unbounded();
                    *cancel_handle = Some(sender);

                    // Create the new task
                    async_spawn(async move {
                        if let Err(e) = inner
                            .poll_web_server(
                                receiver,
                                MessagePurpose::UpgradeVote,
                                view_number,
                                Duration::from_millis(500),
                            )
                            .await
                        {
                            warn!(
                                "Background receive latest upgrade proposal polling encountered an error: {:?}",
                                e
                            );
                        } else { error!("Poll successful!"); }

                    });
                }
            }
            ConsensusIntentEvent::PollForLatestViewSyncCertificate => {
                // Only start this task if we haven't already started it.
                let mut cancel_handle = self.inner.latest_view_sync_certificate_task.write().await;
                if cancel_handle.is_none() {
                    let inner = self.inner.clone();

                    // Create sender and receiver for cancelling the task
                    let (sender, receiver) = unbounded();
                    *cancel_handle = Some(sender);

                    // Create the new task
                    async_spawn(async move {
                        if let Err(e) = inner
                            .poll_web_server(
                                receiver,
                                MessagePurpose::LatestViewSyncCertificate,
                                1,
                                Duration::from_millis(500),
                            )
                            .await
                        {
                            warn!(
                                "Background receive latest view sync certificate polling encountered an error: {:?}",
                                e
                            );
                        }
                    });
                }
            }
            ConsensusIntentEvent::PollForVotes(view_number) => {
                let mut task_map = self.inner.vote_task_map.write().await;
                if let Entry::Vacant(e) = task_map.entry(view_number) {
                    // create new task
                    let (sender, receiver) = unbounded();
                    e.insert(sender);
                    async_spawn({
                        let inner_clone = self.inner.clone();
                        async move {
                            if let Err(e) = inner_clone
                                .poll_web_server(
                                    receiver,
                                    MessagePurpose::Vote,
                                    view_number,
                                    Duration::ZERO,
                                )
                                .await
                            {
                                warn!(
                                    "Background receive proposal polling encountered an error: {:?}",
                                    e
                                );
                            }
                        }
                    });
                } else {
                    debug!("Somehow task already existed!");
                }

                // Cancel old, stale tasks
                task_map
                    .prune_tasks(view_number, ConsensusIntentEvent::CancelPollForVotes)
                    .await;
            }

            ConsensusIntentEvent::PollForDAC(view_number) => {
                let mut task_map = self.inner.dac_task_map.write().await;
                if let Entry::Vacant(e) = task_map.entry(view_number) {
                    // create new task
                    let (sender, receiver) = unbounded();
                    e.insert(sender);
                    async_spawn({
                        let inner_clone = self.inner.clone();
                        async move {
                            if let Err(e) = inner_clone
                                .poll_web_server(
                                    receiver,
                                    MessagePurpose::DAC,
                                    view_number,
                                    Duration::ZERO,
                                )
                                .await
                            {
                                warn!(
                                    "Background receive proposal polling encountered an error: {:?}",
                                    e
                                );
                            }
                        }
                    });
                } else {
                    debug!("Somehow task already existed!");
                }

                // Cancel old, stale tasks
                task_map
                    .prune_tasks(view_number, ConsensusIntentEvent::CancelPollForDAC)
                    .await;
            }

            ConsensusIntentEvent::CancelPollForVotes(view_number) => {
                let mut task_map = self.inner.vote_task_map.write().await;

                if let Some((_, sender)) = task_map.remove_entry(&(view_number)) {
                    // Send task cancel message to old task

                    // If task already exited we expect an error
                    let _res = sender
                        .send(ConsensusIntentEvent::CancelPollForVotes(view_number))
                        .await;
                }
            }

            ConsensusIntentEvent::PollForViewSyncCertificate(view_number) => {
                let mut task_map = self.inner.view_sync_cert_task_map.write().await;
                if let Entry::Vacant(e) = task_map.entry(view_number) {
                    // create new task
                    let (sender, receiver) = unbounded();
                    e.insert(sender);
                    async_spawn({
                        let inner_clone = self.inner.clone();
                        async move {
                            if let Err(e) = inner_clone
                                .poll_web_server(
                                    receiver,
                                    MessagePurpose::ViewSyncCertificate,
                                    view_number,
                                    Duration::ZERO,
                                )
                                .await
                            {
                                warn!(
                                    "Background receive proposal polling encountered an error: {:?}",
                                    e
                                );
                            }                        }
                    });
                } else {
                    debug!("Somehow task already existed!");
                }

                // Cancel old, stale tasks
                task_map
                    .prune_tasks(
                        view_number,
                        ConsensusIntentEvent::CancelPollForViewSyncCertificate,
                    )
                    .await;
            }
            ConsensusIntentEvent::PollForViewSyncVotes(view_number) => {
                let mut task_map = self.inner.view_sync_vote_task_map.write().await;
                if let Entry::Vacant(e) = task_map.entry(view_number) {
                    // create new task
                    let (sender, receiver) = unbounded();
                    e.insert(sender);
                    async_spawn({
                        let inner_clone = self.inner.clone();
                        async move {
                            if let Err(e) = inner_clone
                                .poll_web_server(
                                    receiver,
                                    MessagePurpose::ViewSyncVote,
                                    view_number,
                                    Duration::ZERO,
                                )
                                .await
                            {
                                warn!(
                                    "Background receive proposal polling encountered an error: {:?}",
                                    e
                                );
                            }
                        }
                    });
                } else {
                    debug!("Somehow task already existed!");
                }

                // Cancel old, stale tasks
                task_map
                    .prune_tasks(
                        view_number,
                        ConsensusIntentEvent::CancelPollForViewSyncVotes,
                    )
                    .await;
            }

            ConsensusIntentEvent::CancelPollForViewSyncCertificate(view_number) => {
                let mut task_map = self.inner.view_sync_cert_task_map.write().await;

                if let Some((_, sender)) = task_map.remove_entry(&(view_number)) {
                    // Send task cancel message to old task

                    // If task already exited we expect an error
                    let _res = sender
                        .send(ConsensusIntentEvent::CancelPollForViewSyncCertificate(
                            view_number,
                        ))
                        .await;
                }
            }
            ConsensusIntentEvent::CancelPollForViewSyncVotes(view_number) => {
                let mut task_map = self.inner.view_sync_vote_task_map.write().await;

                if let Some((_, sender)) = task_map.remove_entry(&(view_number)) {
                    // Send task cancel message to old task

                    // If task already exited we expect an error
                    let _res = sender
                        .send(ConsensusIntentEvent::CancelPollForViewSyncVotes(
                            view_number,
                        ))
                        .await;
                }
            }
            ConsensusIntentEvent::PollForTransactions(view_number) => {
                let mut task_map = self.inner.txn_task_map.write().await;
                if let Entry::Vacant(e) = task_map.entry(view_number) {
                    // create new task
                    let (sender, receiver) = unbounded();
                    e.insert(sender);
                    async_spawn({
                        let inner_clone = self.inner.clone();
                        async move {
                            if let Err(e) = inner_clone
                                .poll_web_server(
                                    receiver,
                                    MessagePurpose::Data,
                                    view_number,
                                    Duration::ZERO,
                                )
                                .await
                            {
                                warn!(
                                                               "Background receive transaction polling encountered an error: {:?}",
                                                                 e
                                                               );
                            }
                        }
                    });
                } else {
                    debug!("Somehow task already existed!");
                }

                // Cancel old, stale tasks
                task_map
                    .prune_tasks(view_number, ConsensusIntentEvent::CancelPollForTransactions)
                    .await;
            }
            ConsensusIntentEvent::CancelPollForTransactions(view_number) => {
                let mut task_map = self.inner.txn_task_map.write().await;

                if let Some((_view, sender)) = task_map.remove_entry(&(view_number)) {
                    // Send task cancel message to old task

                    // If task already exited we expect an error
                    let _res = sender
                        .send(ConsensusIntentEvent::CancelPollForTransactions(view_number))
                        .await;
                } else {
                    info!("Task map entry should have existed");
                };
            }

            _ => {}
        }
    }
}

impl<TYPES: NodeType, NetworkVersion: 'static + StaticVersionType>
    TestableNetworkingImplementation<TYPES> for WebServerNetwork<TYPES, NetworkVersion>
{
    fn generator(
        expected_node_count: usize,
        num_bootstrap: usize,
        network_id: usize,
        da_committee_size: usize,
        _is_da: bool,
        reliability_config: Option<Box<dyn NetworkReliability>>,
        _secondary_network_delay: Duration,
    ) -> Box<dyn Fn(u64) -> (Arc<Self>, Arc<Self>) + 'static> {
        let da_gen = Self::single_generator(
            expected_node_count,
            num_bootstrap,
            network_id,
            da_committee_size,
            true,
            &reliability_config,
        );
        let quorum_gen = Self::single_generator(
            expected_node_count,
            num_bootstrap,
            network_id,
            da_committee_size,
            false,
            &reliability_config,
        );
        // Start each node's web server client
        Box::new(move |id| (quorum_gen(id).into(), da_gen(id).into()))
    }

    fn in_flight_message_count(&self) -> Option<usize> {
        None
    }
}<|MERGE_RESOLUTION|>--- conflicted
+++ resolved
@@ -87,9 +87,12 @@
             .send()
             .await;
         // error!("POST message error for endpoint {} is {:?}", &message.get_endpoint(), result.clone());
-        result.map_err(|_e| { error!("{}", &message.get_endpoint()); NetworkError::WebServer {
-            source: WebServerNetworkError::ClientError,
-        }})
+        result.map_err(|_e| {
+            error!("{}", &message.get_endpoint());
+            NetworkError::WebServer {
+                source: WebServerNetworkError::ClientError,
+            }
+        })
     }
 }
 
@@ -290,40 +293,6 @@
                         // Only pushing the first proposal since we will soon only be allowing 1 proposal per view
                         return true;
                     }
-<<<<<<< HEAD
-                    return false;
-                }
-                MessagePurpose::Vote
-                | MessagePurpose::ViewSyncVote
-                | MessagePurpose::ViewSyncCertificate => {
-                    let vote = deserialized_message.clone();
-                    *vote_index += 1;
-                    poll_queue.write().await.push(vote);
-
-                    return false;
-                }
-                MessagePurpose::UpgradeVote => {
-                    let vote = deserialized_message.clone();
-                    *upgrade_vote_index += 1;
-                    poll_queue.write().await.push(vote);
-
-                    return false;
-                }
-                MessagePurpose::DAC => {
-                    debug!(
-                        "Received DAC from web server for view {} {}",
-                        view_number, self.is_da
-                    );
-                    poll_queue.write().await.push(deserialized_message.clone());
-
-                    // Only pushing the first proposal since we will soon only be allowing 1 proposal per view
-                    // return if we found a DAC, since there will only be 1 per view
-                    // In future we should check to make sure DAC is valid
-                    return true;
-                }
-                MessagePurpose::VidDisperse => {
-                    // TODO copy-pasted from `MessagePurpose::Proposal` https://github.com/EspressoSystems/HotShot/issues/1690
-=======
                     MessagePurpose::LatestViewSyncCertificate => {
                         let cert = deserialized_message.clone();
                         let hash = hash(&cert);
@@ -341,6 +310,13 @@
 
                         return false;
                     }
+                    MessagePurpose::UpgradeVote => {
+                        let vote = deserialized_message.clone();
+                        *upgrade_vote_index += 1;
+                        poll_queue.write().await.push(vote);
+
+                        return false;
+                    }
                     MessagePurpose::DAC => {
                         debug!(
                             "Received DAC from web server for view {} {}",
@@ -355,7 +331,6 @@
                     }
                     MessagePurpose::VidDisperse => {
                         // TODO copy-pasted from `MessagePurpose::Proposal` https://github.com/EspressoSystems/HotShot/issues/1690
->>>>>>> 04ace150
 
                         self.poll_queue_0_1
                             .write()
@@ -372,28 +347,23 @@
                         return false;
                     }
 
-<<<<<<< HEAD
-                MessagePurpose::UpgradeProposal => {
-                    poll_queue.write().await.push(deserialized_message.clone());
-=======
-                    MessagePurpose::Upgrade => {
+                    MessagePurpose::UpgradeProposal => {
                         poll_queue.write().await.push(deserialized_message.clone());
->>>>>>> 04ace150
 
                         return true;
                     }
-                }
-                MessagePurpose::UpgradeVote => {
-                    poll_queue.write().await.push(deserialized_message.clone());
-
-                    return true;
-                }
-                #[cfg(feature = "example-upgrade")]
-                MessagePurpose::Arbitrary => {
-                    tracing::error!(
+                    MessagePurpose::UpgradeVote => {
+                        poll_queue.write().await.push(deserialized_message.clone());
+
+                        return true;
+                    }
+                    #[cfg(feature = "example-upgrade")]
+                    MessagePurpose::Arbitrary => {
+                        tracing::error!(
                         "Received a raw message at network version major: 0, minor: 1 -- ignoring."
                     );
-                    return false;
+                        return false;
+                    }
                 }
             }
             Ok(None) | Err(_) => {}
@@ -441,7 +411,9 @@
                 MessagePurpose::DAC => config::get_da_certificate_route(view_number),
                 MessagePurpose::VidDisperse => config::get_vid_disperse_route(view_number), // like `Proposal`
                 MessagePurpose::UpgradeProposal => config::get_upgrade_proposal_route(0),
-                MessagePurpose::UpgradeVote => config::get_upgrade_vote_route(0, upgrade_vote_index),
+                MessagePurpose::UpgradeVote => {
+                    config::get_upgrade_vote_route(0, upgrade_vote_index)
+                }
                 #[cfg(feature = "example-upgrade")]
                 MessagePurpose::Arbitrary => {
                     tracing::error!(
@@ -489,63 +461,6 @@
                     self.client.get(&endpoint).send().await;
 
                 if let Ok(Some(messages)) = possible_message {
-<<<<<<< HEAD
-                    for message_raw in messages {
-                        // This is very hacky.
-                        //
-                        // Fundamentally, message_raw is a serialized Option(Message<TYPES>).
-                        // The problem is, we want to extract the serialized Message<TYPES>
-                        // *without* deserializing the entire message_raw
-                        // (because, a priori, the serialization of Message<TYPES> might depend on the version number,
-                        // which we have not yet read at this point).
-                        //
-                        // So we use the fact that the bincode serialization of Option(_) is a single leading byte
-                        // (0 for None and 1 for Some). Dropping the first byte then yields the serialized Message<TYPES>.
-                        //
-                        // It would be nice to do this with serde primitives, but I'm not sure how.
-
-                        match message_raw.first() {
-                            Some(0) => {
-                                continue;
-                            }
-                            Some(1) => {
-                                let message = message_raw[1..].to_vec();
-                                let message_version = read_version(&message);
-
-                                let should_return;
-
-                                match message_version {
-                                    Some(VERSION_0_1) => {
-                                        should_return = self
-                                            .handle_message_0_1(
-                                                message,
-                                                view_number,
-                                                message_purpose,
-                                                &mut vote_index,
-                                                &mut upgrade_vote_index,
-                                                &mut seen_proposals,
-                                                &mut seen_view_sync_certificates,
-                                            )
-                                            .await;
-
-                                        if should_return {
-                                            return Ok(());
-                                        }
-                                    }
-                                    Some(version) => {
-                                        warn!(
-                                      "Received message with unsupported version: {:?}.\n\nPayload:\n\n{:?}",
-                                      version,
-                                      message
-                                  );
-                                    }
-                                    _ => {
-                                        warn!(
-                                      "Received message with unreadable version number.\n\nPayload:\n\n{:?}",
-                                      message
-                                  );
-                                    }
-=======
                     for message in messages {
                         let message_version = Version::deserialize(&message);
 
@@ -566,7 +481,6 @@
 
                                 if should_return {
                                     return Ok(());
->>>>>>> 04ace150
                                 }
                             }
                             Ok((version, _)) => {
@@ -1058,7 +972,7 @@
                     });
                 }
             }
-            ConsensusIntentEvent::PollForUpgradeProposal(view_number)=> {
+            ConsensusIntentEvent::PollForUpgradeProposal(view_number) => {
                 // Only start this task if we haven't already started it.
                 let mut cancel_handle = self.inner.upgrade_proposal_task.write().await;
                 if cancel_handle.is_none() {
@@ -1084,12 +998,13 @@
                                 "Background receive latest upgrade proposal polling encountered an error: {:?}",
                                 e
                             );
-                        } else { error!("Poll successful!"); }
-
+                        } else {
+                            error!("Poll successful!");
+                        }
                     });
                 }
             }
-            ConsensusIntentEvent::PollForUpgradeVotes(view_number)=> {
+            ConsensusIntentEvent::PollForUpgradeVotes(view_number) => {
                 // Only start this task if we haven't already started it.
                 let mut cancel_handle = self.inner.upgrade_vote_task.write().await;
                 if cancel_handle.is_none() {
@@ -1115,8 +1030,9 @@
                                 "Background receive latest upgrade proposal polling encountered an error: {:?}",
                                 e
                             );
-                        } else { error!("Poll successful!"); }
-
+                        } else {
+                            error!("Poll successful!");
+                        }
                     });
                 }
             }
@@ -1254,7 +1170,8 @@
                                     "Background receive proposal polling encountered an error: {:?}",
                                     e
                                 );
-                            }                        }
+                            }
+                        }
                     });
                 } else {
                     debug!("Somehow task already existed!");
