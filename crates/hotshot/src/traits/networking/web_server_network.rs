//! A network implementation that connects to a web server.
//!
//! To run the web server, see the `./web_server/` folder in this repo.
//!

use async_compatibility_layer::channel::{unbounded, UnboundedReceiver, UnboundedSender};

use async_compatibility_layer::{
    art::{async_sleep, async_spawn},
    channel::{oneshot, OneShotSender},
};
use async_lock::RwLock;
use async_trait::async_trait;
use derive_more::{Deref, DerefMut};
use hotshot_constants::VERSION_0_1;
use hotshot_task::{boxed_sync, BoxSyncFuture};
use hotshot_types::{
    message::{Message, MessagePurpose},
    traits::{
        network::{
            CommunicationChannel, ConnectedNetwork, ConsensusIntentEvent, NetworkError, NetworkMsg,
            TestableChannelImplementation, TestableNetworkingImplementation, TransmitType,
            WebServerNetworkError,
        },
        node_implementation::NodeType,
        signature_key::SignatureKey,
    },
};
use hotshot_utils::version::read_version;
use hotshot_web_server::{self, config};
use lru::LruCache;
use serde::{Deserialize, Serialize};
use std::collections::hash_map::DefaultHasher;
use std::hash::{Hash, Hasher};
use std::num::NonZeroUsize;
use surf_disco::Url;

use hotshot_types::traits::network::{NetworkReliability, ViewMessage};
use std::collections::BTreeMap;
use std::{
    collections::{btree_map::Entry, BTreeSet},
    sync::{
        atomic::{AtomicBool, Ordering},
        Arc,
    },
    time::Duration,
};
use surf_disco::error::ClientError;
use tracing::{debug, error, info, warn};

/// convenience alias alias for the result of getting transactions from the web server
pub type TxnResult = Result<Option<(u64, Vec<Vec<u8>>)>, ClientError>;

/// Represents the communication channel abstraction for the web server
#[derive(Clone, Debug)]
pub struct WebCommChannel<TYPES: NodeType>(Arc<WebServerNetwork<TYPES>>);

impl<TYPES: NodeType> WebCommChannel<TYPES> {
    /// Create new communication channel
    #[must_use]
    pub fn new(network: Arc<WebServerNetwork<TYPES>>) -> Self {
        Self(network)
    }
}

/// # Note
///
/// This function uses `DefaultHasher` instead of cryptographic hash functions like SHA-256 because of an `AsRef` requirement.
fn hash<T: Hash>(t: &T) -> u64 {
    let mut s = DefaultHasher::new();
    t.hash(&mut s);
    s.finish()
}

/// The web server network state
#[derive(Clone, Debug)]
pub struct WebServerNetwork<TYPES: NodeType> {
    /// The inner, core state of the web server network
    inner: Arc<Inner<TYPES>>,
    /// An optional shutdown signal. This is only used when this connection is created through the `TestableNetworkingImplementation` API.
    server_shutdown_signal: Option<Arc<OneShotSender<()>>>,
}

impl<TYPES: NodeType> WebServerNetwork<TYPES> {
    /// Post a message to the web server and return the result
    async fn post_message_to_web_server(
        &self,
        message: SendMsg<Message<TYPES>>,
    ) -> Result<(), NetworkError> {
        let result: Result<(), ClientError> = self
            .inner
            .client
            .post(&message.get_endpoint())
            .body_binary(&message.get_message())
            .unwrap()
            .send()
            .await;
        // error!("POST message error for endpoint {} is {:?}", &message.get_endpoint(), result.clone());
        result.map_err(|_e| NetworkError::WebServer {
            source: WebServerNetworkError::ClientError,
        })
    }

    /// Pauses the underlying network
    pub fn pause(&self) {
        error!("Pausing CDN network");
        self.inner.running.store(false, Ordering::Relaxed);
    }

    /// Resumes the underlying network
    pub fn resume(&self) {
        error!("Resuming CDN network");
        self.inner.running.store(true, Ordering::Relaxed);
    }
}

/// `TaskChannel` is a type alias for an unbounded sender channel that sends `ConsensusIntentEvent`s.
///
/// This channel is used to send events to a task. The `K` type parameter is the type of the key used in the `ConsensusIntentEvent`.
///
/// # Examples
///
/// ```ignore
/// let (tx, _rx): (TaskChannel<MyKey>, _) = tokio::sync::mpsc::unbounded_channel();
/// ```
///
/// # Note
///
/// This type alias is used in the context of a `TaskMap`, where each task is represented by a `TaskChannel`.
type TaskChannel<K> = UnboundedSender<ConsensusIntentEvent<K>>;

/// `TaskMap` is a wrapper around a `BTreeMap` that maps view numbers to tasks.
///
/// Each task is represented by a `TaskChannel` that can be used to send events to the task.
/// The key `K` is a type that implements the `SignatureKey` trait.
///
/// # Examples
///
/// ```ignore
/// # use crate::TaskMap;
/// let mut map: TaskMap<u64> = TaskMap::default();
/// ```
///
/// # Note
///
/// This struct is `Clone`, `Deref`, and `DerefMut`, so it can be used just like a `BTreeMap`.
#[derive(Debug, Clone, Deref, DerefMut)]
struct TaskMap<K: SignatureKey>(BTreeMap<u64, TaskChannel<K>>);

impl<K: SignatureKey> Default for TaskMap<K> {
    fn default() -> Self {
        Self(BTreeMap::default())
    }
}

impl<K: SignatureKey> TaskMap<K> {
    /// Prunes tasks that are polling for a view less than or equal to `current_view - 2`.
    ///
    /// This method cancels and removes all entries in the task map that are polling for a view less than or equal to `current_view - 2`.
    /// The cancellation is performed by sending a `cancel_event` to the task.
    ///
    /// # Arguments
    ///
    /// * `current_view` - The current view number. Tasks polling for a view less than or equal to `current_view - 2` will be pruned.
    /// * `cancel_event_fn` - A function that takes a view number and returns a `ConsensusIntentEvent` to be sent to the task for cancellation.
    ///
    /// # Examples
    ///
    /// ```ignore
    /// # use crate::TaskMap;
    /// let mut map: TaskMap<u64> = TaskMap::default();
    /// map.prune_tasks(10, ConsensusIntentEvent::CancelPollForProposal(5)).await;
    /// ```
    async fn prune_tasks(
        &mut self,
        current_view: u64,
        cancel_event_fn: fn(u64) -> ConsensusIntentEvent<K>,
    ) {
        let cutoff_view = current_view.saturating_sub(2);
        let views_to_remove: Vec<_> = self.range(..cutoff_view).map(|(key, _)| *key).collect();

        for view in views_to_remove {
            let task = self.remove(&view);
            if let Some(task) = task {
                let _ = task.send(cancel_event_fn(view)).await;
            }
        }
    }
}

/// Represents the core of web server networking
#[derive(Debug)]
struct Inner<TYPES: NodeType> {
    /// Our own key
    _own_key: TYPES::SignatureKey,
    /// Queue for broadcasted messages
    broadcast_poll_queue_0_1: Arc<RwLock<Vec<RecvMsg<Message<TYPES>>>>>,
    /// Queue for direct messages
    direct_poll_queue_0_1: Arc<RwLock<Vec<RecvMsg<Message<TYPES>>>>>,
    /// Client is running
    running: AtomicBool,
    /// The web server connection is ready
    connected: AtomicBool,
    /// The connectioni to the web server
    client: surf_disco::Client<ClientError>,
    /// The duration to wait between poll attempts
    wait_between_polls: Duration,
    /// Whether we are connecting to a DA server
    is_da: bool,
    /// The last tx_index we saw from the web server
    tx_index: Arc<RwLock<u64>>,
    /// Task map for quorum proposals.
    proposal_task_map: Arc<RwLock<TaskMap<TYPES::SignatureKey>>>,
    /// Task map for quorum votes.
    vote_task_map: Arc<RwLock<TaskMap<TYPES::SignatureKey>>>,
    /// Task map for VID disperse data
    vid_disperse_task_map: Arc<RwLock<TaskMap<TYPES::SignatureKey>>>,
    /// Task map for DACs.
    dac_task_map: Arc<RwLock<TaskMap<TYPES::SignatureKey>>>,
    /// Task map for view sync certificates.
    view_sync_cert_task_map: Arc<RwLock<TaskMap<TYPES::SignatureKey>>>,
    /// Task map for view sync votes.
    view_sync_vote_task_map: Arc<RwLock<TaskMap<TYPES::SignatureKey>>>,
    /// Task map for transactions
    txn_task_map: Arc<RwLock<TaskMap<TYPES::SignatureKey>>>,
    #[allow(clippy::type_complexity)]
    /// A handle on the task polling for latest quorum propsal
    latest_quorum_proposal_task: Arc<RwLock<Option<TaskChannel<TYPES::SignatureKey>>>>,
    #[allow(clippy::type_complexity)]
    /// A handle on the task polling for the latest view sync certificate
    latest_view_sync_certificate_task: Arc<RwLock<Option<TaskChannel<TYPES::SignatureKey>>>>,
}

impl<TYPES: NodeType> Inner<TYPES> {
    #![allow(clippy::too_many_lines)]

    /// Handle version 0.1 transactions
    ///
    /// * `index` - the index of the first transaction received from the server in the latest batch.
    /// * `tx_index` - the last transaction index we saw from the web server.
    async fn handle_tx_0_1(&self, tx: Vec<u8>, index: u64, tx_index: &mut u64) {
        let broadcast_poll_queue = &self.broadcast_poll_queue_0_1;
        if index > *tx_index + 1 {
            debug!("missed txns from {} to {}", *tx_index + 1, index - 1);
            *tx_index = index - 1;
        }

        *tx_index += 1;

        if let Ok(deserialized_message_inner) = bincode::deserialize::<Message<TYPES>>(&tx) {
            let deserialized_message = RecvMsg {
                message: Some(deserialized_message_inner),
            };
            broadcast_poll_queue
                .write()
                .await
                .push(deserialized_message.clone());
        } else {
            async_sleep(self.wait_between_polls).await;
        }

        debug!("tx index is {}", tx_index);
    }

    /// Handle version 0.1 messages
    ///
    /// Returns `should_return` as a boolean, which is:
    ///   * `true` if we've seen enough this round and the `poll_web_server` function should return
    ///   * `false` if we want to receive further messages from the server.
    #[allow(clippy::too_many_arguments)]
    async fn handle_message_0_1(
        &self,
        message: Vec<u8>,
        view_number: u64,
        message_purpose: MessagePurpose,
        vote_index: &mut u64,
        seen_proposals: &mut LruCache<u64, ()>,
        proposal_seen: &mut bool,
        quorum_proposal_seen: &mut bool,
        dac_seen: &mut bool,
        vid_disperse_seen: &mut bool,
    ) -> bool {
        let broadcast_poll_queue = &self.broadcast_poll_queue_0_1;
        let direct_poll_queue = &self.direct_poll_queue_0_1;
        if let Ok(deserialized_message_inner) = bincode::deserialize::<Message<TYPES>>(&message) {
            let deserialized_message = RecvMsg {
                message: Some(deserialized_message_inner),
            };
            match message_purpose {
                MessagePurpose::Data => {
                    unreachable!("We should not receive transactions in this function");
                }
                MessagePurpose::Proposal => {
                    // Only pushing the first proposal since we will soon only be allowing 1 proposal per view
                    if !*proposal_seen {
                        *proposal_seen = true;
                        broadcast_poll_queue
                            .write()
                            .await
                            .push(deserialized_message.clone());
                    }
                    return true;
                }
                MessagePurpose::LatestQuorumProposal => {
                    if !*quorum_proposal_seen {
                        *quorum_proposal_seen = true;
                        // Only pushing the first proposal since we will soon only be allowing 1 proposal per view
                        broadcast_poll_queue
                            .write()
                            .await
                            .push(deserialized_message.clone());
                    }

                    return true;
                }
                MessagePurpose::LatestViewSyncProposal => {
                    let hash = hash(&deserialized_message);
                    if seen_proposals.put(hash, ()).is_none() {
                        broadcast_poll_queue
                            .write()
                            .await
                            .push(deserialized_message.clone());
                    }

                    // additional sleep to reduce load on web server
                    async_sleep(Duration::from_millis(300)).await;

                    return false;
                }
                MessagePurpose::Vote => {
                    *vote_index += 1;
                    direct_poll_queue
                        .write()
                        .await
                        .push(deserialized_message.clone());

                    return false;
                }
                MessagePurpose::DAC => {
                    debug!(
                        "Received DAC from web server for view {} {}",
                        view_number, self.is_da
                    );
                    if !*dac_seen {
                        *dac_seen = true;
                        // Only pushing the first proposal since we will soon only be allowing 1 proposal per view
                        self.broadcast_poll_queue_0_1
                            .write()
                            .await
                            .push(deserialized_message.clone());
                    }

                    // return if we found a DAC, since there will only be 1 per view
                    // In future we should check to make sure DAC is valid
                    return true;
                }
                MessagePurpose::VidDisperse => {
                    // TODO copy-pasted from `MessagePurpose::Proposal` https://github.com/EspressoSystems/HotShot/issues/1690

                    // Only pushing the first proposal since we will soon only be allowing 1 proposal per view
                    if !*vid_disperse_seen {
                        *vid_disperse_seen = true;
                        self.broadcast_poll_queue_0_1
                            .write()
                            .await
                            .push(deserialized_message.clone());
                    }

                    return true;
                }
                MessagePurpose::ViewSyncVote => {
                    *vote_index += 1;
                    direct_poll_queue
                        .write()
                        .await
                        .push(deserialized_message.clone());

                    return false;
                }
                MessagePurpose::ViewSyncProposal => {
                    // TODO ED Special case this for view sync
                    // TODO ED Need to add vote indexing to web server for view sync certs
                    *vote_index += 1;
                    let hash = hash(&deserialized_message);
                    if seen_proposals.put(hash, ()).is_none() {
                        broadcast_poll_queue
                            .write()
                            .await
                            .push(deserialized_message.clone());
                    }

                    return false;
                }

                MessagePurpose::Internal => {
                    error!("Received internal message in web server network");

                    return false;
                }

                MessagePurpose::Upgrade => {
                    broadcast_poll_queue
                        .write()
                        .await
                        .push(deserialized_message.clone());

                    return true;
                }
            }
        }

        false
    }

    /// Pull a web server.
    async fn poll_web_server(
        &self,
        receiver: UnboundedReceiver<ConsensusIntentEvent<TYPES::SignatureKey>>,
        message_purpose: MessagePurpose,
        view_number: u64,
        additional_wait: Duration,
    ) -> Result<(), NetworkError> {
        let mut vote_index = 0;
        let mut tx_index = 0;
        let mut seen_quorum_proposals = LruCache::new(NonZeroUsize::new(100).unwrap());
        let mut seen_view_sync_certificates = LruCache::new(NonZeroUsize::new(100).unwrap());

        if message_purpose == MessagePurpose::Data {
            tx_index = *self.tx_index.read().await;
            debug!("Previous tx index was {}", tx_index);
        };

        while self.running.load(Ordering::Relaxed) {
            let endpoint = match message_purpose {
                MessagePurpose::Proposal => config::get_proposal_route(view_number),
                MessagePurpose::LatestQuorumProposal => config::get_latest_quorum_proposal_route(),
                MessagePurpose::LatestViewSyncCertificate => {
                    config::get_latest_view_sync_certificate_route()
                }
                MessagePurpose::Vote => config::get_vote_route(view_number, vote_index),
                MessagePurpose::Data => config::get_transactions_route(tx_index),
                MessagePurpose::Internal => unimplemented!(),
                MessagePurpose::ViewSyncCertificate => {
                    config::get_view_sync_certificate_route(view_number, vote_index)
                }
                MessagePurpose::ViewSyncVote => {
                    config::get_view_sync_vote_route(view_number, vote_index)
                }
                MessagePurpose::DAC => config::get_da_certificate_route(view_number),
                MessagePurpose::VidDisperse => config::get_vid_disperse_route(view_number), // like `Proposal`
                MessagePurpose::Upgrade => config::get_upgrade_route(view_number),
            };

<<<<<<< HEAD
            if let MessagePurpose::Data = message_purpose {
                let possible_message: TxnResult = self.client.get(&endpoint).send().await;
                // Deserialize and process transactions from the server.
                // If something goes wrong at any point, we sleep for wait_between_polls
                // then try again next time.
                if let Ok(Some((index, txs))) = possible_message {
                    for tx_raw in txs {
                        // This is very hacky.
                        //
                        // Fundamentally, tx_raw is a serialized Option(Message<TYPES>).
                        // The problem is, we want to extract the serialized Message<TYPES>
                        // *without* deserializing the entire tx_raw
                        // (because, a priori, the serialization of Message<TYPES> might depend on the version number,
                        // which we have not yet read at this point).
                        //
                        // So we use the fact that the bincode serialization of Option(_) is a single leading byte
                        // (0 for None and 1 for Some). Dropping the first byte then yields the serialized Message<TYPES>.
                        //
                        // It would be nice to do this with serde primitives, but I'm not sure how.

                        match tx_raw.first() {
                            Some(0) => {
                                continue;
                            }
                            Some(1) => {
                                let tx = tx_raw[1..].to_vec();
                                let tx_version = read_version(&tx);

                                match tx_version {
                                    Some(VERSION_0_1) => {
                                        self.handle_tx_0_1(tx, index, &mut tx_index).await;
                                    }
                                    Some(version) => {
                                        warn!(
                                      "Received message with unsupported version: {:?}.\n\nPayload:\n\n{:?}",
                                      version,
                                      tx
                                  );
                                    }
                                    _ => {
                                        warn!(
                                      "Received message with unreadable version number.\n\nPayload:\n\n{:?}",
                                      tx
                                  );
                                    }
=======
            if message_purpose == MessagePurpose::Data {
                let possible_message = self.get_txs_from_web_server(endpoint).await;
                match possible_message {
                    Ok(Some((index, deserialized_messages))) => {
                        let mut broadcast_poll_queue = self.broadcast_poll_queue.write().await;
                        if index > tx_index + 1 {
                            debug!("missed txns from {} to {}", tx_index + 1, index - 1);
                            tx_index = index - 1;
                        }
                        for tx in &deserialized_messages {
                            tx_index += 1;
                            broadcast_poll_queue.push(tx.clone());
                        }
                        debug!("tx index is {}", tx_index);
                    }
                    Ok(None) => {
                        async_sleep(self.wait_between_polls + additional_wait).await;
                    }
                    Err(_e) => {
                        async_sleep(self.wait_between_polls + additional_wait).await;
                    }
                }
            } else {
                let possible_message = self.get_message_from_web_server(endpoint).await;

                match possible_message {
                    Ok(Some(deserialized_messages)) => {
                        match message_purpose {
                            MessagePurpose::Data => {
                                error!("We should not receive transactions in this function");
                            }
                            MessagePurpose::Proposal => {
                                // Only pushing the first proposal since we will soon only be allowing 1 proposal per view
                                let proposal = deserialized_messages[0].clone();
                                self.broadcast_poll_queue.write().await.push(proposal);

                                return Ok(());
                                // Wait for the view to change before polling for proposals again
                                // let event = receiver.recv().await;
                                // match event {
                                //     Ok(event) => view_number = event.view_number(),
                                //     Err(_r) => {
                                //         error!("Proposal receiver error!  It was likely shutdown")
                                //     }
                                // }
                            }
                            MessagePurpose::LatestQuorumProposal => {
                                // Only pushing the first proposal since we will soon only be allowing 1 proposal per view
                                let proposal = deserialized_messages[0].clone();
                                let hash = hash(&proposal);
                                // Only allow unseen proposals to be pushed to the queue
                                if seen_quorum_proposals.put(hash, ()).is_none() {
                                    self.broadcast_poll_queue.write().await.push(proposal);
                                }
                            }
                            MessagePurpose::LatestViewSyncCertificate => {
                                let mut broadcast_poll_queue =
                                    self.broadcast_poll_queue.write().await;

                                for cert in &deserialized_messages {
                                    let hash = hash(&cert);
                                    if seen_view_sync_certificates.put(hash, ()).is_none() {
                                        broadcast_poll_queue.push(cert.clone());
                                    }
                                }
                            }
                            MessagePurpose::Vote => {
                                // error!(
                                //     "Received {} votes from web server for view {} is da {}",
                                //     deserialized_messages.len(),
                                //     view_number,
                                //     self.is_da
                                // );
                                let mut direct_poll_queue = self.direct_poll_queue.write().await;
                                for vote in &deserialized_messages {
                                    vote_index += 1;
                                    direct_poll_queue.push(vote.clone());
>>>>>>> 581f99f9
                                }
                            }
                            _ => {
                                warn!("Could not deserialize transaction: {:?}", tx_raw);
                            }
                        }
                    }
                } else {
                    async_sleep(self.wait_between_polls).await;
                }
            } else {
                let possible_message: Result<Option<Vec<Vec<u8>>>, ClientError> =
                    self.client.get(&endpoint).send().await;
                let mut proposal_seen = false;
                let mut quorum_proposal_seen = false;
                let mut dac_seen = false;
                let mut vid_disperse_seen = false;

                if let Ok(Some(messages)) = possible_message {
                    for message_raw in messages {
                        // This is very hacky.
                        //
                        // Fundamentally, message_raw is a serialized Option(Message<TYPES>).
                        // The problem is, we want to extract the serialized Message<TYPES>
                        // *without* deserializing the entire message_raw
                        // (because, a priori, the serialization of Message<TYPES> might depend on the version number,
                        // which we have not yet read at this point).
                        //
                        // So we use the fact that the bincode serialization of Option(_) is a single leading byte
                        // (0 for None and 1 for Some). Dropping the first byte then yields the serialized Message<TYPES>.
                        //
                        // It would be nice to do this with serde primitives, but I'm not sure how.

                        match message_raw.first() {
                            Some(0) => {
                                continue;
                            }
<<<<<<< HEAD
                            Some(1) => {
                                let message = message_raw[1..].to_vec();
                                let message_version = read_version(&message);

                                let should_return;

                                match message_version {
                                    Some(VERSION_0_1) => {
                                        should_return = self
                                            .handle_message_0_1(
                                                message,
                                                view_number,
                                                message_purpose,
                                                &mut vote_index,
                                                &mut seen_proposals,
                                                &mut proposal_seen,
                                                &mut quorum_proposal_seen,
                                                &mut dac_seen,
                                                &mut vid_disperse_seen,
                                            )
                                            .await;

                                        if should_return {
                                            return Ok(());
                                        }
                                    }
                                    Some(version) => {
                                        warn!(
                                      "Received message with unsupported version: {:?}.\n\nPayload:\n\n{:?}",
                                      version,
                                      message
                                  );
                                    }
                                    _ => {
                                        warn!(
                                      "Received message with unreadable version number.\n\nPayload:\n\n{:?}",
                                      message
                                  );
                                    }
=======
                            MessagePurpose::ViewSyncCertificate => {
                                // error!(
                                //     "Received {} view sync certs from web server for view {} is da {}",
                                //     deserialized_messages.len(),
                                //     view_number,
                                //     self.is_da
                                // );
                                let mut broadcast_poll_queue =
                                    self.broadcast_poll_queue.write().await;
                                // TODO ED Special case this for view sync
                                // TODO ED Need to add vote indexing to web server for view sync certs
                                for cert in &deserialized_messages {
                                    vote_index += 1;
                                    broadcast_poll_queue.push(cert.clone());
>>>>>>> 581f99f9
                                }
                            }
                            _ => {
                                warn!("Could not deserialize message: {:?}", message_raw);
                            }
                        }
                    }
                } else {
                    async_sleep(self.wait_between_polls).await;
                }
                async_sleep(additional_wait).await;
            }

            let maybe_event = receiver.try_recv();
            match maybe_event {
                Ok(event) => {
                    match event {
                        // TODO ED Should add extra error checking here to make sure we are intending to cancel a task
                        ConsensusIntentEvent::CancelPollForVotes(event_view)
                        | ConsensusIntentEvent::CancelPollForProposal(event_view)
                        | ConsensusIntentEvent::CancelPollForDAC(event_view)
                        | ConsensusIntentEvent::CancelPollForViewSyncCertificate(event_view)
                        | ConsensusIntentEvent::CancelPollForVIDDisperse(event_view)
                        | ConsensusIntentEvent::CancelPollForLatestProposal(event_view)
                        | ConsensusIntentEvent::CancelPollForLatestViewSyncCertificate(
                            event_view,
                        )
                        | ConsensusIntentEvent::CancelPollForViewSyncVotes(event_view) => {
                            if view_number == event_view {
                                debug!("Shutting down polling task for view {}", event_view);
                                return Ok(());
                            }
                        }
                        ConsensusIntentEvent::CancelPollForTransactions(event_view) => {
                            // Write the most recent tx index so we can pick up where we left off later

                            let mut lock = self.tx_index.write().await;
                            *lock = tx_index;

                            if view_number == event_view {
                                debug!("Shutting down polling task for view {}", event_view);
                                return Ok(());
                            }
                        }

                        _ => {
                            unimplemented!()
                        }
                    }
                }
                // Nothing on receiving channel
                Err(_) => {
                    debug!("Nothing on receiving channel");
                }
            }
        }
        Err(NetworkError::ShutDown)
    }
}

#[derive(Serialize, Deserialize, Clone, Debug, PartialEq)]
#[serde(bound(deserialize = ""))]
/// A message being sent to the web server
pub struct SendMsg<M: NetworkMsg> {
    /// The optional message, or body, to send
    message: Option<M>,
    /// The endpoint to send the message to
    endpoint: String,
}

/// A message being received from the web server
#[derive(Serialize, Deserialize, Clone, Debug, PartialEq, Hash)]
#[serde(bound(deserialize = ""))]
pub struct RecvMsg<M: NetworkMsg> {
    /// The optional message being received
    message: Option<M>,
}

/// Trait for messages being sent to the web server
pub trait SendMsgTrait<M: NetworkMsg> {
    /// Returns the endpoint to send the message to
    fn get_endpoint(&self) -> String;
    /// Returns the actual message being sent
    fn get_message(&self) -> Option<M>;
}

/// Trait for messages being received from the web server
pub trait RecvMsgTrait<M: NetworkMsg> {
    /// Returns the actual message being received
    fn get_message(&self) -> Option<M>;
}

impl<M: NetworkMsg> SendMsgTrait<M> for SendMsg<M> {
    fn get_endpoint(&self) -> String {
        self.endpoint.clone()
    }

    fn get_message(&self) -> Option<M> {
        self.message.clone()
    }
}

impl<M: NetworkMsg> RecvMsgTrait<M> for RecvMsg<M> {
    fn get_message(&self) -> Option<M> {
        self.message.clone()
    }
}

impl<M: NetworkMsg> NetworkMsg for SendMsg<M> {}
impl<M: NetworkMsg> NetworkMsg for RecvMsg<M> {}

impl<TYPES: NodeType + 'static> WebServerNetwork<TYPES> {
    /// Creates a new instance of the `WebServerNetwork`
    /// # Panics
    /// if the web server url is malformed
    pub fn create(
        url: Url,
        wait_between_polls: Duration,
        key: TYPES::SignatureKey,
        is_da_server: bool,
    ) -> Self {
        info!("Connecting to web server at {url:?} is da: {is_da_server}");

        // TODO ED Wait for healthcheck
        let client = surf_disco::Client::<ClientError>::new(url);

        let inner = Arc::new(Inner {
            broadcast_poll_queue_0_1: Arc::default(),
            direct_poll_queue_0_1: Arc::default(),
            running: AtomicBool::new(true),
            connected: AtomicBool::new(false),
            client,
            wait_between_polls,
            _own_key: key,
            is_da: is_da_server,
            tx_index: Arc::default(),
            proposal_task_map: Arc::default(),
            vote_task_map: Arc::default(),
            vid_disperse_task_map: Arc::default(),
            dac_task_map: Arc::default(),
            view_sync_cert_task_map: Arc::default(),
            view_sync_vote_task_map: Arc::default(),
            txn_task_map: Arc::default(),
            latest_quorum_proposal_task: Arc::default(),
            latest_view_sync_certificate_task: Arc::default(),
        });

        inner.connected.store(true, Ordering::Relaxed);

        Self {
            inner,
            server_shutdown_signal: None,
        }
    }

    /// Parses a message to find the appropriate endpoint
    /// Returns a `SendMsg` containing the endpoint
    fn parse_post_message(
        message: Message<TYPES>,
    ) -> Result<SendMsg<Message<TYPES>>, WebServerNetworkError> {
        let view_number: TYPES::Time = message.get_view_number();

        let endpoint = match &message.purpose() {
            MessagePurpose::Proposal => config::post_proposal_route(*view_number),
            MessagePurpose::Vote => config::post_vote_route(*view_number),
            MessagePurpose::Data => config::post_transactions_route(),
            MessagePurpose::Internal
            | MessagePurpose::LatestQuorumProposal
            | MessagePurpose::LatestViewSyncCertificate => {
                return Err(WebServerNetworkError::EndpointError)
            }
            MessagePurpose::ViewSyncCertificate => {
                // error!("Posting view sync proposal route is: {}", config::post_view_sync_certificate_route(*view_number));
                config::post_view_sync_certificate_route(*view_number)
            }
            MessagePurpose::ViewSyncVote => config::post_view_sync_vote_route(*view_number),
            MessagePurpose::DAC => config::post_da_certificate_route(*view_number),
            MessagePurpose::VidDisperse => config::post_vid_disperse_route(*view_number),
            MessagePurpose::Upgrade => config::post_upgrade_route(*view_number),
        };

        let network_msg: SendMsg<Message<TYPES>> = SendMsg {
            message: Some(message),
            endpoint,
        };
        Ok(network_msg)
    }
}

#[async_trait]
impl<TYPES: NodeType> CommunicationChannel<TYPES> for WebCommChannel<TYPES> {
    type NETWORK = WebServerNetwork<TYPES>;
    /// Blocks until node is successfully initialized
    /// into the network
    async fn wait_for_ready(&self) {
        <WebServerNetwork<_> as ConnectedNetwork<
            Message<TYPES>,
            TYPES::SignatureKey,
        >>::wait_for_ready(&self.0)
        .await;
    }

    fn pause(&self) {
        self.0.pause();
    }

    fn resume(&self) {
        self.0.resume();
    }

    /// checks if the network is ready
    /// nonblocking
    async fn is_ready(&self) -> bool {
        <WebServerNetwork<_> as ConnectedNetwork<Message<TYPES>, TYPES::SignatureKey>>::is_ready(
            &self.0,
        )
        .await
    }

    /// Shut down this network. Afterwards this network should no longer be used.
    ///
    /// This should also cause other functions to immediately return with a [`NetworkError`]
    fn shut_down<'a, 'b>(&'a self) -> BoxSyncFuture<'b, ()>
    where
        'a: 'b,
        Self: 'b,
    {
        let closure = async move {
            <WebServerNetwork<_> as ConnectedNetwork<
                Message<TYPES>,
                TYPES::SignatureKey,
            >>::shut_down(&self.0)
            .await;
        };
        boxed_sync(closure)
    }

    /// broadcast message to those listening on the communication channel
    /// blocking
    async fn broadcast_message(
        &self,
        message: Message<TYPES>,
        _election: &TYPES::Membership,
    ) -> Result<(), NetworkError> {
        self.0.broadcast_message(message, BTreeSet::new()).await
    }

    /// Sends a direct message to a specific node
    /// blocking
    async fn direct_message(
        &self,
        message: Message<TYPES>,
        recipient: TYPES::SignatureKey,
    ) -> Result<(), NetworkError> {
        self.0.direct_message(message, recipient).await
    }

    /// Moves out the entire queue of received messages of 'transmit_type`
    ///
    /// Will unwrap the underlying `NetworkMessage`
    /// blocking
    fn recv_msgs<'a, 'b>(
        &'a self,
        transmit_type: TransmitType,
    ) -> BoxSyncFuture<'b, Result<Vec<Message<TYPES>>, NetworkError>>
    where
        'a: 'b,
        Self: 'b,
    {
        let closure = async move {
            <WebServerNetwork<_> as ConnectedNetwork<
                Message<TYPES>,
                TYPES::SignatureKey,
            >>::recv_msgs(&self.0, transmit_type)
            .await
        };
        boxed_sync(closure)
    }

    async fn inject_consensus_info(&self, event: ConsensusIntentEvent<TYPES::SignatureKey>) {
        <WebServerNetwork<_> as ConnectedNetwork<
            Message<TYPES>,
            TYPES::SignatureKey,
        >>::inject_consensus_info(&self.0, event)
        .await;
    }
}

#[async_trait]
impl<TYPES: NodeType + 'static> ConnectedNetwork<Message<TYPES>, TYPES::SignatureKey>
    for WebServerNetwork<TYPES>
{
    /// Blocks until the network is successfully initialized
    async fn wait_for_ready(&self) {
        while !self.inner.connected.load(Ordering::Relaxed) {
            async_sleep(Duration::from_secs(1)).await;
        }
    }

    /// checks if the network is ready
    /// nonblocking
    async fn is_ready(&self) -> bool {
        self.inner.connected.load(Ordering::Relaxed)
    }

    /// Blocks until the network is shut down
    /// then returns true
    fn shut_down<'a, 'b>(&'a self) -> BoxSyncFuture<'b, ()>
    where
        'a: 'b,
        Self: 'b,
    {
        let closure = async move {
            // Cancel poll for latest quorum proposal on shutdown
            if let Some(ref sender) = *self.inner.latest_quorum_proposal_task.read().await {
                let _ = sender
                    .send(ConsensusIntentEvent::CancelPollForLatestProposal(1))
                    .await;
            };

            // Cancel poll for latest view sync certificate on shutdown
            if let Some(ref sender) = *self.inner.latest_view_sync_certificate_task.read().await {
                let _ = sender
                    .send(ConsensusIntentEvent::CancelPollForLatestViewSyncCertificate(1))
                    .await;
            };
            self.inner.running.store(false, Ordering::Relaxed);
        };
        boxed_sync(closure)
    }

    /// broadcast message to some subset of nodes
    /// blocking
    async fn broadcast_message(
        &self,
        message: Message<TYPES>,
        _recipients: BTreeSet<TYPES::SignatureKey>,
    ) -> Result<(), NetworkError> {
        // short circuit if we are shut down
        #[cfg(feature = "hotshot-testing")]
        if !self.inner.running.load(Ordering::Relaxed) {
            return Err(NetworkError::ShutDown);
        }

        let network_msg = Self::parse_post_message(message);
        match network_msg {
            Ok(network_msg) => self.post_message_to_web_server(network_msg).await,
            Err(network_msg) => Err(NetworkError::WebServer {
                source: network_msg,
            }),
        }
    }

    /// Sends a direct message to a specific node
    /// blocking
    async fn direct_message(
        &self,
        message: Message<TYPES>,
        _recipient: TYPES::SignatureKey,
    ) -> Result<(), NetworkError> {
        // short circuit if we are shut down
        #[cfg(feature = "hotshot-testing")]
        if !self.inner.running.load(Ordering::Relaxed) {
            return Err(NetworkError::ShutDown);
        }
        let network_msg = Self::parse_post_message(message);
        match network_msg {
            Ok(network_msg) => {
                // error!("network msg is {:?}", network_msg.clone());

                self.post_message_to_web_server(network_msg).await
            }
            Err(network_msg) => Err(NetworkError::WebServer {
                source: network_msg,
            }),
        }
    }

    /// Moves out the entire queue of received messages of 'transmit_type`
    ///
    /// Will unwrap the underlying `NetworkMessage`
    /// blocking
    fn recv_msgs<'a, 'b>(
        &'a self,
        transmit_type: TransmitType,
    ) -> BoxSyncFuture<'b, Result<Vec<Message<TYPES>>, NetworkError>>
    where
        'a: 'b,
        Self: 'b,
    {
        let closure = async move {
            match transmit_type {
                TransmitType::Direct => {
                    let mut queue = self.inner.direct_poll_queue_0_1.write().await;
                    Ok(queue
                        .drain(..)
                        .collect::<Vec<_>>()
                        .iter()
                        .map(|x| x.get_message().unwrap())
                        .collect())
                }
                TransmitType::Broadcast => {
                    let mut queue = self.inner.broadcast_poll_queue_0_1.write().await;
                    Ok(queue
                        .drain(..)
                        .collect::<Vec<_>>()
                        .iter()
                        .map(|x| x.get_message().unwrap())
                        .collect())
                }
            }
        };
        boxed_sync(closure)
    }

    #[allow(clippy::too_many_lines)]
    async fn inject_consensus_info(&self, event: ConsensusIntentEvent<TYPES::SignatureKey>) {
        #[cfg(feature = "hotshot-testing")]
        if !self.inner.running.load(Ordering::Relaxed) {
            return;
        }

        debug!(
            "Injecting event: {:?} is da {}",
            event.clone(),
            self.inner.is_da
        );

        // TODO ED Need to handle canceling tasks that don't receive their expected output (such a proposal that never comes)
        match event {
            ConsensusIntentEvent::PollForProposal(view_number) => {
                // Check if we already have a task for this (we shouldn't)

                // Going to do a write lock since mostly likely we will need it - can change to upgradable read in the future
                let mut task_map = self.inner.proposal_task_map.write().await;
                if let Entry::Vacant(e) = task_map.entry(view_number) {
                    // create new task
                    let (sender, receiver) = unbounded();
                    e.insert(sender);

                    async_spawn({
                        let inner_clone = self.inner.clone();
                        async move {
                            if let Err(e) = inner_clone
                                .poll_web_server(
                                    receiver,
                                    MessagePurpose::Proposal,
                                    view_number,
                                    Duration::ZERO,
                                )
                                .await
                            {
                                warn!(
                                    "Background receive proposal polling encountered an error: {:?}",
                                    e
                                );
                            }
                        }
                    });
                } else {
                    debug!("Somehow task already existed!");
                }

                // Cancel old, stale tasks
                task_map
                    .prune_tasks(view_number, ConsensusIntentEvent::CancelPollForProposal)
                    .await;
            }
            ConsensusIntentEvent::PollForVIDDisperse(view_number) => {
                // Check if we already have a task for this (we shouldn't)

                // Going to do a write lock since mostly likely we will need it - can change to upgradable read in the future
                let mut task_map = self.inner.vid_disperse_task_map.write().await;
                if let Entry::Vacant(e) = task_map.entry(view_number) {
                    // create new task
                    let (sender, receiver) = unbounded();
                    e.insert(sender);

                    async_spawn({
                        let inner_clone = self.inner.clone();
                        async move {
                            if let Err(e) = inner_clone
                                .poll_web_server(
                                    receiver,
                                    MessagePurpose::VidDisperse,
                                    view_number,
                                    Duration::ZERO,
                                )
                                .await
                            {
                                warn!(
                                    "Background receive VID disperse polling encountered an error: {:?}",
                                    e
                                );
                            }
                        }
                    });
                } else {
                    debug!("Somehow task already existed!");
                }

                // Cancel old, stale tasks
                task_map
                    .prune_tasks(view_number, ConsensusIntentEvent::CancelPollForVIDDisperse)
                    .await;
            }
            ConsensusIntentEvent::PollForLatestQuorumProposal => {
                // Only start this task if we haven't already started it.
                let mut cancel_handle = self.inner.latest_quorum_proposal_task.write().await;
                if cancel_handle.is_none() {
                    let inner = self.inner.clone();

                    // Create sender and receiver for cancelling the task
                    let (sender, receiver) = unbounded();
                    *cancel_handle = Some(sender);

                    // Create the new task
                    async_spawn(async move {
                        if let Err(e) = inner
                            .poll_web_server(
                                receiver,
                                MessagePurpose::LatestQuorumProposal,
                                1,
                                Duration::from_millis(500),
                            )
                            .await
                        {
                            warn!(
                                "Background receive latest quorum proposal polling encountered an error: {:?}",
                                e
                            );
                        }
                    });
                }
            }
            ConsensusIntentEvent::PollForLatestViewSyncCertificate => {
                // Only start this task if we haven't already started it.
                let mut cancel_handle = self.inner.latest_view_sync_certificate_task.write().await;
                if cancel_handle.is_none() {
                    let inner = self.inner.clone();

                    // Create sender and receiver for cancelling the task
                    let (sender, receiver) = unbounded();
                    *cancel_handle = Some(sender);

                    // Create the new task
                    async_spawn(async move {
                        if let Err(e) = inner
                            .poll_web_server(
                                receiver,
                                MessagePurpose::LatestViewSyncCertificate,
                                1,
                                Duration::from_millis(500),
                            )
                            .await
                        {
                            warn!(
                                "Background receive latest view sync certificate polling encountered an error: {:?}",
                                e
                            );
                        }
                    });
                }
            }
            ConsensusIntentEvent::PollForVotes(view_number) => {
                let mut task_map = self.inner.vote_task_map.write().await;
                if let Entry::Vacant(e) = task_map.entry(view_number) {
                    // create new task
                    let (sender, receiver) = unbounded();
                    e.insert(sender);
                    async_spawn({
                        let inner_clone = self.inner.clone();
                        async move {
                            if let Err(e) = inner_clone
                                .poll_web_server(
                                    receiver,
                                    MessagePurpose::Vote,
                                    view_number,
                                    Duration::ZERO,
                                )
                                .await
                            {
                                warn!(
                                    "Background receive proposal polling encountered an error: {:?}",
                                    e
                                );
                            }
                        }
                    });
                } else {
                    debug!("Somehow task already existed!");
                }

                // Cancel old, stale tasks
                task_map
                    .prune_tasks(view_number, ConsensusIntentEvent::CancelPollForVotes)
                    .await;
            }

            ConsensusIntentEvent::PollForDAC(view_number) => {
                let mut task_map = self.inner.dac_task_map.write().await;
                if let Entry::Vacant(e) = task_map.entry(view_number) {
                    // create new task
                    let (sender, receiver) = unbounded();
                    e.insert(sender);
                    async_spawn({
                        let inner_clone = self.inner.clone();
                        async move {
                            if let Err(e) = inner_clone
                                .poll_web_server(
                                    receiver,
                                    MessagePurpose::DAC,
                                    view_number,
                                    Duration::ZERO,
                                )
                                .await
                            {
                                warn!(
                                    "Background receive proposal polling encountered an error: {:?}",
                                    e
                                );
                            }
                        }
                    });
                } else {
                    debug!("Somehow task already existed!");
                }

                // Cancel old, stale tasks
                task_map
                    .prune_tasks(view_number, ConsensusIntentEvent::CancelPollForDAC)
                    .await;
            }

            ConsensusIntentEvent::CancelPollForVotes(view_number) => {
                let mut task_map = self.inner.vote_task_map.write().await;

                if let Some((_, sender)) = task_map.remove_entry(&(view_number)) {
                    // Send task cancel message to old task

                    // If task already exited we expect an error
                    let _res = sender
                        .send(ConsensusIntentEvent::CancelPollForVotes(view_number))
                        .await;
                }
            }

            ConsensusIntentEvent::PollForViewSyncCertificate(view_number) => {
                let mut task_map = self.inner.view_sync_cert_task_map.write().await;
                if let Entry::Vacant(e) = task_map.entry(view_number) {
                    // create new task
                    let (sender, receiver) = unbounded();
                    e.insert(sender);
                    async_spawn({
                        let inner_clone = self.inner.clone();
                        async move {
                            if let Err(e) = inner_clone
                                .poll_web_server(
                                    receiver,
                                    MessagePurpose::ViewSyncCertificate,
                                    view_number,
                                    Duration::ZERO,
                                )
                                .await
                            {
                                warn!(
                                    "Background receive proposal polling encountered an error: {:?}",
                                    e
                                );
                            }
                        }
                    });
                } else {
                    debug!("Somehow task already existed!");
                }

                // Cancel old, stale tasks
                task_map
                    .prune_tasks(
                        view_number,
                        ConsensusIntentEvent::CancelPollForViewSyncCertificate,
                    )
                    .await;
            }
            ConsensusIntentEvent::PollForViewSyncVotes(view_number) => {
                let mut task_map = self.inner.view_sync_vote_task_map.write().await;
                if let Entry::Vacant(e) = task_map.entry(view_number) {
                    // create new task
                    let (sender, receiver) = unbounded();
                    e.insert(sender);
                    async_spawn({
                        let inner_clone = self.inner.clone();
                        async move {
                            if let Err(e) = inner_clone
                                .poll_web_server(
                                    receiver,
                                    MessagePurpose::ViewSyncVote,
                                    view_number,
                                    Duration::ZERO,
                                )
                                .await
                            {
                                warn!(
                                    "Background receive proposal polling encountered an error: {:?}",
                                    e
                                );
                            }
                        }
                    });
                } else {
                    debug!("Somehow task already existed!");
                }

                // Cancel old, stale tasks
                task_map
                    .prune_tasks(
                        view_number,
                        ConsensusIntentEvent::CancelPollForViewSyncVotes,
                    )
                    .await;
            }

            ConsensusIntentEvent::CancelPollForViewSyncCertificate(view_number) => {
                let mut task_map = self.inner.view_sync_cert_task_map.write().await;

                if let Some((_, sender)) = task_map.remove_entry(&(view_number)) {
                    // Send task cancel message to old task

                    // If task already exited we expect an error
                    let _res = sender
                        .send(ConsensusIntentEvent::CancelPollForViewSyncCertificate(
                            view_number,
                        ))
                        .await;
                }
            }
            ConsensusIntentEvent::CancelPollForViewSyncVotes(view_number) => {
                let mut task_map = self.inner.view_sync_vote_task_map.write().await;

                if let Some((_, sender)) = task_map.remove_entry(&(view_number)) {
                    // Send task cancel message to old task

                    // If task already exited we expect an error
                    let _res = sender
                        .send(ConsensusIntentEvent::CancelPollForViewSyncVotes(
                            view_number,
                        ))
                        .await;
                }
            }
            ConsensusIntentEvent::PollForTransactions(view_number) => {
                let mut task_map = self.inner.txn_task_map.write().await;
                if let Entry::Vacant(e) = task_map.entry(view_number) {
                    // create new task
                    let (sender, receiver) = unbounded();
                    e.insert(sender);
                    async_spawn({
                        let inner_clone = self.inner.clone();
                        async move {
                            if let Err(e) = inner_clone
                                .poll_web_server(
                                    receiver,
                                    MessagePurpose::Data,
                                    view_number,
                                    Duration::ZERO,
                                )
                                .await
                            {
                                warn!(
                                                               "Background receive transaction polling encountered an error: {:?}",
                                                                 e
                                                               );
                            }
                        }
                    });
                } else {
                    debug!("Somehow task already existed!");
                }

                // Cancel old, stale tasks
                task_map
                    .prune_tasks(view_number, ConsensusIntentEvent::CancelPollForTransactions)
                    .await;
            }
            ConsensusIntentEvent::CancelPollForTransactions(view_number) => {
                let mut task_map = self.inner.txn_task_map.write().await;

                if let Some((_view, sender)) = task_map.remove_entry(&(view_number)) {
                    // Send task cancel message to old task

                    // If task already exited we expect an error
                    let _res = sender
                        .send(ConsensusIntentEvent::CancelPollForTransactions(view_number))
                        .await;
                } else {
                    info!("Task map entry should have existed");
                };
            }

            _ => {}
        }
    }
}

impl<TYPES: NodeType> TestableNetworkingImplementation<TYPES> for WebServerNetwork<TYPES> {
    fn generator(
        expected_node_count: usize,
        _num_bootstrap: usize,
        _network_id: usize,
        _da_committee_size: usize,
        is_da: bool,
        _reliability_config: Option<Box<dyn NetworkReliability>>,
    ) -> Box<dyn Fn(u64) -> Self + 'static> {
        let (server_shutdown_sender, server_shutdown) = oneshot();
        let sender = Arc::new(server_shutdown_sender);

        // pick random, unused port
        let port = portpicker::pick_unused_port().expect("Could not find an open port");

        let url = Url::parse(format!("http://localhost:{port}").as_str()).unwrap();
        info!("Launching web server on port {port}");
        // Start web server
        async_spawn(async {
            match hotshot_web_server::run_web_server::<TYPES::SignatureKey>(
                Some(server_shutdown),
                url,
            )
            .await
            {
                Ok(()) => error!("Web server future finished unexpectedly"),
                Err(e) => error!("Web server task failed: {e}"),
            }
        });

        // We assign known_nodes' public key and stake value rather than read from config file since it's a test
        let known_nodes = (0..expected_node_count as u64)
            .map(|id| {
                TYPES::SignatureKey::from_private(
                    &TYPES::SignatureKey::generated_from_seed_indexed([0u8; 32], id).1,
                )
            })
            .collect::<Vec<_>>();

        // Start each node's web server client
        Box::new(move |id| {
            let sender = Arc::clone(&sender);
            let url = Url::parse(format!("http://localhost:{port}").as_str()).unwrap();
            let mut network = WebServerNetwork::create(
                url,
                Duration::from_millis(100),
                known_nodes[usize::try_from(id).unwrap()].clone(),
                is_da,
            );
            network.server_shutdown_signal = Some(sender);
            network
        })
    }

    fn in_flight_message_count(&self) -> Option<usize> {
        None
    }
}

impl<TYPES: NodeType> TestableNetworkingImplementation<TYPES> for WebCommChannel<TYPES> {
    fn generator(
        expected_node_count: usize,
        num_bootstrap: usize,
        network_id: usize,
        da_committee_size: usize,
        is_da: bool,
        _reliability_config: Option<Box<dyn NetworkReliability>>,
    ) -> Box<dyn Fn(u64) -> Self + 'static> {
        let generator = <WebServerNetwork<TYPES> as TestableNetworkingImplementation<_>>::generator(
            expected_node_count,
            num_bootstrap,
            network_id,
            da_committee_size,
            is_da,
            // network reliability is a testing feature
            // not yet implemented for webcommchannel
            None,
        );
        Box::new(move |node_id| Self(generator(node_id).into()))
    }

    fn in_flight_message_count(&self) -> Option<usize> {
        None
    }
}

impl<TYPES: NodeType> TestableChannelImplementation<TYPES> for WebCommChannel<TYPES> {
    fn generate_network() -> Box<dyn Fn(Arc<WebServerNetwork<TYPES>>) -> Self + 'static> {
        Box::new(move |network| WebCommChannel::new(network))
    }
}<|MERGE_RESOLUTION|>--- conflicted
+++ resolved
@@ -451,7 +451,6 @@
                 MessagePurpose::Upgrade => config::get_upgrade_route(view_number),
             };
 
-<<<<<<< HEAD
             if let MessagePurpose::Data = message_purpose {
                 let possible_message: TxnResult = self.client.get(&endpoint).send().await;
                 // Deserialize and process transactions from the server.
@@ -497,85 +496,6 @@
                                       tx
                                   );
                                     }
-=======
-            if message_purpose == MessagePurpose::Data {
-                let possible_message = self.get_txs_from_web_server(endpoint).await;
-                match possible_message {
-                    Ok(Some((index, deserialized_messages))) => {
-                        let mut broadcast_poll_queue = self.broadcast_poll_queue.write().await;
-                        if index > tx_index + 1 {
-                            debug!("missed txns from {} to {}", tx_index + 1, index - 1);
-                            tx_index = index - 1;
-                        }
-                        for tx in &deserialized_messages {
-                            tx_index += 1;
-                            broadcast_poll_queue.push(tx.clone());
-                        }
-                        debug!("tx index is {}", tx_index);
-                    }
-                    Ok(None) => {
-                        async_sleep(self.wait_between_polls + additional_wait).await;
-                    }
-                    Err(_e) => {
-                        async_sleep(self.wait_between_polls + additional_wait).await;
-                    }
-                }
-            } else {
-                let possible_message = self.get_message_from_web_server(endpoint).await;
-
-                match possible_message {
-                    Ok(Some(deserialized_messages)) => {
-                        match message_purpose {
-                            MessagePurpose::Data => {
-                                error!("We should not receive transactions in this function");
-                            }
-                            MessagePurpose::Proposal => {
-                                // Only pushing the first proposal since we will soon only be allowing 1 proposal per view
-                                let proposal = deserialized_messages[0].clone();
-                                self.broadcast_poll_queue.write().await.push(proposal);
-
-                                return Ok(());
-                                // Wait for the view to change before polling for proposals again
-                                // let event = receiver.recv().await;
-                                // match event {
-                                //     Ok(event) => view_number = event.view_number(),
-                                //     Err(_r) => {
-                                //         error!("Proposal receiver error!  It was likely shutdown")
-                                //     }
-                                // }
-                            }
-                            MessagePurpose::LatestQuorumProposal => {
-                                // Only pushing the first proposal since we will soon only be allowing 1 proposal per view
-                                let proposal = deserialized_messages[0].clone();
-                                let hash = hash(&proposal);
-                                // Only allow unseen proposals to be pushed to the queue
-                                if seen_quorum_proposals.put(hash, ()).is_none() {
-                                    self.broadcast_poll_queue.write().await.push(proposal);
-                                }
-                            }
-                            MessagePurpose::LatestViewSyncCertificate => {
-                                let mut broadcast_poll_queue =
-                                    self.broadcast_poll_queue.write().await;
-
-                                for cert in &deserialized_messages {
-                                    let hash = hash(&cert);
-                                    if seen_view_sync_certificates.put(hash, ()).is_none() {
-                                        broadcast_poll_queue.push(cert.clone());
-                                    }
-                                }
-                            }
-                            MessagePurpose::Vote => {
-                                // error!(
-                                //     "Received {} votes from web server for view {} is da {}",
-                                //     deserialized_messages.len(),
-                                //     view_number,
-                                //     self.is_da
-                                // );
-                                let mut direct_poll_queue = self.direct_poll_queue.write().await;
-                                for vote in &deserialized_messages {
-                                    vote_index += 1;
-                                    direct_poll_queue.push(vote.clone());
->>>>>>> 581f99f9
                                 }
                             }
                             _ => {
@@ -613,7 +533,6 @@
                             Some(0) => {
                                 continue;
                             }
-<<<<<<< HEAD
                             Some(1) => {
                                 let message = message_raw[1..].to_vec();
                                 let message_version = read_version(&message);
@@ -653,22 +572,6 @@
                                       message
                                   );
                                     }
-=======
-                            MessagePurpose::ViewSyncCertificate => {
-                                // error!(
-                                //     "Received {} view sync certs from web server for view {} is da {}",
-                                //     deserialized_messages.len(),
-                                //     view_number,
-                                //     self.is_da
-                                // );
-                                let mut broadcast_poll_queue =
-                                    self.broadcast_poll_queue.write().await;
-                                // TODO ED Special case this for view sync
-                                // TODO ED Need to add vote indexing to web server for view sync certs
-                                for cert in &deserialized_messages {
-                                    vote_index += 1;
-                                    broadcast_poll_queue.push(cert.clone());
->>>>>>> 581f99f9
                                 }
                             }
                             _ => {
