--- conflicted
+++ resolved
@@ -12,11 +12,7 @@
 use async_lock::RwLock;
 use async_trait::async_trait;
 use derive_more::{Deref, DerefMut};
-<<<<<<< HEAD
-=======
 use hotshot_constants::VERSION_0_1;
-use hotshot_task::{boxed_sync, BoxSyncFuture};
->>>>>>> d5ad8ad5
 use hotshot_types::{
     boxed_sync,
     message::{Message, MessagePurpose},
