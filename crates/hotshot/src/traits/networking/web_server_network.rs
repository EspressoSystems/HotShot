--- conflicted
+++ resolved
@@ -205,15 +205,9 @@
     /// Task map for view sync votes.
     view_sync_vote_task_map: Arc<RwLock<TaskMap<TYPES::SignatureKey>>>,
     /// Task map for transactions
-<<<<<<< HEAD
     txn_task_map: Arc<RwLock<TaskMap<TYPES::SignatureKey>>>,
-=======
-    txn_task_map:
-        Arc<RwLock<BTreeMap<u64, UnboundedSender<ConsensusIntentEvent<TYPES::SignatureKey>>>>>,
     /// Task polling for current propsal
-    current_proposal_task:
-        Arc<RwLock<Option<UnboundedSender<ConsensusIntentEvent<TYPES::SignatureKey>>>>>,
->>>>>>> 3bce45b0
+    current_proposal_task: Arc<RwLock<TaskMap<TYPES::SignatureKey>>>,
 }
 
 impl<TYPES: NodeType> Inner<TYPES> {
