//! A network implementation that connects to a web server.
//!
//! To run the web server, see the `./web_server/` folder in this repo.
//!

use async_compatibility_layer::channel::{unbounded, UnboundedReceiver, UnboundedSender};

use async_compatibility_layer::{
    art::{async_sleep, async_spawn},
    channel::{oneshot, OneShotSender},
};
use async_lock::RwLock;
use async_trait::async_trait;
use derive_more::{Deref, DerefMut};
use hotshot_constants::VERSION_0_1;
use hotshot_task::{boxed_sync, BoxSyncFuture};
use hotshot_types::{
    message::{Message, MessagePurpose},
    traits::{
        network::{
            CommunicationChannel, ConnectedNetwork, ConsensusIntentEvent, NetworkError, NetworkMsg,
            TestableChannelImplementation, TestableNetworkingImplementation, TransmitType,
            WebServerNetworkError,
        },
        node_implementation::NodeType,
        signature_key::SignatureKey,
    },
};
use hotshot_utils::version::read_version;
use hotshot_web_server::{self, config};
use lru::LruCache;
use serde::{Deserialize, Serialize};
use std::collections::hash_map::DefaultHasher;
use std::hash::{Hash, Hasher};
use std::num::NonZeroUsize;
use surf_disco::Url;

use hotshot_types::traits::network::{NetworkReliability, ViewMessage};
use std::collections::BTreeMap;
use std::{
    collections::{btree_map::Entry, BTreeSet},
    sync::{
        atomic::{AtomicBool, Ordering},
        Arc,
    },
    time::Duration,
};
use surf_disco::error::ClientError;
use tracing::{debug, error, info, warn};

/// convenience alias alias for the result of getting transactions from the web server
pub type TxnResult = Result<Option<(u64, Vec<Vec<u8>>)>, ClientError>;

/// Represents the communication channel abstraction for the web server
#[derive(Clone, Debug)]
pub struct WebCommChannel<TYPES: NodeType>(Arc<WebServerNetwork<TYPES>>);

impl<TYPES: NodeType> WebCommChannel<TYPES> {
    /// Create new communication channel
    #[must_use]
    pub fn new(network: Arc<WebServerNetwork<TYPES>>) -> Self {
        Self(network)
    }
}

/// # Note
///
/// This function uses `DefaultHasher` instead of cryptographic hash functions like SHA-256 because of an `AsRef` requirement.
fn hash<T: Hash>(t: &T) -> u64 {
    let mut s = DefaultHasher::new();
    t.hash(&mut s);
    s.finish()
}

/// The web server network state
#[derive(Clone, Debug)]
pub struct WebServerNetwork<TYPES: NodeType> {
    /// The inner, core state of the web server network
    inner: Arc<Inner<TYPES>>,
    /// An optional shutdown signal. This is only used when this connection is created through the `TestableNetworkingImplementation` API.
    server_shutdown_signal: Option<Arc<OneShotSender<()>>>,
}

impl<TYPES: NodeType> WebServerNetwork<TYPES> {
    /// Post a message to the web server and return the result
    async fn post_message_to_web_server(
        &self,
        message: SendMsg<Message<TYPES>>,
    ) -> Result<(), NetworkError> {
        let result: Result<(), ClientError> = self
            .inner
            .client
            .post(&message.get_endpoint())
            .body_binary(&message.get_message())
            .unwrap()
            .send()
            .await;
        // error!("POST message error for endpoint {} is {:?}", &message.get_endpoint(), result.clone());
        result.map_err(|_e| NetworkError::WebServer {
            source: WebServerNetworkError::ClientError,
        })
    }

    /// Pauses the underlying network
    pub fn pause(&self) {
        error!("Pausing CDN network");
        self.inner.running.store(false, Ordering::Relaxed);
    }

    /// Resumes the underlying network
    pub fn resume(&self) {
        error!("Resuming CDN network");
        self.inner.running.store(true, Ordering::Relaxed);
    }
}

/// `TaskChannel` is a type alias for an unbounded sender channel that sends `ConsensusIntentEvent`s.
///
/// This channel is used to send events to a task. The `K` type parameter is the type of the key used in the `ConsensusIntentEvent`.
///
/// # Examples
///
/// ```ignore
/// let (tx, _rx): (TaskChannel<MyKey>, _) = tokio::sync::mpsc::unbounded_channel();
/// ```
///
/// # Note
///
/// This type alias is used in the context of a `TaskMap`, where each task is represented by a `TaskChannel`.
type TaskChannel<K> = UnboundedSender<ConsensusIntentEvent<K>>;

/// `TaskMap` is a wrapper around a `BTreeMap` that maps view numbers to tasks.
///
/// Each task is represented by a `TaskChannel` that can be used to send events to the task.
/// The key `K` is a type that implements the `SignatureKey` trait.
///
/// # Examples
///
/// ```ignore
/// # use crate::TaskMap;
/// let mut map: TaskMap<u64> = TaskMap::default();
/// ```
///
/// # Note
///
/// This struct is `Clone`, `Deref`, and `DerefMut`, so it can be used just like a `BTreeMap`.
#[derive(Debug, Clone, Deref, DerefMut)]
struct TaskMap<K: SignatureKey>(BTreeMap<u64, TaskChannel<K>>);

impl<K: SignatureKey> Default for TaskMap<K> {
    fn default() -> Self {
        Self(BTreeMap::default())
    }
}

impl<K: SignatureKey> TaskMap<K> {
    /// Prunes tasks that are polling for a view less than or equal to `current_view - 2`.
    ///
    /// This method cancels and removes all entries in the task map that are polling for a view less than or equal to `current_view - 2`.
    /// The cancellation is performed by sending a `cancel_event` to the task.
    ///
    /// # Arguments
    ///
    /// * `current_view` - The current view number. Tasks polling for a view less than or equal to `current_view - 2` will be pruned.
    /// * `cancel_event_fn` - A function that takes a view number and returns a `ConsensusIntentEvent` to be sent to the task for cancellation.
    ///
    /// # Examples
    ///
    /// ```ignore
    /// # use crate::TaskMap;
    /// let mut map: TaskMap<u64> = TaskMap::default();
    /// map.prune_tasks(10, ConsensusIntentEvent::CancelPollForProposal(5)).await;
    /// ```
    async fn prune_tasks(
        &mut self,
        current_view: u64,
        cancel_event_fn: fn(u64) -> ConsensusIntentEvent<K>,
    ) {
        let cutoff_view = current_view.saturating_sub(2);
        let views_to_remove: Vec<_> = self.range(..cutoff_view).map(|(key, _)| *key).collect();

        for view in views_to_remove {
            let task = self.remove(&view);
            if let Some(task) = task {
                let _ = task.send(cancel_event_fn(view)).await;
            }
        }
    }
}

/// Represents the core of web server networking
#[derive(Debug)]
struct Inner<TYPES: NodeType> {
    /// Our own key
    _own_key: TYPES::SignatureKey,
    /// Queue for broadcasted messages
    broadcast_poll_queue_0_1: Arc<RwLock<Vec<RecvMsg<Message<TYPES>>>>>,
    /// Queue for direct messages
    direct_poll_queue_0_1: Arc<RwLock<Vec<RecvMsg<Message<TYPES>>>>>,
    /// Client is running
    running: AtomicBool,
    /// The web server connection is ready
    connected: AtomicBool,
    /// The connectioni to the web server
    client: surf_disco::Client<ClientError>,
    /// The duration to wait between poll attempts
    wait_between_polls: Duration,
    /// Whether we are connecting to a DA server
    is_da: bool,
    /// The last tx_index we saw from the web server
    tx_index: Arc<RwLock<u64>>,
    /// Task map for quorum proposals.
    proposal_task_map: Arc<RwLock<TaskMap<TYPES::SignatureKey>>>,
    /// Task map for quorum votes.
    vote_task_map: Arc<RwLock<TaskMap<TYPES::SignatureKey>>>,
    /// Task map for VID disperse data
    vid_disperse_task_map: Arc<RwLock<TaskMap<TYPES::SignatureKey>>>,
    /// Task map for DACs.
    dac_task_map: Arc<RwLock<TaskMap<TYPES::SignatureKey>>>,
    /// Task map for view sync certificates.
    view_sync_cert_task_map: Arc<RwLock<TaskMap<TYPES::SignatureKey>>>,
    /// Task map for view sync votes.
    view_sync_vote_task_map: Arc<RwLock<TaskMap<TYPES::SignatureKey>>>,
    /// Task map for transactions
    txn_task_map: Arc<RwLock<TaskMap<TYPES::SignatureKey>>>,
    #[allow(clippy::type_complexity)]
    /// A handle on the task polling for latest quorum propsal
    latest_proposal_task: Arc<RwLock<Option<TaskChannel<TYPES::SignatureKey>>>>,
    #[allow(clippy::type_complexity)]
    /// A handle on the task polling for the latest view sync certificate
    latest_view_sync_certificate_task: Arc<RwLock<Option<TaskChannel<TYPES::SignatureKey>>>>,
}

impl<TYPES: NodeType> Inner<TYPES> {
    #![allow(clippy::too_many_lines)]

    /// Handle version 0.1 transactions
    ///
    /// * `first_tx_index` - the index of the first transaction received from the server in the latest batch.
    /// * `tx_index` - the last transaction index we saw from the web server.
    async fn handle_tx_0_1(&self, tx: Vec<u8>, first_tx_index: u64, tx_index: &mut u64) {
        let broadcast_poll_queue = &self.broadcast_poll_queue_0_1;
        if first_tx_index > *tx_index + 1 {
            debug!(
                "missed txns from {} to {}",
                *tx_index + 1,
                first_tx_index - 1
            );
            *tx_index = first_tx_index - 1;
        }

        *tx_index += 1;

        if let Ok(deserialized_message_inner) = bincode::deserialize::<Message<TYPES>>(&tx) {
            let deserialized_message = RecvMsg {
                message: Some(deserialized_message_inner),
            };
            broadcast_poll_queue
                .write()
                .await
                .push(deserialized_message.clone());
        } else {
            async_sleep(self.wait_between_polls).await;
        }

        debug!("tx index is {}", tx_index);
    }

    /// Handle version 0.1 messages
    ///
    /// Returns `should_return` as a boolean, which is:
    ///   * `true` if we've seen enough this round and the `poll_web_server` function should return
    ///   * `false` if we want to receive further messages from the server.
    #[allow(clippy::too_many_arguments)]
    async fn handle_message_0_1(
        &self,
        message: Vec<u8>,
        view_number: u64,
        message_purpose: MessagePurpose,
        vote_index: &mut u64,
        seen_quorum_proposals: &mut LruCache<u64, ()>,
        seen_view_sync_certificates: &mut LruCache<u64, ()>,
    ) -> bool {
        let broadcast_poll_queue = &self.broadcast_poll_queue_0_1;
        let direct_poll_queue = &self.direct_poll_queue_0_1;
        if let Ok(deserialized_message_inner) = bincode::deserialize::<Message<TYPES>>(&message) {
            let deserialized_message = RecvMsg {
                message: Some(deserialized_message_inner),
            };
            match message_purpose {
                MessagePurpose::Data => {
                    error!("We should not receive transactions in this function");
                }
                MessagePurpose::Proposal => {
                    let proposal = deserialized_message.clone();
                    broadcast_poll_queue.write().await.push(proposal);

                    // Only pushing the first proposal since we will soon only be allowing 1 proposal per view
                    return true;
                }
                MessagePurpose::LatestQuorumProposal => {
                    let proposal = deserialized_message.clone();
                    let hash = hash(&proposal);
                    // Only allow unseen proposals to be pushed to the queue
                    if seen_quorum_proposals.put(hash, ()).is_none() {
                        broadcast_poll_queue.write().await.push(proposal);
                    }

                    // Only pushing the first proposal since we will soon only be allowing 1 proposal per view
                    return true;
                }
                MessagePurpose::LatestViewSyncCertificate => {
                    let cert = deserialized_message.clone();
                    let hash = hash(&cert);
                    if seen_view_sync_certificates.put(hash, ()).is_none() {
                        broadcast_poll_queue.write().await.push(cert);
                    }
                    return false;
                }
                MessagePurpose::Vote => {
                    let vote = deserialized_message.clone();
                    *vote_index += 1;
                    direct_poll_queue.write().await.push(vote);

                    return false;
                }
                MessagePurpose::DAC => {
                    debug!(
                        "Received DAC from web server for view {} {}",
                        view_number, self.is_da
                    );
                    broadcast_poll_queue
                        .write()
                        .await
                        .push(deserialized_message.clone());

                    // Only pushing the first proposal since we will soon only be allowing 1 proposal per view
                    // return if we found a DAC, since there will only be 1 per view
                    // In future we should check to make sure DAC is valid
                    return true;
                }
                MessagePurpose::VidDisperse => {
                    // TODO copy-pasted from `MessagePurpose::Proposal` https://github.com/EspressoSystems/HotShot/issues/1690

                    self.broadcast_poll_queue_0_1
                        .write()
                        .await
                        .push(deserialized_message.clone());

                    // Only pushing the first proposal since we will soon only be allowing 1 proposal per view
                    return true;
                }
                MessagePurpose::ViewSyncVote => {
                    let vote = deserialized_message.clone();
                    *vote_index += 1;
                    direct_poll_queue.write().await.push(vote);

                    return false;
                }
                MessagePurpose::ViewSyncCertificate => {
                    // TODO ED Special case this for view sync
                    // TODO ED Need to add vote indexing to web server for view sync certs
                    let cert = deserialized_message.clone();
                    *vote_index += 1;
                    broadcast_poll_queue.write().await.push(cert);

                    return false;
                }

                MessagePurpose::Internal => {
                    error!("Received internal message in web server network");

                    return false;
                }

                MessagePurpose::Upgrade => {
                    broadcast_poll_queue
                        .write()
                        .await
                        .push(deserialized_message.clone());

                    return true;
                }
            }
        }

        false
    }

    /// Pull a web server.
    async fn poll_web_server(
        &self,
        receiver: UnboundedReceiver<ConsensusIntentEvent<TYPES::SignatureKey>>,
        message_purpose: MessagePurpose,
        view_number: u64,
        additional_wait: Duration,
    ) -> Result<(), NetworkError> {
        let mut vote_index = 0;
        let mut tx_index = 0;
        let mut seen_quorum_proposals = LruCache::new(NonZeroUsize::new(100).unwrap());
        let mut seen_view_sync_certificates = LruCache::new(NonZeroUsize::new(100).unwrap());

        if message_purpose == MessagePurpose::Data {
            tx_index = *self.tx_index.read().await;
            debug!("Previous tx index was {}", tx_index);
        };

        while self.running.load(Ordering::Relaxed) {
            async_sleep(additional_wait).await;

            let endpoint = match message_purpose {
                MessagePurpose::Proposal => config::get_proposal_route(view_number),
                MessagePurpose::LatestProposal => config::get_latest_proposal_route(),
                MessagePurpose::LatestViewSyncCertificate => {
                    config::get_latest_view_sync_certificate_route()
                }
                MessagePurpose::Vote => config::get_vote_route(view_number, vote_index),
                MessagePurpose::Data => config::get_transactions_route(tx_index),
                MessagePurpose::Internal => unimplemented!(),
                MessagePurpose::ViewSyncCertificate => {
                    config::get_view_sync_certificate_route(view_number, vote_index)
                }
                MessagePurpose::ViewSyncVote => {
                    config::get_view_sync_vote_route(view_number, vote_index)
                }
                MessagePurpose::DAC => config::get_da_certificate_route(view_number),
                MessagePurpose::VidDisperse => config::get_vid_disperse_route(view_number), // like `Proposal`
                MessagePurpose::Upgrade => config::get_upgrade_route(view_number),
            };

            if let MessagePurpose::Data = message_purpose {
                let possible_message: TxnResult = self.client.get(&endpoint).send().await;
                // Deserialize and process transactions from the server.
                // If something goes wrong at any point, we sleep for wait_between_polls
                // then try again next time.
                if let Ok(Some((first_tx_index, txs))) = possible_message {
                    for tx_raw in txs {
                        // This is very hacky.
                        //
                        // Fundamentally, tx_raw is a serialized Option(Message<TYPES>).
                        // The problem is, we want to extract the serialized Message<TYPES>
                        // *without* deserializing the entire tx_raw
                        // (because, a priori, the serialization of Message<TYPES> might depend on the version number,
                        // which we have not yet read at this point).
                        //
                        // So we use the fact that the bincode serialization of Option(_) is a single leading byte
                        // (0 for None and 1 for Some). Dropping the first byte then yields the serialized Message<TYPES>.
                        //
                        // It would be nice to do this with serde primitives, but I'm not sure how.

                        match tx_raw.first() {
                            Some(0) => {
                                continue;
                            }
                            Some(1) => {
                                let tx = tx_raw[1..].to_vec();
                                let tx_version = read_version(&tx);

<<<<<<< HEAD
                                return Ok(());
                                // Wait for the view to change before polling for proposals again
                                // let event = receiver.recv().await;
                                // match event {
                                //     Ok(event) => view_number = event.view_number(),
                                //     Err(_r) => {
                                //         error!("Proposal receiver error!  It was likely shutdown")
                                //     }
                                // }
                            }
                            MessagePurpose::LatestProposal => {
                                // Only pushing the first proposal since we will soon only be allowing 1 proposal per view
                                let proposal = deserialized_messages[0].clone();
                                let hash = hash(&proposal);
                                // Only allow unseen proposals to be pushed to the queue
                                if seen_quorum_proposals.put(hash, ()).is_none() {
                                    self.broadcast_poll_queue.write().await.push(proposal);
                                }
                            }
                            MessagePurpose::LatestViewSyncCertificate => {
                                let mut broadcast_poll_queue =
                                    self.broadcast_poll_queue.write().await;

                                for cert in &deserialized_messages {
                                    let hash = hash(&cert);
                                    if seen_view_sync_certificates.put(hash, ()).is_none() {
                                        broadcast_poll_queue.push(cert.clone());
=======
                                match tx_version {
                                    Some(VERSION_0_1) => {
                                        self.handle_tx_0_1(tx, first_tx_index, &mut tx_index).await;
                                    }
                                    Some(version) => {
                                        warn!(
                                      "Received message with unsupported version: {:?}.\n\nPayload:\n\n{:?}",
                                      version,
                                      tx
                                  );
                                    }
                                    _ => {
                                        warn!(
                                      "Received message with unreadable version number.\n\nPayload:\n\n{:?}",
                                      tx
                                  );
>>>>>>> 8e71f97a
                                    }
                                }
                            }
                            _ => {
                                warn!("Could not deserialize transaction: {:?}", tx_raw);
                            }
                        }
                    }
                } else {
                    async_sleep(self.wait_between_polls + additional_wait).await;
                }
            } else {
                let possible_message: Result<Option<Vec<Vec<u8>>>, ClientError> =
                    self.client.get(&endpoint).send().await;
                if let Ok(Some(messages)) = possible_message {
                    for message_raw in messages {
                        // This is very hacky.
                        //
                        // Fundamentally, message_raw is a serialized Option(Message<TYPES>).
                        // The problem is, we want to extract the serialized Message<TYPES>
                        // *without* deserializing the entire message_raw
                        // (because, a priori, the serialization of Message<TYPES> might depend on the version number,
                        // which we have not yet read at this point).
                        //
                        // So we use the fact that the bincode serialization of Option(_) is a single leading byte
                        // (0 for None and 1 for Some). Dropping the first byte then yields the serialized Message<TYPES>.
                        //
                        // It would be nice to do this with serde primitives, but I'm not sure how.

                        match message_raw.first() {
                            Some(0) => {
                                continue;
                            }
                            Some(1) => {
                                let message = message_raw[1..].to_vec();
                                let message_version = read_version(&message);

                                let should_return;

                                match message_version {
                                    Some(VERSION_0_1) => {
                                        should_return = self
                                            .handle_message_0_1(
                                                message,
                                                view_number,
                                                message_purpose,
                                                &mut vote_index,
                                                &mut seen_quorum_proposals,
                                                &mut seen_view_sync_certificates,
                                            )
                                            .await;

                                        if should_return {
                                            return Ok(());
                                        }
                                    }
                                    Some(version) => {
                                        warn!(
                                      "Received message with unsupported version: {:?}.\n\nPayload:\n\n{:?}",
                                      version,
                                      message
                                  );
                                    }
                                    _ => {
                                        warn!(
                                      "Received message with unreadable version number.\n\nPayload:\n\n{:?}",
                                      message
                                  );
                                    }
                                }
                            }
                            _ => {
                                warn!("Could not deserialize message: {:?}", message_raw);
                            }
                        }
                    }
                } else {
                    async_sleep(self.wait_between_polls).await;
                }
            }

            let maybe_event = receiver.try_recv();
            match maybe_event {
                Ok(event) => {
                    match event {
                        // TODO ED Should add extra error checking here to make sure we are intending to cancel a task
                        ConsensusIntentEvent::CancelPollForVotes(event_view)
                        | ConsensusIntentEvent::CancelPollForProposal(event_view)
                        | ConsensusIntentEvent::CancelPollForDAC(event_view)
                        | ConsensusIntentEvent::CancelPollForViewSyncCertificate(event_view)
                        | ConsensusIntentEvent::CancelPollForVIDDisperse(event_view)
                        | ConsensusIntentEvent::CancelPollForLatestProposal(event_view)
                        | ConsensusIntentEvent::CancelPollForLatestViewSyncCertificate(
                            event_view,
                        )
                        | ConsensusIntentEvent::CancelPollForViewSyncVotes(event_view) => {
                            if view_number == event_view {
                                debug!("Shutting down polling task for view {}", event_view);
                                return Ok(());
                            }
                        }
                        ConsensusIntentEvent::CancelPollForTransactions(event_view) => {
                            // Write the most recent tx index so we can pick up where we left off later

                            let mut lock = self.tx_index.write().await;
                            *lock = tx_index;

                            if view_number == event_view {
                                debug!("Shutting down polling task for view {}", event_view);
                                return Ok(());
                            }
                        }

                        _ => {
                            unimplemented!()
                        }
                    }
                }
                // Nothing on receiving channel
                Err(_) => {
                    debug!("Nothing on receiving channel");
                }
            }
        }
        Err(NetworkError::ShutDown)
    }
}

#[derive(Serialize, Deserialize, Clone, Debug, PartialEq)]
#[serde(bound(deserialize = ""))]
/// A message being sent to the web server
pub struct SendMsg<M: NetworkMsg> {
    /// The optional message, or body, to send
    message: Option<M>,
    /// The endpoint to send the message to
    endpoint: String,
}

/// A message being received from the web server
#[derive(Serialize, Deserialize, Clone, Debug, PartialEq, Hash)]
#[serde(bound(deserialize = ""))]
pub struct RecvMsg<M: NetworkMsg> {
    /// The optional message being received
    message: Option<M>,
}

/// Trait for messages being sent to the web server
pub trait SendMsgTrait<M: NetworkMsg> {
    /// Returns the endpoint to send the message to
    fn get_endpoint(&self) -> String;
    /// Returns the actual message being sent
    fn get_message(&self) -> Option<M>;
}

/// Trait for messages being received from the web server
pub trait RecvMsgTrait<M: NetworkMsg> {
    /// Returns the actual message being received
    fn get_message(&self) -> Option<M>;
}

impl<M: NetworkMsg> SendMsgTrait<M> for SendMsg<M> {
    fn get_endpoint(&self) -> String {
        self.endpoint.clone()
    }

    fn get_message(&self) -> Option<M> {
        self.message.clone()
    }
}

impl<M: NetworkMsg> RecvMsgTrait<M> for RecvMsg<M> {
    fn get_message(&self) -> Option<M> {
        self.message.clone()
    }
}

impl<M: NetworkMsg> NetworkMsg for SendMsg<M> {}
impl<M: NetworkMsg> NetworkMsg for RecvMsg<M> {}

impl<TYPES: NodeType + 'static> WebServerNetwork<TYPES> {
    /// Creates a new instance of the `WebServerNetwork`
    /// # Panics
    /// if the web server url is malformed
    pub fn create(
        url: Url,
        wait_between_polls: Duration,
        key: TYPES::SignatureKey,
        is_da_server: bool,
    ) -> Self {
        info!("Connecting to web server at {url:?} is da: {is_da_server}");

        // TODO ED Wait for healthcheck
        let client = surf_disco::Client::<ClientError>::new(url);

        let inner = Arc::new(Inner {
            broadcast_poll_queue_0_1: Arc::default(),
            direct_poll_queue_0_1: Arc::default(),
            running: AtomicBool::new(true),
            connected: AtomicBool::new(false),
            client,
            wait_between_polls,
            _own_key: key,
            is_da: is_da_server,
            tx_index: Arc::default(),
            proposal_task_map: Arc::default(),
            vote_task_map: Arc::default(),
            vid_disperse_task_map: Arc::default(),
            dac_task_map: Arc::default(),
            view_sync_cert_task_map: Arc::default(),
            view_sync_vote_task_map: Arc::default(),
            txn_task_map: Arc::default(),
            latest_proposal_task: Arc::default(),
            latest_view_sync_certificate_task: Arc::default(),
        });

        inner.connected.store(true, Ordering::Relaxed);

        Self {
            inner,
            server_shutdown_signal: None,
        }
    }

    /// Parses a message to find the appropriate endpoint
    /// Returns a `SendMsg` containing the endpoint
    fn parse_post_message(
        message: Message<TYPES>,
    ) -> Result<SendMsg<Message<TYPES>>, WebServerNetworkError> {
        let view_number: TYPES::Time = message.get_view_number();

        let endpoint = match &message.purpose() {
            MessagePurpose::Proposal => config::post_proposal_route(*view_number),
            MessagePurpose::Vote => config::post_vote_route(*view_number),
            MessagePurpose::Data => config::post_transactions_route(),
            MessagePurpose::Internal
            | MessagePurpose::LatestProposal
            | MessagePurpose::LatestViewSyncCertificate => {
                return Err(WebServerNetworkError::EndpointError)
            }
            MessagePurpose::ViewSyncCertificate => {
                // error!("Posting view sync proposal route is: {}", config::post_view_sync_certificate_route(*view_number));
                config::post_view_sync_certificate_route(*view_number)
            }
            MessagePurpose::ViewSyncVote => config::post_view_sync_vote_route(*view_number),
            MessagePurpose::DAC => config::post_da_certificate_route(*view_number),
            MessagePurpose::VidDisperse => config::post_vid_disperse_route(*view_number),
            MessagePurpose::Upgrade => config::post_upgrade_route(*view_number),
        };

        let network_msg: SendMsg<Message<TYPES>> = SendMsg {
            message: Some(message),
            endpoint,
        };
        Ok(network_msg)
    }
}

#[async_trait]
impl<TYPES: NodeType> CommunicationChannel<TYPES> for WebCommChannel<TYPES> {
    type NETWORK = WebServerNetwork<TYPES>;
    /// Blocks until node is successfully initialized
    /// into the network
    async fn wait_for_ready(&self) {
        <WebServerNetwork<_> as ConnectedNetwork<
            Message<TYPES>,
            TYPES::SignatureKey,
        >>::wait_for_ready(&self.0)
        .await;
    }

    fn pause(&self) {
        self.0.pause();
    }

    fn resume(&self) {
        self.0.resume();
    }

    /// checks if the network is ready
    /// nonblocking
    async fn is_ready(&self) -> bool {
        <WebServerNetwork<_> as ConnectedNetwork<Message<TYPES>, TYPES::SignatureKey>>::is_ready(
            &self.0,
        )
        .await
    }

    /// Shut down this network. Afterwards this network should no longer be used.
    ///
    /// This should also cause other functions to immediately return with a [`NetworkError`]
    fn shut_down<'a, 'b>(&'a self) -> BoxSyncFuture<'b, ()>
    where
        'a: 'b,
        Self: 'b,
    {
        let closure = async move {
            <WebServerNetwork<_> as ConnectedNetwork<
                Message<TYPES>,
                TYPES::SignatureKey,
            >>::shut_down(&self.0)
            .await;
        };
        boxed_sync(closure)
    }

    /// broadcast message to those listening on the communication channel
    /// blocking
    async fn broadcast_message(
        &self,
        message: Message<TYPES>,
        _election: &TYPES::Membership,
    ) -> Result<(), NetworkError> {
        self.0.broadcast_message(message, BTreeSet::new()).await
    }

    /// Sends a direct message to a specific node
    /// blocking
    async fn direct_message(
        &self,
        message: Message<TYPES>,
        recipient: TYPES::SignatureKey,
    ) -> Result<(), NetworkError> {
        self.0.direct_message(message, recipient).await
    }

    /// Moves out the entire queue of received messages of 'transmit_type`
    ///
    /// Will unwrap the underlying `NetworkMessage`
    /// blocking
    fn recv_msgs<'a, 'b>(
        &'a self,
        transmit_type: TransmitType,
    ) -> BoxSyncFuture<'b, Result<Vec<Message<TYPES>>, NetworkError>>
    where
        'a: 'b,
        Self: 'b,
    {
        let closure = async move {
            <WebServerNetwork<_> as ConnectedNetwork<
                Message<TYPES>,
                TYPES::SignatureKey,
            >>::recv_msgs(&self.0, transmit_type)
            .await
        };
        boxed_sync(closure)
    }

    async fn inject_consensus_info(&self, event: ConsensusIntentEvent<TYPES::SignatureKey>) {
        <WebServerNetwork<_> as ConnectedNetwork<
            Message<TYPES>,
            TYPES::SignatureKey,
        >>::inject_consensus_info(&self.0, event)
        .await;
    }
}

#[async_trait]
impl<TYPES: NodeType + 'static> ConnectedNetwork<Message<TYPES>, TYPES::SignatureKey>
    for WebServerNetwork<TYPES>
{
    /// Blocks until the network is successfully initialized
    async fn wait_for_ready(&self) {
        while !self.inner.connected.load(Ordering::Relaxed) {
            async_sleep(Duration::from_secs(1)).await;
        }
    }

    /// checks if the network is ready
    /// nonblocking
    async fn is_ready(&self) -> bool {
        self.inner.connected.load(Ordering::Relaxed)
    }

    /// Blocks until the network is shut down
    /// then returns true
    fn shut_down<'a, 'b>(&'a self) -> BoxSyncFuture<'b, ()>
    where
        'a: 'b,
        Self: 'b,
    {
        let closure = async move {
            // Cancel poll for latest proposal on shutdown
            if let Some(ref sender) = *self.inner.latest_proposal_task.read().await {
                let _ = sender
                    .send(ConsensusIntentEvent::CancelPollForLatestProposal(1))
                    .await;
            };

            // Cancel poll for latest view sync certificate on shutdown
            if let Some(ref sender) = *self.inner.latest_view_sync_certificate_task.read().await {
                let _ = sender
                    .send(ConsensusIntentEvent::CancelPollForLatestViewSyncCertificate(1))
                    .await;
            };
            self.inner.running.store(false, Ordering::Relaxed);
        };
        boxed_sync(closure)
    }

    /// broadcast message to some subset of nodes
    /// blocking
    async fn broadcast_message(
        &self,
        message: Message<TYPES>,
        _recipients: BTreeSet<TYPES::SignatureKey>,
    ) -> Result<(), NetworkError> {
        // short circuit if we are shut down
        #[cfg(feature = "hotshot-testing")]
        if !self.inner.running.load(Ordering::Relaxed) {
            return Err(NetworkError::ShutDown);
        }

        let network_msg = Self::parse_post_message(message);
        match network_msg {
            Ok(network_msg) => self.post_message_to_web_server(network_msg).await,
            Err(network_msg) => Err(NetworkError::WebServer {
                source: network_msg,
            }),
        }
    }

    /// Sends a direct message to a specific node
    /// blocking
    async fn direct_message(
        &self,
        message: Message<TYPES>,
        _recipient: TYPES::SignatureKey,
    ) -> Result<(), NetworkError> {
        // short circuit if we are shut down
        #[cfg(feature = "hotshot-testing")]
        if !self.inner.running.load(Ordering::Relaxed) {
            return Err(NetworkError::ShutDown);
        }
        let network_msg = Self::parse_post_message(message);
        match network_msg {
            Ok(network_msg) => {
                // error!("network msg is {:?}", network_msg.clone());

                self.post_message_to_web_server(network_msg).await
            }
            Err(network_msg) => Err(NetworkError::WebServer {
                source: network_msg,
            }),
        }
    }

    /// Moves out the entire queue of received messages of 'transmit_type`
    ///
    /// Will unwrap the underlying `NetworkMessage`
    /// blocking
    fn recv_msgs<'a, 'b>(
        &'a self,
        transmit_type: TransmitType,
    ) -> BoxSyncFuture<'b, Result<Vec<Message<TYPES>>, NetworkError>>
    where
        'a: 'b,
        Self: 'b,
    {
        let closure = async move {
            match transmit_type {
                TransmitType::Direct => {
                    let mut queue = self.inner.direct_poll_queue_0_1.write().await;
                    Ok(queue
                        .drain(..)
                        .collect::<Vec<_>>()
                        .iter()
                        .map(|x| x.get_message().unwrap())
                        .collect())
                }
                TransmitType::Broadcast => {
                    let mut queue = self.inner.broadcast_poll_queue_0_1.write().await;
                    Ok(queue
                        .drain(..)
                        .collect::<Vec<_>>()
                        .iter()
                        .map(|x| x.get_message().unwrap())
                        .collect())
                }
            }
        };
        boxed_sync(closure)
    }

    #[allow(clippy::too_many_lines)]
    async fn inject_consensus_info(&self, event: ConsensusIntentEvent<TYPES::SignatureKey>) {
        #[cfg(feature = "hotshot-testing")]
        if !self.inner.running.load(Ordering::Relaxed) {
            return;
        }

        debug!(
            "Injecting event: {:?} is da {}",
            event.clone(),
            self.inner.is_da
        );

        // TODO ED Need to handle canceling tasks that don't receive their expected output (such a proposal that never comes)
        match event {
            ConsensusIntentEvent::PollForProposal(view_number) => {
                // Check if we already have a task for this (we shouldn't)

                // Going to do a write lock since mostly likely we will need it - can change to upgradable read in the future
                let mut task_map = self.inner.proposal_task_map.write().await;
                if let Entry::Vacant(e) = task_map.entry(view_number) {
                    // create new task
                    let (sender, receiver) = unbounded();
                    e.insert(sender);

                    async_spawn({
                        let inner_clone = self.inner.clone();
                        async move {
                            if let Err(e) = inner_clone
                                .poll_web_server(
                                    receiver,
                                    MessagePurpose::Proposal,
                                    view_number,
                                    Duration::ZERO,
                                )
                                .await
                            {
                                warn!(
                                    "Background receive proposal polling encountered an error: {:?}",
                                    e
                                );
                            }
                        }
                    });
                } else {
                    debug!("Somehow task already existed!");
                }

                // Cancel old, stale tasks
                task_map
                    .prune_tasks(view_number, ConsensusIntentEvent::CancelPollForProposal)
                    .await;
            }
            ConsensusIntentEvent::PollForVIDDisperse(view_number) => {
                // Check if we already have a task for this (we shouldn't)

                // Going to do a write lock since mostly likely we will need it - can change to upgradable read in the future
                let mut task_map = self.inner.vid_disperse_task_map.write().await;
                if let Entry::Vacant(e) = task_map.entry(view_number) {
                    // create new task
                    let (sender, receiver) = unbounded();
                    e.insert(sender);

                    async_spawn({
                        let inner_clone = self.inner.clone();
                        async move {
                            if let Err(e) = inner_clone
                                .poll_web_server(
                                    receiver,
                                    MessagePurpose::VidDisperse,
                                    view_number,
                                    Duration::ZERO,
                                )
                                .await
                            {
                                warn!(
                                    "Background receive VID disperse polling encountered an error: {:?}",
                                    e
                                );
                            }
                        }
                    });
                } else {
                    debug!("Somehow task already existed!");
                }

                // Cancel old, stale tasks
                task_map
                    .prune_tasks(view_number, ConsensusIntentEvent::CancelPollForVIDDisperse)
                    .await;
            }
            ConsensusIntentEvent::PollForLatestProposal => {
                // Only start this task if we haven't already started it.
                let mut cancel_handle = self.inner.latest_proposal_task.write().await;
                if cancel_handle.is_none() {
                    let inner = self.inner.clone();

                    // Create sender and receiver for cancelling the task
                    let (sender, receiver) = unbounded();
                    *cancel_handle = Some(sender);

                    // Create the new task
                    async_spawn(async move {
                        if let Err(e) = inner
                            .poll_web_server(
                                receiver,
                                MessagePurpose::LatestProposal,
                                1,
                                Duration::from_millis(500),
                            )
                            .await
                        {
                            warn!(
                                "Background receive latest quorum proposal polling encountered an error: {:?}",
                                e
                            );
                        }
                    });
                }
            }
            ConsensusIntentEvent::PollForLatestViewSyncCertificate => {
                // Only start this task if we haven't already started it.
                let mut cancel_handle = self.inner.latest_view_sync_certificate_task.write().await;
                if cancel_handle.is_none() {
                    let inner = self.inner.clone();

                    // Create sender and receiver for cancelling the task
                    let (sender, receiver) = unbounded();
                    *cancel_handle = Some(sender);

                    // Create the new task
                    async_spawn(async move {
                        if let Err(e) = inner
                            .poll_web_server(
                                receiver,
                                MessagePurpose::LatestViewSyncCertificate,
                                1,
                                Duration::from_millis(500),
                            )
                            .await
                        {
                            warn!(
                                "Background receive latest view sync certificate polling encountered an error: {:?}",
                                e
                            );
                        }
                    });
                }
            }
            ConsensusIntentEvent::PollForVotes(view_number) => {
                let mut task_map = self.inner.vote_task_map.write().await;
                if let Entry::Vacant(e) = task_map.entry(view_number) {
                    // create new task
                    let (sender, receiver) = unbounded();
                    e.insert(sender);
                    async_spawn({
                        let inner_clone = self.inner.clone();
                        async move {
                            if let Err(e) = inner_clone
                                .poll_web_server(
                                    receiver,
                                    MessagePurpose::Vote,
                                    view_number,
                                    Duration::ZERO,
                                )
                                .await
                            {
                                warn!(
                                    "Background receive proposal polling encountered an error: {:?}",
                                    e
                                );
                            }
                        }
                    });
                } else {
                    debug!("Somehow task already existed!");
                }

                // Cancel old, stale tasks
                task_map
                    .prune_tasks(view_number, ConsensusIntentEvent::CancelPollForVotes)
                    .await;
            }

            ConsensusIntentEvent::PollForDAC(view_number) => {
                let mut task_map = self.inner.dac_task_map.write().await;
                if let Entry::Vacant(e) = task_map.entry(view_number) {
                    // create new task
                    let (sender, receiver) = unbounded();
                    e.insert(sender);
                    async_spawn({
                        let inner_clone = self.inner.clone();
                        async move {
                            if let Err(e) = inner_clone
                                .poll_web_server(
                                    receiver,
                                    MessagePurpose::DAC,
                                    view_number,
                                    Duration::ZERO,
                                )
                                .await
                            {
                                warn!(
                                    "Background receive proposal polling encountered an error: {:?}",
                                    e
                                );
                            }
                        }
                    });
                } else {
                    debug!("Somehow task already existed!");
                }

                // Cancel old, stale tasks
                task_map
                    .prune_tasks(view_number, ConsensusIntentEvent::CancelPollForDAC)
                    .await;
            }

            ConsensusIntentEvent::CancelPollForVotes(view_number) => {
                let mut task_map = self.inner.vote_task_map.write().await;

                if let Some((_, sender)) = task_map.remove_entry(&(view_number)) {
                    // Send task cancel message to old task

                    // If task already exited we expect an error
                    let _res = sender
                        .send(ConsensusIntentEvent::CancelPollForVotes(view_number))
                        .await;
                }
            }

            ConsensusIntentEvent::PollForViewSyncCertificate(view_number) => {
                let mut task_map = self.inner.view_sync_cert_task_map.write().await;
                if let Entry::Vacant(e) = task_map.entry(view_number) {
                    // create new task
                    let (sender, receiver) = unbounded();
                    e.insert(sender);
                    async_spawn({
                        let inner_clone = self.inner.clone();
                        async move {
                            if let Err(e) = inner_clone
                                .poll_web_server(
                                    receiver,
                                    MessagePurpose::ViewSyncCertificate,
                                    view_number,
                                    Duration::ZERO,
                                )
                                .await
                            {
                                warn!(
                                    "Background receive proposal polling encountered an error: {:?}",
                                    e
                                );
                            }
                        }
                    });
                } else {
                    debug!("Somehow task already existed!");
                }

                // Cancel old, stale tasks
                task_map
                    .prune_tasks(
                        view_number,
                        ConsensusIntentEvent::CancelPollForViewSyncCertificate,
                    )
                    .await;
            }
            ConsensusIntentEvent::PollForViewSyncVotes(view_number) => {
                let mut task_map = self.inner.view_sync_vote_task_map.write().await;
                if let Entry::Vacant(e) = task_map.entry(view_number) {
                    // create new task
                    let (sender, receiver) = unbounded();
                    e.insert(sender);
                    async_spawn({
                        let inner_clone = self.inner.clone();
                        async move {
                            if let Err(e) = inner_clone
                                .poll_web_server(
                                    receiver,
                                    MessagePurpose::ViewSyncVote,
                                    view_number,
                                    Duration::ZERO,
                                )
                                .await
                            {
                                warn!(
                                    "Background receive proposal polling encountered an error: {:?}",
                                    e
                                );
                            }
                        }
                    });
                } else {
                    debug!("Somehow task already existed!");
                }

                // Cancel old, stale tasks
                task_map
                    .prune_tasks(
                        view_number,
                        ConsensusIntentEvent::CancelPollForViewSyncVotes,
                    )
                    .await;
            }

            ConsensusIntentEvent::CancelPollForViewSyncCertificate(view_number) => {
                let mut task_map = self.inner.view_sync_cert_task_map.write().await;

                if let Some((_, sender)) = task_map.remove_entry(&(view_number)) {
                    // Send task cancel message to old task

                    // If task already exited we expect an error
                    let _res = sender
                        .send(ConsensusIntentEvent::CancelPollForViewSyncCertificate(
                            view_number,
                        ))
                        .await;
                }
            }
            ConsensusIntentEvent::CancelPollForViewSyncVotes(view_number) => {
                let mut task_map = self.inner.view_sync_vote_task_map.write().await;

                if let Some((_, sender)) = task_map.remove_entry(&(view_number)) {
                    // Send task cancel message to old task

                    // If task already exited we expect an error
                    let _res = sender
                        .send(ConsensusIntentEvent::CancelPollForViewSyncVotes(
                            view_number,
                        ))
                        .await;
                }
            }
            ConsensusIntentEvent::PollForTransactions(view_number) => {
                let mut task_map = self.inner.txn_task_map.write().await;
                if let Entry::Vacant(e) = task_map.entry(view_number) {
                    // create new task
                    let (sender, receiver) = unbounded();
                    e.insert(sender);
                    async_spawn({
                        let inner_clone = self.inner.clone();
                        async move {
                            if let Err(e) = inner_clone
                                .poll_web_server(
                                    receiver,
                                    MessagePurpose::Data,
                                    view_number,
                                    Duration::ZERO,
                                )
                                .await
                            {
                                warn!(
                                                               "Background receive transaction polling encountered an error: {:?}",
                                                                 e
                                                               );
                            }
                        }
                    });
                } else {
                    debug!("Somehow task already existed!");
                }

                // Cancel old, stale tasks
                task_map
                    .prune_tasks(view_number, ConsensusIntentEvent::CancelPollForTransactions)
                    .await;
            }
            ConsensusIntentEvent::CancelPollForTransactions(view_number) => {
                let mut task_map = self.inner.txn_task_map.write().await;

                if let Some((_view, sender)) = task_map.remove_entry(&(view_number)) {
                    // Send task cancel message to old task

                    // If task already exited we expect an error
                    let _res = sender
                        .send(ConsensusIntentEvent::CancelPollForTransactions(view_number))
                        .await;
                } else {
                    info!("Task map entry should have existed");
                };
            }

            _ => {}
        }
    }
}

impl<TYPES: NodeType> TestableNetworkingImplementation<TYPES> for WebServerNetwork<TYPES> {
    fn generator(
        expected_node_count: usize,
        _num_bootstrap: usize,
        _network_id: usize,
        _da_committee_size: usize,
        is_da: bool,
        _reliability_config: Option<Box<dyn NetworkReliability>>,
    ) -> Box<dyn Fn(u64) -> Self + 'static> {
        let (server_shutdown_sender, server_shutdown) = oneshot();
        let sender = Arc::new(server_shutdown_sender);

        // pick random, unused port
        let port = portpicker::pick_unused_port().expect("Could not find an open port");

        let url = Url::parse(format!("http://localhost:{port}").as_str()).unwrap();
        info!("Launching web server on port {port}");
        // Start web server
        async_spawn(async {
            match hotshot_web_server::run_web_server::<TYPES::SignatureKey>(
                Some(server_shutdown),
                url,
            )
            .await
            {
                Ok(()) => error!("Web server future finished unexpectedly"),
                Err(e) => error!("Web server task failed: {e}"),
            }
        });

        // We assign known_nodes' public key and stake value rather than read from config file since it's a test
        let known_nodes = (0..expected_node_count as u64)
            .map(|id| {
                TYPES::SignatureKey::from_private(
                    &TYPES::SignatureKey::generated_from_seed_indexed([0u8; 32], id).1,
                )
            })
            .collect::<Vec<_>>();

        // Start each node's web server client
        Box::new(move |id| {
            let sender = Arc::clone(&sender);
            let url = Url::parse(format!("http://localhost:{port}").as_str()).unwrap();
            let mut network = WebServerNetwork::create(
                url,
                Duration::from_millis(100),
                known_nodes[usize::try_from(id).unwrap()].clone(),
                is_da,
            );
            network.server_shutdown_signal = Some(sender);
            network
        })
    }

    fn in_flight_message_count(&self) -> Option<usize> {
        None
    }
}

impl<TYPES: NodeType> TestableNetworkingImplementation<TYPES> for WebCommChannel<TYPES> {
    fn generator(
        expected_node_count: usize,
        num_bootstrap: usize,
        network_id: usize,
        da_committee_size: usize,
        is_da: bool,
        _reliability_config: Option<Box<dyn NetworkReliability>>,
    ) -> Box<dyn Fn(u64) -> Self + 'static> {
        let generator = <WebServerNetwork<TYPES> as TestableNetworkingImplementation<_>>::generator(
            expected_node_count,
            num_bootstrap,
            network_id,
            da_committee_size,
            is_da,
            // network reliability is a testing feature
            // not yet implemented for webcommchannel
            None,
        );
        Box::new(move |node_id| Self(generator(node_id).into()))
    }

    fn in_flight_message_count(&self) -> Option<usize> {
        None
    }
}

impl<TYPES: NodeType> TestableChannelImplementation<TYPES> for WebCommChannel<TYPES> {
    fn generate_network() -> Box<dyn Fn(Arc<WebServerNetwork<TYPES>>) -> Self + 'static> {
        Box::new(move |network| WebCommChannel::new(network))
    }
}<|MERGE_RESOLUTION|>--- conflicted
+++ resolved
@@ -298,7 +298,7 @@
                     // Only pushing the first proposal since we will soon only be allowing 1 proposal per view
                     return true;
                 }
-                MessagePurpose::LatestQuorumProposal => {
+                MessagePurpose::LatestProposal => {
                     let proposal = deserialized_message.clone();
                     let hash = hash(&proposal);
                     // Only allow unseen proposals to be pushed to the queue
@@ -456,35 +456,6 @@
                                 let tx = tx_raw[1..].to_vec();
                                 let tx_version = read_version(&tx);
 
-<<<<<<< HEAD
-                                return Ok(());
-                                // Wait for the view to change before polling for proposals again
-                                // let event = receiver.recv().await;
-                                // match event {
-                                //     Ok(event) => view_number = event.view_number(),
-                                //     Err(_r) => {
-                                //         error!("Proposal receiver error!  It was likely shutdown")
-                                //     }
-                                // }
-                            }
-                            MessagePurpose::LatestProposal => {
-                                // Only pushing the first proposal since we will soon only be allowing 1 proposal per view
-                                let proposal = deserialized_messages[0].clone();
-                                let hash = hash(&proposal);
-                                // Only allow unseen proposals to be pushed to the queue
-                                if seen_quorum_proposals.put(hash, ()).is_none() {
-                                    self.broadcast_poll_queue.write().await.push(proposal);
-                                }
-                            }
-                            MessagePurpose::LatestViewSyncCertificate => {
-                                let mut broadcast_poll_queue =
-                                    self.broadcast_poll_queue.write().await;
-
-                                for cert in &deserialized_messages {
-                                    let hash = hash(&cert);
-                                    if seen_view_sync_certificates.put(hash, ()).is_none() {
-                                        broadcast_poll_queue.push(cert.clone());
-=======
                                 match tx_version {
                                     Some(VERSION_0_1) => {
                                         self.handle_tx_0_1(tx, first_tx_index, &mut tx_index).await;
@@ -501,7 +472,6 @@
                                       "Received message with unreadable version number.\n\nPayload:\n\n{:?}",
                                       tx
                                   );
->>>>>>> 8e71f97a
                                     }
                                 }
                             }
