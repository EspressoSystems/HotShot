--- conflicted
+++ resolved
@@ -358,16 +358,9 @@
 
         let mut result = Libp2pNetwork {
             inner: Arc::new(Libp2pNetworkInner {
-<<<<<<< HEAD
                 handle: Arc::new(network_handle),
-                broadcast_recv,
-                direct_send: direct_send.clone(),
-                direct_recv,
-=======
-                handle: network_handle,
                 receiver,
                 sender: sender.clone(),
->>>>>>> 5a9f96b2
                 pk,
                 bootstrap_addrs_len,
                 bootstrap_addrs,
@@ -390,11 +383,7 @@
             }),
         };
 
-<<<<<<< HEAD
-        result.handle_event_generator(direct_send, broadcast_send, rx);
-=======
-        result.handle_event_generator(sender);
->>>>>>> 5a9f96b2
+        result.handle_event_generator(sender, rx);
         result.spawn_node_lookup(node_lookup_recv);
         result.spawn_connect(id);
 
@@ -578,18 +567,12 @@
     /// terminates on shut down of network
     fn handle_event_generator(
         &self,
-<<<<<<< HEAD
-        direct_send: UnboundedSender<M>,
-        broadcast_send: UnboundedSender<M>,
+        sender: UnboundedSender<M>,
         mut network_rx: NetworkNodeReceiver,
-=======
-        sender: UnboundedSender<M>,
->>>>>>> 5a9f96b2
     ) {
         let handle = self.clone();
         let is_bootstrapped = self.inner.is_bootstrapped.clone();
         async_spawn(async move {
-<<<<<<< HEAD
             let Some(mut kill_switch) = network_rx.take_kill_switch() else {
                 tracing::error!(
                     "`spawn_handle` was called on a network handle that was already closed"
@@ -606,26 +589,6 @@
                         match &message {
                             NetworkEvent::IsBootstrapped => {
                                 is_bootstrapped.store(true, Ordering::Relaxed);
-=======
-            while let Ok(message) = handle.inner.handle.receiver().recv().await {
-                match &message {
-                    NetworkEvent::IsBootstrapped => {
-                        is_bootstrapped.store(true, Ordering::Relaxed);
-                    }
-                    GossipMsg(raw, _) | DirectRequest(raw, _, _) | DirectResponse(raw, _) => {
-                        let message_version = read_version(raw);
-                        match message_version {
-                            Some(VERSION_0_1) => {
-                                let _ = handle
-                                    .handle_recvd_events_0_1(message, &sender)
-                                    .await;
-                            }
-                            Some(version) => {
-                                warn!(
-                            "Received message with unsupported version: {:?}.\n\nPayload:\n\n{:?}",
-                            version, message
-                        );
->>>>>>> 5a9f96b2
                             }
                             GossipMsg(raw, _)
                             | DirectRequest(raw, _, _)
@@ -633,13 +596,8 @@
                                 let message_version = read_version(raw);
                                 match message_version {
                                     Some(VERSION_0_1) => {
-                                        let _ = handle
-                                            .handle_recvd_events_0_1(
-                                                message,
-                                                &direct_send,
-                                                &broadcast_send,
-                                            )
-                                            .await;
+                                        let _ =
+                                            handle.handle_recvd_events_0_1(message, &sender).await;
                                     }
                                     Some(version) => {
                                         warn!(
@@ -884,65 +842,20 @@
     }
 
     #[instrument(name = "Libp2pNetwork::recv_msgs", skip_all)]
-    fn recv_msgs<'a, 'b>(
-        &'a self,
-    ) -> BoxSyncFuture<'b, Result<Vec<M>, NetworkError>>
+    fn recv_msgs<'a, 'b>(&'a self) -> BoxSyncFuture<'b, Result<Vec<M>, NetworkError>>
     where
         'a: 'b,
         Self: 'b,
     {
         let closure = async move {
-<<<<<<< HEAD
-            match transmit_type {
-                TransmitType::Direct => {
-                    let result = self
-                        .inner
-                        .direct_recv
-                        .drain_at_least_one()
-                        .await
-                        .map_err(|_x| NetworkError::ShutDown)?;
-                    self.inner
-                        .metrics
-                        .incoming_direct_message_count
-                        .add(result.len());
-                    Ok(result)
-                }
-                TransmitType::Broadcast => {
-                    let result = self
-                        .inner
-                        .broadcast_recv
-                        .drain_at_least_one()
-                        .await
-                        .map_err(|_x| NetworkError::ShutDown)?;
-                    self.inner
-                        .metrics
-                        .incoming_direct_message_count
-                        .add(result.len());
-                    Ok(result)
-                }
-                TransmitType::DACommitteeBroadcast => {
-                    error!("Received DACommitteeBroadcast, it should have not happened.");
-                    Err(NetworkError::Libp2p {
-                        source: NetworkNodeHandleError::Killed,
-                    })
-                }
-=======
-            if self.inner.handle.is_killed() {
-                Err(NetworkError::ShutDown)
-            } else {
-                let result = self
-                    .inner
-                    .receiver
-                    .drain_at_least_one()
-                    .await
-                    .map_err(|_x| NetworkError::ShutDown)?;
-                self.inner
-                    .metrics
-                    .incoming_message_count
-                    .add(result.len());
-                Ok(result)
->>>>>>> 5a9f96b2
-            }
+            let result = self
+                .inner
+                .receiver
+                .drain_at_least_one()
+                .await
+                .map_err(|_x| NetworkError::ShutDown)?;
+            self.inner.metrics.incoming_message_count.add(result.len());
+            Ok(result)
         };
         boxed_sync(closure)
     }
