// Copyright (c) 2021-2024 Espresso Systems (espressosys.com)
// This file is part of the HotShot repository.

// You should have received a copy of the MIT License
// along with the HotShot repository. If not, see <https://mit-license.org/>.

//! Libp2p based/production networking implementation
//! This module provides a libp2p based networking implementation where each node in the
//! network forms a tcp or udp connection to a subset of other nodes in the network
use std::str::FromStr;
use std::{
    collections::{HashMap, HashSet},
    fmt::Debug,
    net::{IpAddr, ToSocketAddrs},
    sync::{
        atomic::{AtomicBool, AtomicU64, Ordering},
        Arc,
    },
    time::Duration,
};

use anyhow::{anyhow, Context};
use async_trait::async_trait;
use futures::future::join_all;
#[cfg(feature = "hotshot-testing")]
use hotshot_types::traits::network::{
    AsyncGenerator, NetworkReliability, TestableNetworkingImplementation,
};
use hotshot_types::{
    boxed_sync,
    constants::LOOK_AHEAD,
    data::ViewNumber,
    traits::{
        election::Membership,
        metrics::{Counter, Gauge, Metrics, NoMetrics},
        network::{ConnectedNetwork, NetworkError, Topic},
        node_implementation::{ConsensusTime, NodeType},
        signature_key::{PrivateSignatureKey, SignatureKey},
    },
    BoxSyncFuture,
};
#[cfg(feature = "hotshot-testing")]
use hotshot_types::{light_client::StateVerKey, PeerConfig};

use libp2p_identity::{
    ed25519::{self, SecretKey},
    Keypair, PeerId,
};
pub use libp2p_networking::network::{GossipConfig, RequestResponseConfig};
use libp2p_networking::{
    network::{
        behaviours::dht::record::{Namespace, RecordKey, RecordValue},
        node::config::Libp2pConfig,
        spawn_network_node,
        NetworkEvent::{self, DirectRequest, DirectResponse, GossipMsg},
        NetworkNodeHandle, NetworkNodeReceiver,
    },
    reexport::Multiaddr,
};

#[cfg(feature = "hotshot-testing")]
use libp2p_networking::network::{node::config::KademliaConfig, transport::construct_auth_message};
#[cfg(feature = "hotshot-testing")]
use rand::Rng;
use serde::Serialize;
use tokio::{
    select, spawn,
    sync::{
        mpsc::{channel, error::TrySendError, Receiver, Sender},
        Mutex,
    },
    time::sleep,
};
use tracing::{error, info, instrument, trace, warn};

use crate::BroadcastDelay;

/// Libp2p-specific metrics
#[derive(Clone, Debug)]
pub struct Libp2pMetricsValue {
    /// The number of currently connected peers
    pub num_connected_peers: Box<dyn Gauge>,
    /// The number of failed messages
    pub num_failed_messages: Box<dyn Counter>,
    /// Whether or not the network is considered ready
    pub is_ready: Box<dyn Gauge>,
}

impl Libp2pMetricsValue {
    /// Populate the metrics with Libp2p-specific metrics
    pub fn new(metrics: &dyn Metrics) -> Self {
        // Create a `libp2p subgroup
        let subgroup = metrics.subgroup("libp2p".into());

        // Create the metrics
        Self {
            num_connected_peers: subgroup.create_gauge("num_connected_peers".into(), None),
            num_failed_messages: subgroup.create_counter("num_failed_messages".into(), None),
            is_ready: subgroup.create_gauge("is_ready".into(), None),
        }
    }
}

impl Default for Libp2pMetricsValue {
    /// Initialize with empty metrics
    fn default() -> Self {
        Self::new(&*NoMetrics::boxed())
    }
}

/// The topic that all nodes subscribe to
pub const GLOBAL_TOPIC: &str = "global";

/// Stubbed out Ack
///
/// Note: as part of versioning for upgradability,
/// all network messages must begin with a 4-byte version number.
///
/// Hence:
///   * `Empty` *must* be a struct (enums are serialized with a leading byte for the variant), and
///   * we must have an explicit version field.
#[derive(Serialize)]
pub struct Empty {
    /// This should not be required, but it is. Version automatically gets prepended.
    /// Perhaps this could be replaced with something zero-sized and serializable.
    byte: u8,
}

impl<T: NodeType> Debug for Libp2pNetwork<T> {
    fn fmt(&self, f: &mut std::fmt::Formatter<'_>) -> std::fmt::Result {
        f.debug_struct("Libp2p").field("inner", &"inner").finish()
    }
}

/// The underlying state of the libp2p network
#[derive(Debug)]
struct Libp2pNetworkInner<T: NodeType> {
    /// The HotShot public key
    hotshot_public_key: T::SignatureKey,

    /// The handle that we use to send requests to Libp2p
    handle: Arc<NetworkNodeHandle<T::SignatureKey>>,
    /// Message Receiver
    receiver: Mutex<Receiver<Vec<u8>>>,
    /// Sender for broadcast messages
    sender: Sender<Vec<u8>>,
    /// Sender for node lookup (relevant view number, key of node) (None for shutdown)
    node_lookup_send: Sender<Option<(ViewNumber, T::SignatureKey)>>,
    /// whether or not the network is ready to send
    is_ready: Arc<AtomicBool>,
    /// max time before dropping message due to DHT error
    dht_timeout: Duration,
    /// whether or not we've bootstrapped into the DHT yet
    is_bootstrapped: Arc<AtomicBool>,
    /// The Libp2p metrics we're managing
    metrics: Libp2pMetricsValue,
    /// The list of topics we're subscribed to
    subscribed_topics: HashSet<String>,
    /// the latest view number (for node lookup purposes)
    /// NOTE: supposed to represent a ViewNumber but we
    /// haven't made that atomic yet and we prefer lock-free
    latest_seen_view: Arc<AtomicU64>,
    #[cfg(feature = "hotshot-testing")]
    /// reliability_config
    reliability_config: Option<Box<dyn NetworkReliability>>,
    /// Killswitch sender
    kill_switch: Sender<()>,
}

/// Networking implementation that uses libp2p
/// generic over `M` which is the message type
#[derive(Clone)]
pub struct Libp2pNetwork<T: NodeType> {
    /// holds the state of the libp2p network
    inner: Arc<Libp2pNetworkInner<T>>,
}

/// Generate a [testing] multiaddr
#[cfg(feature = "hotshot-testing")]
fn random_multiaddr() -> Multiaddr {
    Multiaddr::from_str(&format!(
        "/ip4/127.0.0.1/udp/{}/quic-v1",
        portpicker::pick_unused_port().expect("All ports are in use")
    ))
    .expect("Failed to create multiaddr")
}

/// Generate the expected [testing] multiaddr from a node index
#[cfg(feature = "hotshot-testing")]
fn multiaddr_from_node_index<T: NodeType>(
    i: usize,
    bind_addresses: &HashMap<usize, Multiaddr>,
) -> Multiaddr {
    // Generate the node's private key from the node ID
    let peers_hotshot_private_key =
        T::SignatureKey::generated_from_seed_indexed([0u8; 32], i as u64).1;

    // Derive the Libp2p keypair from the private key
    let peers_libp2p_keypair = derive_libp2p_keypair::<T::SignatureKey>(&peers_hotshot_private_key)
        .expect("Failed to derive libp2p keypair");

    // Generate the multiaddress using the peer id and port
    bind_addresses[&i]
        .clone()
        .with_p2p(peers_libp2p_keypair.public().to_peer_id())
        .expect("Failed to append libp2p peer id to multiaddr")
}

#[cfg(feature = "hotshot-testing")]
impl<T: NodeType> TestableNetworkingImplementation<T> for Libp2pNetwork<T> {
    /// Returns a boxed function `f(node_id, public_key) -> Libp2pNetwork`
    /// with the purpose of generating libp2p networks.
    /// Generates `num_bootstrap` bootstrap nodes. The remainder of nodes are normal
    /// nodes with sane defaults.
    /// # Panics
    /// Returned function may panic either:
    /// - An invalid configuration
    ///   (probably an issue with the defaults of this function)
    /// - An inability to spin up the replica's network
    #[allow(clippy::panic, clippy::too_many_lines)]
    fn generator(
        expected_node_count: usize,
        da_committee_size: usize,
        reliability_config: Option<Box<dyn NetworkReliability>>,
        _secondary_network_delay: Duration,
    ) -> AsyncGenerator<Arc<Self>> {
        assert!(
            da_committee_size <= expected_node_count,
            "DA committee size must be less than or equal to total # nodes"
        );

        // Generate the bind addresses each node will use
        let bind_addresses = Arc::new(parking_lot::Mutex::new(HashMap::new()));
        for i in 0..expected_node_count {
            // Insert a random port for each node
            bind_addresses.lock().insert(i, random_multiaddr());
        }

        // NOTE uncomment this for easier debugging
        Box::pin({
            move |node_id| {
                // Get and replace our bind address with a newly random port.
                // We need this because Libp2p does not release the listener as soon
                // as we tell it to.
                let mut bind_addresses_lock = bind_addresses.lock();
                let bind_address = bind_addresses_lock
                    .insert(usize::try_from(node_id).unwrap(), random_multiaddr())
                    .unwrap();
                drop(bind_addresses_lock);

                // Deterministically generate the private key from the node ID
                let hotshot_private_key =
                    T::SignatureKey::generated_from_seed_indexed([0u8; 32], node_id).1;
                let hotshot_public_key = T::SignatureKey::from_private(&hotshot_private_key);

                // Derive the Libp2p keypair from the private key
                let libp2p_keypair = derive_libp2p_keypair::<T::SignatureKey>(&hotshot_private_key)
                    .expect("Failed to derive libp2p keypair");

                // Sign the lookup record
                let lookup_record_value = RecordValue::new_signed(
                    &RecordKey::new(Namespace::Lookup, hotshot_public_key.to_bytes()),
                    libp2p_keypair.public().to_peer_id().to_bytes(),
                    &hotshot_private_key,
                )
                .expect("Failed to sign DHT lookup record");

                // Create a random file path for the DHT database
                let dht_file_path =
                    format!("/tmp/libp2p_dht-{}.bin", rand::thread_rng().gen::<u32>());

                // Configure Kademlia with our lookup record value
                let kademlia_config = KademliaConfig::<T> {
                    // At least 2/3 of the nodes should have any given record
                    replication_factor: 2 * expected_node_count / 3,
                    record_ttl: None,
                    publication_interval: None,
                    file_path: dht_file_path,
                    lookup_record_value,
                };

                // Use the default gossip configuration
                let gossip_config = GossipConfig::default();

                // Use the default request response configuration
                let request_response_config = RequestResponseConfig::default();

                // Create and sign an authentication message over our Libp2p `PeerID`
                let auth_message = construct_auth_message(
                    &hotshot_public_key,
                    &libp2p_keypair.public().to_peer_id(),
                    &hotshot_private_key,
                )
                .expect("Failed to construct authentication message");

                // Create the list of known peers
                let known_peers = (0..expected_node_count)
                    .map(|i| multiaddr_from_node_index::<T>(i, &bind_addresses.lock().clone()))
                    .collect();

                // Collect the `PeerConfig`s of all nodes
                let mut all_nodes = Vec::new();
                for i in 0..expected_node_count {
                    // Calculate the staking key from the node ID
                    let stake_key =
                        T::SignatureKey::generated_from_seed_indexed([0u8; 32], i as u64).0;

                    // Push the peer config to the list of all nodes
                    all_nodes.push(PeerConfig {
                        state_ver_key: StateVerKey::default(),
                        stake_table_entry: T::SignatureKey::stake_table_entry(&stake_key, 1),
                    });
                }

                // Create the quorum membership from the list we just made
                let quorum_membership = T::Membership::new(all_nodes.clone(), all_nodes);

                // Create the Libp2p configuration
                let config = Libp2pConfig::<T> {
                    keypair: libp2p_keypair,
                    bind_address,
                    known_peers,
                    quorum_membership: Some(quorum_membership),
                    auth_message: Some(auth_message),
                    kademlia_config,
                    gossip_config,
                    request_response_config,
                };

                let reliability_config_dup = reliability_config.clone();

                Box::pin(async move {
                    Arc::new(
                        match Libp2pNetwork::new(
                            config,
                            &hotshot_public_key,
                            Libp2pMetricsValue::default(),
                            #[cfg(feature = "hotshot-testing")]
                            reliability_config_dup,
                        )
                        .await
                        {
                            Ok(network) => network,
                            Err(err) => {
                                panic!("Failed to create libp2p network: {err:?}");
                            }
                        },
                    )
                })
            }
        })
    }

    fn in_flight_message_count(&self) -> Option<usize> {
        None
    }
}

/// Derive a Libp2p keypair from a given private key
///
/// # Errors
/// If we are unable to derive a new `SecretKey` from the `blake3`-derived
/// bytes.
pub fn derive_libp2p_keypair<K: SignatureKey>(
    private_key: &K::PrivateKey,
) -> anyhow::Result<Keypair> {
    // Derive a secondary key from our primary private key
    let derived_key = blake3::derive_key("libp2p key", &private_key.to_bytes());
    let derived_key = SecretKey::try_from_bytes(derived_key)?;

    // Create an `ed25519` keypair from the derived key
    Ok(ed25519::Keypair::from(derived_key).into())
}

/// Derive a Libp2p Peer ID from a given private key
///
/// # Errors
/// If we are unable to derive a Libp2p keypair
pub fn derive_libp2p_peer_id<K: SignatureKey>(
    private_key: &K::PrivateKey,
) -> anyhow::Result<PeerId> {
    // Get the derived keypair
    let keypair = derive_libp2p_keypair::<K>(private_key)?;

    // Return the PeerID derived from the public key
    Ok(PeerId::from_public_key(&keypair.public()))
}

/// Parse a Libp2p Multiaddr from a string. The input string should be in the format
/// `hostname:port` or `ip:port`. This function derives a `Multiaddr` from the input string.
///
/// This borrows from Rust's implementation of `to_socket_addrs` but will only warn if the domain
/// does not yet resolve.
///
/// # Errors
/// - If the input string is not in the correct format
pub fn derive_libp2p_multiaddr(addr: &String) -> anyhow::Result<Multiaddr> {
    // Split the address into the host and port parts
    let (host, port) = match addr.rfind(':') {
        Some(idx) => (&addr[..idx], &addr[idx + 1..]),
        None => return Err(anyhow!("Invalid address format, no port supplied")),
    };

    // Try parsing the host as an IP address
    let ip = host.parse::<IpAddr>();

    // Conditionally build the multiaddr string
    let multiaddr_string = match ip {
        Ok(IpAddr::V4(ip)) => format!("/ip4/{ip}/udp/{port}/quic-v1"),
        Ok(IpAddr::V6(ip)) => format!("/ip6/{ip}/udp/{port}/quic-v1"),
        Err(_) => {
            // Try resolving the host. If it fails, continue but warn the user
            let lookup_result = addr.to_socket_addrs();

            // See if the lookup failed
            let failed = lookup_result
                .map(|result| result.collect::<Vec<_>>().is_empty())
                .unwrap_or(true);

            // If it did, warn the user
            if failed {
                warn!(
                    "Failed to resolve domain name {}, assuming it has not yet been provisioned",
                    host
                );
            }

            format!("/dns/{host}/udp/{port}/quic-v1")
        }
    };

    // Convert the multiaddr string to a `Multiaddr`
    multiaddr_string.parse().with_context(|| {
        format!("Failed to convert Multiaddr string to Multiaddr: {multiaddr_string}",)
    })
}

impl<T: NodeType> Libp2pNetwork<T> {
    /// Create and return a Libp2p network from a Libp2p config
    ///
    /// # Errors
    /// If we are unable to parse a Multiaddress
    ///
    /// # Panics
    /// If we are unable to calculate the replication factor
    #[allow(clippy::too_many_arguments)]
<<<<<<< HEAD
=======
    pub async fn from_config(
        mut config: NetworkConfig<T::SignatureKey>,
        membership: Arc<RwLock<T::Membership>>,
        gossip_config: GossipConfig,
        request_response_config: RequestResponseConfig,
        bind_address: Multiaddr,
        pub_key: &T::SignatureKey,
        priv_key: &<T::SignatureKey as SignatureKey>::PrivateKey,
        metrics: Libp2pMetricsValue,
    ) -> anyhow::Result<Self> {
        // Try to take our Libp2p config from our broader network config
        let libp2p_config = config
            .libp2p_config
            .take()
            .ok_or(anyhow!("Libp2p config not supplied"))?;

        // Derive our Libp2p keypair from our supplied private key
        let keypair = derive_libp2p_keypair::<T::SignatureKey>(priv_key)?;

        // Build our libp2p configuration
        let mut config_builder = NetworkNodeConfigBuilder::default();

        // Set the gossip configuration
        config_builder.gossip_config(gossip_config.clone());
        config_builder.request_response_config(request_response_config);

        // Construct the auth message
        let auth_message =
            construct_auth_message(pub_key, &keypair.public().to_peer_id(), priv_key)
                .with_context(|| "Failed to construct auth message")?;

        // Set the auth message and stake table
        config_builder
            .stake_table(Some(membership))
            .auth_message(Some(auth_message));

        // The replication factor is the minimum of [the default and 2/3 the number of nodes]
        let Some(default_replication_factor) = DEFAULT_REPLICATION_FACTOR else {
            return Err(anyhow!("Default replication factor not supplied"));
        };

        let replication_factor = NonZeroUsize::new(min(
            default_replication_factor.get(),
            config.config.num_nodes_with_stake.get() * 2 / 3,
        ))
        .with_context(|| "Failed to calculate replication factor")?;

        // Sign our DHT lookup record
        let lookup_record_value = RecordValue::new_signed(
            &RecordKey::new(Namespace::Lookup, pub_key.to_bytes()),
            // The value is our Libp2p Peer ID
            keypair.public().to_peer_id().to_bytes(),
            priv_key,
        )
        .with_context(|| "Failed to sign DHT lookup record")?;

        config_builder
            .keypair(keypair)
            .replication_factor(replication_factor)
            .bind_address(Some(bind_address.clone()));

        // Choose `mesh_n` random nodes to connect to for bootstrap
        let bootstrap_nodes = libp2p_config
            .bootstrap_nodes
            .into_iter()
            .choose_multiple(&mut StdRng::from_entropy(), gossip_config.mesh_n);
        config_builder.to_connect_addrs(HashSet::from_iter(bootstrap_nodes.clone()));

        // Build the node's configuration
        let node_config = config_builder.build()?;

        // Calculate all keys so we can keep track of direct message recipients
        let mut all_keys = BTreeSet::new();

        // Insert all known nodes into the set of all keys
        for node in config.config.known_nodes_with_stake {
            all_keys.insert(T::SignatureKey::public_key(&node.stake_table_entry));
        }

        Ok(Libp2pNetwork::new(
            metrics,
            node_config,
            pub_key.clone(),
            lookup_record_value,
            Arc::new(RwLock::new(bootstrap_nodes)),
            usize::try_from(config.node_index)?,
            #[cfg(feature = "hotshot-testing")]
            None,
        )
        .await?)
    }

    /// Returns whether or not the network is currently ready.
    #[must_use]
    pub fn is_ready(&self) -> bool {
        self.inner.is_ready.load(Ordering::Relaxed)
    }

    /// Returns only when the network is ready.
    pub async fn wait_for_ready(&self) {
        loop {
            if self.is_ready() {
                break;
            }
            sleep(Duration::from_secs(1)).await;
        }
    }

    /// Constructs new network for a node. Note that this network is unconnected.
    /// One must call `connect` in order to connect.
    /// * `config`: the configuration of the node
    /// * `pk`: public key associated with the node
    /// * `bootstrap_addrs`: rwlock containing the bootstrap addrs
    /// # Errors
    /// Returns error in the event that the underlying libp2p network
    /// is unable to create a network.
    ///
    /// # Panics
    ///
    /// This will panic if there are less than 5 bootstrap nodes
    #[allow(clippy::too_many_arguments)]
>>>>>>> fefd5a7b
    pub async fn new(
        config: Libp2pConfig<T>,
        hotshot_public_key: &T::SignatureKey,
        metrics: Libp2pMetricsValue,
        #[cfg(feature = "hotshot-testing")] reliability_config: Option<Box<dyn NetworkReliability>>,
    ) -> anyhow::Result<Self> {
        // Warn in case the node was accidentally compiled with the `hotshot-testing` feature
        #[cfg(feature = "hotshot-testing")]
        warn!("Compiled with `hotshot-testing` feature, Libp2p messages will be unreliable");

        // Spawn the network node with a copy of our config
        let (mut rx, network_handle) = spawn_network_node::<T>(config.clone())
            .await
            .with_context(|| "failed to spawn network node")?;

        // Subscribe only to the global topic (DA messages are direct-broadcasted)
        let subscribed_topics = HashSet::from_iter(vec![GLOBAL_TOPIC.to_string()]);

        // unbounded channels may not be the best choice (spammed?)
        // if bounded figure out a way to log dropped msgs
        let (sender, receiver) = channel(1000);
        let (node_lookup_send, node_lookup_recv) = channel(10);
        let (kill_tx, kill_rx) = channel(1);
        rx.set_kill_switch(kill_rx);

        let mut result = Libp2pNetwork {
            inner: Arc::new(Libp2pNetworkInner {
                handle: Arc::new(network_handle),
                receiver: Mutex::new(receiver),
                sender: sender.clone(),
                hotshot_public_key: hotshot_public_key.clone(),
                is_ready: Arc::new(AtomicBool::new(false)),
                dht_timeout: Duration::from_secs(60),
                is_bootstrapped: Arc::new(AtomicBool::new(false)),
                metrics,
                subscribed_topics,
                node_lookup_send,
                // Start the latest view from 0. "Latest" refers to "most recent view we are polling for
                // proposals on". We need this because to have consensus info injected we need a working
                // network already. In the worst case, we send a few lookups we don't need.
                latest_seen_view: Arc::new(AtomicU64::new(0)),
                #[cfg(feature = "hotshot-testing")]
                reliability_config,
                kill_switch: kill_tx,
            }),
        };

        // Set the network as not ready
        result.inner.metrics.is_ready.set(0);

        result.handle_event_generator(sender, rx);
        result.spawn_node_lookup(node_lookup_recv);
        result.spawn_connect(config.kademlia_config.lookup_record_value);

        Ok(result)
    }

    /// Returns whether or not the network is currently ready.
    #[must_use]
    pub fn is_ready(&self) -> bool {
        self.inner.is_ready.load(Ordering::Relaxed)
    }

    /// Returns only when the network is ready.
    pub async fn wait_for_ready(&self) {
        loop {
            if self.is_ready() {
                break;
            }
            sleep(Duration::from_secs(1)).await;
        }
    }

    /// Spawns task for looking up nodes pre-emptively
    #[allow(clippy::cast_sign_loss, clippy::cast_precision_loss)]
    fn spawn_node_lookup(
        &self,
        mut node_lookup_recv: Receiver<Option<(ViewNumber, T::SignatureKey)>>,
    ) {
        let handle = Arc::clone(&self.inner.handle);
        let dht_timeout = self.inner.dht_timeout;
        let latest_seen_view = Arc::clone(&self.inner.latest_seen_view);

        // deals with handling lookup queue. should be infallible
        spawn(async move {
            // cancels on shutdown
            while let Some(Some((view_number, pk))) = node_lookup_recv.recv().await {
                /// defines lookahead threshold based on the constant
                #[allow(clippy::cast_possible_truncation)]
                const THRESHOLD: u64 = (LOOK_AHEAD as f64 * 0.8) as u64;

                trace!("Performing lookup for peer {:?}", pk);

                // only run if we are not too close to the next view number
                if latest_seen_view.load(Ordering::Relaxed) + THRESHOLD <= *view_number {
                    // look up
                    if let Err(err) = handle.lookup_node(&pk.to_bytes(), dht_timeout).await {
                        warn!("Failed to perform lookup for key {:?}: {}", pk, err);
                    };
                }
            }
        });
    }

    /// Initiates connection to the outside world
    fn spawn_connect(&mut self, lookup_record_value: RecordValue<T::SignatureKey>) {
        let handle = Arc::clone(&self.inner.handle);
        let is_bootstrapped = Arc::clone(&self.inner.is_bootstrapped);
        let inner = Arc::clone(&self.inner);
        let hotshot_public_key = self.inner.hotshot_public_key.clone();

        spawn({
            let is_ready = Arc::clone(&self.inner.is_ready);
            async move {
                // Begin the bootstrap process
                handle.begin_bootstrap()?;
                while !is_bootstrapped.load(Ordering::Relaxed) {
                    sleep(Duration::from_secs(1)).await;
                    handle.begin_bootstrap()?;
                }

                // Subscribe to the global topic
                handle.subscribe(GLOBAL_TOPIC.to_string()).await.unwrap();

                // Map our staking key to our Libp2p Peer ID so we can properly
                // route direct messages
                while handle
                    .put_record(
                        RecordKey::new(Namespace::Lookup, hotshot_public_key.to_bytes()),
                        lookup_record_value.clone(),
                    )
                    .await
                    .is_err()
                {
                    sleep(Duration::from_secs(1)).await;
                }

                // Wait for the network to connect to at least one peer
                if let Err(e) = handle.wait_to_connect(1).await {
                    error!("Failed to connect to peers: {:?}", e);
                    return Err::<(), NetworkError>(e);
                }
                info!("Connected to required number of peers");

                // Set the network as ready
                is_ready.store(true, Ordering::Relaxed);
                inner.metrics.is_ready.set(1);

                Ok::<(), NetworkError>(())
            }
        });
    }

    /// Handle events
    fn handle_recvd_events(
        &self,
        msg: NetworkEvent,
        sender: &Sender<Vec<u8>>,
    ) -> Result<(), NetworkError> {
        match msg {
            GossipMsg(msg) => {
                sender.try_send(msg).map_err(|err| {
                    NetworkError::ChannelSendError(format!("failed to send gossip message: {err}"))
                })?;
            }
            DirectRequest(msg, _pid, chan) => {
                sender.try_send(msg).map_err(|err| {
                    NetworkError::ChannelSendError(format!(
                        "failed to send direct request message: {err}"
                    ))
                })?;
                if self
                    .inner
                    .handle
                    .direct_response(
                        chan,
                        &bincode::serialize(&Empty { byte: 0u8 }).map_err(|e| {
                            NetworkError::FailedToSerialize(format!(
                                "failed to serialize acknowledgement: {e}"
                            ))
                        })?,
                    )
                    .is_err()
                {
                    error!("failed to ack!");
                };
            }
            DirectResponse(_msg, _) => {}
            NetworkEvent::IsBootstrapped => {
                error!("handle_recvd_events received `NetworkEvent::IsBootstrapped`, which should be impossible.");
            }
            NetworkEvent::ConnectedPeersUpdate(_) => {}
        }
        Ok::<(), NetworkError>(())
    }

    /// task to propagate messages to handlers
    /// terminates on shut down of network
    fn handle_event_generator(&self, sender: Sender<Vec<u8>>, mut network_rx: NetworkNodeReceiver) {
        let handle = self.clone();
        let is_bootstrapped = Arc::clone(&self.inner.is_bootstrapped);
        spawn(async move {
            let Some(mut kill_switch) = network_rx.take_kill_switch() else {
                tracing::error!(
                    "`spawn_handle` was called on a network handle that was already closed"
                );
                return;
            };

            loop {
                select! {
                    msg = network_rx.recv() => {
                        let Ok(message) = msg else {
                            warn!("Network receiver shut down!");
                            return;
                        };

                        match message {
                            NetworkEvent::IsBootstrapped => {
                                is_bootstrapped.store(true, Ordering::Relaxed);
                            }
                            GossipMsg(_) | DirectRequest(_, _, _) | DirectResponse(_, _) => {
                                let _ = handle.handle_recvd_events(message, &sender);
                            }
                            NetworkEvent::ConnectedPeersUpdate(num_peers) => {
                                handle.inner.metrics.num_connected_peers.set(num_peers);
                            }
                        }
                    }

                    _kill_switch = kill_switch.recv() => {
                        warn!("Event Handler shutdown");
                        return;
                    }
                }
            }
        });
    }
}

#[async_trait]
impl<T: NodeType> ConnectedNetwork<T::SignatureKey> for Libp2pNetwork<T> {
    #[instrument(name = "Libp2pNetwork::ready_blocking", skip_all)]
    async fn wait_for_ready(&self) {
        self.wait_for_ready().await;
    }

    fn pause(&self) {
        unimplemented!("Pausing not implemented for the Libp2p network");
    }

    fn resume(&self) {
        unimplemented!("Resuming not implemented for the Libp2p network");
    }

    #[instrument(name = "Libp2pNetwork::shut_down", skip_all)]
    fn shut_down<'a, 'b>(&'a self) -> BoxSyncFuture<'b, ()>
    where
        'a: 'b,
        Self: 'b,
    {
        let closure = async move {
            let _ = self.inner.handle.shutdown().await;
            let _ = self.inner.node_lookup_send.send(None).await;
            let _ = self.inner.kill_switch.send(()).await;
        };
        boxed_sync(closure)
    }

    #[instrument(name = "Libp2pNetwork::broadcast_message", skip_all)]
    async fn broadcast_message(
        &self,
        message: Vec<u8>,
        topic: Topic,
        _broadcast_delay: BroadcastDelay,
    ) -> Result<(), NetworkError> {
        // If we're not ready, return an error
        if !self.is_ready() {
            self.inner.metrics.num_failed_messages.add(1);
            return Err(NetworkError::NotReadyYet);
        };

        // If we are subscribed to the topic,
        let topic = topic.to_string();
        if self.inner.subscribed_topics.contains(&topic) {
            // Short-circuit-send the message to ourselves
            self.inner.sender.try_send(message.clone()).map_err(|_| {
                self.inner.metrics.num_failed_messages.add(1);
                NetworkError::ShutDown
            })?;
        }

        // NOTE: metrics is threadsafe, so clone is fine (and lightweight)
        #[cfg(feature = "hotshot-testing")]
        {
            let metrics = self.inner.metrics.clone();
            if let Some(ref config) = &self.inner.reliability_config {
                let handle = Arc::clone(&self.inner.handle);

                let fut = config.clone().chaos_send_msg(
                    message,
                    Arc::new(move |msg: Vec<u8>| {
                        let topic_2 = topic.clone();
                        let handle_2 = Arc::clone(&handle);
                        let metrics_2 = metrics.clone();
                        boxed_sync(async move {
                            if let Err(e) = handle_2.gossip_no_serialize(topic_2, msg) {
                                metrics_2.num_failed_messages.add(1);
                                warn!("Failed to broadcast to libp2p: {:?}", e);
                            }
                        })
                    }),
                );
                spawn(fut);
                return Ok(());
            }
        }

        if let Err(e) = self.inner.handle.gossip(topic, &message) {
            self.inner.metrics.num_failed_messages.add(1);
            return Err(e);
        }

        Ok(())
    }

    #[instrument(name = "Libp2pNetwork::da_broadcast_message", skip_all)]
    async fn da_broadcast_message(
        &self,
        message: Vec<u8>,
        recipients: Vec<T::SignatureKey>,
        _broadcast_delay: BroadcastDelay,
    ) -> Result<(), NetworkError> {
        // If we're not ready, return an error
        if !self.is_ready() {
            self.inner.metrics.num_failed_messages.add(1);
            return Err(NetworkError::NotReadyYet);
        };

        let future_results = recipients
            .into_iter()
            .map(|r| self.direct_message(message.clone(), r));
        let results = join_all(future_results).await;

        let errors: Vec<_> = results
            .into_iter()
            .filter_map(|r| match r {
                Err(err) => Some(err),
                _ => None,
            })
            .collect();

        if errors.is_empty() {
            Ok(())
        } else {
            Err(NetworkError::Multiple(errors))
        }
    }

    #[instrument(name = "Libp2pNetwork::direct_message", skip_all)]
    async fn direct_message(
        &self,
        message: Vec<u8>,
        recipient: T::SignatureKey,
    ) -> Result<(), NetworkError> {
        // If we're not ready, return an error
        if !self.is_ready() {
            self.inner.metrics.num_failed_messages.add(1);
            return Err(NetworkError::NotReadyYet);
        };

        // Short circuit if we're trying to message ourselves
        if recipient == self.inner.hotshot_public_key {
            // panic if we already shut down?
            self.inner.sender.try_send(message).map_err(|_x| {
                self.inner.metrics.num_failed_messages.add(1);
                NetworkError::ShutDown
            })?;
            return Ok(());
        }

        let pid = match self
            .inner
            .handle
            .lookup_node(&recipient.to_bytes(), self.inner.dht_timeout)
            .await
        {
            Ok(pid) => pid,
            Err(err) => {
                self.inner.metrics.num_failed_messages.add(1);
                return Err(NetworkError::LookupError(format!(
                    "failed to look up node for direct message: {err}"
                )));
            }
        };

        #[cfg(feature = "hotshot-testing")]
        {
            let metrics = self.inner.metrics.clone();
            if let Some(ref config) = &self.inner.reliability_config {
                let handle = Arc::clone(&self.inner.handle);

                let fut = config.clone().chaos_send_msg(
                    message,
                    Arc::new(move |msg: Vec<u8>| {
                        let handle_2 = Arc::clone(&handle);
                        let metrics_2 = metrics.clone();
                        boxed_sync(async move {
                            if let Err(e) = handle_2.direct_request_no_serialize(pid, msg) {
                                metrics_2.num_failed_messages.add(1);
                                warn!("Failed to broadcast to libp2p: {:?}", e);
                            }
                        })
                    }),
                );
                spawn(fut);
                return Ok(());
            }
        }

        match self.inner.handle.direct_request(pid, &message) {
            Ok(()) => Ok(()),
            Err(e) => {
                self.inner.metrics.num_failed_messages.add(1);
                Err(e)
            }
        }
    }

    /// Receive one or many messages from the underlying network.
    ///
    /// # Errors
    /// If there is a network-related failure.
    #[instrument(name = "Libp2pNetwork::recv_message", skip_all)]
    async fn recv_message(&self) -> Result<Vec<u8>, NetworkError> {
        let result = self
            .inner
            .receiver
            .lock()
            .await
            .recv()
            .await
            .ok_or(NetworkError::ShutDown)?;

        Ok(result)
    }

    #[instrument(name = "Libp2pNetwork::queue_node_lookup", skip_all)]
    #[allow(clippy::type_complexity)]
    fn queue_node_lookup(
        &self,
        view_number: ViewNumber,
        pk: T::SignatureKey,
    ) -> Result<(), TrySendError<Option<(ViewNumber, T::SignatureKey)>>> {
        self.inner
            .node_lookup_send
            .try_send(Some((view_number, pk)))
    }

    /// The libp2p view update is a special operation intrinsic to its internal behavior.
    ///
    /// Libp2p needs to do a lookup because a libp2p address is not related to
    /// hotshot keys. So in libp2p we store a mapping of HotShot key to libp2p address
    /// in a distributed hash table.
    ///
    /// This means to directly message someone on libp2p we need to lookup in the hash
    /// table what their libp2p address is, using their HotShot public key as the key.
    ///
    /// So the logic with libp2p is to prefetch upcoming leaders libp2p address to
    /// save time when we later need to direct message the leader our vote. Hence the
    /// use of the future view and leader to queue the lookups.
    async fn update_view<'a, TYPES>(
        &'a self,
        view: u64,
        epoch: u64,
        membership: Arc<RwLock<TYPES::Membership>>,
    ) where
        TYPES: NodeType<SignatureKey = T::SignatureKey> + 'a,
    {
        let future_view = <TYPES as NodeType>::View::new(view) + LOOK_AHEAD;
        let epoch = <TYPES as NodeType>::Epoch::new(epoch);

        let future_leader = match membership.read().await.leader(future_view, epoch) {
            Ok(l) => l,
            Err(e) => {
                return tracing::info!(
                    "Failed to calculate leader for view {:?}: {e}",
                    future_view
                );
            }
        };

        let _ = self
            .queue_node_lookup(ViewNumber::new(*future_view), future_leader)
            .map_err(|err| tracing::warn!("failed to process node lookup request: {err}"));
    }
}

#[cfg(test)]
mod test {
    mod derive_multiaddr {
        use std::net::Ipv6Addr;

        use super::super::*;

        /// Test derivation of a valid IPv4 address -> Multiaddr
        #[test]
        fn test_v4_valid() {
            // Derive a multiaddr from a valid IPv4 address
            let addr = "1.1.1.1:8080".to_string();
            let multiaddr =
                derive_libp2p_multiaddr(&addr).expect("Failed to derive valid multiaddr, {}");

            // Make sure it's the correct (quic) multiaddr
            assert_eq!(multiaddr.to_string(), "/ip4/1.1.1.1/udp/8080/quic-v1");
        }

        /// Test derivation of a valid IPv6 address -> Multiaddr
        #[test]
        fn test_v6_valid() {
            // Derive a multiaddr from a valid IPv6 address
            let ipv6_addr = Ipv6Addr::new(1, 2, 3, 4, 5, 6, 7, 8);
            let addr = format!("{ipv6_addr}:8080");
            let multiaddr =
                derive_libp2p_multiaddr(&addr).expect("Failed to derive valid multiaddr, {}");

            // Make sure it's the correct (quic) multiaddr
            assert_eq!(
                multiaddr.to_string(),
                format!("/ip6/{ipv6_addr}/udp/8080/quic-v1")
            );
        }

        /// Test that an invalid address fails to derive to a Multiaddr
        #[test]
        fn test_no_port() {
            // Derive a multiaddr from an invalid port
            let addr = "1.1.1.1".to_string();
            let multiaddr = derive_libp2p_multiaddr(&addr);

            // Make sure it fails
            assert!(multiaddr.is_err());
        }

        /// Test that an existing domain name resolves to a Multiaddr
        #[test]
        fn test_fqdn_exists() {
            // Derive a multiaddr from a valid FQDN
            let addr = "example.com:8080".to_string();
            let multiaddr =
                derive_libp2p_multiaddr(&addr).expect("Failed to derive valid multiaddr, {}");

            // Make sure it's the correct (quic) multiaddr
            assert_eq!(multiaddr.to_string(), "/dns/example.com/udp/8080/quic-v1");
        }

        /// Test that a non-existent domain name still resolves to a Multiaddr
        #[test]
        fn test_fqdn_does_not_exist() {
            // Derive a multiaddr from an invalid FQDN
            let addr = "libp2p.example.com:8080".to_string();
            let multiaddr =
                derive_libp2p_multiaddr(&addr).expect("Failed to derive valid multiaddr, {}");

            // Make sure it still worked
            assert_eq!(
                multiaddr.to_string(),
                "/dns/libp2p.example.com/udp/8080/quic-v1"
            );
        }

        /// Test that a domain name without a port fails to derive to a Multiaddr
        #[test]
        fn test_fqdn_no_port() {
            // Derive a multiaddr from an invalid port
            let addr = "example.com".to_string();
            let multiaddr = derive_libp2p_multiaddr(&addr);

            // Make sure it fails
            assert!(multiaddr.is_err());
        }
    }
}<|MERGE_RESOLUTION|>--- conflicted
+++ resolved
@@ -20,6 +20,7 @@
 };
 
 use anyhow::{anyhow, Context};
+use async_lock::RwLock;
 use async_trait::async_trait;
 use futures::future::join_all;
 #[cfg(feature = "hotshot-testing")]
@@ -313,7 +314,10 @@
                 }
 
                 // Create the quorum membership from the list we just made
-                let quorum_membership = T::Membership::new(all_nodes.clone(), all_nodes);
+                let quorum_membership = Arc::new(RwLock::new(T::Membership::new(
+                    all_nodes.clone(),
+                    all_nodes,
+                )));
 
                 // Create the Libp2p configuration
                 let config = Libp2pConfig::<T> {
@@ -444,130 +448,6 @@
     /// # Panics
     /// If we are unable to calculate the replication factor
     #[allow(clippy::too_many_arguments)]
-<<<<<<< HEAD
-=======
-    pub async fn from_config(
-        mut config: NetworkConfig<T::SignatureKey>,
-        membership: Arc<RwLock<T::Membership>>,
-        gossip_config: GossipConfig,
-        request_response_config: RequestResponseConfig,
-        bind_address: Multiaddr,
-        pub_key: &T::SignatureKey,
-        priv_key: &<T::SignatureKey as SignatureKey>::PrivateKey,
-        metrics: Libp2pMetricsValue,
-    ) -> anyhow::Result<Self> {
-        // Try to take our Libp2p config from our broader network config
-        let libp2p_config = config
-            .libp2p_config
-            .take()
-            .ok_or(anyhow!("Libp2p config not supplied"))?;
-
-        // Derive our Libp2p keypair from our supplied private key
-        let keypair = derive_libp2p_keypair::<T::SignatureKey>(priv_key)?;
-
-        // Build our libp2p configuration
-        let mut config_builder = NetworkNodeConfigBuilder::default();
-
-        // Set the gossip configuration
-        config_builder.gossip_config(gossip_config.clone());
-        config_builder.request_response_config(request_response_config);
-
-        // Construct the auth message
-        let auth_message =
-            construct_auth_message(pub_key, &keypair.public().to_peer_id(), priv_key)
-                .with_context(|| "Failed to construct auth message")?;
-
-        // Set the auth message and stake table
-        config_builder
-            .stake_table(Some(membership))
-            .auth_message(Some(auth_message));
-
-        // The replication factor is the minimum of [the default and 2/3 the number of nodes]
-        let Some(default_replication_factor) = DEFAULT_REPLICATION_FACTOR else {
-            return Err(anyhow!("Default replication factor not supplied"));
-        };
-
-        let replication_factor = NonZeroUsize::new(min(
-            default_replication_factor.get(),
-            config.config.num_nodes_with_stake.get() * 2 / 3,
-        ))
-        .with_context(|| "Failed to calculate replication factor")?;
-
-        // Sign our DHT lookup record
-        let lookup_record_value = RecordValue::new_signed(
-            &RecordKey::new(Namespace::Lookup, pub_key.to_bytes()),
-            // The value is our Libp2p Peer ID
-            keypair.public().to_peer_id().to_bytes(),
-            priv_key,
-        )
-        .with_context(|| "Failed to sign DHT lookup record")?;
-
-        config_builder
-            .keypair(keypair)
-            .replication_factor(replication_factor)
-            .bind_address(Some(bind_address.clone()));
-
-        // Choose `mesh_n` random nodes to connect to for bootstrap
-        let bootstrap_nodes = libp2p_config
-            .bootstrap_nodes
-            .into_iter()
-            .choose_multiple(&mut StdRng::from_entropy(), gossip_config.mesh_n);
-        config_builder.to_connect_addrs(HashSet::from_iter(bootstrap_nodes.clone()));
-
-        // Build the node's configuration
-        let node_config = config_builder.build()?;
-
-        // Calculate all keys so we can keep track of direct message recipients
-        let mut all_keys = BTreeSet::new();
-
-        // Insert all known nodes into the set of all keys
-        for node in config.config.known_nodes_with_stake {
-            all_keys.insert(T::SignatureKey::public_key(&node.stake_table_entry));
-        }
-
-        Ok(Libp2pNetwork::new(
-            metrics,
-            node_config,
-            pub_key.clone(),
-            lookup_record_value,
-            Arc::new(RwLock::new(bootstrap_nodes)),
-            usize::try_from(config.node_index)?,
-            #[cfg(feature = "hotshot-testing")]
-            None,
-        )
-        .await?)
-    }
-
-    /// Returns whether or not the network is currently ready.
-    #[must_use]
-    pub fn is_ready(&self) -> bool {
-        self.inner.is_ready.load(Ordering::Relaxed)
-    }
-
-    /// Returns only when the network is ready.
-    pub async fn wait_for_ready(&self) {
-        loop {
-            if self.is_ready() {
-                break;
-            }
-            sleep(Duration::from_secs(1)).await;
-        }
-    }
-
-    /// Constructs new network for a node. Note that this network is unconnected.
-    /// One must call `connect` in order to connect.
-    /// * `config`: the configuration of the node
-    /// * `pk`: public key associated with the node
-    /// * `bootstrap_addrs`: rwlock containing the bootstrap addrs
-    /// # Errors
-    /// Returns error in the event that the underlying libp2p network
-    /// is unable to create a network.
-    ///
-    /// # Panics
-    ///
-    /// This will panic if there are less than 5 bootstrap nodes
-    #[allow(clippy::too_many_arguments)]
->>>>>>> fefd5a7b
     pub async fn new(
         config: Libp2pConfig<T>,
         hotshot_public_key: &T::SignatureKey,
