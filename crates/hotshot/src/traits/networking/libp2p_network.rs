//! Libp2p based/production networking implementation
//! This module provides a libp2p based networking implementation where each node in the
//! network forms a tcp or udp connection to a subset of other nodes in the network
use super::NetworkingMetricsValue;
#[cfg(feature = "hotshot-testing")]
use async_compatibility_layer::art::async_block_on;
use async_compatibility_layer::{
    art::{async_sleep, async_spawn},
    channel::{unbounded, UnboundedReceiver, UnboundedSendError, UnboundedSender},
};
use async_lock::RwLock;
use async_trait::async_trait;
use bimap::BiHashMap;
use bincode::Options;
use hotshot_constants::{Version, LOOK_AHEAD, VERSION_0_1};
use hotshot_types::{
    boxed_sync,
    data::ViewNumber,
    traits::{
        network::{
            ConnectedNetwork, ConsensusIntentEvent, FailedToSerializeSnafu, NetworkError,
<<<<<<< HEAD
            NetworkMsg, TransmitType,
=======
            NetworkMsg, ViewMessage,
>>>>>>> be36bb0e
        },
        node_implementation::ConsensusTime,
        signature_key::SignatureKey,
    },
    BoxSyncFuture,
};
#[cfg(feature = "hotshot-testing")]
use hotshot_types::{
    message::{Message, MessageKind},
    traits::{
        network::{NetworkReliability, TestableNetworkingImplementation, ViewMessage},
        node_implementation::NodeType,
    },
};
use hotshot_utils::{bincode::bincode_opts, version::read_version};
use libp2p_identity::PeerId;
#[cfg(feature = "hotshot-testing")]
use libp2p_networking::network::{MeshParams, NetworkNodeConfigBuilder};

use libp2p_networking::{
    network::{
        NetworkEvent::{self, DirectRequest, DirectResponse, GossipMsg},
        NetworkNodeConfig, NetworkNodeHandle, NetworkNodeHandleError, NetworkNodeType,
    },
    reexport::Multiaddr,
};

use serde::Serialize;
use snafu::ResultExt;
#[cfg(feature = "hotshot-testing")]
use std::{collections::HashSet, num::NonZeroUsize, str::FromStr};

use futures::future::join_all;
use std::{
    collections::BTreeSet,
    fmt::Debug,
    sync::{
        atomic::{AtomicBool, AtomicU64, Ordering},
        Arc,
    },
    time::Duration,
};
use tracing::{error, info, instrument, warn};

/// convienence alias for the type for bootstrap addresses
/// concurrency primitives are needed for having tests
pub type BootstrapAddrs = Arc<RwLock<Vec<(Option<PeerId>, Multiaddr)>>>;

/// hardcoded topic of QC used
pub const QC_TOPIC: &str = "global";

/// Stubbed out Ack
///
/// Note: as part of versioning for upgradability,
/// all network messages must begin with a 4-byte version number.
///
/// Hence:
///   * `Empty` *must* be a struct (enums are serialized with a leading byte for the variant), and
///   * we must have an explicit version field.
#[derive(Serialize)]
pub struct Empty {
    /// network protocol version number in use
    version: Version,
}

impl<M: NetworkMsg, K: SignatureKey + 'static> Debug for Libp2pNetwork<M, K> {
    fn fmt(&self, f: &mut std::fmt::Formatter<'_>) -> std::fmt::Result {
        f.debug_struct("Libp2p").field("inner", &"inner").finish()
    }
}

/// Type alias for a shared collection of peerid, multiaddrs
pub type PeerInfoVec = Arc<RwLock<Vec<(Option<PeerId>, Multiaddr)>>>;

/// The underlying state of the libp2p network
#[derive(Debug)]
struct Libp2pNetworkInner<M: NetworkMsg, K: SignatureKey + 'static> {
    /// this node's public key
    pk: K,
    /// handle to control the network
    handle: Arc<NetworkNodeHandle<()>>,
    /// map of known replica peer ids to public keys
    receiver: UnboundedReceiver<M>,
    /// Sender for broadcast messages
    sender: UnboundedSender<M>,
    /// Sender for node lookup (relevant view number, key of node) (None for shutdown)
    node_lookup_send: UnboundedSender<Option<(ViewNumber, K)>>,
    /// this is really cheating to enable local tests
    /// hashset of (bootstrap_addr, peer_id)
    bootstrap_addrs: PeerInfoVec,
    /// bootstrap
    bootstrap_addrs_len: usize,
    /// whether or not the network is ready to send
    is_ready: Arc<AtomicBool>,
    /// max time before dropping message due to DHT error
    dht_timeout: Duration,
    /// whether or not we've bootstrapped into the DHT yet
    is_bootstrapped: Arc<AtomicBool>,
    /// The networking metrics we're keeping track of
    metrics: NetworkingMetricsValue,
    /// topic map
    /// hash(hashset) -> topic
    /// btreemap ordered so is hashable
    topic_map: RwLock<BiHashMap<BTreeSet<K>, String>>,
    /// the latest view number (for node lookup purposes)
    /// NOTE: supposed to represent a ViewNumber but we
    /// haven't made that atomic yet and we prefer lock-free
    latest_seen_view: Arc<AtomicU64>,
    #[cfg(feature = "hotshot-testing")]
    /// reliability_config
    reliability_config: Option<Box<dyn NetworkReliability>>,
    /// if we're a member of the DA committee or not
    is_da: bool,
}

/// Networking implementation that uses libp2p
/// generic over `M` which is the message type
#[derive(Clone)]
pub struct Libp2pNetwork<M: NetworkMsg, K: SignatureKey + 'static> {
    /// holds the state of the libp2p network
    inner: Arc<Libp2pNetworkInner<M, K>>,
}

#[cfg(feature = "hotshot-testing")]
impl<TYPES: NodeType> TestableNetworkingImplementation<TYPES>
    for Libp2pNetwork<Message<TYPES>, TYPES::SignatureKey>
where
    MessageKind<TYPES>: ViewMessage<TYPES>,
{
    /// Returns a boxed function `f(node_id, public_key) -> Libp2pNetwork`
    /// with the purpose of generating libp2p networks.
    /// Generates `num_bootstrap` bootstrap nodes. The remainder of nodes are normal
    /// nodes with sane defaults.
    /// # Panics
    /// Returned function may panic either:
    /// - An invalid configuration
    ///   (probably an issue with the defaults of this function)
    /// - An inability to spin up the replica's network
    #[allow(clippy::panic)]
    fn generator(
        expected_node_count: usize,
        num_bootstrap: usize,
        _network_id: usize,
        da_committee_size: usize,
        _is_da: bool,
        reliability_config: Option<Box<dyn NetworkReliability>>,
    ) -> Box<dyn Fn(u64) -> (Arc<Self>, Arc<Self>) + 'static> {
        assert!(
            da_committee_size <= expected_node_count,
            "DA committee size must be less than or equal to total # nodes"
        );
        let bootstrap_addrs: PeerInfoVec = Arc::default();
        // We assign known_nodes' public key and stake value rather than read from config file since it's a test
        let mut all_keys = BTreeSet::new();
        let mut da_keys = BTreeSet::new();

        for i in 0u64..(expected_node_count as u64) {
            let privkey = TYPES::SignatureKey::generated_from_seed_indexed([0u8; 32], i).1;
            let pubkey = TYPES::SignatureKey::from_private(&privkey);
            if i < da_committee_size as u64 {
                da_keys.insert(pubkey.clone());
            }
            all_keys.insert(pubkey);
        }

        // NOTE uncomment this for easier debugging
        // let start_port = 5000;
        Box::new({
            move |node_id| {
                info!(
                    "GENERATOR: Node id {:?}, is bootstrap: {:?}",
                    node_id,
                    node_id < num_bootstrap as u64
                );

                // pick a free, unused UDP port for testing
                let port = portpicker::pick_unused_port().expect("Could not find an open port");

                let addr =
                    Multiaddr::from_str(&format!("/ip4/127.0.0.1/udp/{port}/quic-v1")).unwrap();

                // We assign node's public key and stake value rather than read from config file since it's a test
                let privkey =
                    TYPES::SignatureKey::generated_from_seed_indexed([0u8; 32], node_id).1;
                let pubkey = TYPES::SignatureKey::from_private(&privkey);
                // we want the majority of peers to have this lying around.
                let replication_factor = NonZeroUsize::new(2 * expected_node_count / 3).unwrap();
                let config = if node_id < num_bootstrap as u64 {
                    NetworkNodeConfigBuilder::default()
                        // NOTICE the implicit assumption that bootstrap is less
                        // than half the network. This seems reasonable.
                        .mesh_params(Some(MeshParams {
                            mesh_n_high: expected_node_count,
                            mesh_n_low: 5,
                            mesh_outbound_min: 3,
                            // the worst case of 7/2+3 > 5
                            mesh_n: (expected_node_count / 2 + 3),
                        }))
                        .replication_factor(replication_factor)
                        .node_type(NetworkNodeType::Bootstrap)
                        .bound_addr(Some(addr))
                        .to_connect_addrs(HashSet::default())
                        // setting to sane defaults
                        .ttl(None)
                        .republication_interval(None)
                        .build()
                        .unwrap()
                } else {
                    NetworkNodeConfigBuilder::default()
                        // NOTE I'm hardcoding these because this is probably the MAX
                        // parameters. If there aren't this many nodes, gossip keeps looking
                        // for more. That is fine.
                        .mesh_params(Some(MeshParams {
                            mesh_n_high: 15,
                            mesh_n_low: 5,
                            mesh_outbound_min: 4,
                            mesh_n: 8,
                        }))
                        .replication_factor(replication_factor)
                        .node_type(NetworkNodeType::Regular)
                        .bound_addr(Some(addr))
                        .to_connect_addrs(HashSet::default())
                        // setting to sane defaults
                        .ttl(None)
                        .republication_interval(None)
                        .build()
                        .unwrap()
                };
                let bootstrap_addrs_ref = bootstrap_addrs.clone();
                let keys = all_keys.clone();
                let da = da_keys.clone();
                let reliability_config_dup = reliability_config.clone();
                let net = Arc::new(async_block_on(async move {
                    match Libp2pNetwork::new(
                        NetworkingMetricsValue::default(),
                        config,
                        pubkey.clone(),
                        bootstrap_addrs_ref,
                        num_bootstrap,
                        usize::try_from(node_id).unwrap(),
                        keys,
                        #[cfg(feature = "hotshot-testing")]
                        reliability_config_dup,
                        da.clone(),
                        da.contains(&pubkey),
                    )
                    .await
                    {
                        Ok(network) => network,
                        Err(err) => {
                            panic!("Failed to create libp2p network: {err:?}");
                        }
                    }
                }));
                (net.clone(), net)
            }
        })
    }

    fn in_flight_message_count(&self) -> Option<usize> {
        None
    }
}

impl<M: NetworkMsg, K: SignatureKey + 'static> Libp2pNetwork<M, K> {
    /// Returns when network is ready
    pub async fn wait_for_ready(&self) {
        loop {
            if self.inner.is_ready.load(Ordering::Relaxed) {
                break;
            }
            async_sleep(Duration::from_secs(1)).await;
        }
        info!("LIBP2P: IS READY GOT TRIGGERED!!");
    }

    /// Constructs new network for a node. Note that this network is unconnected.
    /// One must call `connect` in order to connect.
    /// * `config`: the configuration of the node
    /// * `pk`: public key associated with the node
    /// * `bootstrap_addrs`: rwlock containing the bootstrap addrs
    /// # Errors
    /// Returns error in the event that the underlying libp2p network
    /// is unable to create a network.
    ///
    /// # Panics
    ///
    /// This will panic if there are less than 5 bootstrap nodes
    #[allow(clippy::too_many_arguments)]
    pub async fn new(
        metrics: NetworkingMetricsValue,
        config: NetworkNodeConfig,
        pk: K,
        bootstrap_addrs: BootstrapAddrs,
        bootstrap_addrs_len: usize,
        id: usize,
        // HACK
        committee_pks: BTreeSet<K>,
        #[cfg(feature = "hotshot-testing")] reliability_config: Option<Box<dyn NetworkReliability>>,
        da_pks: BTreeSet<K>,
        is_da: bool,
    ) -> Result<Libp2pNetwork<M, K>, NetworkError> {
        assert!(bootstrap_addrs_len > 4, "Need at least 5 bootstrap nodes");
        let network_handle = Arc::new(
            Box::pin(NetworkNodeHandle::<()>::new(config, id))
                .await
                .map_err(Into::<NetworkError>::into)?,
        );

        // Make bootstrap mappings known
        if matches!(
            network_handle.config().node_type,
            NetworkNodeType::Bootstrap
        ) {
            let addr = network_handle.listen_addr();
            let pid = network_handle.peer_id();
            let mut bs_cp = bootstrap_addrs.write().await;
            bs_cp.push((Some(pid), addr));
            drop(bs_cp);
        }

        let mut pubkey_pid_map = BiHashMap::new();
        pubkey_pid_map.insert(pk.clone(), network_handle.peer_id());

        let mut topic_map = BiHashMap::new();
        topic_map.insert(committee_pks, QC_TOPIC.to_string());
        topic_map.insert(da_pks, "DA".to_string());

        let topic_map = RwLock::new(topic_map);

        // unbounded channels may not be the best choice (spammed?)
        // if bounded figure out a way to log dropped msgs
        let (sender, receiver) = unbounded();
        let (node_lookup_send, node_lookup_recv) = unbounded();

        let mut result = Libp2pNetwork {
            inner: Arc::new(Libp2pNetworkInner {
                handle: network_handle,
                receiver,
                sender: sender.clone(),
                pk,
                bootstrap_addrs_len,
                bootstrap_addrs,
                is_ready: Arc::new(AtomicBool::new(false)),
                // This is optimal for 10-30 nodes. TODO: parameterize this for both tests and examples
                // https://github.com/EspressoSystems/HotShot/issues/2088
                dht_timeout: Duration::from_secs(120),
                is_bootstrapped: Arc::new(AtomicBool::new(false)),
                metrics,
                topic_map,
                node_lookup_send,
                // Start the latest view from 0. "Latest" refers to "most recent view we are polling for
                // proposals on". We need this because to have consensus info injected we need a working
                // network already. In the worst case, we send a few lookups we don't need.
                latest_seen_view: Arc::new(AtomicU64::new(0)),
                #[cfg(feature = "hotshot-testing")]
                reliability_config,
                is_da,
            }),
        };

        result.handle_event_generator(sender);
        result.spawn_node_lookup(node_lookup_recv);
        result.spawn_connect(id);

        Ok(result)
    }

    /// Spawns task for looking up nodes pre-emptively
    #[allow(clippy::cast_sign_loss, clippy::cast_precision_loss)]
    fn spawn_node_lookup(&self, node_lookup_recv: UnboundedReceiver<Option<(ViewNumber, K)>>) {
        let handle = self.inner.handle.clone();
        let dht_timeout = self.inner.dht_timeout;
        let latest_seen_view = self.inner.latest_seen_view.clone();

        // deals with handling lookup queue. should be infallible
        async_spawn(async move {
            // cancels on shutdown
            while let Ok(Some((view_number, pk))) = node_lookup_recv.recv().await {
                /// defines lookahead threshold based on the constant
                #[allow(clippy::cast_possible_truncation)]
                const THRESHOLD: u64 = (LOOK_AHEAD as f64 * 0.8) as u64;

                info!("Performing lookup for peer {:?}", pk);

                // only run if we are not too close to the next view number
                if latest_seen_view.load(Ordering::Relaxed) + THRESHOLD <= *view_number {
                    // look up
                    if let Err(err) = handle.lookup_node::<K>(pk.clone(), dht_timeout).await {
                        error!("Failed to perform lookup for key {:?}: {}", pk, err);
                    };
                }
            }
        });
    }

    /// Initiates connection to the outside world
    fn spawn_connect(&mut self, id: usize) {
        let pk = self.inner.pk.clone();
        let bootstrap_ref = self.inner.bootstrap_addrs.clone();
        let num_bootstrap = self.inner.bootstrap_addrs_len;
        let handle = self.inner.handle.clone();
        let is_bootstrapped = self.inner.is_bootstrapped.clone();
        let node_type = self.inner.handle.config().node_type;
        let metrics_connected_peers = self.inner.clone();
        let is_da = self.inner.is_da;
        async_spawn({
            let is_ready = self.inner.is_ready.clone();
            async move {
                let bs_addrs = loop {
                    let bss = bootstrap_ref.read().await;
                    let bs_addrs = bss.clone();
                    drop(bss);
                    if bs_addrs.len() >= num_bootstrap {
                        break bs_addrs;
                    }
                    info!(
                        "NODE {:?} bs addr len {:?}, number of bootstrap expected {:?}",
                        id,
                        bs_addrs.len(),
                        num_bootstrap
                    );
                };
                handle.add_known_peers(bs_addrs).await.unwrap();

                handle.begin_bootstrap().await?;

                while !is_bootstrapped.load(Ordering::Relaxed) {
                    async_sleep(Duration::from_secs(1)).await;
                }

                handle.subscribe(QC_TOPIC.to_string()).await.unwrap();

                // only subscribe to DA events if we are DA
                if is_da {
                    handle.subscribe("DA".to_string()).await.unwrap();
                }
                // TODO figure out some way of passing in ALL keypairs. That way we can add the
                // global topic to the topic map
                // NOTE this wont' work without this change

                info!(
                    "peer {:?} waiting for publishing, type: {:?}",
                    handle.peer_id(),
                    node_type
                );

                // we want our records published before
                // we begin participating in consensus
                while handle.put_record(&pk, &handle.peer_id()).await.is_err() {
                    async_sleep(Duration::from_secs(1)).await;
                }
                info!(
                    "Node {:?} is ready, type: {:?}",
                    handle.peer_id(),
                    node_type
                );

                while handle.put_record(&handle.peer_id(), &pk).await.is_err() {
                    async_sleep(Duration::from_secs(1)).await;
                }
                // 10 minute timeout
                let timeout_duration = Duration::from_secs(600);
                // perform connection
                info!("WAITING TO CONNECT ON NODE {:?}", id);
                handle
                    .wait_to_connect(4, id, timeout_duration)
                    .await
                    .unwrap();
                info!(
                    "node {:?} is barring bootstrap, type: {:?}",
                    handle.peer_id(),
                    node_type
                );

                let connected_num = handle.num_connected().await?;
                metrics_connected_peers
                    .metrics
                    .connected_peers
                    .set(connected_num);

                is_ready.store(true, Ordering::Relaxed);
                info!("STARTING CONSENSUS ON {:?}", handle.peer_id());
                Ok::<(), NetworkError>(())
            }
        });
    }

    /// Handle events for Version 0.1 of the protocol.
    async fn handle_recvd_events_0_1(
        &self,
        msg: NetworkEvent,
        sender: &UnboundedSender<M>,
    ) -> Result<(), NetworkError> {
        match msg {
            GossipMsg(msg, _) => {
                let result: Result<M, _> = bincode_opts().deserialize(&msg);
                if let Ok(result) = result {
                    sender
                        .send(result)
                        .await
                        .map_err(|_| NetworkError::ChannelSend)?;
                }
            }
            DirectRequest(msg, _pid, chan) => {
                let result: Result<M, _> = bincode_opts()
                    .deserialize(&msg)
                    .context(FailedToSerializeSnafu);
                if let Ok(result) = result {
                    sender
                        .send(result)
                        .await
                        .map_err(|_| NetworkError::ChannelSend)?;
                }
                if self
                    .inner
                    .handle
                    .direct_response(
                        chan,
                        &Empty {
                            version: VERSION_0_1,
                        },
                    )
                    .await
                    .is_err()
                {
                    error!("failed to ack!");
                };
            }
            DirectResponse(msg, _) => {
                let _result: Result<M, _> = bincode_opts()
                    .deserialize(&msg)
                    .context(FailedToSerializeSnafu);
            }
            NetworkEvent::IsBootstrapped => {
                error!("handle_recvd_events_0_1 received `NetworkEvent::IsBootstrapped`, which should be impossible.");
            }
        }
        Ok::<(), NetworkError>(())
    }

    /// task to propagate messages to handlers
    /// terminates on shut down of network
    fn handle_event_generator(&self, sender: UnboundedSender<M>) {
        let handle = self.clone();
        let is_bootstrapped = self.inner.is_bootstrapped.clone();
        async_spawn(async move {
            while let Ok(message) = handle.inner.handle.receiver().recv().await {
                match &message {
                    NetworkEvent::IsBootstrapped => {
                        is_bootstrapped.store(true, Ordering::Relaxed);
                    }
                    GossipMsg(raw, _) | DirectRequest(raw, _, _) | DirectResponse(raw, _) => {
                        let message_version = read_version(raw);
                        match message_version {
                            Some(VERSION_0_1) => {
                                let _ = handle.handle_recvd_events_0_1(message, &sender).await;
                            }
                            Some(version) => {
                                warn!(
                            "Received message with unsupported version: {:?}.\n\nPayload:\n\n{:?}",
                            version, message
                        );
                            }
                            _ => {
                                warn!(
                            "Received message with unreadable version number.\n\nPayload:\n\n{:?}",
                            message
                        );
                            }
                        }
                    }
                }
            }
            warn!("Network receiver shut down!");
        });
    }
}

#[async_trait]
impl<M: NetworkMsg, K: SignatureKey + 'static> ConnectedNetwork<M, K> for Libp2pNetwork<M, K> {
    #[instrument(name = "Libp2pNetwork::ready_blocking", skip_all)]
    async fn wait_for_ready(&self) {
        self.wait_for_ready().await;
    }

    fn pause(&self) {
        unimplemented!("Pausing not implemented for the Libp2p network");
    }

    fn resume(&self) {
        unimplemented!("Resuming not implemented for the Libp2p network");
    }

    #[instrument(name = "Libp2pNetwork::ready_nonblocking", skip_all)]
    async fn is_ready(&self) -> bool {
        self.inner.is_ready.load(Ordering::Relaxed)
    }

    #[instrument(name = "Libp2pNetwork::shut_down", skip_all)]
    fn shut_down<'a, 'b>(&'a self) -> BoxSyncFuture<'b, ()>
    where
        'a: 'b,
        Self: 'b,
    {
        let closure = async move {
            if self.inner.handle.is_killed() {
                error!("Called shut down when already shut down! Noop.");
            } else {
                let _ = self.inner.node_lookup_send.send(None).await;
                let _ = self.inner.handle.shutdown().await;
            }
        };
        boxed_sync(closure)
    }

    #[instrument(name = "Libp2pNetwork::broadcast_message", skip_all)]
    async fn broadcast_message(
        &self,
        message: M,
        recipients: BTreeSet<K>,
    ) -> Result<(), NetworkError> {
        if self.inner.handle.is_killed() {
            return Err(NetworkError::ShutDown);
        }

        self.wait_for_ready().await;
        info!(
            "broadcasting msg: {:?} with nodes: {:?} connected",
            message,
            self.inner.handle.connected_pids().await
        );

        let topic_map = self.inner.topic_map.read().await;
        let topic = topic_map
            .get_by_left(&recipients)
            .ok_or(NetworkError::Libp2p {
                source: NetworkNodeHandleError::NoSuchTopic,
            })?
            .clone();
        info!("broadcasting to topic: {}", topic);

        // gossip doesn't broadcast from itself, so special case
        if recipients.contains(&self.inner.pk) {
            // send to self
            self.inner
                .sender
                .send(message.clone())
                .await
                .map_err(|_| NetworkError::ShutDown)?;
        }

        // NOTE: metrics is threadsafe, so clone is fine (and lightweight)
        #[cfg(feature = "hotshot-testing")]
        {
            let metrics = self.inner.metrics.clone();
            if let Some(ref config) = &self.inner.reliability_config {
                let handle = self.inner.handle.clone();

                let serialized_msg = bincode_opts()
                    .serialize(&message)
                    .context(FailedToSerializeSnafu)?;
                let fut = config.clone().chaos_send_msg(
                    serialized_msg,
                    Arc::new(move |msg: Vec<u8>| {
                        let topic_2 = topic.clone();
                        let handle_2 = handle.clone();
                        let metrics_2 = metrics.clone();
                        boxed_sync(async move {
                            match handle_2.gossip_no_serialize(topic_2, msg).await {
                                Err(e) => {
                                    metrics_2.message_failed_to_send.add(1);
                                    warn!("Failed to broadcast to libp2p: {:?}", e);
                                }
                                Ok(()) => {
                                    metrics_2.outgoing_direct_message_count.add(1);
                                }
                            }
                        })
                    }),
                );
                async_spawn(fut);
                return Ok(());
            }
        }

        match self.inner.handle.gossip(topic, &message).await {
            Ok(()) => {
                self.inner.metrics.outgoing_broadcast_message_count.add(1);
                Ok(())
            }
            Err(e) => {
                self.inner.metrics.message_failed_to_send.add(1);
                Err(e.into())
            }
        }
    }

    #[instrument(name = "Libp2pNetwork::da_broadcast_message", skip_all)]
    async fn da_broadcast_message(
        &self,
        message: M,
        recipients: BTreeSet<K>,
    ) -> Result<(), NetworkError> {
        let future_results = recipients
            .into_iter()
            .map(|r| self.direct_message(message.clone(), r));
        let results = join_all(future_results).await;

        let errors: Vec<_> = results
            .into_iter()
            .filter_map(|r| match r {
                Err(NetworkError::Libp2p { source }) => Some(source),
                _ => None,
            })
            .collect();

        if errors.is_empty() {
            Ok(())
        } else {
            Err(NetworkError::Libp2pMulti { sources: errors })
        }
    }

    #[instrument(name = "Libp2pNetwork::direct_message", skip_all)]
    async fn direct_message(&self, message: M, recipient: K) -> Result<(), NetworkError> {
        if self.inner.handle.is_killed() {
            return Err(NetworkError::ShutDown);
        }

        // short circuit if we're dming ourselves
        if recipient == self.inner.pk {
            // panic if we already shut down?
            self.inner
                .sender
                .send(message)
                .await
                .map_err(|_x| NetworkError::ShutDown)?;
            return Ok(());
        }

        self.wait_for_ready().await;

        let pid = match self
            .inner
            .handle
            .lookup_node::<K>(recipient.clone(), self.inner.dht_timeout)
            .await
        {
            Ok(pid) => pid,
            Err(err) => {
                self.inner.metrics.message_failed_to_send.add(1);
                error!(
                    "Failed to message {:?} because could not find recipient peer id for pk {:?}",
                    message, recipient
                );
                return Err(NetworkError::Libp2p { source: err });
            }
        };

        #[cfg(feature = "hotshot-testing")]
        {
            let metrics = self.inner.metrics.clone();
            if let Some(ref config) = &self.inner.reliability_config {
                let handle = self.inner.handle.clone();

                let serialized_msg = bincode_opts()
                    .serialize(&message)
                    .context(FailedToSerializeSnafu)?;
                let fut = config.clone().chaos_send_msg(
                    serialized_msg,
                    Arc::new(move |msg: Vec<u8>| {
                        let handle_2 = handle.clone();
                        let metrics_2 = metrics.clone();
                        boxed_sync(async move {
                            match handle_2.direct_request_no_serialize(pid, msg).await {
                                Err(e) => {
                                    metrics_2.message_failed_to_send.add(1);
                                    warn!("Failed to broadcast to libp2p: {:?}", e);
                                }
                                Ok(()) => {
                                    metrics_2.outgoing_direct_message_count.add(1);
                                }
                            }
                        })
                    }),
                );
                async_spawn(fut);
                return Ok(());
            }
        }

        match self.inner.handle.direct_request(pid, &message).await {
            Ok(()) => Ok(()),
            Err(e) => Err(e.into()),
        }
    }

    #[instrument(name = "Libp2pNetwork::recv_msgs", skip_all)]
    fn recv_msgs<'a, 'b>(&'a self) -> BoxSyncFuture<'b, Result<Vec<M>, NetworkError>>
    where
        'a: 'b,
        Self: 'b,
    {
        let closure = async move {
            if self.inner.handle.is_killed() {
                Err(NetworkError::ShutDown)
            } else {
                let result = self
                    .inner
                    .receiver
                    .drain_at_least_one()
                    .await
                    .map_err(|_x| NetworkError::ShutDown)?;
                self.inner.metrics.incoming_message_count.add(result.len());
                Ok(result)
            }
        };
        boxed_sync(closure)
    }

    #[instrument(name = "Libp2pNetwork::queue_node_lookup", skip_all)]
    async fn queue_node_lookup(
        &self,
        view_number: ViewNumber,
        pk: K,
    ) -> Result<(), UnboundedSendError<Option<(ViewNumber, K)>>> {
        self.inner
            .node_lookup_send
            .send(Some((view_number, pk)))
            .await
    }

    async fn inject_consensus_info(&self, event: ConsensusIntentEvent<K>) {
        match event {
            ConsensusIntentEvent::PollFutureLeader(future_view, future_leader) => {
                let _ = self
                    .queue_node_lookup(ViewNumber::new(future_view), future_leader)
                    .await
                    .map_err(|err| warn!("failed to process node lookup request: {}", err));
            }

            ConsensusIntentEvent::PollForProposal(new_view) => {
                if new_view > self.inner.latest_seen_view.load(Ordering::Relaxed) {
                    self.inner
                        .latest_seen_view
                        .store(new_view, Ordering::Relaxed);
                }
            }

            _ => {}
        }
    }
}<|MERGE_RESOLUTION|>--- conflicted
+++ resolved
@@ -19,11 +19,7 @@
     traits::{
         network::{
             ConnectedNetwork, ConsensusIntentEvent, FailedToSerializeSnafu, NetworkError,
-<<<<<<< HEAD
-            NetworkMsg, TransmitType,
-=======
-            NetworkMsg, ViewMessage,
->>>>>>> be36bb0e
+            NetworkMsg, 
         },
         node_implementation::ConsensusTime,
         signature_key::SignatureKey,
