// Copyright (c) 2021-2024 Espresso Systems (espressosys.com)
// This file is part of the HotShot repository.

// You should have received a copy of the MIT License
// along with the HotShot repository. If not, see <https://mit-license.org/>.

//! Libp2p based/production networking implementation
//! This module provides a libp2p based networking implementation where each node in the
//! network forms a tcp or udp connection to a subset of other nodes in the network
#[cfg(feature = "hotshot-testing")]
use std::str::FromStr;
use std::{
    cmp::min,
    collections::{BTreeSet, HashSet},
    fmt::Debug,
    net::{IpAddr, ToSocketAddrs},
    num::NonZeroUsize,
    sync::{
        atomic::{AtomicBool, AtomicU64, Ordering},
        Arc,
    },
    time::Duration,
};

use anyhow::{anyhow, Context};
use async_lock::RwLock;
use async_trait::async_trait;
use bimap::BiHashMap;
use futures::future::join_all;
#[cfg(feature = "hotshot-testing")]
use hotshot_types::traits::network::{
    AsyncGenerator, NetworkReliability, TestableNetworkingImplementation,
};
use hotshot_types::{
    boxed_sync,
    constants::LOOK_AHEAD,
    data::ViewNumber,
    network::NetworkConfig,
    traits::{
        election::Membership,
        metrics::{Counter, Gauge, Metrics, NoMetrics},
        network::{ConnectedNetwork, NetworkError, Topic},
        node_implementation::{ConsensusTime, NodeType},
        signature_key::{PrivateSignatureKey, SignatureKey},
    },
    BoxSyncFuture,
};
use libp2p_identity::{
    ed25519::{self, SecretKey},
    Keypair, PeerId,
};
pub use libp2p_networking::network::{GossipConfig, RequestResponseConfig};
use libp2p_networking::{
    network::{
        behaviours::dht::{
            record::{Namespace, RecordKey, RecordValue},
            store::persistent::{DhtNoPersistence, DhtPersistentStorage},
        },
        spawn_network_node,
        transport::construct_auth_message,
        NetworkEvent::{self, DirectRequest, DirectResponse, GossipMsg},
        NetworkNodeConfig, NetworkNodeConfigBuilder, NetworkNodeHandle, NetworkNodeReceiver,
        DEFAULT_REPLICATION_FACTOR,
    },
    reexport::Multiaddr,
};
use rand::{rngs::StdRng, seq::IteratorRandom, SeedableRng};
use serde::Serialize;
use tokio::{
    select, spawn,
    sync::{
        mpsc::{channel, error::TrySendError, Receiver, Sender},
        Mutex,
    },
    time::sleep,
};
use tracing::{error, info, instrument, trace, warn};

use crate::BroadcastDelay;

/// Libp2p-specific metrics
#[derive(Clone, Debug)]
pub struct Libp2pMetricsValue {
    /// The number of currently connected peers
    pub num_connected_peers: Box<dyn Gauge>,
    /// The number of failed messages
    pub num_failed_messages: Box<dyn Counter>,
    /// Whether or not the network is considered ready
    pub is_ready: Box<dyn Gauge>,
}

impl Libp2pMetricsValue {
    /// Populate the metrics with Libp2p-specific metrics
    pub fn new(metrics: &dyn Metrics) -> Self {
        // Create a `libp2p subgroup
        let subgroup = metrics.subgroup("libp2p".into());

        // Create the metrics
        Self {
            num_connected_peers: subgroup.create_gauge("num_connected_peers".into(), None),
            num_failed_messages: subgroup.create_counter("num_failed_messages".into(), None),
            is_ready: subgroup.create_gauge("is_ready".into(), None),
        }
    }
}

impl Default for Libp2pMetricsValue {
    /// Initialize with empty metrics
    fn default() -> Self {
        Self::new(&*NoMetrics::boxed())
    }
}

/// convenience alias for the type for bootstrap addresses
/// concurrency primitives are needed for having tests
pub type BootstrapAddrs = Arc<RwLock<Vec<(PeerId, Multiaddr)>>>;

/// hardcoded topic of QC used
pub const QC_TOPIC: &str = "global";

/// Stubbed out Ack
///
/// Note: as part of versioning for upgradability,
/// all network messages must begin with a 4-byte version number.
///
/// Hence:
///   * `Empty` *must* be a struct (enums are serialized with a leading byte for the variant), and
///   * we must have an explicit version field.
#[derive(Serialize)]
pub struct Empty {
    /// This should not be required, but it is. Version automatically gets prepended.
    /// Perhaps this could be replaced with something zero-sized and serializable.
    byte: u8,
}

impl<T: NodeType> Debug for Libp2pNetwork<T> {
    fn fmt(&self, f: &mut std::fmt::Formatter<'_>) -> std::fmt::Result {
        f.debug_struct("Libp2p").field("inner", &"inner").finish()
    }
}

/// Type alias for a shared collection of peerid, multiaddrs
pub type PeerInfoVec = Arc<RwLock<Vec<(PeerId, Multiaddr)>>>;

/// The underlying state of the libp2p network
#[derive(Debug)]
struct Libp2pNetworkInner<T: NodeType> {
    /// this node's public key
    pk: T::SignatureKey,
    /// handle to control the network
    handle: Arc<NetworkNodeHandle<T>>,
    /// Message Receiver
    receiver: Mutex<Receiver<Vec<u8>>>,
    /// Sender for broadcast messages
    sender: Sender<Vec<u8>>,
    /// Sender for node lookup (relevant view number, key of node) (None for shutdown)
    node_lookup_send: Sender<Option<(ViewNumber, T::SignatureKey)>>,
    /// this is really cheating to enable local tests
    /// hashset of (bootstrap_addr, peer_id)
    bootstrap_addrs: PeerInfoVec,
    /// whether or not the network is ready to send
    is_ready: Arc<AtomicBool>,
    /// max time before dropping message due to DHT error
    dht_timeout: Duration,
    /// whether or not we've bootstrapped into the DHT yet
    is_bootstrapped: Arc<AtomicBool>,
    /// The Libp2p metrics we're managing
    metrics: Libp2pMetricsValue,
    /// The list of topics we're subscribed to
    subscribed_topics: HashSet<String>,
    /// the latest view number (for node lookup purposes)
    /// NOTE: supposed to represent a ViewNumber but we
    /// haven't made that atomic yet and we prefer lock-free
    latest_seen_view: Arc<AtomicU64>,
    #[cfg(feature = "hotshot-testing")]
    /// reliability_config
    reliability_config: Option<Box<dyn NetworkReliability>>,
    /// Killswitch sender
    kill_switch: Sender<()>,
}

/// Networking implementation that uses libp2p
/// generic over `M` which is the message type
#[derive(Clone)]
pub struct Libp2pNetwork<T: NodeType> {
    /// holds the state of the libp2p network
    inner: Arc<Libp2pNetworkInner<T>>,
}

#[cfg(feature = "hotshot-testing")]
impl<T: NodeType> TestableNetworkingImplementation<T> for Libp2pNetwork<T> {
    /// Returns a boxed function `f(node_id, public_key) -> Libp2pNetwork`
    /// with the purpose of generating libp2p networks.
    /// Generates `num_bootstrap` bootstrap nodes. The remainder of nodes are normal
    /// nodes with sane defaults.
    /// # Panics
    /// Returned function may panic either:
    /// - An invalid configuration
    ///   (probably an issue with the defaults of this function)
    /// - An inability to spin up the replica's network
    #[allow(clippy::panic, clippy::too_many_lines)]
    fn generator(
        expected_node_count: usize,
        num_bootstrap: usize,
        _network_id: usize,
        da_committee_size: usize,
        reliability_config: Option<Box<dyn NetworkReliability>>,
        _secondary_network_delay: Duration,
    ) -> AsyncGenerator<Arc<Self>> {
        assert!(
            da_committee_size <= expected_node_count,
            "DA committee size must be less than or equal to total # nodes"
        );
        let bootstrap_addrs: PeerInfoVec = Arc::default();
        let node_ids: Arc<RwLock<HashSet<u64>>> = Arc::default();

        // NOTE uncomment this for easier debugging
        // let start_port = 5000;
        Box::pin({
            move |node_id| {
                info!(
                    "GENERATOR: Node id {:?}, is bootstrap: {:?}",
                    node_id,
                    node_id < num_bootstrap as u64
                );

                // pick a free, unused UDP port for testing
                let port = portpicker::pick_unused_port().expect("Could not find an open port");

                let addr =
                    Multiaddr::from_str(&format!("/ip4/127.0.0.1/udp/{port}/quic-v1")).unwrap();

                // We assign node's public key and stake value rather than read from config file since it's a test
                let privkey = T::SignatureKey::generated_from_seed_indexed([0u8; 32], node_id).1;
                let pubkey = T::SignatureKey::from_private(&privkey);

                // Derive the Libp2p keypair from the private key
                let libp2p_keypair = derive_libp2p_keypair::<T::SignatureKey>(&privkey)
                    .expect("Failed to derive libp2p keypair");

                // Sign the lookup record
                let lookup_record_value = RecordValue::new_signed(
                    &RecordKey::new(Namespace::Lookup, pubkey.to_bytes()),
                    libp2p_keypair.public().to_peer_id().to_bytes(),
                    &privkey,
                )
                .expect("Failed to sign DHT lookup record");

                // We want at least 2/3 of the nodes to have any given record in the DHT
                let replication_factor =
                    NonZeroUsize::new((2 * expected_node_count).div_ceil(3)).unwrap();

                // Build the network node configuration
                let config = NetworkNodeConfigBuilder::default()
                    .keypair(libp2p_keypair)
                    .replication_factor(replication_factor)
                    .bind_address(Some(addr))
                    .to_connect_addrs(HashSet::default())
                    .republication_interval(None)
                    .build()
                    .expect("Failed to build network node config");

                let bootstrap_addrs_ref = Arc::clone(&bootstrap_addrs);
                let node_ids_ref = Arc::clone(&node_ids);
                let reliability_config_dup = reliability_config.clone();

                Box::pin(async move {
                    // If it's the second time we are starting this network, clear the bootstrap info
                    let mut write_ids = node_ids_ref.write().await;
                    if write_ids.contains(&node_id) {
                        write_ids.clear();
                        bootstrap_addrs_ref.write().await.clear();
                    }
                    write_ids.insert(node_id);
                    drop(write_ids);
                    Arc::new(
                        match Libp2pNetwork::new(
                            Libp2pMetricsValue::default(),
                            DhtNoPersistence,
                            config,
                            pubkey.clone(),
                            lookup_record_value,
                            bootstrap_addrs_ref,
                            usize::try_from(node_id).unwrap(),
                            #[cfg(feature = "hotshot-testing")]
                            reliability_config_dup,
                        )
                        .await
                        {
                            Ok(network) => network,
                            Err(err) => {
                                panic!("Failed to create libp2p network: {err:?}");
                            }
                        },
                    )
                })
            }
        })
    }

    fn in_flight_message_count(&self) -> Option<usize> {
        None
    }
}

/// Derive a Libp2p keypair from a given private key
///
/// # Errors
/// If we are unable to derive a new `SecretKey` from the `blake3`-derived
/// bytes.
pub fn derive_libp2p_keypair<K: SignatureKey>(
    private_key: &K::PrivateKey,
) -> anyhow::Result<Keypair> {
    // Derive a secondary key from our primary private key
    let derived_key = blake3::derive_key("libp2p key", &private_key.to_bytes());
    let derived_key = SecretKey::try_from_bytes(derived_key)?;

    // Create an `ed25519` keypair from the derived key
    Ok(ed25519::Keypair::from(derived_key).into())
}

/// Derive a Libp2p Peer ID from a given private key
///
/// # Errors
/// If we are unable to derive a Libp2p keypair
pub fn derive_libp2p_peer_id<K: SignatureKey>(
    private_key: &K::PrivateKey,
) -> anyhow::Result<PeerId> {
    // Get the derived keypair
    let keypair = derive_libp2p_keypair::<K>(private_key)?;

    // Return the PeerID derived from the public key
    Ok(PeerId::from_public_key(&keypair.public()))
}

/// Parse a Libp2p Multiaddr from a string. The input string should be in the format
/// `hostname:port` or `ip:port`. This function derives a `Multiaddr` from the input string.
///
/// This borrows from Rust's implementation of `to_socket_addrs` but will only warn if the domain
/// does not yet resolve.
///
/// # Errors
/// - If the input string is not in the correct format
pub fn derive_libp2p_multiaddr(addr: &String) -> anyhow::Result<Multiaddr> {
    // Split the address into the host and port parts
    let (host, port) = match addr.rfind(':') {
        Some(idx) => (&addr[..idx], &addr[idx + 1..]),
        None => return Err(anyhow!("Invalid address format, no port supplied")),
    };

    // Try parsing the host as an IP address
    let ip = host.parse::<IpAddr>();

    // Conditionally build the multiaddr string
    let multiaddr_string = match ip {
        Ok(IpAddr::V4(ip)) => format!("/ip4/{ip}/udp/{port}/quic-v1"),
        Ok(IpAddr::V6(ip)) => format!("/ip6/{ip}/udp/{port}/quic-v1"),
        Err(_) => {
            // Try resolving the host. If it fails, continue but warn the user
            let lookup_result = addr.to_socket_addrs();

            // See if the lookup failed
            let failed = lookup_result
                .map(|result| result.collect::<Vec<_>>().is_empty())
                .unwrap_or(true);

            // If it did, warn the user
            if failed {
                warn!(
                    "Failed to resolve domain name {}, assuming it has not yet been provisioned",
                    host
                );
            }

            format!("/dns/{host}/udp/{port}/quic-v1")
        }
    };

    // Convert the multiaddr string to a `Multiaddr`
    multiaddr_string.parse().with_context(|| {
        format!("Failed to convert Multiaddr string to Multiaddr: {multiaddr_string}",)
    })
}

impl<T: NodeType> Libp2pNetwork<T> {
    /// Create and return a Libp2p network from a network config file
    /// and various other configuration-specific values.
    ///
    /// # Errors
    /// If we are unable to parse a Multiaddress
    ///
    /// # Panics
    /// If we are unable to calculate the replication factor
    #[allow(clippy::too_many_arguments)]
    pub async fn from_config<D: DhtPersistentStorage>(
        mut config: NetworkConfig<T::SignatureKey>,
<<<<<<< HEAD
        dht_persistent_storage: D,
        quorum_membership: T::Membership,
=======
        membership: Arc<RwLock<T::Membership>>,
>>>>>>> fefd5a7b
        gossip_config: GossipConfig,
        request_response_config: RequestResponseConfig,
        bind_address: Multiaddr,
        pub_key: &T::SignatureKey,
        priv_key: &<T::SignatureKey as SignatureKey>::PrivateKey,
        metrics: Libp2pMetricsValue,
    ) -> anyhow::Result<Self> {
        // Try to take our Libp2p config from our broader network config
        let libp2p_config = config
            .libp2p_config
            .take()
            .ok_or(anyhow!("Libp2p config not supplied"))?;

        // Derive our Libp2p keypair from our supplied private key
        let keypair = derive_libp2p_keypair::<T::SignatureKey>(priv_key)?;

        // Build our libp2p configuration
        let mut config_builder = NetworkNodeConfigBuilder::default();

        // Set the gossip configuration
        config_builder.gossip_config(gossip_config.clone());
        config_builder.request_response_config(request_response_config);

        // Construct the auth message
        let auth_message =
            construct_auth_message(pub_key, &keypair.public().to_peer_id(), priv_key)
                .with_context(|| "Failed to construct auth message")?;

        // Set the auth message and stake table
        config_builder
            .stake_table(Some(membership))
            .auth_message(Some(auth_message));

        // The replication factor is the minimum of [the default and 2/3 the number of nodes]
        let Some(default_replication_factor) = DEFAULT_REPLICATION_FACTOR else {
            return Err(anyhow!("Default replication factor not supplied"));
        };

        let replication_factor = NonZeroUsize::new(min(
            default_replication_factor.get(),
            config.config.num_nodes_with_stake.get() * 2 / 3,
        ))
        .with_context(|| "Failed to calculate replication factor")?;

        // Sign our DHT lookup record
        let lookup_record_value = RecordValue::new_signed(
            &RecordKey::new(Namespace::Lookup, pub_key.to_bytes()),
            // The value is our Libp2p Peer ID
            keypair.public().to_peer_id().to_bytes(),
            priv_key,
        )
        .with_context(|| "Failed to sign DHT lookup record")?;

        config_builder
            .keypair(keypair)
            .replication_factor(replication_factor)
            .bind_address(Some(bind_address.clone()));

        // Choose `mesh_n` random nodes to connect to for bootstrap
        let bootstrap_nodes = libp2p_config
            .bootstrap_nodes
            .into_iter()
            .choose_multiple(&mut StdRng::from_entropy(), gossip_config.mesh_n);
        config_builder.to_connect_addrs(HashSet::from_iter(bootstrap_nodes.clone()));

        // Build the node's configuration
        let node_config = config_builder.build()?;

        // Calculate all keys so we can keep track of direct message recipients
        let mut all_keys = BTreeSet::new();

        // Insert all known nodes into the set of all keys
        for node in config.config.known_nodes_with_stake {
            all_keys.insert(T::SignatureKey::public_key(&node.stake_table_entry));
        }

        Ok(Libp2pNetwork::new(
            metrics,
            dht_persistent_storage,
            node_config,
            pub_key.clone(),
            lookup_record_value,
            Arc::new(RwLock::new(bootstrap_nodes)),
            usize::try_from(config.node_index)?,
            #[cfg(feature = "hotshot-testing")]
            None,
        )
        .await?)
    }

    /// Returns whether or not the network is currently ready.
    #[must_use]
    pub fn is_ready(&self) -> bool {
        self.inner.is_ready.load(Ordering::Relaxed)
    }

    /// Returns only when the network is ready.
    pub async fn wait_for_ready(&self) {
        loop {
            if self.is_ready() {
                break;
            }
            sleep(Duration::from_secs(1)).await;
        }
    }

    /// Constructs new network for a node. Note that this network is unconnected.
    /// One must call `connect` in order to connect.
    /// * `config`: the configuration of the node
    /// * `pk`: public key associated with the node
    /// * `bootstrap_addrs`: rwlock containing the bootstrap addrs
    /// # Errors
    /// Returns error in the event that the underlying libp2p network
    /// is unable to create a network.
    ///
    /// # Panics
    ///
    /// This will panic if there are less than 5 bootstrap nodes
    #[allow(clippy::too_many_arguments)]
    pub async fn new<D: DhtPersistentStorage>(
        metrics: Libp2pMetricsValue,
        dht_persistent_storage: D,
        config: NetworkNodeConfig<T>,
        pk: T::SignatureKey,
        lookup_record_value: RecordValue<T::SignatureKey>,
        bootstrap_addrs: BootstrapAddrs,
        id: usize,
        #[cfg(feature = "hotshot-testing")] reliability_config: Option<Box<dyn NetworkReliability>>,
    ) -> Result<Libp2pNetwork<T>, NetworkError> {
        let (mut rx, network_handle) =
            spawn_network_node::<T, D>(config.clone(), dht_persistent_storage, id)
                .await
                .map_err(|e| {
                    NetworkError::ConfigError(format!("failed to spawn network node: {e}"))
                })?;

        // Add our own address to the bootstrap addresses
        let addr = network_handle.listen_addr();
        let pid = network_handle.peer_id();
        bootstrap_addrs.write().await.push((pid, addr));

        let mut pubkey_pid_map = BiHashMap::new();
        pubkey_pid_map.insert(pk.clone(), network_handle.peer_id());

        // Subscribe to the relevant topics
        let subscribed_topics = HashSet::from_iter(vec![QC_TOPIC.to_string()]);

        // unbounded channels may not be the best choice (spammed?)
        // if bounded figure out a way to log dropped msgs
        let (sender, receiver) = channel(1000);
        let (node_lookup_send, node_lookup_recv) = channel(10);
        let (kill_tx, kill_rx) = channel(1);
        rx.set_kill_switch(kill_rx);

        let mut result = Libp2pNetwork {
            inner: Arc::new(Libp2pNetworkInner {
                handle: Arc::new(network_handle),
                receiver: Mutex::new(receiver),
                sender: sender.clone(),
                pk,
                bootstrap_addrs,
                is_ready: Arc::new(AtomicBool::new(false)),
                // This is optimal for 10-30 nodes. TODO: parameterize this for both tests and examples
                dht_timeout: config.dht_timeout.unwrap_or(Duration::from_secs(120)),
                is_bootstrapped: Arc::new(AtomicBool::new(false)),
                metrics,
                subscribed_topics,
                node_lookup_send,
                // Start the latest view from 0. "Latest" refers to "most recent view we are polling for
                // proposals on". We need this because to have consensus info injected we need a working
                // network already. In the worst case, we send a few lookups we don't need.
                latest_seen_view: Arc::new(AtomicU64::new(0)),
                #[cfg(feature = "hotshot-testing")]
                reliability_config,
                kill_switch: kill_tx,
            }),
        };

        // Set the network as not ready
        result.inner.metrics.is_ready.set(0);

        result.handle_event_generator(sender, rx);
        result.spawn_node_lookup(node_lookup_recv);
        result.spawn_connect(id, lookup_record_value);

        Ok(result)
    }

    /// Spawns task for looking up nodes pre-emptively
    #[allow(clippy::cast_sign_loss, clippy::cast_precision_loss)]
    fn spawn_node_lookup(
        &self,
        mut node_lookup_recv: Receiver<Option<(ViewNumber, T::SignatureKey)>>,
    ) {
        let handle = Arc::clone(&self.inner.handle);
        let dht_timeout = self.inner.dht_timeout;
        let latest_seen_view = Arc::clone(&self.inner.latest_seen_view);

        // deals with handling lookup queue. should be infallible
        spawn(async move {
            // cancels on shutdown
            while let Some(Some((view_number, pk))) = node_lookup_recv.recv().await {
                /// defines lookahead threshold based on the constant
                #[allow(clippy::cast_possible_truncation)]
                const THRESHOLD: u64 = (LOOK_AHEAD as f64 * 0.8) as u64;

                trace!("Performing lookup for peer {:?}", pk);

                // only run if we are not too close to the next view number
                if latest_seen_view.load(Ordering::Relaxed) + THRESHOLD <= *view_number {
                    // look up
                    if let Err(err) = handle.lookup_node(&pk.to_bytes(), dht_timeout).await {
                        warn!("Failed to perform lookup for key {:?}: {}", pk, err);
                    };
                }
            }
        });
    }

    /// Initiates connection to the outside world
    fn spawn_connect(&mut self, id: usize, lookup_record_value: RecordValue<T::SignatureKey>) {
        let pk = self.inner.pk.clone();
        let bootstrap_ref = Arc::clone(&self.inner.bootstrap_addrs);
        let handle = Arc::clone(&self.inner.handle);
        let is_bootstrapped = Arc::clone(&self.inner.is_bootstrapped);
        let inner = Arc::clone(&self.inner);

        spawn({
            let is_ready = Arc::clone(&self.inner.is_ready);
            async move {
                let bs_addrs = bootstrap_ref.read().await.clone();

                // Add known peers to the network
                handle.add_known_peers(bs_addrs).unwrap();

                // Begin the bootstrap process
                handle.begin_bootstrap()?;
                while !is_bootstrapped.load(Ordering::Relaxed) {
                    sleep(Duration::from_secs(1)).await;
                    handle.begin_bootstrap()?;
                }

                // Subscribe to the QC topic
                handle.subscribe(QC_TOPIC.to_string()).await.unwrap();

                // Map our staking key to our Libp2p Peer ID so we can properly
                // route direct messages
                while handle
                    .put_record(
                        RecordKey::new(Namespace::Lookup, pk.to_bytes()),
                        lookup_record_value.clone(),
                    )
                    .await
                    .is_err()
                {
                    sleep(Duration::from_secs(1)).await;
                }

                // Wait for the network to connect to the required number of peers
                if let Err(e) = handle.wait_to_connect(4, id).await {
                    error!("Failed to connect to peers: {:?}", e);
                    return Err::<(), NetworkError>(e);
                }
                info!("Connected to required number of peers");

                // Set the network as ready
                is_ready.store(true, Ordering::Relaxed);
                inner.metrics.is_ready.set(1);

                Ok::<(), NetworkError>(())
            }
        });
    }

    /// Handle events
    fn handle_recvd_events(
        &self,
        msg: NetworkEvent,
        sender: &Sender<Vec<u8>>,
    ) -> Result<(), NetworkError> {
        match msg {
            GossipMsg(msg) => {
                sender.try_send(msg).map_err(|err| {
                    NetworkError::ChannelSendError(format!("failed to send gossip message: {err}"))
                })?;
            }
            DirectRequest(msg, _pid, chan) => {
                sender.try_send(msg).map_err(|err| {
                    NetworkError::ChannelSendError(format!(
                        "failed to send direct request message: {err}"
                    ))
                })?;
                if self
                    .inner
                    .handle
                    .direct_response(
                        chan,
                        &bincode::serialize(&Empty { byte: 0u8 }).map_err(|e| {
                            NetworkError::FailedToSerialize(format!(
                                "failed to serialize acknowledgement: {e}"
                            ))
                        })?,
                    )
                    .is_err()
                {
                    error!("failed to ack!");
                };
            }
            DirectResponse(_msg, _) => {}
            NetworkEvent::IsBootstrapped => {
                error!("handle_recvd_events received `NetworkEvent::IsBootstrapped`, which should be impossible.");
            }
            NetworkEvent::ConnectedPeersUpdate(_) => {}
        }
        Ok::<(), NetworkError>(())
    }

    /// task to propagate messages to handlers
    /// terminates on shut down of network
    fn handle_event_generator(&self, sender: Sender<Vec<u8>>, mut network_rx: NetworkNodeReceiver) {
        let handle = self.clone();
        let is_bootstrapped = Arc::clone(&self.inner.is_bootstrapped);
        spawn(async move {
            let Some(mut kill_switch) = network_rx.take_kill_switch() else {
                tracing::error!(
                    "`spawn_handle` was called on a network handle that was already closed"
                );
                return;
            };

            loop {
                select! {
                    msg = network_rx.recv() => {
                        let Ok(message) = msg else {
                            warn!("Network receiver shut down!");
                            return;
                        };

                        match message {
                            NetworkEvent::IsBootstrapped => {
                                is_bootstrapped.store(true, Ordering::Relaxed);
                            }
                            GossipMsg(_) | DirectRequest(_, _, _) | DirectResponse(_, _) => {
                                let _ = handle.handle_recvd_events(message, &sender);
                            }
                            NetworkEvent::ConnectedPeersUpdate(num_peers) => {
                                handle.inner.metrics.num_connected_peers.set(num_peers);
                            }
                        }
                    }

                    _kill_switch = kill_switch.recv() => {
                        warn!("Event Handler shutdown");
                        return;
                    }
                }
            }
        });
    }
}

#[async_trait]
impl<T: NodeType> ConnectedNetwork<T::SignatureKey> for Libp2pNetwork<T> {
    #[instrument(name = "Libp2pNetwork::ready_blocking", skip_all)]
    async fn wait_for_ready(&self) {
        self.wait_for_ready().await;
    }

    fn pause(&self) {
        unimplemented!("Pausing not implemented for the Libp2p network");
    }

    fn resume(&self) {
        unimplemented!("Resuming not implemented for the Libp2p network");
    }

    #[instrument(name = "Libp2pNetwork::shut_down", skip_all)]
    fn shut_down<'a, 'b>(&'a self) -> BoxSyncFuture<'b, ()>
    where
        'a: 'b,
        Self: 'b,
    {
        let closure = async move {
            let _ = self.inner.handle.shutdown().await;
            let _ = self.inner.node_lookup_send.send(None).await;
            let _ = self.inner.kill_switch.send(()).await;
        };
        boxed_sync(closure)
    }

    #[instrument(name = "Libp2pNetwork::broadcast_message", skip_all)]
    async fn broadcast_message(
        &self,
        message: Vec<u8>,
        topic: Topic,
        _broadcast_delay: BroadcastDelay,
    ) -> Result<(), NetworkError> {
        // If we're not ready, return an error
        if !self.is_ready() {
            self.inner.metrics.num_failed_messages.add(1);
            return Err(NetworkError::NotReadyYet);
        };

        // If we are subscribed to the topic,
        let topic = topic.to_string();
        if self.inner.subscribed_topics.contains(&topic) {
            // Short-circuit-send the message to ourselves
            self.inner.sender.try_send(message.clone()).map_err(|_| {
                self.inner.metrics.num_failed_messages.add(1);
                NetworkError::ShutDown
            })?;
        }

        // NOTE: metrics is threadsafe, so clone is fine (and lightweight)
        #[cfg(feature = "hotshot-testing")]
        {
            let metrics = self.inner.metrics.clone();
            if let Some(ref config) = &self.inner.reliability_config {
                let handle = Arc::clone(&self.inner.handle);

                let fut = config.clone().chaos_send_msg(
                    message,
                    Arc::new(move |msg: Vec<u8>| {
                        let topic_2 = topic.clone();
                        let handle_2 = Arc::clone(&handle);
                        let metrics_2 = metrics.clone();
                        boxed_sync(async move {
                            if let Err(e) = handle_2.gossip_no_serialize(topic_2, msg) {
                                metrics_2.num_failed_messages.add(1);
                                warn!("Failed to broadcast to libp2p: {:?}", e);
                            }
                        })
                    }),
                );
                spawn(fut);
                return Ok(());
            }
        }

        if let Err(e) = self.inner.handle.gossip(topic, &message) {
            self.inner.metrics.num_failed_messages.add(1);
            return Err(e);
        }

        Ok(())
    }

    #[instrument(name = "Libp2pNetwork::da_broadcast_message", skip_all)]
    async fn da_broadcast_message(
        &self,
        message: Vec<u8>,
        recipients: Vec<T::SignatureKey>,
        _broadcast_delay: BroadcastDelay,
    ) -> Result<(), NetworkError> {
        // If we're not ready, return an error
        if !self.is_ready() {
            self.inner.metrics.num_failed_messages.add(1);
            return Err(NetworkError::NotReadyYet);
        };

        let future_results = recipients
            .into_iter()
            .map(|r| self.direct_message(message.clone(), r));
        let results = join_all(future_results).await;

        let errors: Vec<_> = results
            .into_iter()
            .filter_map(|r| match r {
                Err(err) => Some(err),
                _ => None,
            })
            .collect();

        if errors.is_empty() {
            Ok(())
        } else {
            Err(NetworkError::Multiple(errors))
        }
    }

    #[instrument(name = "Libp2pNetwork::direct_message", skip_all)]
    async fn direct_message(
        &self,
        message: Vec<u8>,
        recipient: T::SignatureKey,
    ) -> Result<(), NetworkError> {
        // If we're not ready, return an error
        if !self.is_ready() {
            self.inner.metrics.num_failed_messages.add(1);
            return Err(NetworkError::NotReadyYet);
        };

        // short circuit if we're dming ourselves
        if recipient == self.inner.pk {
            // panic if we already shut down?
            self.inner.sender.try_send(message).map_err(|_x| {
                self.inner.metrics.num_failed_messages.add(1);
                NetworkError::ShutDown
            })?;
            return Ok(());
        }

        let pid = match self
            .inner
            .handle
            .lookup_node(&recipient.to_bytes(), self.inner.dht_timeout)
            .await
        {
            Ok(pid) => pid,
            Err(err) => {
                self.inner.metrics.num_failed_messages.add(1);
                return Err(NetworkError::LookupError(format!(
                    "failed to look up node for direct message: {err}"
                )));
            }
        };

        #[cfg(feature = "hotshot-testing")]
        {
            let metrics = self.inner.metrics.clone();
            if let Some(ref config) = &self.inner.reliability_config {
                let handle = Arc::clone(&self.inner.handle);

                let fut = config.clone().chaos_send_msg(
                    message,
                    Arc::new(move |msg: Vec<u8>| {
                        let handle_2 = Arc::clone(&handle);
                        let metrics_2 = metrics.clone();
                        boxed_sync(async move {
                            if let Err(e) = handle_2.direct_request_no_serialize(pid, msg) {
                                metrics_2.num_failed_messages.add(1);
                                warn!("Failed to broadcast to libp2p: {:?}", e);
                            }
                        })
                    }),
                );
                spawn(fut);
                return Ok(());
            }
        }

        match self.inner.handle.direct_request(pid, &message) {
            Ok(()) => Ok(()),
            Err(e) => {
                self.inner.metrics.num_failed_messages.add(1);
                Err(e)
            }
        }
    }

    /// Receive one or many messages from the underlying network.
    ///
    /// # Errors
    /// If there is a network-related failure.
    #[instrument(name = "Libp2pNetwork::recv_message", skip_all)]
    async fn recv_message(&self) -> Result<Vec<u8>, NetworkError> {
        let result = self
            .inner
            .receiver
            .lock()
            .await
            .recv()
            .await
            .ok_or(NetworkError::ShutDown)?;

        Ok(result)
    }

    #[instrument(name = "Libp2pNetwork::queue_node_lookup", skip_all)]
    #[allow(clippy::type_complexity)]
    fn queue_node_lookup(
        &self,
        view_number: ViewNumber,
        pk: T::SignatureKey,
    ) -> Result<(), TrySendError<Option<(ViewNumber, T::SignatureKey)>>> {
        self.inner
            .node_lookup_send
            .try_send(Some((view_number, pk)))
    }

    /// The libp2p view update is a special operation intrinsic to its internal behavior.
    ///
    /// Libp2p needs to do a lookup because a libp2p address is not related to
    /// hotshot keys. So in libp2p we store a mapping of HotShot key to libp2p address
    /// in a distributed hash table.
    ///
    /// This means to directly message someone on libp2p we need to lookup in the hash
    /// table what their libp2p address is, using their HotShot public key as the key.
    ///
    /// So the logic with libp2p is to prefetch upcoming leaders libp2p address to
    /// save time when we later need to direct message the leader our vote. Hence the
    /// use of the future view and leader to queue the lookups.
    async fn update_view<'a, TYPES>(
        &'a self,
        view: u64,
        epoch: u64,
        membership: Arc<RwLock<TYPES::Membership>>,
    ) where
        TYPES: NodeType<SignatureKey = T::SignatureKey> + 'a,
    {
        let future_view = <TYPES as NodeType>::View::new(view) + LOOK_AHEAD;
        let epoch = <TYPES as NodeType>::Epoch::new(epoch);

        let future_leader = match membership.read().await.leader(future_view, epoch) {
            Ok(l) => l,
            Err(e) => {
                return tracing::info!(
                    "Failed to calculate leader for view {:?}: {e}",
                    future_view
                );
            }
        };

        let _ = self
            .queue_node_lookup(ViewNumber::new(*future_view), future_leader)
            .map_err(|err| tracing::warn!("failed to process node lookup request: {err}"));
    }
}

#[cfg(test)]
mod test {
    mod derive_multiaddr {
        use std::net::Ipv6Addr;

        use super::super::*;

        /// Test derivation of a valid IPv4 address -> Multiaddr
        #[test]
        fn test_v4_valid() {
            // Derive a multiaddr from a valid IPv4 address
            let addr = "1.1.1.1:8080".to_string();
            let multiaddr =
                derive_libp2p_multiaddr(&addr).expect("Failed to derive valid multiaddr, {}");

            // Make sure it's the correct (quic) multiaddr
            assert_eq!(multiaddr.to_string(), "/ip4/1.1.1.1/udp/8080/quic-v1");
        }

        /// Test derivation of a valid IPv6 address -> Multiaddr
        #[test]
        fn test_v6_valid() {
            // Derive a multiaddr from a valid IPv6 address
            let ipv6_addr = Ipv6Addr::new(1, 2, 3, 4, 5, 6, 7, 8);
            let addr = format!("{ipv6_addr}:8080");
            let multiaddr =
                derive_libp2p_multiaddr(&addr).expect("Failed to derive valid multiaddr, {}");

            // Make sure it's the correct (quic) multiaddr
            assert_eq!(
                multiaddr.to_string(),
                format!("/ip6/{ipv6_addr}/udp/8080/quic-v1")
            );
        }

        /// Test that an invalid address fails to derive to a Multiaddr
        #[test]
        fn test_no_port() {
            // Derive a multiaddr from an invalid port
            let addr = "1.1.1.1".to_string();
            let multiaddr = derive_libp2p_multiaddr(&addr);

            // Make sure it fails
            assert!(multiaddr.is_err());
        }

        /// Test that an existing domain name resolves to a Multiaddr
        #[test]
        fn test_fqdn_exists() {
            // Derive a multiaddr from a valid FQDN
            let addr = "example.com:8080".to_string();
            let multiaddr =
                derive_libp2p_multiaddr(&addr).expect("Failed to derive valid multiaddr, {}");

            // Make sure it's the correct (quic) multiaddr
            assert_eq!(multiaddr.to_string(), "/dns/example.com/udp/8080/quic-v1");
        }

        /// Test that a non-existent domain name still resolves to a Multiaddr
        #[test]
        fn test_fqdn_does_not_exist() {
            // Derive a multiaddr from an invalid FQDN
            let addr = "libp2p.example.com:8080".to_string();
            let multiaddr =
                derive_libp2p_multiaddr(&addr).expect("Failed to derive valid multiaddr, {}");

            // Make sure it still worked
            assert_eq!(
                multiaddr.to_string(),
                "/dns/libp2p.example.com/udp/8080/quic-v1"
            );
        }

        /// Test that a domain name without a port fails to derive to a Multiaddr
        #[test]
        fn test_fqdn_no_port() {
            // Derive a multiaddr from an invalid port
            let addr = "example.com".to_string();
            let multiaddr = derive_libp2p_multiaddr(&addr);

            // Make sure it fails
            assert!(multiaddr.is_err());
        }
    }
}<|MERGE_RESOLUTION|>--- conflicted
+++ resolved
@@ -394,12 +394,8 @@
     #[allow(clippy::too_many_arguments)]
     pub async fn from_config<D: DhtPersistentStorage>(
         mut config: NetworkConfig<T::SignatureKey>,
-<<<<<<< HEAD
         dht_persistent_storage: D,
-        quorum_membership: T::Membership,
-=======
-        membership: Arc<RwLock<T::Membership>>,
->>>>>>> fefd5a7b
+        quorum_membership: Arc<RwLock<T::Membership>>,
         gossip_config: GossipConfig,
         request_response_config: RequestResponseConfig,
         bind_address: Multiaddr,
@@ -430,7 +426,7 @@
 
         // Set the auth message and stake table
         config_builder
-            .stake_table(Some(membership))
+            .stake_table(Some(quorum_membership))
             .auth_message(Some(auth_message));
 
         // The replication factor is the minimum of [the default and 2/3 the number of nodes]
