--- conflicted
+++ resolved
@@ -608,13 +608,9 @@
                             NetworkEvent::IsBootstrapped => {
                                 is_bootstrapped.store(true, Ordering::Relaxed);
                             }
-<<<<<<< HEAD
-                            GossipMsg(ref raw, _)
+                            GossipMsg(ref raw)
                             | DirectRequest(ref raw, _, _)
                             | DirectResponse(ref raw, _) => {
-=======
-                            GossipMsg(raw) | DirectRequest(raw, _, _) | DirectResponse(raw, _) => {
->>>>>>> e9075c97
                                 let message_version = read_version(raw);
                                 match message_version {
                                     Some(VERSION_0_1) => {
