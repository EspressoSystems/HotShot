--- conflicted
+++ resolved
@@ -212,19 +212,6 @@
         );
         let bootstrap_addrs: PeerInfoVec = Arc::default();
         let node_ids: Arc<RwLock<HashSet<u64>>> = Arc::default();
-<<<<<<< HEAD
-        // We assign known_nodes' public key and stake value rather than read from config file since it's a test
-        let mut da_keys = BTreeSet::new();
-
-        for i in 0u64..(expected_node_count as u64) {
-            let privkey = T::SignatureKey::generated_from_seed_indexed([0u8; 32], i).1;
-            let pubkey = T::SignatureKey::from_private(&privkey);
-            if i < da_committee_size as u64 {
-                da_keys.insert(pubkey.clone());
-            }
-        }
-=======
->>>>>>> 88b99612
 
         // NOTE uncomment this for easier debugging
         // let start_port = 5000;
@@ -475,15 +462,6 @@
 
         // Calculate all keys so we can keep track of direct message recipients
         let mut all_keys = BTreeSet::new();
-<<<<<<< HEAD
-        let mut da_keys = BTreeSet::new();
-
-        // Make a node DA if it is under the staked committee size
-        for node in config.config.known_da_nodes {
-            da_keys.insert(T::SignatureKey::public_key(&node.stake_table_entry));
-        }
-=======
->>>>>>> 88b99612
 
         // Insert all known nodes into the set of all keys
         for node in config.config.known_nodes_with_stake {
@@ -540,14 +518,8 @@
         bootstrap_addrs: BootstrapAddrs,
         id: usize,
         #[cfg(feature = "hotshot-testing")] reliability_config: Option<Box<dyn NetworkReliability>>,
-<<<<<<< HEAD
-        is_da: bool,
     ) -> Result<Libp2pNetwork<T>, NetworkError> {
-        let (mut rx, network_handle) = spawn_network_node::<T>(config.clone(), id)
-=======
-    ) -> Result<Libp2pNetwork<K>, NetworkError> {
         let (mut rx, network_handle) = spawn_network_node::<K>(config.clone(), id)
->>>>>>> 88b99612
             .await
             .map_err(|e| NetworkError::ConfigError(format!("failed to spawn network node: {e}")))?;
 
