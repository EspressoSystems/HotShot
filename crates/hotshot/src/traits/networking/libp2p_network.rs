--- conflicted
+++ resolved
@@ -145,7 +145,6 @@
     inner: Arc<Libp2pNetworkInner<M, K>>,
 }
 
-<<<<<<< HEAD
 /// a regular libp2p network
 #[derive(Clone, Debug)]
 pub struct Libp2pNetworkRegular<M: NetworkMsg, K: SignatureKey + 'static>(Libp2pNetwork<M, K>);
@@ -155,12 +154,8 @@
 #[derive(Clone, Debug)]
 pub struct Libp2pNetworkAllToAll<M: NetworkMsg, K: SignatureKey + 'static>(Libp2pNetwork<M, K>);
 
+#[cfg(feature = "hotshot-testing")]
 impl<TYPES: NodeType> Libp2pNetwork<Message<TYPES>, TYPES::SignatureKey>
-=======
-#[cfg(feature = "hotshot-testing")]
-impl<TYPES: NodeType> TestableNetworkingImplementation<TYPES>
-    for Libp2pNetwork<Message<TYPES>, TYPES::SignatureKey>
->>>>>>> 0d203313
 where
     MessageKind<TYPES>: ViewMessage<TYPES>,
 {
@@ -180,11 +175,8 @@
         _network_id: usize,
         da_committee_size: usize,
         _is_da: bool,
-<<<<<<< HEAD
         all_to_all: bool,
-=======
         reliability_config: Option<Box<dyn NetworkReliability>>,
->>>>>>> 0d203313
     ) -> Box<dyn Fn(u64) -> Self + 'static> {
         assert!(
             da_committee_size <= expected_node_count,
@@ -311,6 +303,7 @@
         network_id: usize,
         da_committee_size: usize,
         is_da: bool,
+        reliability_config: Option<Box<dyn NetworkReliability>>,
     ) -> Box<dyn Fn(u64) -> Self + 'static> {
         let gen = Libp2pNetwork::generator(
             expected_node_count,
@@ -319,6 +312,7 @@
             da_committee_size,
             is_da,
             false,
+            reliability_config,
         );
         Box::new(move |node_id| Libp2pNetworkRegular(gen(node_id)))
     }
@@ -340,6 +334,7 @@
         network_id: usize,
         da_committee_size: usize,
         is_da: bool,
+        reliability_config: Option<Box<dyn NetworkReliability>>,
     ) -> Box<dyn Fn(u64) -> Self + 'static> {
         let gen = Libp2pNetwork::generator(
             expected_node_count,
@@ -347,7 +342,8 @@
             network_id,
             da_committee_size,
             is_da,
-            false,
+            true,
+            reliability_config,
         );
         Box::new(move |node_id| Libp2pNetworkAllToAll(gen(node_id)))
     }
@@ -371,6 +367,7 @@
         id: usize,
         // HACK
         committee_pks: BTreeSet<K>,
+        #[cfg(feature = "hotshot-testing")] reliability_config: Option<Box<dyn NetworkReliability>>,
         da_pks: BTreeSet<K>,
         is_da: bool,
     ) -> Result<Libp2pNetworkRegular<M, K>, NetworkError> {
@@ -382,6 +379,7 @@
             bootstrap_addrs_len,
             id,
             committee_pks,
+            reliability_config,
             da_pks,
             is_da,
             false,
@@ -404,6 +402,7 @@
         id: usize,
         // HACK
         committee_pks: BTreeSet<K>,
+        #[cfg(feature = "hotshot-testing")] reliability_config: Option<Box<dyn NetworkReliability>>,
         da_pks: BTreeSet<K>,
         is_da: bool,
     ) -> Result<Libp2pNetworkAllToAll<M, K>, NetworkError> {
@@ -415,6 +414,7 @@
             bootstrap_addrs_len,
             id,
             committee_pks,
+            reliability_config,
             da_pks,
             is_da,
             true,
@@ -888,69 +888,9 @@
             self.inner.handle.connected_pids().await
         );
 
-<<<<<<< HEAD
         if self.inner.all_to_all {
             for recipient in recipients {
                 self.direct_message(message.clone(), recipient).await?;
-=======
-        let topic_map = self.inner.topic_map.read().await;
-        let topic = topic_map
-            .get_by_left(&recipients)
-            .ok_or(NetworkError::Libp2p {
-                source: NetworkNodeHandleError::NoSuchTopic,
-            })?
-            .clone();
-        info!("broadcasting to topic: {}", topic);
-
-        // gossip doesn't broadcast from itself, so special case
-        if recipients.contains(&self.inner.pk) {
-            // send to self
-            self.inner
-                .broadcast_send
-                .send(message.clone())
-                .await
-                .map_err(|_| NetworkError::ShutDown)?;
-        }
-
-        // NOTE: metrics is threadsafe, so clone is fine (and lightweight)
-        #[cfg(feature = "hotshot-testing")]
-        {
-            let metrics = self.inner.metrics.clone();
-            if let Some(ref config) = &self.inner.reliability_config {
-                let handle = self.inner.handle.clone();
-
-                let serialized_msg = bincode_opts()
-                    .serialize(&message)
-                    .context(FailedToSerializeSnafu)?;
-                let fut = config.clone().chaos_send_msg(
-                    serialized_msg,
-                    Arc::new(move |msg: Vec<u8>| {
-                        let topic_2 = topic.clone();
-                        let handle_2 = handle.clone();
-                        let metrics_2 = metrics.clone();
-                        boxed_sync(async move {
-                            match handle_2.gossip_no_serialize(topic_2, msg).await {
-                                Err(e) => {
-                                    metrics_2.message_failed_to_send.add(1);
-                                    warn!("Failed to broadcast to libp2p: {:?}", e);
-                                }
-                                Ok(()) => {
-                                    metrics_2.outgoing_direct_message_count.add(1);
-                                }
-                            }
-                        })
-                    }),
-                );
-                async_spawn(fut);
-                return Ok(());
-            }
-        }
-
-        match self.inner.handle.gossip(topic, &message).await {
-            Ok(()) => {
-                self.inner.metrics.outgoing_broadcast_message_count.add(1);
-                Ok(())
->>>>>>> 0d203313
             }
             Ok(())
         } else {
@@ -1162,7 +1102,6 @@
     }
 }
 
-<<<<<<< HEAD
 impl<TYPES: NodeType> Libp2pAllToAllCommChannel<TYPES> {
     /// create a new libp2p communication channel
     #[must_use]
@@ -1171,6 +1110,7 @@
     }
 }
 
+#[cfg(feature = "hotshot-testing")]
 impl<TYPES: NodeType> TestableNetworkingImplementation<TYPES> for Libp2pRegularCommChannel<TYPES>
 where
     MessageKind<TYPES>: ViewMessage<TYPES>,
@@ -1190,6 +1130,7 @@
         network_id: usize,
         da_committee_size: usize,
         is_da: bool,
+        reliability_config: Option<Box<dyn NetworkReliability>>,
     ) -> Box<dyn Fn(u64) -> Self + 'static> {
         let generator = <Libp2pNetworkRegular<
             Message<TYPES>,
@@ -1199,7 +1140,8 @@
             num_bootstrap,
             network_id,
             da_committee_size,
-            is_da
+            is_da,
+            reliability_config
         );
         Box::new(move |node_id| Self(generator(node_id).into(), PhantomData))
     }
@@ -1210,10 +1152,6 @@
 }
 
 impl<TYPES: NodeType> TestableNetworkingImplementation<TYPES> for Libp2pAllToAllCommChannel<TYPES>
-=======
-#[cfg(feature = "hotshot-testing")]
-impl<TYPES: NodeType> TestableNetworkingImplementation<TYPES> for Libp2pCommChannel<TYPES>
->>>>>>> 0d203313
 where
     MessageKind<TYPES>: ViewMessage<TYPES>,
 {
