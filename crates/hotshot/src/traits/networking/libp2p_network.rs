--- conflicted
+++ resolved
@@ -45,11 +45,7 @@
     boxed_sync,
     constants::LOOK_AHEAD,
     data::ViewNumber,
-<<<<<<< HEAD
-=======
     network::NetworkConfig,
-    request_response::Request,
->>>>>>> 92a51a21
     traits::{
         election::Membership,
         metrics::{Counter, Gauge, Metrics, NoMetrics},
