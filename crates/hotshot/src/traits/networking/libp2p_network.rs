--- conflicted
+++ resolved
@@ -30,12 +30,7 @@
         state::ConsensusTime,
     },
 };
-<<<<<<< HEAD
 use hotshot_utils::{bincode::bincode_opts, version::read_version};
-=======
-
-use hotshot_utils::bincode::bincode_opts;
->>>>>>> 9af70967
 use libp2p_identity::PeerId;
 #[cfg(feature = "hotshot-testing")]
 use libp2p_networking::network::{MeshParams, NetworkNodeConfigBuilder};
