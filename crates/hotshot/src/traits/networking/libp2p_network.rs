//! Libp2p based/production networking implementation
//! This module provides a libp2p based networking implementation where each node in the
//! network forms a tcp or udp connection to a subset of other nodes in the network
use super::NetworkingMetricsValue;
#[cfg(feature = "hotshot-testing")]
use async_compatibility_layer::art::async_block_on;
use async_compatibility_layer::{
    art::{async_sleep, async_spawn},
    channel::{self, bounded, unbounded, UnboundedReceiver, UnboundedSendError, UnboundedSender},
};
use async_lock::{Mutex, RwLock};
use async_trait::async_trait;
use bimap::BiHashMap;
use hotshot_constants::{LOOK_AHEAD, STATIC_VER_0_1, VERSION_0_1, VERSION_MAJ, VERSION_MIN};
use hotshot_types::{
    boxed_sync,
    data::ViewNumber,
    traits::{
        network::{
            self, ConnectedNetwork, ConsensusIntentEvent, FailedToSerializeSnafu, NetworkError,
            NetworkMsg, ResponseMessage,
        },
        node_implementation::{ConsensusTime, NodeType},
        signature_key::SignatureKey,
    },
    BoxSyncFuture,
};
#[cfg(feature = "hotshot-testing")]
use hotshot_types::{
    message::{Message, MessageKind},
    traits::network::{NetworkReliability, TestableNetworkingImplementation, ViewMessage},
};
use libp2p_identity::PeerId;
#[cfg(feature = "hotshot-testing")]
use libp2p_networking::network::{MeshParams, NetworkNodeConfigBuilder};

use libp2p_networking::{
    network::{
        behaviours::request_response::{Request, Response},
        spawn_network_node,
        NetworkEvent::{self, DirectRequest, DirectResponse, GossipMsg},
        NetworkNodeConfig, NetworkNodeHandle, NetworkNodeHandleError, NetworkNodeReceiver,
        NetworkNodeType,
    },
    reexport::{Multiaddr, ResponseChannel},
};

use serde::Serialize;
use snafu::ResultExt;
#[cfg(feature = "hotshot-testing")]
use std::{collections::HashSet, num::NonZeroUsize, str::FromStr};

use futures::{
    channel::mpsc::{self, channel, Receiver, Sender},
    future::{join_all, Either},
    FutureExt, StreamExt,
};
use std::{
    collections::BTreeSet,
    fmt::Debug,
    sync::{
        atomic::{AtomicBool, AtomicU64, Ordering},
        Arc,
    },
    time::Duration,
};
use tracing::{error, info, instrument, warn};
use versioned_binary_serialization::{
    version::{StaticVersion, Version},
    BinarySerializer, Serializer,
};

/// convienence alias for the type for bootstrap addresses
/// concurrency primitives are needed for having tests
pub type BootstrapAddrs = Arc<RwLock<Vec<(Option<PeerId>, Multiaddr)>>>;

/// hardcoded topic of QC used
pub const QC_TOPIC: &str = "global";

/// Stubbed out Ack
///
/// Note: as part of versioning for upgradability,
/// all network messages must begin with a 4-byte version number.
///
/// Hence:
///   * `Empty` *must* be a struct (enums are serialized with a leading byte for the variant), and
///   * we must have an explicit version field.
#[derive(Serialize)]
pub struct Empty {
    /// This should not be required, but it is. Version automatically gets prepended.
    /// Perhaps this could be replaced with something zero-sized and serializable.
    byte: u8,
}

impl<M: NetworkMsg, K: SignatureKey + 'static> Debug for Libp2pNetwork<M, K> {
    fn fmt(&self, f: &mut std::fmt::Formatter<'_>) -> std::fmt::Result {
        f.debug_struct("Libp2p").field("inner", &"inner").finish()
    }
}

/// Locked Option of a receiver for moving the value out of the option
type TakeReceiver<M> = Mutex<Option<Receiver<(M, ResponseChannel<Response>)>>>;

/// Type alias for a shared collection of peerid, multiaddrs
pub type PeerInfoVec = Arc<RwLock<Vec<(Option<PeerId>, Multiaddr)>>>;

/// The underlying state of the libp2p network
#[derive(Debug)]
struct Libp2pNetworkInner<M: NetworkMsg, K: SignatureKey + 'static> {
    /// this node's public key
    pk: K,
    /// handle to control the network
    handle: Arc<NetworkNodeHandle>,
    /// Message Receiver
    receiver: UnboundedReceiver<M>,
    /// Receiver for Requests for Data, includes the request and the response chan
    /// Lock should only be used once to take the channel and move it into the request
    /// handler task
    requests_rx: TakeReceiver<M>,
    /// Sender for broadcast messages
    sender: UnboundedSender<M>,
    /// Sender for node lookup (relevant view number, key of node) (None for shutdown)
    node_lookup_send: UnboundedSender<Option<(ViewNumber, K)>>,
    /// this is really cheating to enable local tests
    /// hashset of (bootstrap_addr, peer_id)
    bootstrap_addrs: PeerInfoVec,
    /// bootstrap
    bootstrap_addrs_len: usize,
    /// whether or not the network is ready to send
    is_ready: Arc<AtomicBool>,
    /// max time before dropping message due to DHT error
    dht_timeout: Duration,
    /// whether or not we've bootstrapped into the DHT yet
    is_bootstrapped: Arc<AtomicBool>,
    /// The networking metrics we're keeping track of
    metrics: NetworkingMetricsValue,
    /// topic map
    /// hash(hashset) -> topic
    /// btreemap ordered so is hashable
    topic_map: RwLock<BiHashMap<BTreeSet<K>, String>>,
    /// the latest view number (for node lookup purposes)
    /// NOTE: supposed to represent a ViewNumber but we
    /// haven't made that atomic yet and we prefer lock-free
    latest_seen_view: Arc<AtomicU64>,
    #[cfg(feature = "hotshot-testing")]
    /// reliability_config
    reliability_config: Option<Box<dyn NetworkReliability>>,
    /// if we're a member of the DA committee or not
    is_da: bool,
    /// Killswitch sender
    kill_switch: channel::Sender<()>,
}

/// Networking implementation that uses libp2p
/// generic over `M` which is the message type
#[derive(Clone)]
pub struct Libp2pNetwork<M: NetworkMsg, K: SignatureKey + 'static> {
    /// holds the state of the libp2p network
    inner: Arc<Libp2pNetworkInner<M, K>>,
}

#[cfg(feature = "hotshot-testing")]
impl<TYPES: NodeType> TestableNetworkingImplementation<TYPES>
    for Libp2pNetwork<Message<TYPES>, TYPES::SignatureKey>
where
    MessageKind<TYPES>: ViewMessage<TYPES>,
{
    /// Returns a boxed function `f(node_id, public_key) -> Libp2pNetwork`
    /// with the purpose of generating libp2p networks.
    /// Generates `num_bootstrap` bootstrap nodes. The remainder of nodes are normal
    /// nodes with sane defaults.
    /// # Panics
    /// Returned function may panic either:
    /// - An invalid configuration
    ///   (probably an issue with the defaults of this function)
    /// - An inability to spin up the replica's network
    #[allow(clippy::panic)]
    fn generator(
        expected_node_count: usize,
        num_bootstrap: usize,
        _network_id: usize,
        da_committee_size: usize,
        _is_da: bool,
        reliability_config: Option<Box<dyn NetworkReliability>>,
    ) -> Box<dyn Fn(u64) -> (Arc<Self>, Arc<Self>) + 'static> {
        assert!(
            da_committee_size <= expected_node_count,
            "DA committee size must be less than or equal to total # nodes"
        );
        let bootstrap_addrs: PeerInfoVec = Arc::default();
        // We assign known_nodes' public key and stake value rather than read from config file since it's a test
        let mut all_keys = BTreeSet::new();
        let mut da_keys = BTreeSet::new();

        for i in 0u64..(expected_node_count as u64) {
            let privkey = TYPES::SignatureKey::generated_from_seed_indexed([0u8; 32], i).1;
            let pubkey = TYPES::SignatureKey::from_private(&privkey);
            if i < da_committee_size as u64 {
                da_keys.insert(pubkey.clone());
            }
            all_keys.insert(pubkey);
        }

        // NOTE uncomment this for easier debugging
        // let start_port = 5000;
        Box::new({
            move |node_id| {
                info!(
                    "GENERATOR: Node id {:?}, is bootstrap: {:?}",
                    node_id,
                    node_id < num_bootstrap as u64
                );

                // pick a free, unused UDP port for testing
                let port = portpicker::pick_unused_port().expect("Could not find an open port");

                let addr =
                    Multiaddr::from_str(&format!("/ip4/127.0.0.1/udp/{port}/quic-v1")).unwrap();

                // We assign node's public key and stake value rather than read from config file since it's a test
                let privkey =
                    TYPES::SignatureKey::generated_from_seed_indexed([0u8; 32], node_id).1;
                let pubkey = TYPES::SignatureKey::from_private(&privkey);
                // we want the majority of peers to have this lying around.
                let replication_factor = NonZeroUsize::new(2 * expected_node_count / 3).unwrap();
                let config = if node_id < num_bootstrap as u64 {
                    NetworkNodeConfigBuilder::default()
                        // NOTICE the implicit assumption that bootstrap is less
                        // than half the network. This seems reasonable.
                        .mesh_params(Some(MeshParams {
                            mesh_n_high: expected_node_count,
                            mesh_n_low: 5,
                            mesh_outbound_min: 3,
                            // the worst case of 7/2+3 > 5
                            mesh_n: (expected_node_count / 2 + 3),
                        }))
                        .replication_factor(replication_factor)
                        .node_type(NetworkNodeType::Bootstrap)
                        .bound_addr(Some(addr))
                        .to_connect_addrs(HashSet::default())
                        // setting to sane defaults
                        .ttl(None)
                        .republication_interval(None)
                        .build()
                        .unwrap()
                } else {
                    NetworkNodeConfigBuilder::default()
                        // NOTE I'm hardcoding these because this is probably the MAX
                        // parameters. If there aren't this many nodes, gossip keeps looking
                        // for more. That is fine.
                        .mesh_params(Some(MeshParams {
                            mesh_n_high: 15,
                            mesh_n_low: 5,
                            mesh_outbound_min: 4,
                            mesh_n: 8,
                        }))
                        .replication_factor(replication_factor)
                        .node_type(NetworkNodeType::Regular)
                        .bound_addr(Some(addr))
                        .to_connect_addrs(HashSet::default())
                        // setting to sane defaults
                        .ttl(None)
                        .republication_interval(None)
                        .build()
                        .unwrap()
                };
                let bootstrap_addrs_ref = bootstrap_addrs.clone();
                let keys = all_keys.clone();
                let da = da_keys.clone();
                let reliability_config_dup = reliability_config.clone();
                let net = Arc::new(async_block_on(async move {
                    match Libp2pNetwork::new(
                        NetworkingMetricsValue::default(),
                        config,
                        pubkey.clone(),
                        bootstrap_addrs_ref,
                        num_bootstrap,
                        usize::try_from(node_id).unwrap(),
                        keys,
                        #[cfg(feature = "hotshot-testing")]
                        reliability_config_dup,
                        da.clone(),
                        da.contains(&pubkey),
                    )
                    .await
                    {
                        Ok(network) => network,
                        Err(err) => {
                            panic!("Failed to create libp2p network: {err:?}");
                        }
                    }
                }));
                (net.clone(), net)
            }
        })
    }

    fn in_flight_message_count(&self) -> Option<usize> {
        None
    }
}

impl<M: NetworkMsg, K: SignatureKey + 'static> Libp2pNetwork<M, K> {
    /// Returns when network is ready
    pub async fn wait_for_ready(&self) {
        loop {
            if self.inner.is_ready.load(Ordering::Relaxed) {
                break;
            }
            async_sleep(Duration::from_secs(1)).await;
        }
        info!("LIBP2P: IS READY GOT TRIGGERED!!");
    }

    /// Constructs new network for a node. Note that this network is unconnected.
    /// One must call `connect` in order to connect.
    /// * `config`: the configuration of the node
    /// * `pk`: public key associated with the node
    /// * `bootstrap_addrs`: rwlock containing the bootstrap addrs
    /// # Errors
    /// Returns error in the event that the underlying libp2p network
    /// is unable to create a network.
    ///
    /// # Panics
    ///
    /// This will panic if there are less than 5 bootstrap nodes
    #[allow(clippy::too_many_arguments)]
    pub async fn new(
        metrics: NetworkingMetricsValue,
        config: NetworkNodeConfig,
        pk: K,
        bootstrap_addrs: BootstrapAddrs,
        bootstrap_addrs_len: usize,
        id: usize,
        // HACK
        committee_pks: BTreeSet<K>,
        #[cfg(feature = "hotshot-testing")] reliability_config: Option<Box<dyn NetworkReliability>>,
        da_pks: BTreeSet<K>,
        is_da: bool,
    ) -> Result<Libp2pNetwork<M, K>, NetworkError> {
        assert!(bootstrap_addrs_len > 4, "Need at least 5 bootstrap nodes");
        let (mut rx, network_handle) = spawn_network_node(config.clone(), id)
            .await
            .map_err(Into::<NetworkError>::into)?;
        // Make bootstrap mappings known
        if matches!(
            network_handle.config().node_type,
            NetworkNodeType::Bootstrap
        ) {
            let addr = network_handle.listen_addr();
            let pid = network_handle.peer_id();
            let mut bs_cp = bootstrap_addrs.write().await;
            bs_cp.push((Some(pid), addr));
            drop(bs_cp);
        }

        let mut pubkey_pid_map = BiHashMap::new();
        pubkey_pid_map.insert(pk.clone(), network_handle.peer_id());

        let mut topic_map = BiHashMap::new();
        topic_map.insert(committee_pks, QC_TOPIC.to_string());
        topic_map.insert(da_pks, "DA".to_string());

        let topic_map = RwLock::new(topic_map);

        // unbounded channels may not be the best choice (spammed?)
        // if bounded figure out a way to log dropped msgs
        let (sender, receiver) = unbounded();
        let (requests_tx, requests_rx) = channel(100);
        let (node_lookup_send, node_lookup_recv) = unbounded();
        let (kill_tx, kill_rx) = bounded(1);
        rx.set_kill_switch(kill_rx);

        let mut result = Libp2pNetwork {
            inner: Arc::new(Libp2pNetworkInner {
                handle: Arc::new(network_handle),
                receiver,
                requests_rx: Mutex::new(Some(requests_rx)),
                sender: sender.clone(),
                pk,
                bootstrap_addrs_len,
                bootstrap_addrs,
                is_ready: Arc::new(AtomicBool::new(false)),
                // This is optimal for 10-30 nodes. TODO: parameterize this for both tests and examples
                // https://github.com/EspressoSystems/HotShot/issues/2088
                dht_timeout: Duration::from_secs(120),
                is_bootstrapped: Arc::new(AtomicBool::new(false)),
                metrics,
                topic_map,
                node_lookup_send,
                // Start the latest view from 0. "Latest" refers to "most recent view we are polling for
                // proposals on". We need this because to have consensus info injected we need a working
                // network already. In the worst case, we send a few lookups we don't need.
                latest_seen_view: Arc::new(AtomicU64::new(0)),
                #[cfg(feature = "hotshot-testing")]
                reliability_config,
                is_da,
                kill_switch: kill_tx,
            }),
        };

<<<<<<< HEAD
        result.handle_event_generator(sender, rx);
        result.spawn_node_lookup(node_lookup_recv, STATIC_VER_0_1);
        result.spawn_connect(id, STATIC_VER_0_1);
=======
        result.handle_event_generator(sender, requests_tx, rx);
        result.spawn_node_lookup(node_lookup_recv);
        result.spawn_connect(id);
>>>>>>> 21ead0ae

        Ok(result)
    }

    /// Spawns task for looking up nodes pre-emptively
    #[allow(clippy::cast_sign_loss, clippy::cast_precision_loss)]
    fn spawn_node_lookup<const MAJOR: u16, const MINOR: u16>(
        &self,
        node_lookup_recv: UnboundedReceiver<Option<(ViewNumber, K)>>,
        bind_version: StaticVersion<MAJOR, MINOR>,
    ) {
        let handle = self.inner.handle.clone();
        let dht_timeout = self.inner.dht_timeout;
        let latest_seen_view = self.inner.latest_seen_view.clone();

        // deals with handling lookup queue. should be infallible
        async_spawn(async move {
            // cancels on shutdown
            while let Ok(Some((view_number, pk))) = node_lookup_recv.recv().await {
                /// defines lookahead threshold based on the constant
                #[allow(clippy::cast_possible_truncation)]
                const THRESHOLD: u64 = (LOOK_AHEAD as f64 * 0.8) as u64;

                info!("Performing lookup for peer {:?}", pk);

                // only run if we are not too close to the next view number
                if latest_seen_view.load(Ordering::Relaxed) + THRESHOLD <= *view_number {
                    // look up
                    if let Err(err) = handle
                        .lookup_node::<K, MAJOR, MINOR>(pk.clone(), dht_timeout, bind_version)
                        .await
                    {
                        error!("Failed to perform lookup for key {:?}: {}", pk, err);
                    };
                }
            }
        });
    }

    /// Initiates connection to the outside world
    fn spawn_connect<const MAJOR: u16, const MINOR: u16>(
        &mut self,
        id: usize,
        bind_version: StaticVersion<MAJOR, MINOR>,
    ) {
        let pk = self.inner.pk.clone();
        let bootstrap_ref = self.inner.bootstrap_addrs.clone();
        let num_bootstrap = self.inner.bootstrap_addrs_len;
        let handle = self.inner.handle.clone();
        let is_bootstrapped = self.inner.is_bootstrapped.clone();
        let node_type = self.inner.handle.config().node_type;
        let metrics_connected_peers = self.inner.clone();
        let is_da = self.inner.is_da;

        async_spawn({
            let is_ready = self.inner.is_ready.clone();
            async move {
                let bs_addrs = loop {
                    let bss = bootstrap_ref.read().await;
                    let bs_addrs = bss.clone();
                    drop(bss);
                    if bs_addrs.len() >= num_bootstrap {
                        break bs_addrs;
                    }
                    info!(
                        "NODE {:?} bs addr len {:?}, number of bootstrap expected {:?}",
                        id,
                        bs_addrs.len(),
                        num_bootstrap
                    );
                };
                handle.add_known_peers(bs_addrs).await.unwrap();

                handle.begin_bootstrap().await?;

                while !is_bootstrapped.load(Ordering::Relaxed) {
                    async_sleep(Duration::from_secs(1)).await;
                }

                handle.subscribe(QC_TOPIC.to_string()).await.unwrap();

                // only subscribe to DA events if we are DA
                if is_da {
                    handle.subscribe("DA".to_string()).await.unwrap();
                }
                // TODO figure out some way of passing in ALL keypairs. That way we can add the
                // global topic to the topic map
                // NOTE this wont' work without this change

                info!(
                    "peer {:?} waiting for publishing, type: {:?}",
                    handle.peer_id(),
                    node_type
                );

                // we want our records published before
                // we begin participating in consensus
                while handle
                    .put_record(&pk, &handle.peer_id(), bind_version)
                    .await
                    .is_err()
                {
                    async_sleep(Duration::from_secs(1)).await;
                }
                info!(
                    "Node {:?} is ready, type: {:?}",
                    handle.peer_id(),
                    node_type
                );

                while handle
                    .put_record(&handle.peer_id(), &pk, bind_version)
                    .await
                    .is_err()
                {
                    async_sleep(Duration::from_secs(1)).await;
                }
                // 10 minute timeout
                let timeout_duration = Duration::from_secs(600);
                // perform connection
                info!("WAITING TO CONNECT ON NODE {:?}", id);
                handle
                    .wait_to_connect(4, id, timeout_duration)
                    .await
                    .unwrap();
                info!(
                    "node {:?} is barring bootstrap, type: {:?}",
                    handle.peer_id(),
                    node_type
                );

                let connected_num = handle.num_connected().await?;
                metrics_connected_peers
                    .metrics
                    .connected_peers
                    .set(connected_num);

                is_ready.store(true, Ordering::Relaxed);
                info!("STARTING CONSENSUS ON {:?}", handle.peer_id());
                Ok::<(), NetworkError>(())
            }
        });
    }

    /// Handle events for Version 0.1 of the protocol.
    async fn handle_recvd_events_0_1(
        &self,
        msg: NetworkEvent,
        sender: &UnboundedSender<M>,
        mut request_tx: Sender<(M, ResponseChannel<Response>)>,
    ) -> Result<(), NetworkError> {
        match msg {
            GossipMsg(msg) => {
                let result: Result<M, _> =
                    Serializer::<VERSION_MAJ, VERSION_MIN>::deserialize(&msg);
                if let Ok(result) = result {
                    sender
                        .send(result)
                        .await
                        .map_err(|_| NetworkError::ChannelSend)?;
                }
            }
            DirectRequest(msg, _pid, chan) => {
                let result: Result<M, _> =
                    Serializer::<VERSION_MAJ, VERSION_MIN>::deserialize(&msg)
                        .context(FailedToSerializeSnafu);
                if let Ok(result) = result {
                    sender
                        .send(result)
                        .await
                        .map_err(|_| NetworkError::ChannelSend)?;
                }
                if self
                    .inner
                    .handle
                    .direct_response(chan, &Empty { byte: 0u8 }, STATIC_VER_0_1)
                    .await
                    .is_err()
                {
                    error!("failed to ack!");
                };
            }
            DirectResponse(msg, _) => {
                let _result: Result<M, _> =
                    Serializer::<VERSION_MAJ, VERSION_MIN>::deserialize(&msg)
                        .context(FailedToSerializeSnafu);
            }
            NetworkEvent::IsBootstrapped => {
                error!("handle_recvd_events_0_1 received `NetworkEvent::IsBootstrapped`, which should be impossible.");
            }
            NetworkEvent::ResponseRequested(msg, chan) => {
                let reqeust = bincode_opts()
                    .deserialize(&msg.0)
                    .context(FailedToSerializeSnafu)?;
                request_tx
                    .try_send((reqeust, chan))
                    .map_err(|_| NetworkError::ChannelSend)?;
            }
        }
        Ok::<(), NetworkError>(())
    }

    /// task to propagate messages to handlers
    /// terminates on shut down of network
    fn handle_event_generator(
        &self,
        sender: UnboundedSender<M>,
        request_tx: Sender<(M, ResponseChannel<Response>)>,
        mut network_rx: NetworkNodeReceiver,
    ) {
        let handle = self.clone();
        let is_bootstrapped = self.inner.is_bootstrapped.clone();
        async_spawn(async move {
            let Some(mut kill_switch) = network_rx.take_kill_switch() else {
                tracing::error!(
                    "`spawn_handle` was called on a network handle that was already closed"
                );
                return;
            };
            let mut kill_switch = kill_switch.recv().boxed();
            let mut next_msg = network_rx.recv().boxed();

            loop {
                let msg_or_killed = futures::future::select(next_msg, kill_switch).await;
                match msg_or_killed {
                    Either::Left((Ok(message), other_stream)) => {
                        match &message {
                            NetworkEvent::IsBootstrapped => {
                                is_bootstrapped.store(true, Ordering::Relaxed);
                            }
<<<<<<< HEAD
                            GossipMsg(raw) | DirectRequest(raw, _, _) | DirectResponse(raw, _) => {
                                match Version::deserialize(raw) {
                                    Ok((VERSION_0_1, _rest)) => {
                                        let _ =
                                            handle.handle_recvd_events_0_1(message, &sender).await;
=======
                            GossipMsg(raw)
                            | DirectRequest(raw, _, _)
                            | DirectResponse(raw, _)
                            | NetworkEvent::ResponseRequested(Request(raw), _) => {
                                let message_version = read_version(raw);
                                match message_version {
                                    Some(VERSION_0_1) => {
                                        let _ = handle
                                            .handle_recvd_events_0_1(
                                                message,
                                                &sender,
                                                request_tx.clone(),
                                            )
                                            .await;
>>>>>>> 21ead0ae
                                    }
                                    Ok((version, _)) => {
                                        warn!(
                                                "Received message with unsupported version: {:?}.\n\nPayload:\n\n{:?}",
                                                version, message
                                            );
                                    }
                                    Err(e) => {
                                        warn!(
                                            "Error recovering version: {:?}.\n\nPayload:\n\n{:?}",
                                            e, message
                                        );
                                    }
                                }
                            }
                        }
                        // re-set the `kill_switch` for the next loop
                        kill_switch = other_stream;
                        // re-set `receiver.recv()` for the next loop
                        next_msg = network_rx.recv().boxed();
                    }
                    Either::Left((Err(_), _)) => {
                        warn!("Network receiver shut down!");
                        return;
                    }
                    Either::Right(_) => {
                        warn!("Event Handler shutdown");
                        return;
                    }
                }
            }
        });
    }
}

#[async_trait]
impl<M: NetworkMsg, K: SignatureKey + 'static> ConnectedNetwork<M, K> for Libp2pNetwork<M, K> {
    async fn request_data<TYPES: NodeType>(
        &self,
        request: M,
        recipient: K,
    ) -> Result<ResponseMessage<TYPES>, NetworkError> {
        self.wait_for_ready().await;

        let pid = match self
            .inner
            .handle
            .lookup_node::<K>(recipient.clone(), self.inner.dht_timeout)
            .await
        {
            Ok(pid) => pid,
            Err(err) => {
                self.inner.metrics.message_failed_to_send.add(1);
                error!(
                    "Failed to message {:?} because could not find recipient peer id for pk {:?}",
                    request, recipient
                );
                return Err(NetworkError::Libp2p { source: err });
            }
        };
        match self.inner.handle.request_data(&request, pid).await {
            Ok(response) => match response {
                Some(msg) => {
                    let res = bincode_opts()
                        .deserialize(&msg.0)
                        .map_err(|e| NetworkError::FailedToDeserialize { source: e })?;
                    Ok(ResponseMessage::Found(res))
                }
                None => Ok(ResponseMessage::NotFound),
            },
            Err(e) => Err(e.into()),
        }
    }

    async fn spawn_request_receiver_task(
        &self,
    ) -> Option<mpsc::Receiver<(M, network::ResponseChannel<M>)>> {
        let Some(mut internal_rx) = self.inner.requests_rx.lock().await.take() else {
            return None;
        };
        let handle = self.inner.handle.clone();
        let (mut tx, rx) = mpsc::channel(100);
        async_spawn(async move {
            while let Some((request, chan)) = internal_rx.next().await {
                let (response_tx, response_rx) = futures::channel::oneshot::channel();
                if tx
                    .try_send((request, network::ResponseChannel(response_tx)))
                    .is_err()
                {
                    continue;
                }
                let Ok(response) = response_rx.await else {
                    continue;
                };
                let _ = handle.respond_data(&response, chan).await;
            }
        });

        Some(rx)
    }
    #[instrument(name = "Libp2pNetwork::ready_blocking", skip_all)]
    async fn wait_for_ready(&self) {
        self.wait_for_ready().await;
    }

    fn pause(&self) {
        unimplemented!("Pausing not implemented for the Libp2p network");
    }

    fn resume(&self) {
        unimplemented!("Resuming not implemented for the Libp2p network");
    }

    #[instrument(name = "Libp2pNetwork::ready_nonblocking", skip_all)]
    async fn is_ready(&self) -> bool {
        self.inner.is_ready.load(Ordering::Relaxed)
    }

    #[instrument(name = "Libp2pNetwork::shut_down", skip_all)]
    fn shut_down<'a, 'b>(&'a self) -> BoxSyncFuture<'b, ()>
    where
        'a: 'b,
        Self: 'b,
    {
        let closure = async move {
            let _ = self.inner.handle.shutdown().await;
            let _ = self.inner.node_lookup_send.send(None).await;
            let _ = self.inner.kill_switch.send(()).await;
        };
        boxed_sync(closure)
    }

    #[instrument(name = "Libp2pNetwork::broadcast_message", skip_all)]
    async fn broadcast_message<const MAJOR: u16, const MINOR: u16>(
        &self,
        message: M,
        recipients: BTreeSet<K>,
        bind_version: StaticVersion<MAJOR, MINOR>,
    ) -> Result<(), NetworkError> {
        self.wait_for_ready().await;
        info!(
            "broadcasting msg: {:?} with nodes: {:?} connected",
            message,
            self.inner.handle.connected_pids().await
        );

        let topic_map = self.inner.topic_map.read().await;
        let topic = topic_map
            .get_by_left(&recipients)
            .ok_or(NetworkError::Libp2p {
                source: NetworkNodeHandleError::NoSuchTopic,
            })?
            .clone();
        info!("broadcasting to topic: {}", topic);

        // gossip doesn't broadcast from itself, so special case
        if recipients.contains(&self.inner.pk) {
            // send to self
            self.inner
                .sender
                .send(message.clone())
                .await
                .map_err(|_| NetworkError::ShutDown)?;
        }

        // NOTE: metrics is threadsafe, so clone is fine (and lightweight)
        #[cfg(feature = "hotshot-testing")]
        {
            let metrics = self.inner.metrics.clone();
            if let Some(ref config) = &self.inner.reliability_config {
                let handle = self.inner.handle.clone();

                let serialized_msg = Serializer::<MAJOR, MINOR>::serialize(&message)
                    .context(FailedToSerializeSnafu)?;
                let fut = config.clone().chaos_send_msg(
                    serialized_msg,
                    Arc::new(move |msg: Vec<u8>| {
                        let topic_2 = topic.clone();
                        let handle_2 = handle.clone();
                        let metrics_2 = metrics.clone();
                        boxed_sync(async move {
                            match handle_2.gossip_no_serialize(topic_2, msg).await {
                                Err(e) => {
                                    metrics_2.message_failed_to_send.add(1);
                                    warn!("Failed to broadcast to libp2p: {:?}", e);
                                }
                                Ok(()) => {
                                    metrics_2.outgoing_direct_message_count.add(1);
                                }
                            }
                        })
                    }),
                );
                async_spawn(fut);
                return Ok(());
            }
        }

        match self
            .inner
            .handle
            .gossip(topic, &message, bind_version)
            .await
        {
            Ok(()) => {
                self.inner.metrics.outgoing_broadcast_message_count.add(1);
                Ok(())
            }
            Err(e) => {
                self.inner.metrics.message_failed_to_send.add(1);
                Err(e.into())
            }
        }
    }

    #[instrument(name = "Libp2pNetwork::da_broadcast_message", skip_all)]
    async fn da_broadcast_message<const MAJOR: u16, const MINOR: u16>(
        &self,
        message: M,
        recipients: BTreeSet<K>,
        bind_version: StaticVersion<MAJOR, MINOR>,
    ) -> Result<(), NetworkError> {
        let future_results = recipients
            .into_iter()
            .map(|r| self.direct_message(message.clone(), r, bind_version));
        let results = join_all(future_results).await;

        let errors: Vec<_> = results
            .into_iter()
            .filter_map(|r| match r {
                Err(NetworkError::Libp2p { source }) => Some(source),
                _ => None,
            })
            .collect();

        if errors.is_empty() {
            Ok(())
        } else {
            Err(NetworkError::Libp2pMulti { sources: errors })
        }
    }

    #[instrument(name = "Libp2pNetwork::direct_message", skip_all)]
    async fn direct_message<const MAJOR: u16, const MINOR: u16>(
        &self,
        message: M,
        recipient: K,
        bind_version: StaticVersion<MAJOR, MINOR>,
    ) -> Result<(), NetworkError> {
        // short circuit if we're dming ourselves
        if recipient == self.inner.pk {
            // panic if we already shut down?
            self.inner
                .sender
                .send(message)
                .await
                .map_err(|_x| NetworkError::ShutDown)?;
            return Ok(());
        }

        self.wait_for_ready().await;

        let pid = match self
            .inner
            .handle
            .lookup_node::<K, MAJOR, MINOR>(recipient.clone(), self.inner.dht_timeout, bind_version)
            .await
        {
            Ok(pid) => pid,
            Err(err) => {
                self.inner.metrics.message_failed_to_send.add(1);
                error!(
                    "Failed to message {:?} because could not find recipient peer id for pk {:?}",
                    message, recipient
                );
                return Err(NetworkError::Libp2p { source: err });
            }
        };

        #[cfg(feature = "hotshot-testing")]
        {
            let metrics = self.inner.metrics.clone();
            if let Some(ref config) = &self.inner.reliability_config {
                let handle = self.inner.handle.clone();

                let serialized_msg = Serializer::<MAJOR, MINOR>::serialize(&message)
                    .context(FailedToSerializeSnafu)?;
                let fut = config.clone().chaos_send_msg(
                    serialized_msg,
                    Arc::new(move |msg: Vec<u8>| {
                        let handle_2 = handle.clone();
                        let metrics_2 = metrics.clone();
                        boxed_sync(async move {
                            match handle_2.direct_request_no_serialize(pid, msg).await {
                                Err(e) => {
                                    metrics_2.message_failed_to_send.add(1);
                                    warn!("Failed to broadcast to libp2p: {:?}", e);
                                }
                                Ok(()) => {
                                    metrics_2.outgoing_direct_message_count.add(1);
                                }
                            }
                        })
                    }),
                );
                async_spawn(fut);
                return Ok(());
            }
        }

        match self
            .inner
            .handle
            .direct_request(pid, &message, bind_version)
            .await
        {
            Ok(()) => Ok(()),
            Err(e) => Err(e.into()),
        }
    }

    /// Receive one or many messages from the underlying network.
    ///
    /// # Errors
    /// If there is a network-related failure.
    #[instrument(name = "Libp2pNetwork::recv_msgs", skip_all)]
    async fn recv_msgs(&self) -> Result<Vec<M>, NetworkError> {
        let result = self
            .inner
            .receiver
            .drain_at_least_one()
            .await
            .map_err(|_x| NetworkError::ShutDown)?;
        self.inner.metrics.incoming_message_count.add(result.len());

        Ok(result)
    }

    #[instrument(name = "Libp2pNetwork::queue_node_lookup", skip_all)]
    async fn queue_node_lookup(
        &self,
        view_number: ViewNumber,
        pk: K,
    ) -> Result<(), UnboundedSendError<Option<(ViewNumber, K)>>> {
        self.inner
            .node_lookup_send
            .send(Some((view_number, pk)))
            .await
    }

    async fn inject_consensus_info(&self, event: ConsensusIntentEvent<K>) {
        match event {
            ConsensusIntentEvent::PollFutureLeader(future_view, future_leader) => {
                let _ = self
                    .queue_node_lookup(ViewNumber::new(future_view), future_leader)
                    .await
                    .map_err(|err| warn!("failed to process node lookup request: {}", err));
            }

            ConsensusIntentEvent::PollForProposal(new_view) => {
                if new_view > self.inner.latest_seen_view.load(Ordering::Relaxed) {
                    self.inner
                        .latest_seen_view
                        .store(new_view, Ordering::Relaxed);
                }
            }

            _ => {}
        }
    }
}<|MERGE_RESOLUTION|>--- conflicted
+++ resolved
@@ -399,15 +399,9 @@
             }),
         };
 
-<<<<<<< HEAD
-        result.handle_event_generator(sender, rx);
+        result.handle_event_generator(sender, requests_tx, rx);
         result.spawn_node_lookup(node_lookup_recv, STATIC_VER_0_1);
         result.spawn_connect(id, STATIC_VER_0_1);
-=======
-        result.handle_event_generator(sender, requests_tx, rx);
-        result.spawn_node_lookup(node_lookup_recv);
-        result.spawn_connect(id);
->>>>>>> 21ead0ae
 
         Ok(result)
     }
@@ -599,8 +593,7 @@
                 error!("handle_recvd_events_0_1 received `NetworkEvent::IsBootstrapped`, which should be impossible.");
             }
             NetworkEvent::ResponseRequested(msg, chan) => {
-                let reqeust = bincode_opts()
-                    .deserialize(&msg.0)
+                let reqeust = Serializer::<VERSION_MAJ, VERSION_MIN>::deserialize(&msg.0)
                     .context(FailedToSerializeSnafu)?;
                 request_tx
                     .try_send((reqeust, chan))
@@ -638,20 +631,12 @@
                             NetworkEvent::IsBootstrapped => {
                                 is_bootstrapped.store(true, Ordering::Relaxed);
                             }
-<<<<<<< HEAD
-                            GossipMsg(raw) | DirectRequest(raw, _, _) | DirectResponse(raw, _) => {
-                                match Version::deserialize(raw) {
-                                    Ok((VERSION_0_1, _rest)) => {
-                                        let _ =
-                                            handle.handle_recvd_events_0_1(message, &sender).await;
-=======
                             GossipMsg(raw)
                             | DirectRequest(raw, _, _)
                             | DirectResponse(raw, _)
                             | NetworkEvent::ResponseRequested(Request(raw), _) => {
-                                let message_version = read_version(raw);
-                                match message_version {
-                                    Some(VERSION_0_1) => {
+                                match Version::deserialize(raw) {
+                                    Ok((VERSION_0_1, _rest)) => {
                                         let _ = handle
                                             .handle_recvd_events_0_1(
                                                 message,
@@ -659,7 +644,6 @@
                                                 request_tx.clone(),
                                             )
                                             .await;
->>>>>>> 21ead0ae
                                     }
                                     Ok((version, _)) => {
                                         warn!(
@@ -697,17 +681,18 @@
 
 #[async_trait]
 impl<M: NetworkMsg, K: SignatureKey + 'static> ConnectedNetwork<M, K> for Libp2pNetwork<M, K> {
-    async fn request_data<TYPES: NodeType>(
+    async fn request_data<TYPES: NodeType, const MAJOR: u16, const MINOR: u16>(
         &self,
         request: M,
         recipient: K,
+        bind_version: StaticVersion<MAJOR, MINOR>,
     ) -> Result<ResponseMessage<TYPES>, NetworkError> {
         self.wait_for_ready().await;
 
         let pid = match self
             .inner
             .handle
-            .lookup_node::<K>(recipient.clone(), self.inner.dht_timeout)
+            .lookup_node::<K, MAJOR, MINOR>(recipient.clone(), self.inner.dht_timeout, bind_version)
             .await
         {
             Ok(pid) => pid,
@@ -720,11 +705,15 @@
                 return Err(NetworkError::Libp2p { source: err });
             }
         };
-        match self.inner.handle.request_data(&request, pid).await {
+        match self
+            .inner
+            .handle
+            .request_data(&request, pid, bind_version)
+            .await
+        {
             Ok(response) => match response {
                 Some(msg) => {
-                    let res = bincode_opts()
-                        .deserialize(&msg.0)
+                    let res = Serializer::<MAJOR, MINOR>::deserialize(&msg.0)
                         .map_err(|e| NetworkError::FailedToDeserialize { source: e })?;
                     Ok(ResponseMessage::Found(res))
                 }
@@ -734,8 +723,9 @@
         }
     }
 
-    async fn spawn_request_receiver_task(
+    async fn spawn_request_receiver_task<const MAJOR: u16, const MINOR: u16>(
         &self,
+        bind_version: StaticVersion<MAJOR, MINOR>,
     ) -> Option<mpsc::Receiver<(M, network::ResponseChannel<M>)>> {
         let Some(mut internal_rx) = self.inner.requests_rx.lock().await.take() else {
             return None;
@@ -754,7 +744,7 @@
                 let Ok(response) = response_rx.await else {
                     continue;
                 };
-                let _ = handle.respond_data(&response, chan).await;
+                let _ = handle.respond_data(&response, chan, bind_version).await;
             }
         });
 
