//! Libp2p based/production networking implementation
//! This module provides a libp2p based networking implementation where each node in the
//! network forms a tcp or udp connection to a subset of other nodes in the network
use super::NetworkingMetricsValue;
use anyhow::anyhow;
use async_compatibility_layer::{
    art::{async_sleep, async_spawn},
    channel::{self, bounded, unbounded, UnboundedReceiver, UnboundedSendError, UnboundedSender},
};
use async_lock::{Mutex, RwLock};
use async_trait::async_trait;
use bimap::BiHashMap;
use futures::{
    channel::mpsc::{self, channel, Receiver, Sender},
    future::{join_all, Either},
    FutureExt, StreamExt,
};
use hotshot_orchestrator::config::NetworkConfig;
#[cfg(feature = "hotshot-testing")]
use hotshot_types::traits::network::{
    AsyncGenerator, NetworkReliability, TestableNetworkingImplementation, ViewMessage,
};
use hotshot_types::{
    boxed_sync,
    constants::{Version01, LOOK_AHEAD, STATIC_VER_0_1, VERSION_0_1},
    data::ViewNumber,
    message::{DataMessage::DataResponse, Message, MessageKind},
    traits::{
        network::{
            self, ConnectedNetwork, ConsensusIntentEvent, FailedToSerializeSnafu, NetworkError,
            NetworkMsg, ResponseMessage,
        },
        node_implementation::{ConsensusTime, NodeType},
        signature_key::SignatureKey,
    },
    BoxSyncFuture,
};
<<<<<<< HEAD
use libp2p_identity::PeerId;
#[cfg(feature = "hotshot-testing")]
use libp2p_networking::network::{MeshParams, NetworkNodeConfigBuilder};
=======
#[cfg(feature = "hotshot-testing")]
use hotshot_types::{
    message::{Message, MessageKind},
    traits::network::{TestableNetworkingImplementation, ViewMessage},
};
use libp2p_identity::{
    ed25519::{self, SecretKey},
    Keypair, PeerId,
};
use libp2p_networking::network::NetworkNodeConfigBuilder;
use libp2p_networking::{network::MeshParams, reexport::Multiaddr};
>>>>>>> 14d3b265
use libp2p_networking::{
    network::{
        behaviours::request_response::{Request, Response},
        spawn_network_node,
        NetworkEvent::{self, DirectRequest, DirectResponse, GossipMsg},
        NetworkNodeConfig, NetworkNodeHandle, NetworkNodeHandleError, NetworkNodeReceiver,
        NetworkNodeType,
    },
    reexport::ResponseChannel,
};
use rand::{rngs::StdRng, seq::IteratorRandom, SeedableRng};
use serde::Serialize;
use snafu::ResultExt;
use std::num::NonZeroUsize;
#[cfg(feature = "hotshot-testing")]
use std::str::FromStr;
use std::{
    collections::BTreeSet,
    fmt::Debug,
    sync::{
        atomic::{AtomicBool, AtomicU64, Ordering},
        Arc,
    },
    time::Duration,
};
use std::{collections::HashSet, net::SocketAddr};
use tracing::{debug, error, info, instrument, warn};
use versioned_binary_serialization::{
    version::{StaticVersionType, Version},
    BinarySerializer, Serializer,
};

/// convenience alias for the type for bootstrap addresses
/// concurrency primitives are needed for having tests
pub type BootstrapAddrs = Arc<RwLock<Vec<(PeerId, Multiaddr)>>>;

/// hardcoded topic of QC used
pub const QC_TOPIC: &str = "global";

/// Stubbed out Ack
///
/// Note: as part of versioning for upgradability,
/// all network messages must begin with a 4-byte version number.
///
/// Hence:
///   * `Empty` *must* be a struct (enums are serialized with a leading byte for the variant), and
///   * we must have an explicit version field.
#[derive(Serialize)]
pub struct Empty {
    /// This should not be required, but it is. Version automatically gets prepended.
    /// Perhaps this could be replaced with something zero-sized and serializable.
    byte: u8,
}

impl<M: NetworkMsg, K: SignatureKey + 'static> Debug for Libp2pNetwork<M, K> {
    fn fmt(&self, f: &mut std::fmt::Formatter<'_>) -> std::fmt::Result {
        f.debug_struct("Libp2p").field("inner", &"inner").finish()
    }
}

/// Locked Option of a receiver for moving the value out of the option
type TakeReceiver<M> = Mutex<Option<Receiver<(M, ResponseChannel<Response>)>>>;

/// Type alias for a shared collection of peerid, multiaddrs
pub type PeerInfoVec = Arc<RwLock<Vec<(PeerId, Multiaddr)>>>;

/// The underlying state of the libp2p network
#[derive(Debug)]
struct Libp2pNetworkInner<M: NetworkMsg, K: SignatureKey + 'static> {
    /// this node's public key
    pk: K,
    /// handle to control the network
    handle: Arc<NetworkNodeHandle>,
    /// Message Receiver
    receiver: UnboundedReceiver<M>,
    /// Receiver for Requests for Data, includes the request and the response chan
    /// Lock should only be used once to take the channel and move it into the request
    /// handler task
    requests_rx: TakeReceiver<M>,
    /// Sender for broadcast messages
    sender: UnboundedSender<M>,
    /// Sender for node lookup (relevant view number, key of node) (None for shutdown)
    node_lookup_send: UnboundedSender<Option<(ViewNumber, K)>>,
    /// this is really cheating to enable local tests
    /// hashset of (bootstrap_addr, peer_id)
    bootstrap_addrs: PeerInfoVec,
    /// whether or not the network is ready to send
    is_ready: Arc<AtomicBool>,
    /// max time before dropping message due to DHT error
    dht_timeout: Duration,
    /// whether or not we've bootstrapped into the DHT yet
    is_bootstrapped: Arc<AtomicBool>,
    /// The networking metrics we're keeping track of
    metrics: NetworkingMetricsValue,
    /// topic map
    /// hash(hashset) -> topic
    /// btreemap ordered so is hashable
    topic_map: RwLock<BiHashMap<BTreeSet<K>, String>>,
    /// the latest view number (for node lookup purposes)
    /// NOTE: supposed to represent a ViewNumber but we
    /// haven't made that atomic yet and we prefer lock-free
    latest_seen_view: Arc<AtomicU64>,
    #[cfg(feature = "hotshot-testing")]
    /// reliability_config
    reliability_config: Option<Box<dyn NetworkReliability>>,
    /// if we're a member of the DA committee or not
    is_da: bool,
    /// Killswitch sender
    kill_switch: channel::Sender<()>,
}

/// Networking implementation that uses libp2p
/// generic over `M` which is the message type
#[derive(Clone)]
pub struct Libp2pNetwork<M: NetworkMsg, K: SignatureKey + 'static> {
    /// holds the state of the libp2p network
    inner: Arc<Libp2pNetworkInner<M, K>>,
}

#[cfg(feature = "hotshot-testing")]
impl<TYPES: NodeType> TestableNetworkingImplementation<TYPES>
    for Libp2pNetwork<Message<TYPES>, TYPES::SignatureKey>
where
    MessageKind<TYPES>: ViewMessage<TYPES>,
{
    /// Returns a boxed function `f(node_id, public_key) -> Libp2pNetwork`
    /// with the purpose of generating libp2p networks.
    /// Generates `num_bootstrap` bootstrap nodes. The remainder of nodes are normal
    /// nodes with sane defaults.
    /// # Panics
    /// Returned function may panic either:
    /// - An invalid configuration
    ///   (probably an issue with the defaults of this function)
    /// - An inability to spin up the replica's network
    #[allow(clippy::panic)]
    fn generator(
        expected_node_count: usize,
        num_bootstrap: usize,
        _network_id: usize,
        da_committee_size: usize,
        _is_da: bool,
        reliability_config: Option<Box<dyn NetworkReliability>>,
        _secondary_network_delay: Duration,
    ) -> AsyncGenerator<(Arc<Self>, Arc<Self>)> {
        assert!(
            da_committee_size <= expected_node_count,
            "DA committee size must be less than or equal to total # nodes"
        );
        let bootstrap_addrs: PeerInfoVec = Arc::default();
        // We assign known_nodes' public key and stake value rather than read from config file since it's a test
        let mut all_keys = BTreeSet::new();
        let mut da_keys = BTreeSet::new();

        for i in 0u64..(expected_node_count as u64) {
            let privkey = TYPES::SignatureKey::generated_from_seed_indexed([0u8; 32], i).1;
            let pubkey = TYPES::SignatureKey::from_private(&privkey);
            if i < da_committee_size as u64 {
                da_keys.insert(pubkey.clone());
            }
            all_keys.insert(pubkey);
        }

        // NOTE uncomment this for easier debugging
        // let start_port = 5000;
        Box::pin({
            move |node_id| {
                info!(
                    "GENERATOR: Node id {:?}, is bootstrap: {:?}",
                    node_id,
                    node_id < num_bootstrap as u64
                );

                // pick a free, unused UDP port for testing
                let port = portpicker::pick_unused_port().expect("Could not find an open port");

                let addr =
                    Multiaddr::from_str(&format!("/ip4/127.0.0.1/udp/{port}/quic-v1")).unwrap();

                // We assign node's public key and stake value rather than read from config file since it's a test
                let privkey =
                    TYPES::SignatureKey::generated_from_seed_indexed([0u8; 32], node_id).1;
                let pubkey = TYPES::SignatureKey::from_private(&privkey);
                // we want the majority of peers to have this lying around.
                let replication_factor = NonZeroUsize::new(2 * expected_node_count / 3).unwrap();
                let config = if node_id < num_bootstrap as u64 {
                    NetworkNodeConfigBuilder::default()
                        // NOTICE the implicit assumption that bootstrap is less
                        // than half the network. This seems reasonable.
                        .mesh_params(Some(MeshParams {
                            mesh_n_high: expected_node_count,
                            mesh_n_low: 5,
                            mesh_outbound_min: 3,
                            // the worst case of 7/2+3 > 5
                            mesh_n: (expected_node_count / 2 + 3),
                        }))
                        .replication_factor(replication_factor)
                        .node_type(NetworkNodeType::Bootstrap)
                        .bound_addr(Some(addr))
                        .to_connect_addrs(HashSet::default())
                        // setting to sane defaults
                        .ttl(None)
                        .republication_interval(None)
                        .build()
                        .unwrap()
                } else {
                    NetworkNodeConfigBuilder::default()
                        // NOTE I'm hardcoding these because this is probably the MAX
                        // parameters. If there aren't this many nodes, gossip keeps looking
                        // for more. That is fine.
                        .mesh_params(Some(MeshParams {
                            mesh_n_high: 15,
                            mesh_n_low: 5,
                            mesh_outbound_min: 4,
                            mesh_n: 8,
                        }))
                        .replication_factor(replication_factor)
                        .node_type(NetworkNodeType::Regular)
                        .bound_addr(Some(addr))
                        .to_connect_addrs(HashSet::default())
                        // setting to sane defaults
                        .ttl(None)
                        .republication_interval(None)
                        .build()
                        .unwrap()
                };
                let bootstrap_addrs_ref = bootstrap_addrs.clone();
                let keys = all_keys.clone();
                let da = da_keys.clone();
                let reliability_config_dup = reliability_config.clone();
                Box::pin(async move {
                    let net = Arc::new(
                        match Libp2pNetwork::new(
                            NetworkingMetricsValue::default(),
                            config,
                            pubkey.clone(),
                            bootstrap_addrs_ref,
                            usize::try_from(node_id).unwrap(),
                            keys,
                            #[cfg(feature = "hotshot-testing")]
                            reliability_config_dup,
                            da.clone(),
                            da.contains(&pubkey),
                        )
                        .await
                        {
                            Ok(network) => network,
                            Err(err) => {
                                panic!("Failed to create libp2p network: {err:?}");
                            }
                        },
                    );
                    (net.clone(), net)
                })
            }
        })
    }

    fn in_flight_message_count(&self) -> Option<usize> {
        None
    }
}

/// Derive a Libp2p keypair from a given private key
///
/// # Errors
/// If we are unable to derive a new `SecretKey` from the `blake3`-derived
/// bytes.
pub fn derive_libp2p_keypair<K: SignatureKey>(
    private_key: &K::PrivateKey,
) -> anyhow::Result<Keypair> {
    // Derive a secondary key from our primary private key
    let derived_key = blake3::derive_key("libp2p key", &(bincode::serialize(&private_key)?));
    let derived_key = SecretKey::try_from_bytes(derived_key)?;

    // Create an `ed25519` keypair from the derived key
    Ok(ed25519::Keypair::from(derived_key).into())
}

/// Derive a Libp2p Peer ID from a given private key
///
/// # Errors
/// If we are unable to derive a Libp2p keypair
pub fn derive_libp2p_peer_id<K: SignatureKey>(
    private_key: &K::PrivateKey,
) -> anyhow::Result<PeerId> {
    // Get the derived keypair
    let keypair = derive_libp2p_keypair::<K>(private_key)?;

    // Return the PeerID derived from the public key
    Ok(PeerId::from_public_key(&keypair.public()))
}

impl<M: NetworkMsg, K: SignatureKey> Libp2pNetwork<M, K> {
    /// Create and return a Libp2p network from a network config file
    /// and various other configuration-specific values.
    ///
    /// # Errors
    /// If we are unable to parse a Multiaddress
    ///
    /// # Panics
    /// If we are unable to calculate the replication factor
    pub async fn from_config<TYPES: NodeType>(
        mut config: NetworkConfig<K, TYPES::ElectionConfigType>,
        bind_address: SocketAddr,
        pub_key: &K,
        priv_key: &K::PrivateKey,
    ) -> anyhow::Result<Self> {
        // Try to take our Libp2p config from our broader network config
        let libp2p_config = config
            .libp2p_config
            .take()
            .ok_or(anyhow!("Libp2p config not supplied"))?;

        // Derive our Libp2p keypair from our supplied private key
        let keypair = derive_libp2p_keypair::<K>(priv_key)?;

        // Convert our bind address to a `Multiaddr`
        let bind_address: Multiaddr = format!(
            "/{}/{}/udp/{}/quic-v1",
            if bind_address.is_ipv4() { "ip4" } else { "ip6" },
            bind_address.ip(),
            bind_address.port()
        )
        .parse()?;

        // Build our libp2p configuration from our global, network configuration
        let mut config_builder = NetworkNodeConfigBuilder::default();

        config_builder
            .replication_factor(
                NonZeroUsize::new(config.config.num_nodes_with_stake.get() - 2)
                    .expect("failed to calculate replication factor"),
            )
            .identity(keypair)
            .bound_addr(Some(bind_address.clone()))
            .mesh_params(Some(MeshParams {
                mesh_n_high: libp2p_config.mesh_n_high,
                mesh_n_low: libp2p_config.mesh_n_low,
                mesh_outbound_min: libp2p_config.mesh_outbound_min,
                mesh_n: libp2p_config.mesh_n,
            }));

        // Choose `mesh_n` random nodes to connect to for bootstrap
        let bootstrap_nodes = libp2p_config
            .bootstrap_nodes
            .into_iter()
            .choose_multiple(&mut StdRng::from_entropy(), libp2p_config.mesh_n);
        config_builder.to_connect_addrs(HashSet::from_iter(bootstrap_nodes.clone()));

        // Build the node's configuration
        let node_config = config_builder.build()?;

        // Calculate all keys so we can keep track of direct message recipients
        let mut all_keys = BTreeSet::new();
        let mut da_keys = BTreeSet::new();

        // Make a node DA if it is under the staked committee size
        for (i, node) in config.config.known_nodes_with_stake.into_iter().enumerate() {
            if i < config.config.da_staked_committee_size {
                da_keys.insert(K::get_public_key(&node.stake_table_entry));
            }
            all_keys.insert(K::get_public_key(&node.stake_table_entry));
        }

        Ok(Libp2pNetwork::new(
            NetworkingMetricsValue::default(),
            node_config,
            pub_key.clone(),
            Arc::new(RwLock::new(bootstrap_nodes)),
            usize::try_from(config.node_index)?,
            // NOTE: this introduces an invariant that the keys are assigned using this indexed
            // function
            all_keys,
            #[cfg(feature = "hotshot-testing")]
            None,
            da_keys.clone(),
            da_keys.contains(pub_key),
        )
        .await?)
    }

    /// Returns when network is ready
    pub async fn wait_for_ready(&self) {
        loop {
            if self.inner.is_ready.load(Ordering::Relaxed) {
                break;
            }
            async_sleep(Duration::from_secs(1)).await;
        }
    }

    /// Constructs new network for a node. Note that this network is unconnected.
    /// One must call `connect` in order to connect.
    /// * `config`: the configuration of the node
    /// * `pk`: public key associated with the node
    /// * `bootstrap_addrs`: rwlock containing the bootstrap addrs
    /// # Errors
    /// Returns error in the event that the underlying libp2p network
    /// is unable to create a network.
    ///
    /// # Panics
    ///
    /// This will panic if there are less than 5 bootstrap nodes
    #[allow(clippy::too_many_arguments)]
    pub async fn new(
        metrics: NetworkingMetricsValue,
        config: NetworkNodeConfig,
        pk: K,
        bootstrap_addrs: BootstrapAddrs,
        id: usize,
        // HACK
        committee_pks: BTreeSet<K>,
        #[cfg(feature = "hotshot-testing")] reliability_config: Option<Box<dyn NetworkReliability>>,
        da_pks: BTreeSet<K>,
        is_da: bool,
    ) -> Result<Libp2pNetwork<M, K>, NetworkError> {
        // Error if there were no bootstrap nodes specified
        #[cfg(not(feature = "hotshot-testing"))]
        if bootstrap_addrs.read().await.len() == 0 {
            return Err(NetworkError::NoBootstrapNodesSpecified);
        }
        let (mut rx, network_handle) = spawn_network_node(config.clone(), id)
            .await
            .map_err(Into::<NetworkError>::into)?;
        // Make bootstrap mappings known
        if matches!(
            network_handle.config().node_type,
            NetworkNodeType::Bootstrap
        ) {
            let addr = network_handle.listen_addr();
            let pid = network_handle.peer_id();
            let mut bs_cp = bootstrap_addrs.write().await;
            bs_cp.push((pid, addr));
            drop(bs_cp);
        }

        let mut pubkey_pid_map = BiHashMap::new();
        pubkey_pid_map.insert(pk.clone(), network_handle.peer_id());

        let mut topic_map = BiHashMap::new();
        topic_map.insert(committee_pks, QC_TOPIC.to_string());
        topic_map.insert(da_pks, "DA".to_string());

        let topic_map = RwLock::new(topic_map);

        // unbounded channels may not be the best choice (spammed?)
        // if bounded figure out a way to log dropped msgs
        let (sender, receiver) = unbounded();
        let (requests_tx, requests_rx) = channel(100);
        let (node_lookup_send, node_lookup_recv) = unbounded();
        let (kill_tx, kill_rx) = bounded(1);
        rx.set_kill_switch(kill_rx);

        let mut result = Libp2pNetwork {
            inner: Arc::new(Libp2pNetworkInner {
                handle: Arc::new(network_handle),
                receiver,
                requests_rx: Mutex::new(Some(requests_rx)),
                sender: sender.clone(),
                pk,
                bootstrap_addrs,
                is_ready: Arc::new(AtomicBool::new(false)),
                // This is optimal for 10-30 nodes. TODO: parameterize this for both tests and examples
                // https://github.com/EspressoSystems/HotShot/issues/2088
                dht_timeout: Duration::from_secs(120),
                is_bootstrapped: Arc::new(AtomicBool::new(false)),
                metrics,
                topic_map,
                node_lookup_send,
                // Start the latest view from 0. "Latest" refers to "most recent view we are polling for
                // proposals on". We need this because to have consensus info injected we need a working
                // network already. In the worst case, we send a few lookups we don't need.
                latest_seen_view: Arc::new(AtomicU64::new(0)),
                #[cfg(feature = "hotshot-testing")]
                reliability_config,
                is_da,
                kill_switch: kill_tx,
            }),
        };

        result.handle_event_generator(sender, requests_tx, rx);
        result.spawn_node_lookup(node_lookup_recv, STATIC_VER_0_1);
        result.spawn_connect(id, STATIC_VER_0_1);

        Ok(result)
    }

    /// Spawns task for looking up nodes pre-emptively
    #[allow(clippy::cast_sign_loss, clippy::cast_precision_loss)]
    fn spawn_node_lookup<Ver: 'static + StaticVersionType>(
        &self,
        node_lookup_recv: UnboundedReceiver<Option<(ViewNumber, K)>>,
        _: Ver,
    ) {
        let handle = self.inner.handle.clone();
        let dht_timeout = self.inner.dht_timeout;
        let latest_seen_view = self.inner.latest_seen_view.clone();

        // deals with handling lookup queue. should be infallible
        async_spawn(async move {
            // cancels on shutdown
            while let Ok(Some((view_number, pk))) = node_lookup_recv.recv().await {
                /// defines lookahead threshold based on the constant
                #[allow(clippy::cast_possible_truncation)]
                const THRESHOLD: u64 = (LOOK_AHEAD as f64 * 0.8) as u64;

                info!("Performing lookup for peer {:?}", pk);

                // only run if we are not too close to the next view number
                if latest_seen_view.load(Ordering::Relaxed) + THRESHOLD <= *view_number {
                    // look up
                    if let Err(err) = handle
                        .lookup_node::<K, Ver>(pk.clone(), dht_timeout, Ver::instance())
                        .await
                    {
                        error!("Failed to perform lookup for key {:?}: {}", pk, err);
                    };
                }
            }
        });
    }

    /// Initiates connection to the outside world
    fn spawn_connect<VER: 'static + StaticVersionType>(&mut self, id: usize, bind_version: VER) {
        let pk = self.inner.pk.clone();
        let bootstrap_ref = self.inner.bootstrap_addrs.clone();
        let handle = self.inner.handle.clone();
        let is_bootstrapped = self.inner.is_bootstrapped.clone();
        let node_type = self.inner.handle.config().node_type;
        let metrics_connected_peers = self.inner.clone();
        let is_da = self.inner.is_da;

        async_spawn({
            let is_ready = self.inner.is_ready.clone();
            async move {
                let bs_addrs = bootstrap_ref.read().await.clone();

                debug!("Finished adding bootstrap addresses.");
                handle.add_known_peers(bs_addrs).await.unwrap();

                handle.begin_bootstrap().await?;

                while !is_bootstrapped.load(Ordering::Relaxed) {
                    async_sleep(Duration::from_secs(1)).await;
                }

                handle.subscribe(QC_TOPIC.to_string()).await.unwrap();

                // only subscribe to DA events if we are DA
                if is_da {
                    handle.subscribe("DA".to_string()).await.unwrap();
                }
                // TODO figure out some way of passing in ALL keypairs. That way we can add the
                // global topic to the topic map
                // NOTE this wont' work without this change

                info!(
                    "peer {:?} waiting for publishing, type: {:?}",
                    handle.peer_id(),
                    node_type
                );

                // we want our records published before
                // we begin participating in consensus
                while handle
                    .put_record(&pk, &handle.peer_id(), bind_version)
                    .await
                    .is_err()
                {
                    async_sleep(Duration::from_secs(1)).await;
                }
                info!(
                    "Node {:?} is ready, type: {:?}",
                    handle.peer_id(),
                    node_type
                );

                while handle
                    .put_record(&handle.peer_id(), &pk, bind_version)
                    .await
                    .is_err()
                {
                    async_sleep(Duration::from_secs(1)).await;
                }
                // 10 minute timeout
                let timeout_duration = Duration::from_secs(600);
                // perform connection
                info!("WAITING TO CONNECT ON NODE {:?}", id);
                handle
                    .wait_to_connect(4, id, timeout_duration)
                    .await
                    .unwrap();
                info!(
                    "node {:?} is barring bootstrap, type: {:?}",
                    handle.peer_id(),
                    node_type
                );

                let connected_num = handle.num_connected().await?;
                metrics_connected_peers
                    .metrics
                    .connected_peers
                    .set(connected_num);

                is_ready.store(true, Ordering::Relaxed);
                info!("STARTING CONSENSUS ON {:?}", handle.peer_id());
                Ok::<(), NetworkError>(())
            }
        });
    }

    /// Handle events for Version 0.1 of the protocol.
    async fn handle_recvd_events_0_1(
        &self,
        msg: NetworkEvent,
        sender: &UnboundedSender<M>,
        mut request_tx: Sender<(M, ResponseChannel<Response>)>,
    ) -> Result<(), NetworkError> {
        match msg {
            GossipMsg(msg) => {
                let result: Result<M, _> = Serializer::<Version01>::deserialize(&msg);
                if let Ok(result) = result {
                    sender
                        .send(result)
                        .await
                        .map_err(|_| NetworkError::ChannelSend)?;
                }
            }
            DirectRequest(msg, _pid, chan) => {
                let result: Result<M, _> =
                    Serializer::<Version01>::deserialize(&msg).context(FailedToSerializeSnafu);
                if let Ok(result) = result {
                    sender
                        .send(result)
                        .await
                        .map_err(|_| NetworkError::ChannelSend)?;
                }
                if self
                    .inner
                    .handle
                    .direct_response(chan, &Empty { byte: 0u8 }, STATIC_VER_0_1)
                    .await
                    .is_err()
                {
                    error!("failed to ack!");
                };
            }
            DirectResponse(msg, _) => {
                let _result: Result<M, _> =
                    Serializer::<Version01>::deserialize(&msg).context(FailedToSerializeSnafu);
            }
            NetworkEvent::IsBootstrapped => {
                error!("handle_recvd_events_0_1 received `NetworkEvent::IsBootstrapped`, which should be impossible.");
            }
            NetworkEvent::ResponseRequested(msg, chan) => {
                let reqeust =
                    Serializer::<Version01>::deserialize(&msg.0).context(FailedToSerializeSnafu)?;
                request_tx
                    .try_send((reqeust, chan))
                    .map_err(|_| NetworkError::ChannelSend)?;
            }
        }
        Ok::<(), NetworkError>(())
    }

    /// task to propagate messages to handlers
    /// terminates on shut down of network
    fn handle_event_generator(
        &self,
        sender: UnboundedSender<M>,
        request_tx: Sender<(M, ResponseChannel<Response>)>,
        mut network_rx: NetworkNodeReceiver,
    ) {
        let handle = self.clone();
        let is_bootstrapped = self.inner.is_bootstrapped.clone();
        async_spawn(async move {
            let Some(mut kill_switch) = network_rx.take_kill_switch() else {
                tracing::error!(
                    "`spawn_handle` was called on a network handle that was already closed"
                );
                return;
            };
            let mut kill_switch = kill_switch.recv().boxed();
            let mut next_msg = network_rx.recv().boxed();

            loop {
                let msg_or_killed = futures::future::select(next_msg, kill_switch).await;
                match msg_or_killed {
                    Either::Left((Ok(message), other_stream)) => {
                        match &message {
                            NetworkEvent::IsBootstrapped => {
                                is_bootstrapped.store(true, Ordering::Relaxed);
                            }
                            GossipMsg(raw)
                            | DirectRequest(raw, _, _)
                            | DirectResponse(raw, _)
                            | NetworkEvent::ResponseRequested(Request(raw), _) => {
                                match Version::deserialize(raw) {
                                    Ok((VERSION_0_1, _rest)) => {
                                        let _ = handle
                                            .handle_recvd_events_0_1(
                                                message,
                                                &sender,
                                                request_tx.clone(),
                                            )
                                            .await;
                                    }
                                    Ok((version, _)) => {
                                        warn!(
                                                "Received message with unsupported version: {:?}.\n\nPayload:\n\n{:?}",
                                                version, message
                                            );
                                    }
                                    Err(e) => {
                                        warn!(
                                            "Error recovering version: {:?}.\n\nPayload:\n\n{:?}",
                                            e, message
                                        );
                                    }
                                }
                            }
                        }
                        // re-set the `kill_switch` for the next loop
                        kill_switch = other_stream;
                        // re-set `receiver.recv()` for the next loop
                        next_msg = network_rx.recv().boxed();
                    }
                    Either::Left((Err(_), _)) => {
                        warn!("Network receiver shut down!");
                        return;
                    }
                    Either::Right(_) => {
                        warn!("Event Handler shutdown");
                        return;
                    }
                }
            }
        });
    }
}

#[async_trait]
impl<M: NetworkMsg, K: SignatureKey + 'static> ConnectedNetwork<M, K> for Libp2pNetwork<M, K> {
    async fn request_data<TYPES: NodeType, VER: 'static + StaticVersionType>(
        &self,
        request: M,
        recipient: K,
        bind_version: VER,
    ) -> Result<ResponseMessage<TYPES>, NetworkError> {
        self.wait_for_ready().await;

        let pid = match self
            .inner
            .handle
            .lookup_node::<K, VER>(recipient.clone(), self.inner.dht_timeout, bind_version)
            .await
        {
            Ok(pid) => pid,
            Err(err) => {
                self.inner.metrics.message_failed_to_send.add(1);
                error!(
                    "Failed to message {:?} because could not find recipient peer id for pk {:?}",
                    request, recipient
                );
                return Err(NetworkError::Libp2p {
                    source: Box::new(err),
                });
            }
        };
        match self
            .inner
            .handle
            .request_data(&request, pid, bind_version)
            .await
        {
            Ok(response) => match response {
                Some(msg) => {
                    let res: Message<TYPES> = Serializer::<VER>::deserialize(&msg.0)
                        .map_err(|e| NetworkError::FailedToDeserialize { source: e })?;
                    let DataResponse(res) = (match res.kind {
                        MessageKind::Data(data) => data,
                        MessageKind::Consensus(_) => return Ok(ResponseMessage::NotFound),
                    }) else {
                        return Ok(ResponseMessage::NotFound);
                    };
                    Ok(res)
                }
                None => Ok(ResponseMessage::NotFound),
            },
            Err(e) => Err(e.into()),
        }
    }

    async fn spawn_request_receiver_task<VER: 'static + StaticVersionType>(
        &self,
        bind_version: VER,
    ) -> Option<mpsc::Receiver<(M, network::ResponseChannel<M>)>> {
        let mut internal_rx = self.inner.requests_rx.lock().await.take()?;
        let handle = self.inner.handle.clone();
        let (mut tx, rx) = mpsc::channel(100);
        async_spawn(async move {
            while let Some((request, chan)) = internal_rx.next().await {
                let (response_tx, response_rx) = futures::channel::oneshot::channel();
                if tx
                    .try_send((request, network::ResponseChannel(response_tx)))
                    .is_err()
                {
                    continue;
                }
                let Ok(response) = response_rx.await else {
                    continue;
                };
                let _ = handle.respond_data(&response, chan, bind_version).await;
            }
        });

        Some(rx)
    }
    #[instrument(name = "Libp2pNetwork::ready_blocking", skip_all)]
    async fn wait_for_ready(&self) {
        self.wait_for_ready().await;
    }

    fn pause(&self) {
        unimplemented!("Pausing not implemented for the Libp2p network");
    }

    fn resume(&self) {
        unimplemented!("Resuming not implemented for the Libp2p network");
    }

    #[instrument(name = "Libp2pNetwork::ready_nonblocking", skip_all)]
    async fn is_ready(&self) -> bool {
        self.inner.is_ready.load(Ordering::Relaxed)
    }

    #[instrument(name = "Libp2pNetwork::shut_down", skip_all)]
    fn shut_down<'a, 'b>(&'a self) -> BoxSyncFuture<'b, ()>
    where
        'a: 'b,
        Self: 'b,
    {
        let closure = async move {
            let _ = self.inner.handle.shutdown().await;
            let _ = self.inner.node_lookup_send.send(None).await;
            let _ = self.inner.kill_switch.send(()).await;
        };
        boxed_sync(closure)
    }

    #[instrument(name = "Libp2pNetwork::broadcast_message", skip_all)]
    async fn broadcast_message<VER: 'static + StaticVersionType>(
        &self,
        message: M,
        recipients: BTreeSet<K>,
        bind_version: VER,
    ) -> Result<(), NetworkError> {
        self.wait_for_ready().await;
        info!(
            "broadcasting msg: {:?} with nodes: {:?} connected",
            message,
            self.inner.handle.connected_pids().await
        );

        let topic_map = self.inner.topic_map.read().await;
        let topic = topic_map
            .get_by_left(&recipients)
            .ok_or(NetworkError::Libp2p {
                source: Box::new(NetworkNodeHandleError::NoSuchTopic),
            })?
            .clone();
        info!("broadcasting to topic: {}", topic);

        // gossip doesn't broadcast from itself, so special case
        if recipients.contains(&self.inner.pk) {
            // send to self
            self.inner
                .sender
                .send(message.clone())
                .await
                .map_err(|_| NetworkError::ShutDown)?;
        }

        // NOTE: metrics is threadsafe, so clone is fine (and lightweight)
        #[cfg(feature = "hotshot-testing")]
        {
            let metrics = self.inner.metrics.clone();
            if let Some(ref config) = &self.inner.reliability_config {
                let handle = self.inner.handle.clone();

                let serialized_msg =
                    Serializer::<VER>::serialize(&message).context(FailedToSerializeSnafu)?;
                let fut = config.clone().chaos_send_msg(
                    serialized_msg,
                    Arc::new(move |msg: Vec<u8>| {
                        let topic_2 = topic.clone();
                        let handle_2 = handle.clone();
                        let metrics_2 = metrics.clone();
                        boxed_sync(async move {
                            match handle_2.gossip_no_serialize(topic_2, msg).await {
                                Err(e) => {
                                    metrics_2.message_failed_to_send.add(1);
                                    warn!("Failed to broadcast to libp2p: {:?}", e);
                                }
                                Ok(()) => {
                                    metrics_2.outgoing_direct_message_count.add(1);
                                }
                            }
                        })
                    }),
                );
                async_spawn(fut);
                return Ok(());
            }
        }

        match self
            .inner
            .handle
            .gossip(topic, &message, bind_version)
            .await
        {
            Ok(()) => {
                self.inner.metrics.outgoing_broadcast_message_count.add(1);
                Ok(())
            }
            Err(e) => {
                self.inner.metrics.message_failed_to_send.add(1);
                Err(e.into())
            }
        }
    }

    #[instrument(name = "Libp2pNetwork::da_broadcast_message", skip_all)]
    async fn da_broadcast_message<VER: 'static + StaticVersionType>(
        &self,
        message: M,
        recipients: BTreeSet<K>,
        bind_version: VER,
    ) -> Result<(), NetworkError> {
        let future_results = recipients
            .into_iter()
            .map(|r| self.direct_message(message.clone(), r, bind_version));
        let results = join_all(future_results).await;

        let errors: Vec<_> = results
            .into_iter()
            .filter_map(|r| match r {
                Err(NetworkError::Libp2p { source }) => Some(source),
                _ => None,
            })
            .collect();

        if errors.is_empty() {
            Ok(())
        } else {
            Err(NetworkError::Libp2pMulti { sources: errors })
        }
    }

    #[instrument(name = "Libp2pNetwork::direct_message", skip_all)]
    async fn direct_message<VER: 'static + StaticVersionType>(
        &self,
        message: M,
        recipient: K,
        bind_version: VER,
    ) -> Result<(), NetworkError> {
        // short circuit if we're dming ourselves
        if recipient == self.inner.pk {
            // panic if we already shut down?
            self.inner
                .sender
                .send(message)
                .await
                .map_err(|_x| NetworkError::ShutDown)?;
            return Ok(());
        }

        self.wait_for_ready().await;

        let pid = match self
            .inner
            .handle
            .lookup_node::<K, VER>(recipient.clone(), self.inner.dht_timeout, bind_version)
            .await
        {
            Ok(pid) => pid,
            Err(err) => {
                self.inner.metrics.message_failed_to_send.add(1);
                error!(
                    "Failed to message {:?} because could not find recipient peer id for pk {:?}",
                    message, recipient
                );
                return Err(NetworkError::Libp2p {
                    source: Box::new(err),
                });
            }
        };

        #[cfg(feature = "hotshot-testing")]
        {
            let metrics = self.inner.metrics.clone();
            if let Some(ref config) = &self.inner.reliability_config {
                let handle = self.inner.handle.clone();

                let serialized_msg =
                    Serializer::<VER>::serialize(&message).context(FailedToSerializeSnafu)?;
                let fut = config.clone().chaos_send_msg(
                    serialized_msg,
                    Arc::new(move |msg: Vec<u8>| {
                        let handle_2 = handle.clone();
                        let metrics_2 = metrics.clone();
                        boxed_sync(async move {
                            match handle_2.direct_request_no_serialize(pid, msg).await {
                                Err(e) => {
                                    metrics_2.message_failed_to_send.add(1);
                                    warn!("Failed to broadcast to libp2p: {:?}", e);
                                }
                                Ok(()) => {
                                    metrics_2.outgoing_direct_message_count.add(1);
                                }
                            }
                        })
                    }),
                );
                async_spawn(fut);
                return Ok(());
            }
        }

        match self
            .inner
            .handle
            .direct_request(pid, &message, bind_version)
            .await
        {
            Ok(()) => Ok(()),
            Err(e) => Err(e.into()),
        }
    }

    /// Receive one or many messages from the underlying network.
    ///
    /// # Errors
    /// If there is a network-related failure.
    #[instrument(name = "Libp2pNetwork::recv_msgs", skip_all)]
    async fn recv_msgs(&self) -> Result<Vec<M>, NetworkError> {
        let result = self
            .inner
            .receiver
            .drain_at_least_one()
            .await
            .map_err(|_x| NetworkError::ShutDown)?;
        self.inner.metrics.incoming_message_count.add(result.len());

        Ok(result)
    }

    #[instrument(name = "Libp2pNetwork::queue_node_lookup", skip_all)]
    async fn queue_node_lookup(
        &self,
        view_number: ViewNumber,
        pk: K,
    ) -> Result<(), UnboundedSendError<Option<(ViewNumber, K)>>> {
        self.inner
            .node_lookup_send
            .send(Some((view_number, pk)))
            .await
    }

    async fn inject_consensus_info(&self, event: ConsensusIntentEvent<K>) {
        match event {
            ConsensusIntentEvent::PollFutureLeader(future_view, future_leader) => {
                let _ = self
                    .queue_node_lookup(ViewNumber::new(future_view), future_leader)
                    .await
                    .map_err(|err| warn!("failed to process node lookup request: {}", err));
            }

            ConsensusIntentEvent::PollForProposal(new_view) => {
                if new_view > self.inner.latest_seen_view.load(Ordering::Relaxed) {
                    self.inner
                        .latest_seen_view
                        .store(new_view, Ordering::Relaxed);
                }
            }

            _ => {}
        }
    }
}<|MERGE_RESOLUTION|>--- conflicted
+++ resolved
@@ -35,23 +35,12 @@
     },
     BoxSyncFuture,
 };
-<<<<<<< HEAD
-use libp2p_identity::PeerId;
-#[cfg(feature = "hotshot-testing")]
-use libp2p_networking::network::{MeshParams, NetworkNodeConfigBuilder};
-=======
-#[cfg(feature = "hotshot-testing")]
-use hotshot_types::{
-    message::{Message, MessageKind},
-    traits::network::{TestableNetworkingImplementation, ViewMessage},
-};
 use libp2p_identity::{
     ed25519::{self, SecretKey},
     Keypair, PeerId,
 };
 use libp2p_networking::network::NetworkNodeConfigBuilder;
 use libp2p_networking::{network::MeshParams, reexport::Multiaddr};
->>>>>>> 14d3b265
 use libp2p_networking::{
     network::{
         behaviours::request_response::{Request, Response},
