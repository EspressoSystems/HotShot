//! Libp2p based/production networking implementation
//! This module provides a libp2p based networking implementation where each node in the
//! network forms a tcp or udp connection to a subset of other nodes in the network
use super::NetworkingMetricsValue;
#[cfg(feature = "hotshot-testing")]
use async_compatibility_layer::art::async_block_on;
use async_compatibility_layer::{
    art::{async_sleep, async_spawn},
    channel::{unbounded, UnboundedReceiver, UnboundedSendError, UnboundedSender},
};
use async_lock::RwLock;
use async_trait::async_trait;
use bimap::BiHashMap;
use bincode::Options;
use hotshot_constants::{Version, LOOK_AHEAD, VERSION_0_1};
#[cfg(feature = "hotshot-testing")]
use hotshot_types::traits::network::{NetworkReliability, TestableNetworkingImplementation};
use hotshot_types::{
    boxed_sync,
    data::ViewNumber,
    message::{Message, MessageKind},
    traits::{
        network::{
            ConnectedNetwork, ConsensusIntentEvent, FailedToSerializeSnafu, NetworkError,
            NetworkMsg, Topic, TransmitType, ViewMessage,
        },
        node_implementation::{ConsensusTime, NodeType},
        signature_key::SignatureKey,
    },
    BoxSyncFuture,
};
use hotshot_utils::{bincode::bincode_opts, version::read_version};
use libp2p_identity::PeerId;
#[cfg(feature = "hotshot-testing")]
use libp2p_networking::network::{MeshParams, NetworkNodeConfigBuilder};

use libp2p_networking::{
    network::{
        NetworkEvent::{self, DirectRequest, DirectResponse, GossipMsg},
        NetworkNodeConfig, NetworkNodeHandle, NetworkNodeType,
    },
    reexport::Multiaddr,
};

use serde::Serialize;
use snafu::ResultExt;
#[cfg(feature = "hotshot-testing")]
use std::{collections::HashSet, num::NonZeroUsize, str::FromStr};

use futures::future::join_all;
use std::{
    collections::BTreeSet,
    fmt::Debug,
    sync::{
        atomic::{AtomicBool, AtomicU64, Ordering},
        Arc,
    },
    time::Duration,
};
use tracing::{error, info, instrument, warn};

/// convienence alias for the type for bootstrap addresses
/// concurrency primitives are needed for having tests
pub type BootstrapAddrs = Arc<RwLock<Vec<(Option<PeerId>, Multiaddr)>>>;

/// hardcoded topic of QC used
pub const QC_TOPIC: &str = "global";

/// Stubbed out Ack
///
/// Note: as part of versioning for upgradability,
/// all network messages must begin with a 4-byte version number.
///
/// Hence:
///   * `Empty` *must* be a struct (enums are serialized with a leading byte for the variant), and
///   * we must have an explicit version field.
#[derive(Serialize)]
pub struct Empty {
    /// network protocol version number in use
    version: Version,
}

impl<M: NetworkMsg, K: SignatureKey + 'static> Debug for Libp2pNetwork<M, K> {
    fn fmt(&self, f: &mut std::fmt::Formatter<'_>) -> std::fmt::Result {
        f.debug_struct("Libp2p").field("inner", &"inner").finish()
    }
}

/// Type alias for a shared collection of peerid, multiaddrs
pub type PeerInfoVec = Arc<RwLock<Vec<(Option<PeerId>, Multiaddr)>>>;

/// The underlying state of the libp2p network
#[derive(Debug)]
struct Libp2pNetworkInner<M: NetworkMsg, K: SignatureKey + 'static> {
    /// this node's public key
    pk: K,
    /// handle to control the network
    handle: Arc<NetworkNodeHandle<()>>,
    /// map of known replica peer ids to public keys
    broadcast_recv: UnboundedReceiver<M>,
    /// Sender for broadcast messages
    broadcast_send: UnboundedSender<M>,
    /// Sender for direct messages (only used for sending messages back to oneself)
    direct_send: UnboundedSender<M>,
    /// Receiver for direct messages
    direct_recv: UnboundedReceiver<M>,
    /// Sender for node lookup (relevant view number, key of node) (None for shutdown)
    node_lookup_send: UnboundedSender<Option<(ViewNumber, K)>>,
    /// this is really cheating to enable local tests
    /// hashset of (bootstrap_addr, peer_id)
    bootstrap_addrs: PeerInfoVec,
    /// bootstrap
    bootstrap_addrs_len: usize,
    /// whether or not the network is ready to send
    is_ready: Arc<AtomicBool>,
    /// max time before dropping message due to DHT error
    dht_timeout: Duration,
    /// whether or not we've bootstrapped into the DHT yet
    is_bootstrapped: Arc<AtomicBool>,
    /// The networking metrics we're keeping track of
    metrics: NetworkingMetricsValue,
    /// The topics we're currently subscribed to
    subscribed_topics: Arc<RwLock<HashSet<Topic>>>,
    /// the latest view number (for node lookup purposes)
    /// NOTE: supposed to represent a ViewNumber but we
    /// haven't made that atomic yet and we prefer lock-free
    latest_seen_view: Arc<AtomicU64>,
    #[cfg(feature = "hotshot-testing")]
    /// reliability_config
    reliability_config: Option<Box<dyn NetworkReliability>>,
    /// if we're a member of the DA committee or not
    is_da: bool,
}

/// Networking implementation that uses libp2p
/// generic over `M` which is the message type
#[derive(Clone)]
pub struct Libp2pNetwork<M: NetworkMsg, K: SignatureKey + 'static> {
    /// holds the state of the libp2p network
    inner: Arc<Libp2pNetworkInner<M, K>>,
}

#[cfg(feature = "hotshot-testing")]
impl<TYPES: NodeType> TestableNetworkingImplementation<TYPES>
    for Libp2pNetwork<Message<TYPES>, TYPES::SignatureKey>
where
    MessageKind<TYPES>: ViewMessage<TYPES>,
{
    /// Returns a boxed function `f(node_id, public_key) -> Libp2pNetwork`
    /// with the purpose of generating libp2p networks.
    /// Generates `num_bootstrap` bootstrap nodes. The remainder of nodes are normal
    /// nodes with sane defaults.
    /// # Panics
    /// Returned function may panic either:
    /// - An invalid configuration
    ///   (probably an issue with the defaults of this function)
    /// - An inability to spin up the replica's network
    #[allow(clippy::panic)]
    fn generator(
        expected_node_count: usize,
        num_bootstrap: usize,
        _network_id: usize,
        da_committee_size: usize,
        _is_da: bool,
        reliability_config: Option<Box<dyn NetworkReliability>>,
    ) -> Box<dyn Fn(u64) -> (Arc<Self>, Arc<Self>) + 'static> {
        assert!(
            da_committee_size <= expected_node_count,
            "DA committee size must be less than or equal to total # nodes"
        );
        let bootstrap_addrs: PeerInfoVec = Arc::default();
        // We assign known_nodes' public key and stake value rather than read from config file since it's a test
        let mut all_keys = BTreeSet::new();
        let mut da_keys = BTreeSet::new();

        for i in 0u64..(expected_node_count as u64) {
            let privkey = TYPES::SignatureKey::generated_from_seed_indexed([0u8; 32], i).1;
            let pubkey = TYPES::SignatureKey::from_private(&privkey);
            if i < da_committee_size as u64 {
                da_keys.insert(pubkey.clone());
            }
            all_keys.insert(pubkey);
        }

        // NOTE uncomment this for easier debugging
        // let start_port = 5000;
        Box::new({
            move |node_id| {
                info!(
                    "GENERATOR: Node id {:?}, is bootstrap: {:?}",
                    node_id,
                    node_id < num_bootstrap as u64
                );

                // pick a free, unused UDP port for testing
                let port = portpicker::pick_unused_port().expect("Could not find an open port");

                let addr =
                    Multiaddr::from_str(&format!("/ip4/127.0.0.1/udp/{port}/quic-v1")).unwrap();

                // We assign node's public key and stake value rather than read from config file since it's a test
                let privkey =
                    TYPES::SignatureKey::generated_from_seed_indexed([0u8; 32], node_id).1;
                let pubkey = TYPES::SignatureKey::from_private(&privkey);
                // we want the majority of peers to have this lying around.
                let replication_factor = NonZeroUsize::new(2 * expected_node_count / 3).unwrap();
                let config = if node_id < num_bootstrap as u64 {
                    NetworkNodeConfigBuilder::default()
                        // NOTICE the implicit assumption that bootstrap is less
                        // than half the network. This seems reasonable.
                        .mesh_params(Some(MeshParams {
                            mesh_n_high: expected_node_count,
                            mesh_n_low: 5,
                            mesh_outbound_min: 3,
                            // the worst case of 7/2+3 > 5
                            mesh_n: (expected_node_count / 2 + 3),
                        }))
                        .replication_factor(replication_factor)
                        .node_type(NetworkNodeType::Bootstrap)
                        .bound_addr(Some(addr))
                        .to_connect_addrs(HashSet::default())
                        // setting to sane defaults
                        .ttl(None)
                        .republication_interval(None)
                        .build()
                        .unwrap()
                } else {
                    NetworkNodeConfigBuilder::default()
                        // NOTE I'm hardcoding these because this is probably the MAX
                        // parameters. If there aren't this many nodes, gossip keeps looking
                        // for more. That is fine.
                        .mesh_params(Some(MeshParams {
                            mesh_n_high: 15,
                            mesh_n_low: 5,
                            mesh_outbound_min: 4,
                            mesh_n: 8,
                        }))
                        .replication_factor(replication_factor)
                        .node_type(NetworkNodeType::Regular)
                        .bound_addr(Some(addr))
                        .to_connect_addrs(HashSet::default())
                        // setting to sane defaults
                        .ttl(None)
                        .republication_interval(None)
                        .build()
                        .unwrap()
                };
                let bootstrap_addrs_ref = bootstrap_addrs.clone();
                let da = da_keys.clone();
                let reliability_config_dup = reliability_config.clone();
                let net = Arc::new(async_block_on(async move {
                    match Libp2pNetwork::new(
                        NetworkingMetricsValue::default(),
                        config,
                        pubkey.clone(),
                        bootstrap_addrs_ref,
                        num_bootstrap,
                        usize::try_from(node_id).unwrap(),
                        #[cfg(feature = "hotshot-testing")]
                        reliability_config_dup,
                        da.contains(&pubkey),
                    )
                    .await
                    {
                        Ok(network) => network,
                        Err(err) => {
                            panic!("Failed to create libp2p network: {err:?}");
                        }
                    }
                }));
                (net.clone(), net)
            }
        })
    }

    fn in_flight_message_count(&self) -> Option<usize> {
        None
    }
}

impl<M: NetworkMsg, K: SignatureKey + 'static> Libp2pNetwork<M, K> {
    /// Returns when network is ready
    pub async fn wait_for_ready(&self) {
        loop {
            if self.inner.is_ready.load(Ordering::Relaxed) {
                break;
            }
            async_sleep(Duration::from_secs(1)).await;
        }
        info!("LIBP2P: IS READY GOT TRIGGERED!!");
    }

    /// Constructs new network for a node. Note that this network is unconnected.
    /// One must call `connect` in order to connect.
    /// * `config`: the configuration of the node
    /// * `pk`: public key associated with the node
    /// * `bootstrap_addrs`: rwlock containing the bootstrap addrs
    /// # Errors
    /// Returns error in the event that the underlying libp2p network
    /// is unable to create a network.
    ///
    /// # Panics
    ///
    /// This will panic if there are less than 5 bootstrap nodes
    #[allow(clippy::too_many_arguments)]
    pub async fn new(
        metrics: NetworkingMetricsValue,
        config: NetworkNodeConfig,
        pk: K,
        bootstrap_addrs: BootstrapAddrs,
        bootstrap_addrs_len: usize,
        id: usize,
        // HACK
        #[cfg(feature = "hotshot-testing")] reliability_config: Option<Box<dyn NetworkReliability>>,
        is_da: bool,
    ) -> Result<Libp2pNetwork<M, K>, NetworkError> {
        assert!(bootstrap_addrs_len > 4, "Need at least 5 bootstrap nodes");
        let network_handle = Arc::new(
            Box::pin(NetworkNodeHandle::<()>::new(config, id))
                .await
                .map_err(Into::<NetworkError>::into)?,
        );

        // Make bootstrap mappings known
        if matches!(
            network_handle.config().node_type,
            NetworkNodeType::Bootstrap
        ) {
            let addr = network_handle.listen_addr();
            let pid = network_handle.peer_id();
            let mut bs_cp = bootstrap_addrs.write().await;
            bs_cp.push((Some(pid), addr));
            drop(bs_cp);
        }

        let mut pubkey_pid_map = BiHashMap::new();
        pubkey_pid_map.insert(pk.clone(), network_handle.peer_id());

        // unbounded channels may not be the best choice (spammed?)
        // if bounded figure out a way to log dropped msgs
        let (direct_send, direct_recv) = unbounded();
        let (broadcast_send, broadcast_recv) = unbounded();
        let (node_lookup_send, node_lookup_recv) = unbounded();

        let mut result = Libp2pNetwork {
            inner: Arc::new(Libp2pNetworkInner {
                handle: network_handle,
                broadcast_recv,
                direct_send: direct_send.clone(),
                direct_recv,
                pk,
                broadcast_send: broadcast_send.clone(),
                bootstrap_addrs_len,
                bootstrap_addrs,
                is_ready: Arc::new(AtomicBool::new(false)),
                // This is optimal for 10-30 nodes. TODO: parameterize this for both tests and examples
                // https://github.com/EspressoSystems/HotShot/issues/2088
                dht_timeout: Duration::from_secs(120),
                is_bootstrapped: Arc::new(AtomicBool::new(false)),
                metrics,
                node_lookup_send,
                subscribed_topics: Arc::default(),
                // Start the latest view from 0. "Latest" refers to "most recent view we are polling for
                // proposals on". We need this because to have consensus info injected we need a working
                // network already. In the worst case, we send a few lookups we don't need.
                latest_seen_view: Arc::new(AtomicU64::new(0)),
                #[cfg(feature = "hotshot-testing")]
                reliability_config,
                is_da,
            }),
        };

        result.handle_event_generator(direct_send, broadcast_send);
        result.spawn_node_lookup(node_lookup_recv);
        result.spawn_connect(id);

        Ok(result)
    }

    /// Spawns task for looking up nodes pre-emptively
    #[allow(clippy::cast_sign_loss, clippy::cast_precision_loss)]
    fn spawn_node_lookup(&self, node_lookup_recv: UnboundedReceiver<Option<(ViewNumber, K)>>) {
        let handle = self.inner.handle.clone();
        let dht_timeout = self.inner.dht_timeout;
        let latest_seen_view = self.inner.latest_seen_view.clone();

        // deals with handling lookup queue. should be infallible
        async_spawn(async move {
            // cancels on shutdown
            while let Ok(Some((view_number, pk))) = node_lookup_recv.recv().await {
                /// defines lookahead threshold based on the constant
                #[allow(clippy::cast_possible_truncation)]
                const THRESHOLD: u64 = (LOOK_AHEAD as f64 * 0.8) as u64;

                info!("Performing lookup for peer {:?}", pk);

                // only run if we are not too close to the next view number
                if latest_seen_view.load(Ordering::Relaxed) + THRESHOLD <= *view_number {
                    // look up
                    if let Err(err) = handle.lookup_node::<K>(pk.clone(), dht_timeout).await {
                        error!("Failed to perform lookup for key {:?}: {}", pk, err);
                    };
                }
            }
        });
    }

    /// Initiates connection to the outside world
    fn spawn_connect(&mut self, id: usize) {
        let pk = self.inner.pk.clone();
        let bootstrap_ref = self.inner.bootstrap_addrs.clone();
        let num_bootstrap = self.inner.bootstrap_addrs_len;
        let handle = self.inner.handle.clone();
        let is_bootstrapped = self.inner.is_bootstrapped.clone();
        let node_type = self.inner.handle.config().node_type;
        let metrics_connected_peers = self.inner.clone();
        let subscribed_topics = self.inner.subscribed_topics.clone();
        let is_da = self.inner.is_da;
        async_spawn({
            let is_ready = self.inner.is_ready.clone();
            async move {
                let bs_addrs = loop {
                    let bss = bootstrap_ref.read().await;
                    let bs_addrs = bss.clone();
                    drop(bss);
                    if bs_addrs.len() >= num_bootstrap {
                        break bs_addrs;
                    }
                    info!(
                        "NODE {:?} bs addr len {:?}, number of bootstrap expected {:?}",
                        id,
                        bs_addrs.len(),
                        num_bootstrap
                    );
                };
                handle.add_known_peers(bs_addrs).await.unwrap();

                handle.begin_bootstrap().await?;

                while !is_bootstrapped.load(Ordering::Relaxed) {
                    async_sleep(Duration::from_secs(1)).await;
                }

                // Subscribe to the global topic
                handle.subscribe(QC_TOPIC.to_string()).await.unwrap();
                // Add to our internal list of subscribed topics so we can short-circuit
                // broadcast to ourselves
                subscribed_topics.write().await.insert(Topic::Global);

                // only subscribe to DA events if we are DA
                if is_da {
                    handle.subscribe("DA".to_string()).await.unwrap();
                    subscribed_topics.write().await.insert(Topic::DA);
                }
                // TODO figure out some way of passing in ALL keypairs. That way we can add the
                // global topic to the topic map
                // NOTE this wont' work without this change

                info!(
                    "peer {:?} waiting for publishing, type: {:?}",
                    handle.peer_id(),
                    node_type
                );

                // we want our records published before
                // we begin participating in consensus
                while handle.put_record(&pk, &handle.peer_id()).await.is_err() {
                    async_sleep(Duration::from_secs(1)).await;
                }
                info!(
                    "Node {:?} is ready, type: {:?}",
                    handle.peer_id(),
                    node_type
                );

                while handle.put_record(&handle.peer_id(), &pk).await.is_err() {
                    async_sleep(Duration::from_secs(1)).await;
                }
                // 10 minute timeout
                let timeout_duration = Duration::from_secs(600);
                // perform connection
                info!("WAITING TO CONNECT ON NODE {:?}", id);
                handle
                    .wait_to_connect(4, id, timeout_duration)
                    .await
                    .unwrap();
                info!(
                    "node {:?} is barring bootstrap, type: {:?}",
                    handle.peer_id(),
                    node_type
                );

                let connected_num = handle.num_connected().await?;
                metrics_connected_peers
                    .metrics
                    .connected_peers
                    .set(connected_num);

                is_ready.store(true, Ordering::Relaxed);
                info!("STARTING CONSENSUS ON {:?}", handle.peer_id());
                Ok::<(), NetworkError>(())
            }
        });
    }

    /// make network aware of known peers
    async fn _add_known_peers(
        &self,
        known_peers: Vec<(Option<PeerId>, Multiaddr)>,
    ) -> Result<(), NetworkError> {
        self.inner
            .handle
            .add_known_peers(known_peers)
            .await
            .map_err(Into::<NetworkError>::into)
    }

    /// Handle events for Version 0.1 of the protocol.
    async fn handle_recvd_events_0_1(
        &self,
        msg: NetworkEvent,
        direct_send: &UnboundedSender<M>,
        broadcast_send: &UnboundedSender<M>,
    ) -> Result<(), NetworkError> {
        match msg {
            GossipMsg(msg, _) => {
                let result: Result<M, _> = bincode_opts().deserialize(&msg);
                if let Ok(result) = result {
                    broadcast_send
                        .send(result)
                        .await
                        .map_err(|_| NetworkError::ChannelSend)?;
                }
            }
            DirectRequest(msg, _pid, chan) => {
                let result: Result<M, _> = bincode_opts()
                    .deserialize(&msg)
                    .context(FailedToSerializeSnafu);
                if let Ok(result) = result {
                    direct_send
                        .send(result)
                        .await
                        .map_err(|_| NetworkError::ChannelSend)?;
                }
                if self
                    .inner
                    .handle
                    .direct_response(
                        chan,
                        &Empty {
                            version: VERSION_0_1,
                        },
                    )
                    .await
                    .is_err()
                {
                    error!("failed to ack!");
                };
            }
            DirectResponse(msg, _) => {
                let _result: Result<M, _> = bincode_opts()
                    .deserialize(&msg)
                    .context(FailedToSerializeSnafu);
            }
            NetworkEvent::IsBootstrapped => {
                error!("handle_recvd_events_0_1 received `NetworkEvent::IsBootstrapped`, which should be impossible.");
            }
        }
        Ok::<(), NetworkError>(())
    }

    /// task to propagate messages to handlers
    /// terminates on shut down of network
    fn handle_event_generator(
        &self,
        direct_send: UnboundedSender<M>,
        broadcast_send: UnboundedSender<M>,
    ) {
        let handle = self.clone();
        let is_bootstrapped = self.inner.is_bootstrapped.clone();
        async_spawn(async move {
            while let Ok(message) = handle.inner.handle.receiver().recv().await {
                match &message {
                    NetworkEvent::IsBootstrapped => {
                        is_bootstrapped.store(true, Ordering::Relaxed);
                    }
                    GossipMsg(raw, _) | DirectRequest(raw, _, _) | DirectResponse(raw, _) => {
                        let message_version = read_version(raw);
                        match message_version {
                            Some(VERSION_0_1) => {
                                let _ = handle
                                    .handle_recvd_events_0_1(message, &direct_send, &broadcast_send)
                                    .await;
                            }
                            Some(version) => {
                                warn!(
                            "Received message with unsupported version: {:?}.\n\nPayload:\n\n{:?}",
                            version, message
                        );
                            }
                            _ => {
                                warn!(
                            "Received message with unreadable version number.\n\nPayload:\n\n{:?}",
                            message
                        );
                            }
                        }
                    }
                }
            }
            warn!("Network receiver shut down!");
        });
    }
}

#[async_trait]
impl<M: NetworkMsg, K: SignatureKey + 'static> ConnectedNetwork<M, K> for Libp2pNetwork<M, K> {
    #[instrument(name = "Libp2pNetwork::ready_blocking", skip_all)]
    async fn wait_for_ready(&self) {
        self.wait_for_ready().await;
    }

    fn pause(&self) {
        unimplemented!("Pausing not implemented for the Libp2p network");
    }

    fn resume(&self) {
        unimplemented!("Resuming not implemented for the Libp2p network");
    }

    #[instrument(name = "Libp2pNetwork::ready_nonblocking", skip_all)]
    async fn is_ready(&self) -> bool {
        self.inner.is_ready.load(Ordering::Relaxed)
    }

    #[instrument(name = "Libp2pNetwork::shut_down", skip_all)]
    fn shut_down<'a, 'b>(&'a self) -> BoxSyncFuture<'b, ()>
    where
        'a: 'b,
        Self: 'b,
    {
        let closure = async move {
            if self.inner.handle.is_killed() {
                error!("Called shut down when already shut down! Noop.");
            } else {
                let _ = self.inner.node_lookup_send.send(None).await;
                let _ = self.inner.handle.shutdown().await;
            }
        };
        boxed_sync(closure)
    }

    #[instrument(name = "Libp2pNetwork::broadcast_message", skip_all)]
    async fn broadcast_message(&self, message: M, topic: Topic) -> Result<(), NetworkError> {
        if self.inner.handle.is_killed() {
            return Err(NetworkError::ShutDown);
        }

        self.wait_for_ready().await;
        info!(
            "broadcasting msg: {:?} with nodes: {:?} connected",
            message,
            self.inner.handle.connected_pids().await
        );

        // Short-circuit broadcast to ourselves if we're subscribed to the topic
        if self.inner.subscribed_topics.read().await.contains(&topic) {
            // send to self
            self.inner
                .broadcast_send
                .send(message.clone())
                .await
                .map_err(|_| NetworkError::ShutDown)?;
        }

        // NOTE: metrics is threadsafe, so clone is fine (and lightweight)
        #[cfg(feature = "hotshot-testing")]
        {
            let metrics = self.inner.metrics.clone();
            if let Some(ref config) = &self.inner.reliability_config {
                let handle = self.inner.handle.clone();

                let serialized_msg = bincode_opts()
                    .serialize(&message)
                    .context(FailedToSerializeSnafu)?;
                let fut = config.clone().chaos_send_msg(
                    serialized_msg,
                    Arc::new(move |msg: Vec<u8>| {
                        let topic_2 = topic.clone();
                        let handle_2 = handle.clone();
                        let metrics_2 = metrics.clone();
                        boxed_sync(async move {
                            match handle_2.gossip_no_serialize(topic_2.to_string(), msg).await {
                                Err(e) => {
                                    metrics_2.message_failed_to_send.add(1);
                                    warn!("Failed to broadcast to libp2p: {:?}", e);
                                }
                                Ok(()) => {
                                    metrics_2.outgoing_direct_message_count.add(1);
                                }
                            }
                        })
                    }),
                );
                async_spawn(fut);
                return Ok(());
            }
        }

        match self.inner.handle.gossip(topic.to_string(), &message).await {
            Ok(()) => {
                self.inner.metrics.outgoing_broadcast_message_count.add(1);
                Ok(())
            }
            Err(e) => {
                self.inner.metrics.message_failed_to_send.add(1);
                Err(e.into())
            }
        }
    }

    #[instrument(name = "Libp2pNetwork::da_broadcast_message", skip_all)]
    async fn da_broadcast_message(
        &self,
        message: M,
        recipients: BTreeSet<K>,
    ) -> Result<(), NetworkError> {
        let future_results = recipients
            .into_iter()
            .map(|r| self.direct_message(message.clone(), r));
        let results = join_all(future_results).await;

        let errors: Vec<_> = results
            .into_iter()
            .filter_map(|r| match r {
                Err(NetworkError::Libp2p { source }) => Some(source),
                _ => None,
            })
            .collect();

        if errors.is_empty() {
            Ok(())
        } else {
            Err(NetworkError::Libp2pMulti { sources: errors })
        }
    }

    #[instrument(name = "Libp2pNetwork::direct_message", skip_all)]
    async fn direct_message(&self, message: M, recipient: K) -> Result<(), NetworkError> {
        if self.inner.handle.is_killed() {
            return Err(NetworkError::ShutDown);
        }

        // short circuit if we're dming ourselves
        if recipient == self.inner.pk {
            // panic if we already shut down?
            self.inner
                .direct_send
                .send(message)
                .await
                .map_err(|_x| NetworkError::ShutDown)?;
            return Ok(());
        }

        self.wait_for_ready().await;

        let pid = match self
            .inner
            .handle
            .lookup_node::<K>(recipient.clone(), self.inner.dht_timeout)
            .await
        {
            Ok(pid) => pid,
            Err(err) => {
                self.inner.metrics.message_failed_to_send.add(1);
                error!(
                    "Failed to message {:?} because could not find recipient peer id for pk {:?}",
                    message, recipient
                );
                return Err(NetworkError::Libp2p { source: err });
            }
        };

        #[cfg(feature = "hotshot-testing")]
        {
            let metrics = self.inner.metrics.clone();
            if let Some(ref config) = &self.inner.reliability_config {
                let handle = self.inner.handle.clone();

                let serialized_msg = bincode_opts()
                    .serialize(&message)
                    .context(FailedToSerializeSnafu)?;
                let fut = config.clone().chaos_send_msg(
                    serialized_msg,
                    Arc::new(move |msg: Vec<u8>| {
                        let handle_2 = handle.clone();
                        let metrics_2 = metrics.clone();
                        boxed_sync(async move {
                            match handle_2.direct_request_no_serialize(pid, msg).await {
                                Err(e) => {
                                    metrics_2.message_failed_to_send.add(1);
                                    warn!("Failed to broadcast to libp2p: {:?}", e);
                                }
                                Ok(()) => {
                                    metrics_2.outgoing_direct_message_count.add(1);
                                }
                            }
                        })
                    }),
                );
                async_spawn(fut);
                return Ok(());
            }
        }

        match self.inner.handle.direct_request(pid, &message).await {
            Ok(()) => Ok(()),
            Err(e) => Err(e.into()),
        }
    }

    #[instrument(name = "Libp2pNetwork::recv_msgs", skip_all)]
<<<<<<< HEAD
    async fn recv_msgs(&self, transmit_type: TransmitType) -> Result<Vec<M>, NetworkError> {
        if self.inner.handle.is_killed() {
            Err(NetworkError::ShutDown)
        } else {
            match transmit_type {
                TransmitType::Direct => {
                    let result = self
                        .inner
                        .direct_recv
                        .drain_at_least_one()
                        .await
                        .map_err(|_x| NetworkError::ShutDown)?;
                    self.inner
                        .metrics
                        .incoming_direct_message_count
                        .add(result.len());
                    Ok(result)
                }
                TransmitType::Broadcast => {
                    let result = self
                        .inner
                        .broadcast_recv
                        .drain_at_least_one()
                        .await
                        .map_err(|_x| NetworkError::ShutDown)?;
                    self.inner
                        .metrics
                        .incoming_direct_message_count
                        .add(result.len());
                    Ok(result)
=======
    fn recv_msgs<'a, 'b>(
        &'a self,
        transmit_type: TransmitType,
    ) -> BoxSyncFuture<'b, Result<Vec<M>, NetworkError>>
    where
        'a: 'b,
        Self: 'b,
    {
        let closure = async move {
            if self.inner.handle.is_killed() {
                Err(NetworkError::ShutDown)
            } else {
                match transmit_type {
                    TransmitType::Direct => {
                        let result = self
                            .inner
                            .direct_recv
                            .drain_at_least_one()
                            .await
                            .map_err(|_x| NetworkError::ShutDown)?;
                        self.inner
                            .metrics
                            .incoming_direct_message_count
                            .add(result.len());
                        Ok(result)
                    }
                    TransmitType::Broadcast => {
                        let result = self
                            .inner
                            .broadcast_recv
                            .drain_at_least_one()
                            .await
                            .map_err(|_x| NetworkError::ShutDown)?;
                        self.inner
                            .metrics
                            .incoming_direct_message_count
                            .add(result.len());
                        Ok(result)
                    }
                    TransmitType::DACommitteeBroadcast => {
                        error!("Received DACommitteeBroadcast, it should have not happened.");
                        Err(NetworkError::Libp2p {
                            source: NetworkNodeHandleError::Killed,
                        })
                    }
>>>>>>> 3c80a342
                }
            }
        }
    }

    #[instrument(name = "Libp2pNetwork::queue_node_lookup", skip_all)]
    async fn queue_node_lookup(
        &self,
        view_number: ViewNumber,
        pk: K,
    ) -> Result<(), UnboundedSendError<Option<(ViewNumber, K)>>> {
        self.inner
            .node_lookup_send
            .send(Some((view_number, pk)))
            .await
    }

    async fn inject_consensus_info(&self, event: ConsensusIntentEvent<K>) {
        match event {
            ConsensusIntentEvent::PollFutureLeader(future_view, future_leader) => {
                let _ = self
                    .queue_node_lookup(ViewNumber::new(future_view), future_leader)
                    .await
                    .map_err(|err| warn!("failed to process node lookup request: {}", err));
            }

            ConsensusIntentEvent::PollForProposal(new_view) => {
                if new_view > self.inner.latest_seen_view.load(Ordering::Relaxed) {
                    self.inner
                        .latest_seen_view
                        .store(new_view, Ordering::Relaxed);
                }
            }

            _ => {}
        }
    }
}<|MERGE_RESOLUTION|>--- conflicted
+++ resolved
@@ -820,7 +820,6 @@
     }
 
     #[instrument(name = "Libp2pNetwork::recv_msgs", skip_all)]
-<<<<<<< HEAD
     async fn recv_msgs(&self, transmit_type: TransmitType) -> Result<Vec<M>, NetworkError> {
         if self.inner.handle.is_killed() {
             Err(NetworkError::ShutDown)
@@ -851,53 +850,12 @@
                         .incoming_direct_message_count
                         .add(result.len());
                     Ok(result)
-=======
-    fn recv_msgs<'a, 'b>(
-        &'a self,
-        transmit_type: TransmitType,
-    ) -> BoxSyncFuture<'b, Result<Vec<M>, NetworkError>>
-    where
-        'a: 'b,
-        Self: 'b,
-    {
-        let closure = async move {
-            if self.inner.handle.is_killed() {
-                Err(NetworkError::ShutDown)
-            } else {
-                match transmit_type {
-                    TransmitType::Direct => {
-                        let result = self
-                            .inner
-                            .direct_recv
-                            .drain_at_least_one()
-                            .await
-                            .map_err(|_x| NetworkError::ShutDown)?;
-                        self.inner
-                            .metrics
-                            .incoming_direct_message_count
-                            .add(result.len());
-                        Ok(result)
-                    }
-                    TransmitType::Broadcast => {
-                        let result = self
-                            .inner
-                            .broadcast_recv
-                            .drain_at_least_one()
-                            .await
-                            .map_err(|_x| NetworkError::ShutDown)?;
-                        self.inner
-                            .metrics
-                            .incoming_direct_message_count
-                            .add(result.len());
-                        Ok(result)
-                    }
-                    TransmitType::DACommitteeBroadcast => {
-                        error!("Received DACommitteeBroadcast, it should have not happened.");
-                        Err(NetworkError::Libp2p {
-                            source: NetworkNodeHandleError::Killed,
-                        })
-                    }
->>>>>>> 3c80a342
+                }
+                TransmitType::DACommitteeBroadcast => {
+                    error!("Received DACommitteeBroadcast, it should have not happened.");
+                    Err(NetworkError::Libp2p {
+                        source: NetworkNodeHandleError::Killed,
+                    })
                 }
             }
         }
