--- conflicted
+++ resolved
@@ -15,17 +15,6 @@
     Client, ConfigBuilder as ClientConfigBuilder,
 };
 use cdn_marshal::{ConfigBuilder as MarshalConfigBuilder, Marshal};
-<<<<<<< HEAD
-=======
-use hotshot_utils::bincode::bincode_opts;
-use rand::{rngs::StdRng, RngCore, SeedableRng};
-use tracing::{error, warn};
-
-use async_compatibility_layer::art::{async_block_on, async_spawn};
-use async_trait::async_trait;
-
-use async_compatibility_layer::channel::UnboundedSendError;
->>>>>>> d5aa12be
 #[cfg(feature = "hotshot-testing")]
 use hotshot_types::traits::network::TestableNetworkingImplementation;
 use hotshot_types::{
@@ -43,16 +32,14 @@
     utils::bincode_opts,
     BoxSyncFuture,
 };
-<<<<<<< HEAD
-use std::{collections::BTreeSet, sync::Arc, time::Duration};
+use rand::rngs::StdRng;
+use rand::{RngCore, SeedableRng};
+use std::{collections::BTreeSet, path::Path, sync::Arc, time::Duration};
 use tracing::{error, warn};
 use versioned_binary_serialization::{
     version::{StaticVersionType, Version},
     BinarySerializer, Serializer,
 };
-=======
-use std::{collections::BTreeSet, path::Path, sync::Arc, time::Duration};
->>>>>>> d5aa12be
 
 /// A wrapped `SignatureKey`. We need to implement the Push CDN's `SignatureScheme`
 /// trait in order to sign and verify messages to/from the CDN.
