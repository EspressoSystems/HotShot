//! Networking Implementation that has a primary and a fallback newtork.  If the primary
//! Errors we will use the backup to send or receive
use super::NetworkError;
use crate::traits::implementations::{Libp2pNetwork, WebServerNetwork};
use async_lock::RwLock;
use hotshot_constants::{
    COMBINED_NETWORK_CACHE_SIZE, COMBINED_NETWORK_MIN_PRIMARY_FAILURES,
    COMBINED_NETWORK_PRIMARY_CHECK_INTERVAL,
};
use std::{
    collections::{BTreeSet, HashSet},
    hash::Hasher,
    sync::atomic::{AtomicU64, Ordering},
};
use tracing::warn;

use async_trait::async_trait;

use futures::join;

use async_compatibility_layer::channel::UnboundedSendError;
#[cfg(feature = "hotshot-testing")]
use hotshot_types::traits::network::{NetworkReliability, TestableNetworkingImplementation};
use hotshot_types::{
    boxed_sync,
    data::ViewNumber,
    message::Message,
    traits::{
        network::{ConnectedNetwork, ConsensusIntentEvent},
        node_implementation::NodeType,
    },
    BoxSyncFuture,
};
<<<<<<< HEAD
use versioned_binary_serialization::version::StaticVersion;

=======
use std::collections::BTreeMap;
use std::future::Future;
>>>>>>> 330569bc
use std::{collections::hash_map::DefaultHasher, sync::Arc};

use async_compatibility_layer::art::{async_sleep, async_spawn};
#[cfg(async_executor_impl = "async-std")]
use async_std::task::JoinHandle;
use either::Either;
use futures::future::join_all;
use hotshot_task_impls::helpers::cancel_task;
use hotshot_types::message::{GeneralConsensusMessage, MessageKind};
use hotshot_types::traits::network::ViewMessage;
use hotshot_types::traits::node_implementation::ConsensusTime;
use std::hash::Hash;
use std::time::Duration;
#[cfg(async_executor_impl = "tokio")]
use tokio::task::JoinHandle;

/// A cache to keep track of the last n messages we've seen, avoids reprocessing duplicates
/// from multiple networks
#[derive(Clone, Debug)]
pub struct Cache {
    /// The maximum number of items to store in the cache
    capacity: usize,
    /// The cache itself
    inner: HashSet<u64>,
    /// The hashes of the messages in the cache, in order of insertion
    hashes: Vec<u64>,
}

impl Cache {
    /// Create a new cache with the given capacity
    #[must_use]
    pub fn new(capacity: usize) -> Self {
        Self {
            capacity,
            inner: HashSet::with_capacity(capacity),
            hashes: Vec::with_capacity(capacity),
        }
    }

    /// Insert a hash into the cache
    pub fn insert(&mut self, hash: u64) {
        if self.inner.contains(&hash) {
            return;
        }

        // calculate how much we are over and remove that many elements from the cache. deal with overflow
        let over = (self.hashes.len() + 1).saturating_sub(self.capacity);
        if over > 0 {
            for _ in 0..over {
                let hash = self.hashes.remove(0);
                self.inner.remove(&hash);
            }
        }

        self.inner.insert(hash);
        self.hashes.push(hash);
    }

    /// Check if the cache contains a hash
    #[must_use]
    pub fn contains(&self, hash: u64) -> bool {
        self.inner.contains(&hash)
    }

    /// Get the number of items in the cache
    #[must_use]
    pub fn len(&self) -> usize {
        self.inner.len()
    }

    /// True if the cache is empty false otherwise
    #[must_use]
    pub fn is_empty(&self) -> bool {
        self.inner.is_empty()
    }
}

/// Helper function to calculate a hash of a type that implements Hash
pub fn calculate_hash_of<T: Hash>(t: &T) -> u64 {
    let mut s = DefaultHasher::new();
    t.hash(&mut s);
    s.finish()
}

/// thread-safe ref counted lock to a map of delayed tasks
type DelayedTasksLockedMap = Arc<RwLock<BTreeMap<u64, Vec<JoinHandle<Result<(), NetworkError>>>>>>;

/// A communication channel with 2 networks, where we can fall back to the slower network if the
/// primary fails
#[derive(Clone, Debug)]
pub struct CombinedNetworks<
    TYPES: NodeType,
    const NETWORK_MAJOR_VERSION: u16,
    const NETWORK_MINOR_VERSION: u16,
> {
    /// The two networks we'll use for send/recv
    networks: Arc<UnderlyingCombinedNetworks<TYPES, NETWORK_MAJOR_VERSION, NETWORK_MINOR_VERSION>>,

    /// Last n seen messages to prevent processing duplicates
    message_cache: Arc<RwLock<Cache>>,

    /// If the primary network is down (0) or not, and for how many messages
    primary_down: Arc<AtomicU64>,

    /// delayed, cancelable tasks for secondary network
    delayed_tasks: DelayedTasksLockedMap,

    /// how long to delay
    delay_duration: Arc<RwLock<Duration>>,
}

impl<TYPES: NodeType, const NETWORK_MAJOR_VERSION: u16, const NETWORK_MINOR_VERSION: u16>
    CombinedNetworks<TYPES, NETWORK_MAJOR_VERSION, NETWORK_MINOR_VERSION>
{
    /// Constructor
    #[must_use]
    pub fn new(
        networks: Arc<
            UnderlyingCombinedNetworks<TYPES, NETWORK_MAJOR_VERSION, NETWORK_MINOR_VERSION>,
        >,
    ) -> Self {
        Self {
            networks,
            message_cache: Arc::new(RwLock::new(Cache::new(COMBINED_NETWORK_CACHE_SIZE))),
            primary_down: Arc::new(AtomicU64::new(0)),
            delayed_tasks: Arc::default(),
            delay_duration: Arc::new(RwLock::new(Duration::from_millis(1000))),
        }
    }

    /// Get a ref to the primary network
    #[must_use]
    pub fn primary(
        &self,
    ) -> &WebServerNetwork<TYPES, NETWORK_MAJOR_VERSION, NETWORK_MINOR_VERSION> {
        &self.networks.0
    }

    /// Get a ref to the backup network
    #[must_use]
    pub fn secondary(&self) -> &Libp2pNetwork<Message<TYPES>, TYPES::SignatureKey> {
        &self.networks.1
    }

    /// a helper function returning a bool whether a given message is of delayable type
    fn should_delay(message: &Message<TYPES>) -> bool {
        match &message.kind {
            MessageKind::Consensus(consensus_message) => match &consensus_message.0 {
                Either::Left(general_consensus_message) => {
                    matches!(general_consensus_message, GeneralConsensusMessage::Vote(_))
                }
                Either::Right(_) => true,
            },
            MessageKind::Data(_) => false,
        }
    }

    /// a helper function to send messages through both networks (possibly delayed)
    async fn send_both_networks(
        &self,
        message: Message<TYPES>,
        primary_future: impl Future<Output = Result<(), NetworkError>> + Send + 'static,
        secondary_future: impl Future<Output = Result<(), NetworkError>> + Send + 'static,
    ) -> Result<(), NetworkError> {
        // send optimistically on both networks, but if the primary network is down, skip it
        let primary_down = self.primary_down.load(Ordering::Relaxed);
        let mut primary_failed = false;
        if primary_down < COMBINED_NETWORK_MIN_PRIMARY_FAILURES
            || primary_down % COMBINED_NETWORK_PRIMARY_CHECK_INTERVAL == 0
        {
            // send on the primary network as it is not down, or we are checking if it is back up
            match primary_future.await {
                Ok(()) => {
                    self.primary_down.store(0, Ordering::Relaxed);
                }
                Err(e) => {
                    warn!("Error on primary network: {}", e);
                    self.primary_down.fetch_add(1, Ordering::Relaxed);
                    primary_failed = true;
                }
            };
        }

        if !primary_failed && Self::should_delay(&message) {
            let duration = *self.delay_duration.read().await;
            self.delayed_tasks
                .write()
                .await
                .entry(message.kind.get_view_number().get_u64())
                .or_default()
                .push(async_spawn(async move {
                    async_sleep(duration).await;
                    secondary_future.await
                }));
            Ok(())
        } else {
            secondary_future.await
        }
    }
}

/// Wrapper for the tuple of `WebServerNetwork` and `Libp2pNetwork`
/// We need this so we can impl `TestableNetworkingImplementation`
/// on the tuple
#[derive(Debug, Clone)]
pub struct UnderlyingCombinedNetworks<
    TYPES: NodeType,
    const NETWORK_MAJOR_VERSION: u16,
    const NETWORK_MINOR_VERSION: u16,
>(
    pub WebServerNetwork<TYPES, NETWORK_MAJOR_VERSION, NETWORK_MINOR_VERSION>,
    pub Libp2pNetwork<Message<TYPES>, TYPES::SignatureKey>,
);

#[cfg(feature = "hotshot-testing")]
impl<TYPES: NodeType, const NETWORK_MAJOR_VERSION: u16, const NETWORK_MINOR_VERSION: u16>
    TestableNetworkingImplementation<TYPES>
    for CombinedNetworks<TYPES, NETWORK_MAJOR_VERSION, NETWORK_MINOR_VERSION>
{
    fn generator(
        expected_node_count: usize,
        num_bootstrap: usize,
        network_id: usize,
        da_committee_size: usize,
        is_da: bool,
        reliability_config: Option<Box<dyn NetworkReliability>>,
    ) -> Box<dyn Fn(u64) -> (Arc<Self>, Arc<Self>) + 'static> {
        let generators = (
            <WebServerNetwork<TYPES, NETWORK_MAJOR_VERSION, NETWORK_MINOR_VERSION> as TestableNetworkingImplementation<_>>::generator(
                expected_node_count,
                num_bootstrap,
                network_id,
                da_committee_size,
                is_da,
                None,
            ),
            <Libp2pNetwork<Message<TYPES>, TYPES::SignatureKey> as TestableNetworkingImplementation<_>>::generator(
                expected_node_count,
                num_bootstrap,
                network_id,
                da_committee_size,
                is_da,
                reliability_config,
            )
        );
        Box::new(move |node_id| {
            let (quorum_web, da_web) = generators.0(node_id);
            let (quorum_p2p, da_p2p) = generators.1(node_id);
            let da_networks = UnderlyingCombinedNetworks(
                Arc::<WebServerNetwork<TYPES, NETWORK_MAJOR_VERSION, NETWORK_MINOR_VERSION>>::into_inner(da_web).unwrap(),
                Arc::<Libp2pNetwork<Message<TYPES>, TYPES::SignatureKey>>::unwrap_or_clone(da_p2p),
            );
            let quorum_networks = UnderlyingCombinedNetworks(
                Arc::<WebServerNetwork<TYPES, NETWORK_MAJOR_VERSION, NETWORK_MINOR_VERSION>>::into_inner(quorum_web).unwrap(),
                Arc::<Libp2pNetwork<Message<TYPES>, TYPES::SignatureKey>>::unwrap_or_clone(
                    quorum_p2p,
                ),
            );
            let quorum_net = Self {
                networks: Arc::new(quorum_networks),
                message_cache: Arc::new(RwLock::new(Cache::new(COMBINED_NETWORK_CACHE_SIZE))),
                primary_down: Arc::new(AtomicU64::new(0)),
                delayed_tasks: Arc::default(),
                delay_duration: Arc::new(RwLock::new(Duration::from_millis(1000))),
            };
            let da_net = Self {
                networks: Arc::new(da_networks),
                message_cache: Arc::new(RwLock::new(Cache::new(COMBINED_NETWORK_CACHE_SIZE))),
                primary_down: Arc::new(AtomicU64::new(0)),
                delayed_tasks: Arc::default(),
                delay_duration: Arc::new(RwLock::new(Duration::from_millis(1000))),
            };
            (quorum_net.into(), da_net.into())
        })
    }

    /// Get the number of messages in-flight.
    ///
    /// Some implementations will not be able to tell how many messages there are in-flight. These implementations should return `None`.
    fn in_flight_message_count(&self) -> Option<usize> {
        None
    }
}

#[async_trait]
impl<TYPES: NodeType, const NETWORK_MAJOR_VERSION: u16, const NETWORK_MINOR_VERSION: u16>
    ConnectedNetwork<Message<TYPES>, TYPES::SignatureKey>
    for CombinedNetworks<TYPES, NETWORK_MAJOR_VERSION, NETWORK_MINOR_VERSION>
{
    fn pause(&self) {
        self.networks.0.pause();
    }

    fn resume(&self) {
        self.networks.0.resume();
    }

    async fn wait_for_ready(&self) {
        join!(
            self.primary().wait_for_ready(),
            self.secondary().wait_for_ready()
        );
    }

    async fn is_ready(&self) -> bool {
        self.primary().is_ready().await && self.secondary().is_ready().await
    }

    fn shut_down<'a, 'b>(&'a self) -> BoxSyncFuture<'b, ()>
    where
        'a: 'b,
        Self: 'b,
    {
        let closure = async move {
            join!(self.primary().shut_down(), self.secondary().shut_down());
        };
        boxed_sync(closure)
    }

    async fn broadcast_message<const MAJOR: u16, const MINOR: u16>(
        &self,
        message: Message<TYPES>,
        recipients: BTreeSet<TYPES::SignatureKey>,
        bind_version: StaticVersion<MAJOR, MINOR>,
    ) -> Result<(), NetworkError> {
<<<<<<< HEAD
        // broadcast optimistically on both networks, but if the primary network is down, skip it
        let primary_down = self.primary_down.load(Ordering::Relaxed);
        if primary_down < COMBINED_NETWORK_MIN_PRIMARY_FAILURES
            || primary_down % COMBINED_NETWORK_PRIMARY_CHECK_INTERVAL == 0
        {
            // broadcast on the primary network as it is not down, or we are checking if it is back up
            match self
                .primary()
                .broadcast_message(message.clone(), recipients.clone(), bind_version)
                .await
            {
                Ok(()) => {
                    self.primary_down.store(0, Ordering::Relaxed);
                }
                Err(e) => {
                    warn!("Error on primary network: {}", e);
                    self.primary_down.fetch_add(1, Ordering::Relaxed);
                }
            };
        }

        self.secondary()
            .broadcast_message(message, recipients, bind_version)
            .await
=======
        let primary = self.primary().clone();
        let secondary = self.secondary().clone();
        let primary_message = message.clone();
        let secondary_message = message.clone();
        let primary_recipients = recipients.clone();
        self.send_both_networks(
            message,
            async move {
                primary
                    .broadcast_message(primary_message, primary_recipients)
                    .await
            },
            async move {
                secondary
                    .broadcast_message(secondary_message, recipients)
                    .await
            },
        )
        .await
>>>>>>> 330569bc
    }

    async fn da_broadcast_message<const MAJOR: u16, const MINOR: u16>(
        &self,
        message: Message<TYPES>,
        recipients: BTreeSet<TYPES::SignatureKey>,
        bind_version: StaticVersion<MAJOR, MINOR>,
    ) -> Result<(), NetworkError> {
<<<<<<< HEAD
        if self
            .primary()
            .da_broadcast_message(message.clone(), recipients.clone(), bind_version)
            .await
            .is_err()
        {
            warn!("Failed broadcasting DA on primary");
        }
        self.secondary()
            .da_broadcast_message(message, recipients, bind_version)
            .await
=======
        let primary = self.primary().clone();
        let secondary = self.secondary().clone();
        let primary_message = message.clone();
        let secondary_message = message.clone();
        let primary_recipients = recipients.clone();
        self.send_both_networks(
            message,
            async move {
                primary
                    .da_broadcast_message(primary_message, primary_recipients)
                    .await
            },
            async move {
                secondary
                    .da_broadcast_message(secondary_message, recipients)
                    .await
            },
        )
        .await
>>>>>>> 330569bc
    }

    async fn direct_message<const MAJOR: u16, const MINOR: u16>(
        &self,
        message: Message<TYPES>,
        recipient: TYPES::SignatureKey,
        bind_version: StaticVersion<MAJOR, MINOR>,
    ) -> Result<(), NetworkError> {
<<<<<<< HEAD
        // DM optimistically on both networks, but if the primary network is down, skip it
        let primary_down = self.primary_down.load(Ordering::Relaxed);
        if primary_down < COMBINED_NETWORK_MIN_PRIMARY_FAILURES
            || primary_down % COMBINED_NETWORK_PRIMARY_CHECK_INTERVAL == 0
        {
            // message on the primary network as it is not down, or we are checking if it is back up
            match self
                .primary()
                .direct_message(message.clone(), recipient.clone(), bind_version)
                .await
            {
                Ok(()) => {
                    self.primary_down.store(0, Ordering::Relaxed);
                }
                Err(e) => {
                    warn!("Error on primary network: {}", e);
                    self.primary_down.fetch_add(1, Ordering::Relaxed);
                }
            };
        }

        self.secondary()
            .direct_message(message, recipient, bind_version)
            .await
=======
        let primary = self.primary().clone();
        let secondary = self.secondary().clone();
        let primary_message = message.clone();
        let secondary_message = message.clone();
        let primary_recipient = recipient.clone();
        self.send_both_networks(
            message,
            async move {
                primary
                    .direct_message(primary_message, primary_recipient)
                    .await
            },
            async move { secondary.direct_message(secondary_message, recipient).await },
        )
        .await
>>>>>>> 330569bc
    }

    /// Receive one or many messages from the underlying network.
    ///
    /// # Errors
    /// Does not error
    async fn recv_msgs(&self) -> Result<Vec<Message<TYPES>>, NetworkError> {
        // recv on both networks because nodes may be accessible only on either. discard duplicates
        // TODO: improve this algorithm: https://github.com/EspressoSystems/HotShot/issues/2089
        let mut primary_msgs = self.primary().recv_msgs().await?;
        let mut secondary_msgs = self.secondary().recv_msgs().await?;

        primary_msgs.append(secondary_msgs.as_mut());

        let mut filtered_msgs = Vec::with_capacity(primary_msgs.len());
        for msg in primary_msgs {
            // see if we've already seen this message
            if !self
                .message_cache
                .read()
                .await
                .contains(calculate_hash_of(&msg))
            {
                filtered_msgs.push(msg.clone());
                self.message_cache
                    .write()
                    .await
                    .insert(calculate_hash_of(&msg));
            }
        }

        Ok(filtered_msgs)
    }

    async fn queue_node_lookup(
        &self,
        view_number: ViewNumber,
        pk: TYPES::SignatureKey,
    ) -> Result<(), UnboundedSendError<Option<(ViewNumber, TYPES::SignatureKey)>>> {
        self.primary()
            .queue_node_lookup(view_number, pk.clone())
            .await?;
        self.secondary().queue_node_lookup(view_number, pk).await
    }

    async fn inject_consensus_info(&self, event: ConsensusIntentEvent<TYPES::SignatureKey>) {
        <WebServerNetwork<_, NETWORK_MAJOR_VERSION, NETWORK_MINOR_VERSION> as ConnectedNetwork<
            Message<TYPES>,
            TYPES::SignatureKey,
        >>::inject_consensus_info(self.primary(), event.clone())
        .await;

        <Libp2pNetwork<_, _> as ConnectedNetwork<Message<TYPES>,TYPES::SignatureKey>>::
            inject_consensus_info(self.secondary(), event).await;
    }

    async fn update_view(&self, view: &u64) {
        let mut cancel_tasks = Vec::new();
        {
            let mut map_lock = self.delayed_tasks.write().await;
            while let Some((first_view, _tasks)) = map_lock.first_key_value() {
                if first_view < view {
                    if let Some((_view, tasks)) = map_lock.pop_first() {
                        let mut ctasks = tasks.into_iter().map(cancel_task).collect();
                        cancel_tasks.append(&mut ctasks);
                    } else {
                        break;
                    }
                } else {
                    break;
                }
            }
        }
        join_all(cancel_tasks).await;
    }
}

#[cfg(test)]
mod test {
    use super::*;
    use tracing::instrument;

    /// cache eviction test
    #[cfg_attr(
        async_executor_impl = "tokio",
        tokio::test(flavor = "multi_thread", worker_threads = 2)
    )]
    #[cfg_attr(async_executor_impl = "async-std", async_std::test)]
    #[instrument]
    async fn test_cache_eviction() {
        let mut cache = Cache::new(3);
        cache.insert(1);
        cache.insert(2);
        cache.insert(3);
        cache.insert(4);
        assert_eq!(cache.inner.len(), 3);
        assert_eq!(cache.hashes.len(), 3);
        assert!(!cache.inner.contains(&1));
        assert!(cache.inner.contains(&2));
        assert!(cache.inner.contains(&3));
        assert!(cache.inner.contains(&4));
        assert!(!cache.hashes.contains(&1));
        assert!(cache.hashes.contains(&2));
        assert!(cache.hashes.contains(&3));
        assert!(cache.hashes.contains(&4));
    }
}<|MERGE_RESOLUTION|>--- conflicted
+++ resolved
@@ -31,13 +31,10 @@
     },
     BoxSyncFuture,
 };
-<<<<<<< HEAD
 use versioned_binary_serialization::version::StaticVersion;
 
-=======
 use std::collections::BTreeMap;
 use std::future::Future;
->>>>>>> 330569bc
 use std::{collections::hash_map::DefaultHasher, sync::Arc};
 
 use async_compatibility_layer::art::{async_sleep, async_spawn};
@@ -363,32 +360,6 @@
         recipients: BTreeSet<TYPES::SignatureKey>,
         bind_version: StaticVersion<MAJOR, MINOR>,
     ) -> Result<(), NetworkError> {
-<<<<<<< HEAD
-        // broadcast optimistically on both networks, but if the primary network is down, skip it
-        let primary_down = self.primary_down.load(Ordering::Relaxed);
-        if primary_down < COMBINED_NETWORK_MIN_PRIMARY_FAILURES
-            || primary_down % COMBINED_NETWORK_PRIMARY_CHECK_INTERVAL == 0
-        {
-            // broadcast on the primary network as it is not down, or we are checking if it is back up
-            match self
-                .primary()
-                .broadcast_message(message.clone(), recipients.clone(), bind_version)
-                .await
-            {
-                Ok(()) => {
-                    self.primary_down.store(0, Ordering::Relaxed);
-                }
-                Err(e) => {
-                    warn!("Error on primary network: {}", e);
-                    self.primary_down.fetch_add(1, Ordering::Relaxed);
-                }
-            };
-        }
-
-        self.secondary()
-            .broadcast_message(message, recipients, bind_version)
-            .await
-=======
         let primary = self.primary().clone();
         let secondary = self.secondary().clone();
         let primary_message = message.clone();
@@ -398,17 +369,16 @@
             message,
             async move {
                 primary
-                    .broadcast_message(primary_message, primary_recipients)
+                    .broadcast_message(primary_message, primary_recipients, bind_version)
                     .await
             },
             async move {
                 secondary
-                    .broadcast_message(secondary_message, recipients)
+                    .broadcast_message(secondary_message, recipients, bind_version)
                     .await
             },
         )
         .await
->>>>>>> 330569bc
     }
 
     async fn da_broadcast_message<const MAJOR: u16, const MINOR: u16>(
@@ -417,19 +387,6 @@
         recipients: BTreeSet<TYPES::SignatureKey>,
         bind_version: StaticVersion<MAJOR, MINOR>,
     ) -> Result<(), NetworkError> {
-<<<<<<< HEAD
-        if self
-            .primary()
-            .da_broadcast_message(message.clone(), recipients.clone(), bind_version)
-            .await
-            .is_err()
-        {
-            warn!("Failed broadcasting DA on primary");
-        }
-        self.secondary()
-            .da_broadcast_message(message, recipients, bind_version)
-            .await
-=======
         let primary = self.primary().clone();
         let secondary = self.secondary().clone();
         let primary_message = message.clone();
@@ -439,17 +396,16 @@
             message,
             async move {
                 primary
-                    .da_broadcast_message(primary_message, primary_recipients)
+                    .da_broadcast_message(primary_message, primary_recipients, bind_version)
                     .await
             },
             async move {
                 secondary
-                    .da_broadcast_message(secondary_message, recipients)
+                    .da_broadcast_message(secondary_message, recipients, bind_version)
                     .await
             },
         )
         .await
->>>>>>> 330569bc
     }
 
     async fn direct_message<const MAJOR: u16, const MINOR: u16>(
@@ -458,32 +414,6 @@
         recipient: TYPES::SignatureKey,
         bind_version: StaticVersion<MAJOR, MINOR>,
     ) -> Result<(), NetworkError> {
-<<<<<<< HEAD
-        // DM optimistically on both networks, but if the primary network is down, skip it
-        let primary_down = self.primary_down.load(Ordering::Relaxed);
-        if primary_down < COMBINED_NETWORK_MIN_PRIMARY_FAILURES
-            || primary_down % COMBINED_NETWORK_PRIMARY_CHECK_INTERVAL == 0
-        {
-            // message on the primary network as it is not down, or we are checking if it is back up
-            match self
-                .primary()
-                .direct_message(message.clone(), recipient.clone(), bind_version)
-                .await
-            {
-                Ok(()) => {
-                    self.primary_down.store(0, Ordering::Relaxed);
-                }
-                Err(e) => {
-                    warn!("Error on primary network: {}", e);
-                    self.primary_down.fetch_add(1, Ordering::Relaxed);
-                }
-            };
-        }
-
-        self.secondary()
-            .direct_message(message, recipient, bind_version)
-            .await
-=======
         let primary = self.primary().clone();
         let secondary = self.secondary().clone();
         let primary_message = message.clone();
@@ -493,13 +423,16 @@
             message,
             async move {
                 primary
-                    .direct_message(primary_message, primary_recipient)
-                    .await
-            },
-            async move { secondary.direct_message(secondary_message, recipient).await },
+                    .direct_message(primary_message, primary_recipient, bind_version)
+                    .await
+            },
+            async move {
+                secondary
+                    .direct_message(secondary_message, recipient, bind_version)
+                    .await
+            },
         )
         .await
->>>>>>> 330569bc
     }
 
     /// Receive one or many messages from the underlying network.
