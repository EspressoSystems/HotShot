//! Networking Implementation that has a primary and a fallback network.  If the primary
//! Errors we will use the backup to send or receive
<<<<<<< HEAD
use super::{push_cdn_network::PushCdnNetwork, NetworkError};
use crate::traits::implementations::Libp2pNetwork;
use async_lock::RwLock;
use hotshot_types::constants::{
    COMBINED_NETWORK_CACHE_SIZE, COMBINED_NETWORK_MIN_PRIMARY_FAILURES,
};

use lru::LruCache;
=======
>>>>>>> 5f120bde
use std::{
    collections::{hash_map::DefaultHasher, BTreeMap, BTreeSet, HashMap},
    future::Future,
    hash::{Hash, Hasher},
    num::NonZeroUsize,
    sync::{
        atomic::{AtomicU64, Ordering},
        Arc,
    },
    time::Duration,
};
<<<<<<< HEAD
use tracing::{info, warn};
=======
>>>>>>> 5f120bde

use async_compatibility_layer::{
    art::{async_sleep, async_spawn},
    channel::UnboundedSendError,
};
use async_lock::RwLock;
#[cfg(async_executor_impl = "async-std")]
use async_std::task::JoinHandle;
use async_trait::async_trait;
use futures::{channel::mpsc, future::join_all, join, select, FutureExt};
use hotshot_task_impls::helpers::cancel_task;
#[cfg(feature = "hotshot-testing")]
use hotshot_types::traits::network::{
    AsyncGenerator, NetworkReliability, TestableNetworkingImplementation,
};
use hotshot_types::{
    boxed_sync,
    constants::{
        COMBINED_NETWORK_CACHE_SIZE, COMBINED_NETWORK_MIN_PRIMARY_FAILURES,
        COMBINED_NETWORK_PRIMARY_CHECK_INTERVAL,
    },
    data::ViewNumber,
    message::{GeneralConsensusMessage, Message, MessageKind, SequencingMessage},
    traits::{
        network::{
            ConnectedNetwork, ConsensusIntentEvent, ResponseChannel, ResponseMessage, ViewMessage,
        },
        node_implementation::{ConsensusTime, NodeType},
    },
    BoxSyncFuture,
};
<<<<<<< HEAD
use std::collections::{BTreeMap, HashMap};
use std::future::Future;
use std::{collections::hash_map::DefaultHasher, sync::Arc};

use async_compatibility_layer::art::{async_sleep, async_spawn};
#[cfg(async_executor_impl = "async-std")]
use async_std::task::JoinHandle;
use futures::future::join_all;
use hotshot_task_impls::helpers::cancel_task;
use hotshot_types::message::{GeneralConsensusMessage, MessageKind};
use hotshot_types::traits::network::ViewMessage;
use hotshot_types::traits::node_implementation::ConsensusTime;
use std::hash::Hash;
use std::sync::atomic::AtomicBool;
use std::time::Duration;
=======
use lru::LruCache;
>>>>>>> 5f120bde
#[cfg(async_executor_impl = "tokio")]
use tokio::task::JoinHandle;
use tracing::warn;
use vbs::version::StaticVersionType;

use super::{push_cdn_network::PushCdnNetwork, NetworkError};
use crate::traits::implementations::Libp2pNetwork;

/// Helper function to calculate a hash of a type that implements Hash
pub fn calculate_hash_of<T: Hash>(t: &T) -> u64 {
    let mut s = DefaultHasher::new();
    t.hash(&mut s);
    s.finish()
}

/// thread-safe ref counted lock to a map of delayed tasks
type DelayedTasksLockedMap = Arc<RwLock<BTreeMap<u64, Vec<JoinHandle<Result<(), NetworkError>>>>>>;

/// A communication channel with 2 networks, where we can fall back to the slower network if the
/// primary fails
#[derive(Clone)]
pub struct CombinedNetworks<TYPES: NodeType> {
    /// The two networks we'll use for send/recv
    networks: Arc<UnderlyingCombinedNetworks<TYPES>>,

    /// Last n seen messages to prevent processing duplicates
    message_cache: Arc<RwLock<LruCache<u64, ()>>>,

    /// How many times primary failed to deliver
    primary_fail_counter: Arc<AtomicU64>,

    /// Whether primary is considered down
    primary_down: Arc<AtomicBool>,

    /// delayed, cancelable tasks for secondary network
    delayed_tasks: DelayedTasksLockedMap,

    /// how long to delay
    delay_duration: Arc<RwLock<Duration>>,
}

impl<TYPES: NodeType> CombinedNetworks<TYPES> {
    /// Constructor
    ///
    /// # Panics
    ///
    /// Panics if `COMBINED_NETWORK_CACHE_SIZE` is 0
    #[must_use]
    pub fn new(
        primary_network: PushCdnNetwork<TYPES>,
        secondary_network: Libp2pNetwork<Message<TYPES>, TYPES::SignatureKey>,
        delay_duration: Duration,
    ) -> Self {
        // Create networks from the ones passed in
        let networks = Arc::from(UnderlyingCombinedNetworks(
            primary_network,
            secondary_network,
        ));

        Self {
            networks,
            message_cache: Arc::new(RwLock::new(LruCache::new(
                NonZeroUsize::new(COMBINED_NETWORK_CACHE_SIZE).unwrap(),
            ))),
            primary_fail_counter: Arc::new(AtomicU64::new(0)),
            primary_down: Arc::new(AtomicBool::new(false)),
            delayed_tasks: Arc::default(),
            delay_duration: Arc::new(RwLock::new(delay_duration)),
        }
    }

    /// Get a ref to the primary network
    #[must_use]
    pub fn primary(&self) -> &PushCdnNetwork<TYPES> {
        &self.networks.0
    }

    /// Get a ref to the backup network
    #[must_use]
    pub fn secondary(&self) -> &Libp2pNetwork<Message<TYPES>, TYPES::SignatureKey> {
        &self.networks.1
    }

    /// a helper function returning a bool whether a given message is of delayable type
    fn should_delay(message: &Message<TYPES>) -> bool {
        match &message.kind {
            MessageKind::Consensus(consensus_message) => match &consensus_message {
                SequencingMessage::General(general_consensus_message) => {
                    matches!(general_consensus_message, GeneralConsensusMessage::Vote(_))
                }
                SequencingMessage::Committee(_) => true,
            },
            MessageKind::Data(_) => false,
        }
    }

    /// a helper function to send messages through both networks (possibly delayed)
    async fn send_both_networks(
        &self,
        message: Message<TYPES>,
        primary_future: impl Future<Output = Result<(), NetworkError>> + Send + 'static,
        secondary_future: impl Future<Output = Result<(), NetworkError>> + Send + 'static,
    ) -> Result<(), NetworkError> {
        // Check if primary is down
        let mut primary_failed = false;
        if self.primary_fail_counter.load(Ordering::Relaxed) > COMBINED_NETWORK_MIN_PRIMARY_FAILURES
        {
            warn!(
                "Primary failed more than {} times and is considered down now",
                COMBINED_NETWORK_MIN_PRIMARY_FAILURES
            );
            self.primary_down.store(true, Ordering::Relaxed);
            primary_failed = true;
        } else if self.primary_down.load(Ordering::Relaxed) {
            primary_failed = true;
        }

        // always send on the primary network
        if let Err(e) = primary_future.await {
            warn!("Error on primary network: {}", e);
            self.primary_fail_counter.fetch_add(1, Ordering::Relaxed);
            primary_failed = true;
        };

        if !primary_failed && Self::should_delay(&message) {
            let duration = *self.delay_duration.read().await;
            let primary_fail_counter = self.primary_fail_counter.clone();
            self.delayed_tasks
                .write()
                .await
                .entry(message.kind.get_view_number().get_u64())
                .or_default()
                .push(async_spawn(async move {
                    async_sleep(duration).await;
                    info!("Sending on secondary after delay, message possibly has not reached recipient on primary");
                    primary_fail_counter.fetch_add(1, Ordering::Relaxed);
                    secondary_future.await
                }));
            Ok(())
        } else {
            secondary_future.await
        }
    }
}

/// Wrapper for the tuple of `PushCdnNetwork` and `Libp2pNetwork`
/// We need this so we can impl `TestableNetworkingImplementation`
/// on the tuple
#[derive(Clone)]
pub struct UnderlyingCombinedNetworks<TYPES: NodeType>(
    pub PushCdnNetwork<TYPES>,
    pub Libp2pNetwork<Message<TYPES>, TYPES::SignatureKey>,
);

#[cfg(feature = "hotshot-testing")]
impl<TYPES: NodeType> TestableNetworkingImplementation<TYPES> for CombinedNetworks<TYPES> {
    fn generator(
        expected_node_count: usize,
        num_bootstrap: usize,
        network_id: usize,
        da_committee_size: usize,
        is_da: bool,
        reliability_config: Option<Box<dyn NetworkReliability>>,
        secondary_network_delay: Duration,
    ) -> AsyncGenerator<(Arc<Self>, Arc<Self>)> {
        let generators = (
            <PushCdnNetwork<TYPES> as TestableNetworkingImplementation<_>>::generator(
                expected_node_count,
                num_bootstrap,
                network_id,
                da_committee_size,
                is_da,
                None,
                Duration::default(),
            ),
            <Libp2pNetwork<Message<TYPES>, TYPES::SignatureKey> as TestableNetworkingImplementation<_>>::generator(
                expected_node_count,
                num_bootstrap,
                network_id,
                da_committee_size,
                is_da,
                reliability_config,
                Duration::default(),
            )
        );
        Box::pin(move |node_id| {
            let gen0 = generators.0(node_id);
            let gen1 = generators.1(node_id);

            Box::pin(async move {
                let (cdn, _) = gen0.await;
                let cdn = Arc::<PushCdnNetwork<TYPES>>::into_inner(cdn).unwrap();

                let (quorum_p2p, da_p2p) = gen1.await;
                let da_networks = UnderlyingCombinedNetworks(
                    cdn.clone(),
                    Arc::<Libp2pNetwork<Message<TYPES>, TYPES::SignatureKey>>::unwrap_or_clone(
                        da_p2p,
                    ),
                );
                let quorum_networks = UnderlyingCombinedNetworks(
                    cdn,
                    Arc::<Libp2pNetwork<Message<TYPES>, TYPES::SignatureKey>>::unwrap_or_clone(
                        quorum_p2p,
                    ),
                );
                let quorum_net = Self {
                    networks: Arc::new(quorum_networks),
                    message_cache: Arc::new(RwLock::new(LruCache::new(
                        NonZeroUsize::new(COMBINED_NETWORK_CACHE_SIZE).unwrap(),
                    ))),
                    primary_fail_counter: Arc::new(AtomicU64::new(0)),
                    primary_down: Arc::new(AtomicBool::new(false)),
                    delayed_tasks: Arc::default(),
                    delay_duration: Arc::new(RwLock::new(secondary_network_delay)),
                };
                let da_net = Self {
                    networks: Arc::new(da_networks),
                    message_cache: Arc::new(RwLock::new(LruCache::new(
                        NonZeroUsize::new(COMBINED_NETWORK_CACHE_SIZE).unwrap(),
                    ))),
                    primary_fail_counter: Arc::new(AtomicU64::new(0)),
                    primary_down: Arc::new(AtomicBool::new(false)),
                    delayed_tasks: Arc::default(),
                    delay_duration: Arc::new(RwLock::new(secondary_network_delay)),
                };
                (quorum_net.into(), da_net.into())
            })
        })
    }

    /// Get the number of messages in-flight.
    ///
    /// Some implementations will not be able to tell how many messages there are in-flight. These implementations should return `None`.
    fn in_flight_message_count(&self) -> Option<usize> {
        None
    }
}

#[async_trait]
impl<TYPES: NodeType> ConnectedNetwork<Message<TYPES>, TYPES::SignatureKey>
    for CombinedNetworks<TYPES>
{
    async fn request_data<T: NodeType, VER: 'static + StaticVersionType>(
        &self,
        request: Message<TYPES>,
        recipient: TYPES::SignatureKey,
        bind_version: VER,
    ) -> Result<ResponseMessage<T>, NetworkError> {
        self.secondary()
            .request_data(request, recipient, bind_version)
            .await
    }

    async fn spawn_request_receiver_task<VER: 'static + StaticVersionType>(
        &self,
        bind_version: VER,
    ) -> Option<mpsc::Receiver<(Message<TYPES>, ResponseChannel<Message<TYPES>>)>> {
        self.secondary()
            .spawn_request_receiver_task(bind_version)
            .await
    }

    fn pause(&self) {
        self.networks.0.pause();
    }

    fn resume(&self) {
        self.networks.0.resume();
    }

    async fn wait_for_ready(&self) {
        join!(
            self.primary().wait_for_ready(),
            self.secondary().wait_for_ready()
        );
    }

    fn shut_down<'a, 'b>(&'a self) -> BoxSyncFuture<'b, ()>
    where
        'a: 'b,
        Self: 'b,
    {
        let closure = async move {
            join!(self.primary().shut_down(), self.secondary().shut_down());
        };
        boxed_sync(closure)
    }

    async fn broadcast_message<VER: StaticVersionType + 'static>(
        &self,
        message: Message<TYPES>,
        recipients: BTreeSet<TYPES::SignatureKey>,
        bind_version: VER,
    ) -> Result<(), NetworkError> {
        let primary = self.primary().clone();
        let secondary = self.secondary().clone();
        let primary_message = message.clone();
        let secondary_message = message.clone();
        let primary_recipients = recipients.clone();
        self.send_both_networks(
            message,
            async move {
                primary
                    .broadcast_message(primary_message, primary_recipients, bind_version)
                    .await
            },
            async move {
                secondary
                    .broadcast_message(secondary_message, recipients, bind_version)
                    .await
            },
        )
        .await
    }

    async fn da_broadcast_message<VER: StaticVersionType + 'static>(
        &self,
        message: Message<TYPES>,
        recipients: BTreeSet<TYPES::SignatureKey>,
        bind_version: VER,
    ) -> Result<(), NetworkError> {
        let primary = self.primary().clone();
        let secondary = self.secondary().clone();
        let primary_message = message.clone();
        let secondary_message = message.clone();
        let primary_recipients = recipients.clone();
        self.send_both_networks(
            message,
            async move {
                primary
                    .da_broadcast_message(primary_message, primary_recipients, bind_version)
                    .await
            },
            async move {
                secondary
                    .da_broadcast_message(secondary_message, recipients, bind_version)
                    .await
            },
        )
        .await
    }

    async fn direct_message<VER: StaticVersionType + 'static>(
        &self,
        message: Message<TYPES>,
        recipient: TYPES::SignatureKey,
        bind_version: VER,
    ) -> Result<(), NetworkError> {
        let primary = self.primary().clone();
        let secondary = self.secondary().clone();
        let primary_message = message.clone();
        let secondary_message = message.clone();
        let primary_recipient = recipient.clone();
        self.send_both_networks(
            message,
            async move {
                primary
                    .direct_message(primary_message, primary_recipient, bind_version)
                    .await
            },
            async move {
                secondary
                    .direct_message(secondary_message, recipient, bind_version)
                    .await
            },
        )
        .await
    }

    async fn vid_broadcast_message<VER: StaticVersionType + 'static>(
        &self,
        messages: HashMap<TYPES::SignatureKey, Message<TYPES>>,
        bind_version: VER,
    ) -> Result<(), NetworkError> {
        self.networks
            .0
            .vid_broadcast_message(messages, bind_version)
            .await
    }

    /// Receive one or many messages from the underlying network.
    ///
    /// # Errors
    /// Does not error
    async fn recv_msgs(&self) -> Result<Vec<Message<TYPES>>, NetworkError> {
        // recv on both networks because nodes may be accessible only on either. discard duplicates
        // TODO: improve this algorithm: https://github.com/EspressoSystems/HotShot/issues/2089
        let mut primary_fut = self.primary().recv_msgs().fuse();
        let mut secondary_fut = self.secondary().recv_msgs().fuse();

        let msgs = select! {
            p = primary_fut => p?,
            s = secondary_fut => s?,
        };

        let mut filtered_msgs = Vec::with_capacity(msgs.len());
        for msg in msgs {
            // see if we've already seen this message
            if !self
                .message_cache
                .read()
                .await
                .contains(&calculate_hash_of(&msg))
            {
                filtered_msgs.push(msg.clone());
                self.message_cache
                    .write()
                    .await
                    .put(calculate_hash_of(&msg), ());
            }
        }

        Ok(filtered_msgs)
    }

    async fn queue_node_lookup(
        &self,
        view_number: ViewNumber,
        pk: TYPES::SignatureKey,
    ) -> Result<(), UnboundedSendError<Option<(ViewNumber, TYPES::SignatureKey)>>> {
        self.primary()
            .queue_node_lookup(view_number, pk.clone())
            .await?;
        self.secondary().queue_node_lookup(view_number, pk).await
    }

    async fn inject_consensus_info(&self, event: ConsensusIntentEvent<TYPES::SignatureKey>) {
        <PushCdnNetwork<_> as ConnectedNetwork<
            Message<TYPES>,
            TYPES::SignatureKey,
        >>::inject_consensus_info(self.primary(), event.clone())
        .await;

        <Libp2pNetwork<_, _> as ConnectedNetwork<Message<TYPES>,TYPES::SignatureKey>>::
            inject_consensus_info(self.secondary(), event).await;
    }

    fn update_view(&self, view: u64) {
        let delayed_map = self.delayed_tasks.clone();
        async_spawn(async move {
            let mut cancel_tasks = Vec::new();
            {
                let mut map_lock = delayed_map.write().await;
                while let Some((first_view, _tasks)) = map_lock.first_key_value() {
                    if *first_view < view {
                        if let Some((_view, tasks)) = map_lock.pop_first() {
                            let mut ctasks = tasks.into_iter().map(cancel_task).collect();
                            cancel_tasks.append(&mut ctasks);
                        } else {
                            break;
                        }
                    } else {
                        break;
                    }
                }
            }
            join_all(cancel_tasks).await;
        });
        // View changed, let's start primary again
        self.primary_down.store(false, Ordering::Relaxed);
    }

    fn is_primary_down(&self) -> bool {
        self.primary_down.load(Ordering::Relaxed)
    }
}<|MERGE_RESOLUTION|>--- conflicted
+++ resolved
@@ -1,31 +1,16 @@
 //! Networking Implementation that has a primary and a fallback network.  If the primary
 //! Errors we will use the backup to send or receive
-<<<<<<< HEAD
-use super::{push_cdn_network::PushCdnNetwork, NetworkError};
-use crate::traits::implementations::Libp2pNetwork;
-use async_lock::RwLock;
-use hotshot_types::constants::{
-    COMBINED_NETWORK_CACHE_SIZE, COMBINED_NETWORK_MIN_PRIMARY_FAILURES,
-};
-
-use lru::LruCache;
-=======
->>>>>>> 5f120bde
 use std::{
     collections::{hash_map::DefaultHasher, BTreeMap, BTreeSet, HashMap},
     future::Future,
     hash::{Hash, Hasher},
     num::NonZeroUsize,
     sync::{
-        atomic::{AtomicU64, Ordering},
+        atomic::{AtomicBool, AtomicU64, Ordering},
         Arc,
     },
     time::Duration,
 };
-<<<<<<< HEAD
-use tracing::{info, warn};
-=======
->>>>>>> 5f120bde
 
 use async_compatibility_layer::{
     art::{async_sleep, async_spawn},
@@ -43,10 +28,7 @@
 };
 use hotshot_types::{
     boxed_sync,
-    constants::{
-        COMBINED_NETWORK_CACHE_SIZE, COMBINED_NETWORK_MIN_PRIMARY_FAILURES,
-        COMBINED_NETWORK_PRIMARY_CHECK_INTERVAL,
-    },
+    constants::{COMBINED_NETWORK_CACHE_SIZE, COMBINED_NETWORK_MIN_PRIMARY_FAILURES},
     data::ViewNumber,
     message::{GeneralConsensusMessage, Message, MessageKind, SequencingMessage},
     traits::{
@@ -57,28 +39,10 @@
     },
     BoxSyncFuture,
 };
-<<<<<<< HEAD
-use std::collections::{BTreeMap, HashMap};
-use std::future::Future;
-use std::{collections::hash_map::DefaultHasher, sync::Arc};
-
-use async_compatibility_layer::art::{async_sleep, async_spawn};
-#[cfg(async_executor_impl = "async-std")]
-use async_std::task::JoinHandle;
-use futures::future::join_all;
-use hotshot_task_impls::helpers::cancel_task;
-use hotshot_types::message::{GeneralConsensusMessage, MessageKind};
-use hotshot_types::traits::network::ViewMessage;
-use hotshot_types::traits::node_implementation::ConsensusTime;
-use std::hash::Hash;
-use std::sync::atomic::AtomicBool;
-use std::time::Duration;
-=======
 use lru::LruCache;
->>>>>>> 5f120bde
 #[cfg(async_executor_impl = "tokio")]
 use tokio::task::JoinHandle;
-use tracing::warn;
+use tracing::{info, warn};
 use vbs::version::StaticVersionType;
 
 use super::{push_cdn_network::PushCdnNetwork, NetworkError};
