--- conflicted
+++ resolved
@@ -44,12 +44,7 @@
     /// The maximum number of items to store in the cache
     capacity: usize,
     /// The cache itself
-<<<<<<< HEAD
-    #[allow(clippy::struct_field_names)]
-    cache: HashSet<u64>,
-=======
     inner: HashSet<u64>,
->>>>>>> 31b80066
     /// The hashes of the messages in the cache, in order of insertion
     hashes: Vec<u64>,
 }
