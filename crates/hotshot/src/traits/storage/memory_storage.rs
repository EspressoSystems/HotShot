--- conflicted
+++ resolved
@@ -161,14 +161,9 @@
         StoredView::from_qc_block_and_state(
             QuorumCertificate {
                 is_genesis: view_number == <DummyTypes as NodeType>::Time::genesis(),
-<<<<<<< HEAD
-                leaf_commitment: dummy_leaf_commit,
-                signatures: AssembledSignature::Genesis,
-=======
                 data,
                 vote_commitment: commit,
                 signatures: None,
->>>>>>> 7f6ca9a7
                 view_number,
                 _pd: PhantomData,
             },
