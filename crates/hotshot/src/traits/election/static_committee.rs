--- conflicted
+++ resolved
@@ -215,44 +215,23 @@
     }
 
     /// Get the voting success threshold for the committee
-<<<<<<< HEAD
     fn success_threshold(&self, _epoch: TYPES::Epoch) -> NonZeroU64 {
-=======
-    fn success_threshold(&self, _epoch: <TYPES as NodeType>::Epoch) -> NonZeroU64 {
->>>>>>> 285858d3
         NonZeroU64::new(((self.stake_table.len() as u64 * 2) / 3) + 1).unwrap()
     }
 
     /// Get the voting success threshold for the committee
-<<<<<<< HEAD
     fn da_success_threshold(&self, _epoch: TYPES::Epoch) -> NonZeroU64 {
-=======
-    fn da_success_threshold(&self, _epoch: <TYPES as NodeType>::Epoch) -> NonZeroU64 {
->>>>>>> 285858d3
         NonZeroU64::new(((self.da_stake_table.len() as u64 * 2) / 3) + 1).unwrap()
     }
 
     /// Get the voting failure threshold for the committee
-<<<<<<< HEAD
     fn failure_threshold(&self, _epoch: TYPES::Epoch) -> NonZeroU64 {
-=======
-    fn failure_threshold(&self, _epoch: <TYPES as NodeType>::Epoch) -> NonZeroU64 {
->>>>>>> 285858d3
         NonZeroU64::new(((self.stake_table.len() as u64) / 3) + 1).unwrap()
     }
 
     /// Get the voting upgrade threshold for the committee
-<<<<<<< HEAD
     fn upgrade_threshold(&self, _epoch: TYPES::Epoch) -> NonZeroU64 {
-        NonZeroU64::new(max(
-            (self.stake_table.len() as u64 * 9) / 10,
-            ((self.stake_table.len() as u64 * 2) / 3) + 1,
-        ))
-        .unwrap()
-=======
-    fn upgrade_threshold(&self, _epoch: <TYPES as NodeType>::Epoch) -> NonZeroU64 {
         let len = self.stake_table.len();
         NonZeroU64::new(max((len as u64 * 9) / 10, ((len as u64 * 2) / 3) + 1)).unwrap()
->>>>>>> 285858d3
     }
 }