// Copyright (c) 2021-2024 Espresso Systems (espressosys.com)
// This file is part of the HotShot repository.

// You should have received a copy of the MIT License
// along with the HotShot repository. If not, see <https://mit-license.org/>.

<<<<<<< HEAD
=======
use std::collections::BTreeMap;
>>>>>>> d9a494a7
use std::num::NonZeroU64;

use ethereum_types::U256;
use hotshot_types::{
    traits::{
        election::Membership,
        network::Topic,
        node_implementation::NodeType,
        signature_key::{SignatureKey, StakeTableEntryType},
    },
    PeerConfig,
};
#[cfg(feature = "randomized-leader-election")]
use rand::{rngs::StdRng, Rng};

#[derive(Clone, Debug, Eq, PartialEq, Hash)]
<<<<<<< HEAD
pub struct GeneralStaticCommittee<T: NodeType> {
    /// All the nodes participating and their stake
    all_nodes_with_stake: Vec<<T::SignatureKey as SignatureKey>::StakeTableEntry>,
    /// The nodes on the static committee and their stake
    committee_nodes_with_stake: Vec<<T::SignatureKey as SignatureKey>::StakeTableEntry>,
    /// builder nodes
    committee_nodes_without_stake: Vec<T::SignatureKey>,
    /// the number of fixed leader for gpuvid
=======

/// The static committee election
pub struct GeneralStaticCommittee<T: NodeType> {
    /// The nodes eligible for leadership.
    /// NOTE: This is currently a hack because the DA leader needs to be the quorum
    /// leader but without voting rights.
    eligible_leaders: Vec<<T::SignatureKey as SignatureKey>::StakeTableEntry>,

    /// The nodes on the committee and their stake
    stake_table: Vec<<T::SignatureKey as SignatureKey>::StakeTableEntry>,

    /// The nodes on the committee and their stake, indexed by public key
    indexed_stake_table:
        BTreeMap<T::SignatureKey, <T::SignatureKey as SignatureKey>::StakeTableEntry>,

    // /// The members of the committee
    // committee_members: BTreeSet<T::SignatureKey>,
    #[cfg(feature = "fixed-leader-election")]
    /// The number of fixed leaders for gpuvid
>>>>>>> d9a494a7
    fixed_leader_for_gpuvid: usize,

    /// The network topic of the committee
    committee_topic: Topic,
}

/// static committee using a vrf kp
pub type StaticCommittee<T> = GeneralStaticCommittee<T>;

<<<<<<< HEAD
impl<T: NodeType> GeneralStaticCommittee<T> {
    /// Creates a new dummy elector
    #[must_use]
    pub fn new(
        nodes_with_stake: Vec<<T::SignatureKey as SignatureKey>::StakeTableEntry>,
        nodes_without_stake: Vec<T::SignatureKey>,
        fixed_leader_for_gpuvid: usize,
=======
impl<TYPES: NodeType> Membership<TYPES> for GeneralStaticCommittee<TYPES> {
    /// Create a new election
    fn new(
        eligible_leaders: Vec<PeerConfig<<TYPES as NodeType>::SignatureKey>>,
        committee_members: Vec<PeerConfig<<TYPES as NodeType>::SignatureKey>>,
>>>>>>> d9a494a7
        committee_topic: Topic,
        #[cfg(feature = "fixed-leader-election")] fixed_leader_for_gpuvid: usize,
    ) -> Self {
        // For each eligible leader, get the stake table entry
        let eligible_leaders: Vec<<TYPES::SignatureKey as SignatureKey>::StakeTableEntry> =
            eligible_leaders
                .iter()
                .map(|member| member.stake_table_entry.clone())
                .filter(|entry| entry.stake() > U256::zero())
                .collect();

        // For each member, get the stake table entry
        let members: Vec<<TYPES::SignatureKey as SignatureKey>::StakeTableEntry> =
            committee_members
                .iter()
                .map(|member| member.stake_table_entry.clone())
                .filter(|entry| entry.stake() > U256::zero())
                .collect();

        // Index the stake table by public key
        let indexed_stake_table: BTreeMap<
            TYPES::SignatureKey,
            <TYPES::SignatureKey as SignatureKey>::StakeTableEntry,
        > = members
            .iter()
            .map(|entry| (TYPES::SignatureKey::public_key(entry), entry.clone()))
            .collect();

        Self {
<<<<<<< HEAD
            all_nodes_with_stake: nodes_with_stake.clone(),
            committee_nodes_with_stake: nodes_with_stake,
            committee_nodes_without_stake: nodes_without_stake,
            fixed_leader_for_gpuvid,
=======
            eligible_leaders,
            stake_table: members,
            indexed_stake_table,
>>>>>>> d9a494a7
            committee_topic,
            #[cfg(feature = "fixed-leader-election")]
            fixed_leader_for_gpuvid,
        }
    }

<<<<<<< HEAD
impl<TYPES: NodeType> Membership<TYPES> for GeneralStaticCommittee<TYPES> {
    /// Clone the public key and corresponding stake table for current elected committee
    fn committee_qc_stake_table(
        &self,
    ) -> Vec<<TYPES::SignatureKey as SignatureKey>::StakeTableEntry> {
        self.committee_nodes_with_stake.clone()
=======
    /// Get the stake table for the current view
    fn stake_table(
        &self,
    ) -> Vec<<<TYPES as NodeType>::SignatureKey as SignatureKey>::StakeTableEntry> {
        self.stake_table.clone()
    }

    /// Get all members of the committee for the current view
    fn committee_members(
        &self,
        _view_number: <TYPES as NodeType>::Time,
    ) -> std::collections::BTreeSet<<TYPES as NodeType>::SignatureKey> {
        self.stake_table
            .iter()
            .map(TYPES::SignatureKey::public_key)
            .collect()
    }

    /// Get the stake table entry for a public key
    fn stake(
        &self,
        pub_key: &<TYPES as NodeType>::SignatureKey,
    ) -> Option<<TYPES::SignatureKey as SignatureKey>::StakeTableEntry> {
        // Only return the stake if it is above zero
        self.indexed_stake_table.get(pub_key).cloned()
    }

    /// Check if a node has stake in the committee
    fn has_stake(&self, pub_key: &<TYPES as NodeType>::SignatureKey) -> bool {
        self.indexed_stake_table
            .get(pub_key)
            .is_some_and(|x| x.stake() > U256::zero())
>>>>>>> d9a494a7
    }

    /// Get the network topic for the committee
    fn committee_topic(&self) -> Topic {
        self.committee_topic.clone()
    }

    #[cfg(not(any(
        feature = "randomized-leader-election",
        feature = "fixed-leader-election"
    )))]
    /// Index the vector of public keys with the current view number
    fn leader(&self, view_number: TYPES::Time) -> TYPES::SignatureKey {
<<<<<<< HEAD
        let index = usize::try_from(*view_number % self.all_nodes_with_stake.len() as u64).unwrap();
        let res = self.all_nodes_with_stake[index].clone();
=======
        let index = usize::try_from(*view_number % self.eligible_leaders.len() as u64).unwrap();
        let res = self.eligible_leaders[index].clone();
>>>>>>> d9a494a7
        TYPES::SignatureKey::public_key(&res)
    }

    #[cfg(feature = "fixed-leader-election")]
    /// Only get leader in fixed set
    /// Index the fixed vector (first fixed_leader_for_gpuvid element) of public keys with the current view number
    fn leader(&self, view_number: TYPES::Time) -> TYPES::SignatureKey {
        if self.fixed_leader_for_gpuvid <= 0
            || self.fixed_leader_for_gpuvid > self.eligible_leaders.len()
        {
            panic!("fixed_leader_for_gpuvid is not set correctly.");
        }
        let index = usize::try_from(*view_number % self.fixed_leader_for_gpuvid as u64).unwrap();
        let res = self.eligible_leaders[index].clone();
        TYPES::SignatureKey::public_key(&res)
    }

    #[cfg(feature = "randomized-leader-election")]
    /// Index the vector of public keys with a random number generated using the current view number as a seed
    fn leader(&self, view_number: TYPES::Time) -> TYPES::SignatureKey {
        let mut rng: StdRng = rand::SeedableRng::seed_from_u64(*view_number);
        let randomized_view_number: usize = rng.gen();
        let index = randomized_view_number % self.eligible_leaders.len();
        let res = self.eligible_leaders[index].clone();
        TYPES::SignatureKey::public_key(&res)
    }

<<<<<<< HEAD
    fn has_stake(&self, pub_key: &TYPES::SignatureKey) -> bool {
        let entry = pub_key.stake_table_entry(1u64);
        self.committee_nodes_with_stake.contains(&entry)
    }

    fn stake(
        &self,
        pub_key: &<TYPES as NodeType>::SignatureKey,
    ) -> Option<<TYPES::SignatureKey as SignatureKey>::StakeTableEntry> {
        let entry = pub_key.stake_table_entry(1u64);
        if self.committee_nodes_with_stake.contains(&entry) {
            Some(entry)
        } else {
            None
        }
    }

    fn create_election(
        mut all_nodes: Vec<PeerConfig<TYPES::SignatureKey>>,
        committee_members: Vec<PeerConfig<TYPES::SignatureKey>>,
        committee_topic: Topic,
        fixed_leader_for_gpuvid: usize,
    ) -> Self {
        let mut committee_nodes_with_stake = Vec::new();
        let mut committee_nodes_without_stake = Vec::new();

        // Iterate over committee members
        for entry in committee_members
            .iter()
            .map(|entry| entry.stake_table_entry.clone())
        {
            if entry.stake() > U256::from(0) {
                // Positive stake
                committee_nodes_with_stake.push(entry);
            } else {
                // Zero stake
                committee_nodes_without_stake.push(<TYPES::SignatureKey>::public_key(&entry));
            }
        }

        // Retain all nodes with stake
        all_nodes.retain(|entry| entry.stake_table_entry.stake() > U256::from(0));

        debug!(
            "Election Membership Size: {}",
            committee_nodes_with_stake.len()
        );

        Self {
            all_nodes_with_stake: all_nodes
                .into_iter()
                .map(|entry| entry.stake_table_entry)
                .collect(),
            committee_nodes_with_stake,
            committee_nodes_without_stake,
            fixed_leader_for_gpuvid,
            committee_topic,
        }
    }

=======
    /// Get the total number of nodes in the committee
>>>>>>> d9a494a7
    fn total_nodes(&self) -> usize {
        self.stake_table.len()
    }

    /// Get the voting success threshold for the committee
    fn success_threshold(&self) -> NonZeroU64 {
        NonZeroU64::new(((self.stake_table.len() as u64 * 2) / 3) + 1).unwrap()
    }

    /// Get the voting failure threshold for the committee
    fn failure_threshold(&self) -> NonZeroU64 {
        NonZeroU64::new(((self.stake_table.len() as u64) / 3) + 1).unwrap()
    }

    /// Get the voting upgrade threshold for the committee
    fn upgrade_threshold(&self) -> NonZeroU64 {
<<<<<<< HEAD
        NonZeroU64::new(((self.committee_nodes_with_stake.len() as u64 * 9) / 10) + 1).unwrap()
    }

    fn staked_committee(
        &self,
        _view_number: <TYPES as NodeType>::Time,
    ) -> std::collections::BTreeSet<<TYPES as NodeType>::SignatureKey> {
        self.committee_nodes_with_stake
            .iter()
            .map(<TYPES as NodeType>::SignatureKey::public_key)
            .collect()
    }

    fn non_staked_committee(
        &self,
        _view_number: <TYPES as NodeType>::Time,
    ) -> std::collections::BTreeSet<<TYPES as NodeType>::SignatureKey> {
        self.committee_nodes_without_stake.iter().cloned().collect()
    }

    fn whole_committee(
        &self,
        view_number: <TYPES as NodeType>::Time,
    ) -> std::collections::BTreeSet<<TYPES as NodeType>::SignatureKey> {
        let mut committee = self.staked_committee(view_number);
        committee.extend(self.non_staked_committee(view_number));
        committee
    }
}

impl<TYPES: NodeType> GeneralStaticCommittee<TYPES> {
    #[allow(clippy::must_use_candidate)]
    /// get the non-staked builder nodes
    pub fn non_staked_nodes_count(&self) -> usize {
        self.committee_nodes_without_stake.len()
    }
    #[allow(clippy::must_use_candidate)]
    /// get all the non-staked nodes
    pub fn non_staked_nodes(&self) -> Vec<TYPES::SignatureKey> {
        self.committee_nodes_without_stake.clone()
=======
        NonZeroU64::new(((self.stake_table.len() as u64 * 9) / 10) + 1).unwrap()
>>>>>>> d9a494a7
    }
}<|MERGE_RESOLUTION|>--- conflicted
+++ resolved
@@ -4,10 +4,7 @@
 // You should have received a copy of the MIT License
 // along with the HotShot repository. If not, see <https://mit-license.org/>.
 
-<<<<<<< HEAD
-=======
 use std::collections::BTreeMap;
->>>>>>> d9a494a7
 use std::num::NonZeroU64;
 
 use ethereum_types::U256;
@@ -24,16 +21,6 @@
 use rand::{rngs::StdRng, Rng};
 
 #[derive(Clone, Debug, Eq, PartialEq, Hash)]
-<<<<<<< HEAD
-pub struct GeneralStaticCommittee<T: NodeType> {
-    /// All the nodes participating and their stake
-    all_nodes_with_stake: Vec<<T::SignatureKey as SignatureKey>::StakeTableEntry>,
-    /// The nodes on the static committee and their stake
-    committee_nodes_with_stake: Vec<<T::SignatureKey as SignatureKey>::StakeTableEntry>,
-    /// builder nodes
-    committee_nodes_without_stake: Vec<T::SignatureKey>,
-    /// the number of fixed leader for gpuvid
-=======
 
 /// The static committee election
 pub struct GeneralStaticCommittee<T: NodeType> {
@@ -53,7 +40,6 @@
     // committee_members: BTreeSet<T::SignatureKey>,
     #[cfg(feature = "fixed-leader-election")]
     /// The number of fixed leaders for gpuvid
->>>>>>> d9a494a7
     fixed_leader_for_gpuvid: usize,
 
     /// The network topic of the committee
@@ -63,21 +49,11 @@
 /// static committee using a vrf kp
 pub type StaticCommittee<T> = GeneralStaticCommittee<T>;
 
-<<<<<<< HEAD
-impl<T: NodeType> GeneralStaticCommittee<T> {
-    /// Creates a new dummy elector
-    #[must_use]
-    pub fn new(
-        nodes_with_stake: Vec<<T::SignatureKey as SignatureKey>::StakeTableEntry>,
-        nodes_without_stake: Vec<T::SignatureKey>,
-        fixed_leader_for_gpuvid: usize,
-=======
 impl<TYPES: NodeType> Membership<TYPES> for GeneralStaticCommittee<TYPES> {
     /// Create a new election
     fn new(
         eligible_leaders: Vec<PeerConfig<<TYPES as NodeType>::SignatureKey>>,
         committee_members: Vec<PeerConfig<<TYPES as NodeType>::SignatureKey>>,
->>>>>>> d9a494a7
         committee_topic: Topic,
         #[cfg(feature = "fixed-leader-election")] fixed_leader_for_gpuvid: usize,
     ) -> Self {
@@ -107,30 +83,15 @@
             .collect();
 
         Self {
-<<<<<<< HEAD
-            all_nodes_with_stake: nodes_with_stake.clone(),
-            committee_nodes_with_stake: nodes_with_stake,
-            committee_nodes_without_stake: nodes_without_stake,
-            fixed_leader_for_gpuvid,
-=======
             eligible_leaders,
             stake_table: members,
             indexed_stake_table,
->>>>>>> d9a494a7
             committee_topic,
             #[cfg(feature = "fixed-leader-election")]
             fixed_leader_for_gpuvid,
         }
     }
 
-<<<<<<< HEAD
-impl<TYPES: NodeType> Membership<TYPES> for GeneralStaticCommittee<TYPES> {
-    /// Clone the public key and corresponding stake table for current elected committee
-    fn committee_qc_stake_table(
-        &self,
-    ) -> Vec<<TYPES::SignatureKey as SignatureKey>::StakeTableEntry> {
-        self.committee_nodes_with_stake.clone()
-=======
     /// Get the stake table for the current view
     fn stake_table(
         &self,
@@ -163,7 +124,6 @@
         self.indexed_stake_table
             .get(pub_key)
             .is_some_and(|x| x.stake() > U256::zero())
->>>>>>> d9a494a7
     }
 
     /// Get the network topic for the committee
@@ -177,13 +137,8 @@
     )))]
     /// Index the vector of public keys with the current view number
     fn leader(&self, view_number: TYPES::Time) -> TYPES::SignatureKey {
-<<<<<<< HEAD
-        let index = usize::try_from(*view_number % self.all_nodes_with_stake.len() as u64).unwrap();
-        let res = self.all_nodes_with_stake[index].clone();
-=======
         let index = usize::try_from(*view_number % self.eligible_leaders.len() as u64).unwrap();
         let res = self.eligible_leaders[index].clone();
->>>>>>> d9a494a7
         TYPES::SignatureKey::public_key(&res)
     }
 
@@ -211,70 +166,7 @@
         TYPES::SignatureKey::public_key(&res)
     }
 
-<<<<<<< HEAD
-    fn has_stake(&self, pub_key: &TYPES::SignatureKey) -> bool {
-        let entry = pub_key.stake_table_entry(1u64);
-        self.committee_nodes_with_stake.contains(&entry)
-    }
-
-    fn stake(
-        &self,
-        pub_key: &<TYPES as NodeType>::SignatureKey,
-    ) -> Option<<TYPES::SignatureKey as SignatureKey>::StakeTableEntry> {
-        let entry = pub_key.stake_table_entry(1u64);
-        if self.committee_nodes_with_stake.contains(&entry) {
-            Some(entry)
-        } else {
-            None
-        }
-    }
-
-    fn create_election(
-        mut all_nodes: Vec<PeerConfig<TYPES::SignatureKey>>,
-        committee_members: Vec<PeerConfig<TYPES::SignatureKey>>,
-        committee_topic: Topic,
-        fixed_leader_for_gpuvid: usize,
-    ) -> Self {
-        let mut committee_nodes_with_stake = Vec::new();
-        let mut committee_nodes_without_stake = Vec::new();
-
-        // Iterate over committee members
-        for entry in committee_members
-            .iter()
-            .map(|entry| entry.stake_table_entry.clone())
-        {
-            if entry.stake() > U256::from(0) {
-                // Positive stake
-                committee_nodes_with_stake.push(entry);
-            } else {
-                // Zero stake
-                committee_nodes_without_stake.push(<TYPES::SignatureKey>::public_key(&entry));
-            }
-        }
-
-        // Retain all nodes with stake
-        all_nodes.retain(|entry| entry.stake_table_entry.stake() > U256::from(0));
-
-        debug!(
-            "Election Membership Size: {}",
-            committee_nodes_with_stake.len()
-        );
-
-        Self {
-            all_nodes_with_stake: all_nodes
-                .into_iter()
-                .map(|entry| entry.stake_table_entry)
-                .collect(),
-            committee_nodes_with_stake,
-            committee_nodes_without_stake,
-            fixed_leader_for_gpuvid,
-            committee_topic,
-        }
-    }
-
-=======
     /// Get the total number of nodes in the committee
->>>>>>> d9a494a7
     fn total_nodes(&self) -> usize {
         self.stake_table.len()
     }
@@ -291,49 +183,6 @@
 
     /// Get the voting upgrade threshold for the committee
     fn upgrade_threshold(&self) -> NonZeroU64 {
-<<<<<<< HEAD
-        NonZeroU64::new(((self.committee_nodes_with_stake.len() as u64 * 9) / 10) + 1).unwrap()
-    }
-
-    fn staked_committee(
-        &self,
-        _view_number: <TYPES as NodeType>::Time,
-    ) -> std::collections::BTreeSet<<TYPES as NodeType>::SignatureKey> {
-        self.committee_nodes_with_stake
-            .iter()
-            .map(<TYPES as NodeType>::SignatureKey::public_key)
-            .collect()
-    }
-
-    fn non_staked_committee(
-        &self,
-        _view_number: <TYPES as NodeType>::Time,
-    ) -> std::collections::BTreeSet<<TYPES as NodeType>::SignatureKey> {
-        self.committee_nodes_without_stake.iter().cloned().collect()
-    }
-
-    fn whole_committee(
-        &self,
-        view_number: <TYPES as NodeType>::Time,
-    ) -> std::collections::BTreeSet<<TYPES as NodeType>::SignatureKey> {
-        let mut committee = self.staked_committee(view_number);
-        committee.extend(self.non_staked_committee(view_number));
-        committee
-    }
-}
-
-impl<TYPES: NodeType> GeneralStaticCommittee<TYPES> {
-    #[allow(clippy::must_use_candidate)]
-    /// get the non-staked builder nodes
-    pub fn non_staked_nodes_count(&self) -> usize {
-        self.committee_nodes_without_stake.len()
-    }
-    #[allow(clippy::must_use_candidate)]
-    /// get all the non-staked nodes
-    pub fn non_staked_nodes(&self) -> Vec<TYPES::SignatureKey> {
-        self.committee_nodes_without_stake.clone()
-=======
         NonZeroU64::new(((self.stake_table.len() as u64 * 9) / 10) + 1).unwrap()
->>>>>>> d9a494a7
     }
 }