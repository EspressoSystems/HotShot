use std::{net::SocketAddr, time::Duration};

use async_compatibility_layer::art::async_sleep;
use clap::Parser;
use futures::{Future, FutureExt};
use hotshot_types::{constants::Version01, traits::signature_key::SignatureKey, PeerConfig};
use libp2p::{Multiaddr, PeerId};
use surf_disco::{error::ClientError, Client};
use tide_disco::Url;
use tracing::instrument;
use vbs::BinarySerializer;

use crate::{config::NetworkConfig, OrchestratorVersion};
/// Holds the client connection to the orchestrator
pub struct OrchestratorClient {
    /// the client
    client: surf_disco::Client<ClientError, OrchestratorVersion>,
}

/// Struct describing a benchmark result
#[derive(serde::Serialize, serde::Deserialize, Clone, Debug, Default, PartialEq)]
pub struct BenchResults {
    /// The average latency of the transactions
    pub avg_latency_in_sec: i64,
    /// The number of transactions that were latency measured
    pub num_latency: i64,
    /// The minimum latency of the transactions
    pub minimum_latency_in_sec: i64,
    /// The maximum latency of the transactions
    pub maximum_latency_in_sec: i64,
    /// The throughput of the consensus protocol = number of transactions committed per second * transaction size in bytes
    pub throughput_bytes_per_sec: u64,
    /// The number of transactions committed during benchmarking
    pub total_transactions_committed: u64,
    /// The size of each transaction in bytes
    pub transaction_size_in_bytes: u64,
    /// The total time elapsed for benchmarking
    pub total_time_elapsed_in_sec: u64,
    /// The total number of views during benchmarking
    pub total_num_views: usize,
    /// The number of failed views during benchmarking
    pub failed_num_views: usize,
}

impl BenchResults {
    /// printout the results of one example run
    pub fn printout(&self) {
        println!("=====================");
        println!("Benchmark results:");
        println!(
            "Average latency: {} seconds, Minimum latency: {} seconds, Maximum latency: {} seconds",
            self.avg_latency_in_sec, self.minimum_latency_in_sec, self.maximum_latency_in_sec
        );
        println!("Throughput: {} bytes/sec", self.throughput_bytes_per_sec);
        println!(
            "Total transactions committed: {}",
            self.total_transactions_committed
        );
        println!(
            "Total number of views: {}, Failed number of views: {}",
            self.total_num_views, self.failed_num_views
        );
        println!("=====================");
    }
}

/// Struct describing a benchmark result needed for download, also include the config
#[derive(serde::Serialize, serde::Deserialize, Clone, Debug, Default, PartialEq)]
pub struct BenchResultsDownloadConfig {
    // Config starting here
    /// The commit this benchmark was run on
    pub commit_sha: String,
    /// Total number of nodes
    pub total_nodes: usize,
    /// The size of the da committee
    pub da_committee_size: usize,
    /// Number of transactions submitted per round
    pub transactions_per_round: usize,
    /// The size of each transaction in bytes
    pub transaction_size: u64,
    /// The number of rounds
    pub rounds: usize,

    // Results starting here
    /// The average latency of the transactions
    pub avg_latency_in_sec: i64,
    /// The minimum latency of the transactions
    pub minimum_latency_in_sec: i64,
    /// The maximum latency of the transactions
    pub maximum_latency_in_sec: i64,
    /// The throughput of the consensus protocol = number of transactions committed per second * transaction size in bytes
    pub throughput_bytes_per_sec: u64,
    /// The number of transactions committed during benchmarking
    pub total_transactions_committed: u64,
    /// The total time elapsed for benchmarking
    pub total_time_elapsed_in_sec: u64,
    /// The total number of views during benchmarking
    pub total_num_views: usize,
    /// The number of failed views during benchmarking
    pub failed_num_views: usize,
}

// VALIDATOR

#[derive(Parser, Debug, Clone)]
#[command(
    name = "Multi-machine consensus",
    about = "Simulates consensus among multiple machines"
)]
/// Arguments passed to the validator
pub struct ValidatorArgs {
    /// The address the orchestrator runs on
    pub url: Url,
    /// The optional advertise address to use for Libp2p
    pub advertise_address: Option<SocketAddr>,
    /// An optional network config file to save to/load from
    /// Allows for rejoining the network on a complete state loss
    #[arg(short, long)]
    pub network_config_file: Option<String>,
}

/// arguments to run multiple validators
#[derive(Parser, Debug, Clone)]
pub struct MultiValidatorArgs {
    /// Number of validators to run
    pub num_nodes: u16,
    /// The address the orchestrator runs on
    pub url: Url,
    /// The optional advertise address to use for Libp2p
    pub advertise_address: Option<SocketAddr>,
    /// An optional network config file to save to/load from
    /// Allows for rejoining the network on a complete state loss
    #[arg(short, long)]
    pub network_config_file: Option<String>,
}

impl ValidatorArgs {
    /// Constructs `ValidatorArgs` from `MultiValidatorArgs` and a node index.
    ///
    /// If `network_config_file` is present in `MultiValidatorArgs`, it appends the node index to it to create a unique file name for each node.
    ///
    /// # Arguments
    ///
    /// * `multi_args` - A `MultiValidatorArgs` instance containing the base arguments for the construction.
    /// * `node_index` - A `u16` representing the index of the node for which the args are being constructed.
    ///
    /// # Returns
    ///
    /// This function returns a new instance of `ValidatorArgs`.
    ///
    /// # Examples
    ///
    /// ```ignore
    /// // NOTE this is a toy example,
    /// // the user will need to construct a multivalidatorargs since `new` does not exist
    /// # use hotshot_orchestrator::client::MultiValidatorArgs;
    /// let multi_args = MultiValidatorArgs::new();
    /// let node_index = 1;
    /// let instance = Self::from_multi_args(multi_args, node_index);
    /// ```
    #[must_use]
    pub fn from_multi_args(multi_args: MultiValidatorArgs, node_index: u16) -> Self {
        Self {
            url: multi_args.url,
            advertise_address: multi_args.advertise_address,
            network_config_file: multi_args
                .network_config_file
                .map(|s| format!("{s}-{node_index}")),
        }
    }
}

impl OrchestratorClient {
    /// Creates the client that will connect to the orchestrator
    #[must_use]
    pub fn new(args: ValidatorArgs) -> Self {
        let client = surf_disco::Client::<ClientError, OrchestratorVersion>::new(args.url);
        // TODO ED: Add healthcheck wait here
        OrchestratorClient { client }
    }

    /// Get the config from the orchestrator.
    /// If the identity is provided, register the identity with the orchestrator.
    /// If not, just retrieving the config (for passive observers)
    ///
    /// # Panics
    /// if unable to convert the node index from usize into u64
    /// (only applicable on 32 bit systems)
    ///
    /// # Errors
    /// If we were unable to serialize the Libp2p data
    #[allow(clippy::type_complexity)]
    pub async fn get_config_without_peer<K: SignatureKey>(
        &self,
        libp2p_address: Option<SocketAddr>,
        libp2p_public_key: Option<PeerId>,
    ) -> anyhow::Result<NetworkConfig<K>> {
        // Get the (possible) Libp2p advertise address from our args
        let libp2p_address = libp2p_address.map(|f| {
            Multiaddr::try_from(format!(
                "/{}/{}/udp/{}/quic-v1",
                if f.is_ipv4() { "ip4" } else { "ip6" },
                f.ip(),
                f.port()
            ))
            .expect("failed to create multiaddress")
        });

        // Serialize our (possible) libp2p-specific data
        let request_body =
            vbs::Serializer::<Version01>::serialize(&(libp2p_address, libp2p_public_key))?;

        let identity = |client: Client<ClientError, OrchestratorVersion>| {
            // We need to clone here to move it into the closure
            let request_body = request_body.clone();
            async move {
                let node_index: Result<u16, ClientError> = client
                    .post("api/identity")
                    .body_binary(&request_body)
                    .expect("failed to set request body")
                    .send()
                    .await;

                node_index
            }
            .boxed()
        };
        let node_index = self.wait_for_fn_from_orchestrator(identity).await;

        // get the corresponding config
        let f = |client: Client<ClientError, OrchestratorVersion>| {
            async move {
                let config: Result<NetworkConfig<K>, ClientError> = client
                    .post(&format!("api/config/{node_index}"))
                    .send()
                    .await;
                config
            }
            .boxed()
        };

        let mut config = self.wait_for_fn_from_orchestrator(f).await;
        config.node_index = From::<u16>::from(node_index);

        Ok(config)
    }

    /// Post to the orchestrator and get the latest `node_index`
    /// Then return it for the init validator config
    /// # Panics
    /// if unable to post
    #[instrument(skip_all, name = "orchestrator node index for validator config")]
    pub async fn get_node_index_for_init_validator_config(&self) -> u16 {
        let cur_node_index = |client: Client<ClientError, OrchestratorVersion>| {
            async move {
                let cur_node_index: Result<u16, ClientError> = client
                    .post("api/get_tmp_node_index")
                    .send()
                    .await
                    .inspect_err(|err| tracing::error!("{err}"));

                cur_node_index
            }
            .boxed()
        };
        self.wait_for_fn_from_orchestrator(cur_node_index).await
    }

    /// Requests the configuration from the orchestrator with the stipulation that
    /// a successful call requires all nodes to be registered.
    ///
    /// Does not fail, retries internally until success.
<<<<<<< HEAD
    pub async fn get_config_after_collection<K: SignatureKey>(&self) -> NetworkConfig<K> {
=======
    #[instrument(skip_all, name = "orchestrator config")]
    pub async fn get_config_after_collection<K: SignatureKey, E: ElectionConfig>(
        &self,
    ) -> NetworkConfig<K, E> {
>>>>>>> 50da51b1
        // Define the request for post-register configurations
        let get_config_after_collection = |client: Client<ClientError, OrchestratorVersion>| {
            async move {
                let result = client
                    .get("api/get_config_after_peer_collected")
                    .send()
                    .await;

                if let Err(ref err) = result {
                    tracing::error!("{err}");
                }

                result
            }
            .boxed()
        };

        // Loop until successful
        self.wait_for_fn_from_orchestrator(get_config_after_collection)
            .await
    }

    /// Sends my public key to the orchestrator so that it can collect all public keys
    /// And get the updated config
    /// Blocks until the orchestrator collects all peer's public keys/configs
    /// # Panics
    /// if unable to post
<<<<<<< HEAD
    pub async fn post_and_wait_all_public_keys<K: SignatureKey>(
=======
    #[instrument(skip(self), name = "orchestrator public keys")]
    pub async fn post_and_wait_all_public_keys<K: SignatureKey, E: ElectionConfig>(
>>>>>>> 50da51b1
        &self,
        node_index: u64,
        my_pub_key: PeerConfig<K>,
        is_da: bool,
    ) -> NetworkConfig<K> {
        // send my public key
        let _send_pubkey_ready_f: Result<(), ClientError> = self
            .client
            .post(&format!("api/pubkey/{node_index}/{is_da}"))
            .body_binary(&PeerConfig::<K>::to_bytes(&my_pub_key))
            .unwrap()
            .send()
            .await
            .inspect_err(|err| tracing::error!("{err}"));

        // wait for all nodes' public keys
        let wait_for_all_nodes_pub_key = |client: Client<ClientError, OrchestratorVersion>| {
            async move {
                client
                    .get("api/peer_pub_ready")
                    .send()
                    .await
                    .inspect_err(|err| tracing::error!("{err}"))
            }
            .boxed()
        };
        self.wait_for_fn_from_orchestrator::<_, _, ()>(wait_for_all_nodes_pub_key)
            .await;

        self.get_config_after_collection().await
    }

    /// Tells the orchestrator this validator is ready to start
    /// Blocks until the orchestrator indicates all nodes are ready to start
    /// # Panics
    /// Panics if unable to post.
    #[instrument(skip(self), name = "orchestrator ready signal")]
    pub async fn wait_for_all_nodes_ready(&self, node_index: u64) -> bool {
        let send_ready_f = |client: Client<ClientError, OrchestratorVersion>| {
            async move {
                let result: Result<_, ClientError> = client
                    .post("api/ready")
                    .body_json(&node_index)
                    .unwrap()
                    .send()
                    .await
                    .inspect_err(|err| tracing::error!("{err}"));
                result
            }
            .boxed()
        };
        self.wait_for_fn_from_orchestrator::<_, _, ()>(send_ready_f)
            .await;

        let wait_for_all_nodes_ready_f = |client: Client<ClientError, OrchestratorVersion>| {
            async move { client.get("api/start").send().await }.boxed()
        };
        self.wait_for_fn_from_orchestrator(wait_for_all_nodes_ready_f)
            .await
    }

    /// Sends the benchmark metrics to the orchestrator
    /// # Panics
    /// Panics if unable to post
    #[instrument(skip_all, name = "orchestrator metrics")]
    pub async fn post_bench_results(&self, bench_results: BenchResults) {
        let _send_metrics_f: Result<(), ClientError> = self
            .client
            .post("api/results")
            .body_json(&bench_results)
            .unwrap()
            .send()
            .await
            .inspect_err(|err| tracing::warn!("{err}"));
    }

    /// Generic function that waits for the orchestrator to return a non-error
    /// Returns whatever type the given function returns
    #[instrument(skip_all, name = "waiting for orchestrator")]
    async fn wait_for_fn_from_orchestrator<F, Fut, GEN>(&self, f: F) -> GEN
    where
        F: Fn(Client<ClientError, OrchestratorVersion>) -> Fut,
        Fut: Future<Output = Result<GEN, ClientError>>,
    {
        loop {
            let client = self.client.clone();
            let res = f(client).await;
            match res {
                Ok(x) => break x,
                Err(err) => {
                    tracing::info!("{err}");
                    async_sleep(Duration::from_millis(250)).await;
                }
            }
        }
    }
}<|MERGE_RESOLUTION|>--- conflicted
+++ resolved
@@ -270,14 +270,8 @@
     /// a successful call requires all nodes to be registered.
     ///
     /// Does not fail, retries internally until success.
-<<<<<<< HEAD
+    #[instrument(skip_all, name = "orchestrator config")]
     pub async fn get_config_after_collection<K: SignatureKey>(&self) -> NetworkConfig<K> {
-=======
-    #[instrument(skip_all, name = "orchestrator config")]
-    pub async fn get_config_after_collection<K: SignatureKey, E: ElectionConfig>(
-        &self,
-    ) -> NetworkConfig<K, E> {
->>>>>>> 50da51b1
         // Define the request for post-register configurations
         let get_config_after_collection = |client: Client<ClientError, OrchestratorVersion>| {
             async move {
@@ -305,12 +299,8 @@
     /// Blocks until the orchestrator collects all peer's public keys/configs
     /// # Panics
     /// if unable to post
-<<<<<<< HEAD
+    #[instrument(skip(self), name = "orchestrator public keys")]
     pub async fn post_and_wait_all_public_keys<K: SignatureKey>(
-=======
-    #[instrument(skip(self), name = "orchestrator public keys")]
-    pub async fn post_and_wait_all_public_keys<K: SignatureKey, E: ElectionConfig>(
->>>>>>> 50da51b1
         &self,
         node_index: u64,
         my_pub_key: PeerConfig<K>,
