--- conflicted
+++ resolved
@@ -548,11 +548,7 @@
     pub propose_min_round_time: Duration,
     /// The maximum amount of time a leader can wait to start a round
     pub propose_max_round_time: Duration,
-<<<<<<< HEAD
-    /// time to wait until we request data associated with a proposal
-=======
     /// Time to wait until we request data associated with a proposal
->>>>>>> 8bf55cfb
     pub data_request_delay: Duration,
 }
 
@@ -684,12 +680,7 @@
             num_bootstrap: 5,
             propose_min_round_time: Duration::from_secs(0),
             propose_max_round_time: Duration::from_secs(10),
-<<<<<<< HEAD
-            data_request_delay: Duration::from_millis(2500),
-            num_bootstrap: 5,
-=======
             data_request_delay: Duration::from_millis(200),
->>>>>>> 8bf55cfb
         }
     }
 }