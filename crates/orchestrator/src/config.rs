use hotshot_types::{
    traits::{election::ElectionConfig, signature_key::SignatureKey},
    ExecutionType, HotShotConfig, PeerConfig, ValidatorConfig,
};
use libp2p::{Multiaddr, PeerId};
use serde_inline_default::serde_inline_default;
use std::{env, net::SocketAddr, num::NonZeroUsize, path::PathBuf, time::Duration, vec};
use std::{fs, path::Path};
use surf_disco::Url;
use thiserror::Error;
use toml;
use tracing::{error, info};

use crate::client::OrchestratorClient;

/// Configuration describing a libp2p node
#[derive(serde::Serialize, serde::Deserialize, Clone, Debug)]
pub struct Libp2pConfig {
    /// bootstrap nodes (multiaddress, serialized public key)
    pub bootstrap_nodes: Vec<(PeerId, Multiaddr)>,
    /// global index of node (for testing purposes a uid)
    pub node_index: u64,
    /// corresponds to libp2p DHT parameter of the same name for bootstrap nodes
    pub bootstrap_mesh_n_high: usize,
    /// corresponds to libp2p DHT parameter of the same name for bootstrap nodes
    pub bootstrap_mesh_n_low: usize,
    /// corresponds to libp2p DHT parameter of the same name for bootstrap nodes
    pub bootstrap_mesh_outbound_min: usize,
    /// corresponds to libp2p DHT parameter of the same name for bootstrap nodes
    pub bootstrap_mesh_n: usize,
    /// corresponds to libp2p DHT parameter of the same name
    pub mesh_n_high: usize,
    /// corresponds to libp2p DHT parameter of the same name
    pub mesh_n_low: usize,
    /// corresponds to libp2p DHT parameter of the same name
    pub mesh_outbound_min: usize,
    /// corresponds to libp2p DHT parameter of the same name
    pub mesh_n: usize,
    /// timeout before starting the next view
    pub next_view_timeout: u64,
    /// minimum time to wait for a view
    pub propose_min_round_time: Duration,
    /// maximum time to wait for a view
    pub propose_max_round_time: Duration,
    /// time node has been running
    pub online_time: u64,
    /// number of transactions per view
    pub num_txn_per_round: usize,
}

/// configuration serialized into a file
#[derive(serde::Serialize, serde::Deserialize, Clone, Debug)]
pub struct Libp2pConfigFile {
    /// corresponds to libp2p DHT parameter of the same name for bootstrap nodes
    pub bootstrap_mesh_n_high: usize,
    /// corresponds to libp2p DHT parameter of the same name for bootstrap nodes
    pub bootstrap_mesh_n_low: usize,
    /// corresponds to libp2p DHT parameter of the same name for bootstrap nodes
    pub bootstrap_mesh_outbound_min: usize,
    /// corresponds to libp2p DHT parameter of the same name for bootstrap nodes
    pub bootstrap_mesh_n: usize,
    /// corresponds to libp2p DHT parameter of the same name
    pub mesh_n_high: usize,
    /// corresponds to libp2p DHT parameter of the same name
    pub mesh_n_low: usize,
    /// corresponds to libp2p DHT parameter of the same name
    pub mesh_outbound_min: usize,
    /// corresponds to libp2p DHT parameter of the same name
    pub mesh_n: usize,
    /// time node has been running
    pub online_time: u64,
}

/// configuration for a web server
#[derive(serde::Serialize, serde::Deserialize, Clone, Debug)]
pub struct WebServerConfig {
    /// the url to run on
    pub url: Url,
    /// the time to wait between polls
    pub wait_between_polls: Duration,
}

/// configuration for combined network
#[derive(serde::Serialize, serde::Deserialize, Clone, Debug)]
pub struct CombinedNetworkConfig {
    /// delay duration before sending a message through the secondary network
    pub delay_duration: Duration,
}

/// a network configuration error
#[derive(Error, Debug)]
pub enum NetworkConfigError {
    /// Failed to read NetworkConfig from file
    #[error("Failed to read NetworkConfig from file")]
    ReadFromFileError(std::io::Error),
    /// Failed to deserialize loaded NetworkConfig
    #[error("Failed to deserialize loaded NetworkConfig")]
    DeserializeError(serde_json::Error),
    /// Failed to write NetworkConfig to file
    #[error("Failed to write NetworkConfig to file")]
    WriteToFileError(std::io::Error),
    /// Failed to serialize NetworkConfig
    #[error("Failed to serialize NetworkConfig")]
    SerializeError(serde_json::Error),
    /// Failed to recursively create path to NetworkConfig
    #[error("Failed to recursively create path to NetworkConfig")]
    FailedToCreatePath(std::io::Error),
}

/// a network configuration
#[derive(serde::Serialize, serde::Deserialize, Clone, Debug)]
#[serde(bound(deserialize = ""))]
pub struct NetworkConfig<KEY: SignatureKey, ELECTIONCONFIG: ElectionConfig> {
    /// number of views to run
    pub rounds: usize,
    /// number of transactions per view
    pub transactions_per_round: usize,
    /// number of bootstrap nodes
    pub num_bootrap: usize,
    /// timeout before starting the next view
    pub next_view_timeout: u64,
    /// timeout before starting next view sync round
    pub view_sync_timeout: Duration,
    /// minimum time to wait for a view
    pub propose_min_round_time: Duration,
    /// maximum time to wait for a view
    pub propose_max_round_time: Duration,
    /// time to wait until we request data associated with a proposal
    pub data_request_delay: Duration,
    /// global index of node (for testing purposes a uid)
    pub node_index: u64,
    /// unique seed (for randomness? TODO)
    pub seed: [u8; 32],
    /// size of transactions
    pub transaction_size: usize,
    /// delay before beginning consensus
    pub start_delay_seconds: u64,
    /// name of the key type (for debugging)
    pub key_type_name: String,
    /// election config type (for debugging)
    pub election_config_type_name: String,
    /// the libp2p config
    pub libp2p_config: Option<Libp2pConfig>,
    /// the hotshot config
    pub config: HotShotConfig<KEY, ELECTIONCONFIG>,
    /// the webserver config
    pub web_server_config: Option<WebServerConfig>,
    /// the data availability web server config
    pub da_web_server_config: Option<WebServerConfig>,
    /// The address for the Push CDN's "marshal", A.K.A. load balancer
    pub cdn_marshal_address: Option<String>,
    /// combined network config
    pub combined_network_config: Option<CombinedNetworkConfig>,
    /// the commit this run is based on
    pub commit_sha: String,
}

/// the source of the network config
pub enum NetworkConfigSource {
    /// we source the network configuration from the orchestrator
    Orchestrator,
    /// we source the network configuration from a config file on disk
    File,
}

impl<K: SignatureKey, E: ElectionConfig> NetworkConfig<K, E> {
    /// Asynchronously retrieves a `NetworkConfig` either from a file or from an orchestrator.
    ///
    /// This function takes an `OrchestratorClient`, an optional file path, and Libp2p-specific parameters.
    ///
    /// If a file path is provided, the function will first attempt to load the `NetworkConfig` from the file.
    /// If the file does not exist or cannot be read, the function will fall back to retrieving the `NetworkConfig` from the orchestrator.
    /// In this case, if the path to the file does not exist, it will be created.
    /// The retrieved `NetworkConfig` is then saved back to the file for future use.
    ///
    /// If no file path is provided, the function will directly retrieve the `NetworkConfig` from the orchestrator.
    ///
    /// # Errors
    /// If we were unable to load the configuration.
    ///
    /// # Arguments
    ///
    /// * `client` - An `OrchestratorClient` used to retrieve the `NetworkConfig` from the orchestrator.
    /// * `identity` - A string representing the identity for which to retrieve the `NetworkConfig`.
    /// * `file` - An optional string representing the path to the file from which to load the `NetworkConfig`.
    /// * `libp2p_address` - An optional address specifying where other Libp2p nodes can reach us
    /// * `libp2p_public_key` - The public key in which other Libp2p nodes can reach us with
    ///
    /// # Returns
    ///
    /// This function returns a tuple containing a `NetworkConfig` and a `NetworkConfigSource`. The `NetworkConfigSource` indicates whether the `NetworkConfig` was loaded from a file or retrieved from the orchestrator.
    pub async fn from_file_or_orchestrator(
        client: &OrchestratorClient,
        file: Option<String>,
        libp2p_address: Option<SocketAddr>,
        libp2p_public_key: Option<PeerId>,
    ) -> anyhow::Result<(NetworkConfig<K, E>, NetworkConfigSource)> {
        if let Some(file) = file {
            info!("Retrieving config from the file");
            // if we pass in file, try there first
            match Self::from_file(file.clone()) {
                Ok(config) => Ok((config, NetworkConfigSource::File)),
                Err(e) => {
                    // fallback to orchestrator
                    error!("{e}, falling back to orchestrator");

                    let config = client
                        .get_config_without_peer(libp2p_address, libp2p_public_key)
                        .await?;

                    // save to file if we fell back
                    if let Err(e) = config.to_file(file) {
                        error!("{e}");
                    };

                    Ok((config, NetworkConfigSource::File))
                }
            }
        } else {
            info!("Retrieving config from the orchestrator");

            // otherwise just get from orchestrator
            Ok((
                client
                    .get_config_without_peer(libp2p_address, libp2p_public_key)
                    .await?,
                NetworkConfigSource::Orchestrator,
            ))
        }
    }

    /// Get a temporary node index for generating a validator config
    pub async fn generate_init_validator_config(client: &OrchestratorClient) -> ValidatorConfig<K> {
        // This cur_node_index is only used for key pair generation, it's not bound with the node,
        // lather the node with the generated key pair will get a new node_index from orchestrator.
        let cur_node_index = client.get_node_index_for_init_validator_config().await;
        ValidatorConfig::generated_from_seed_indexed([0u8; 32], cur_node_index.into(), 1)
    }

    /// Asynchronously retrieves a `NetworkConfig` from an orchestrator.
    /// The retrieved one includes correct `node_index` and peer's public config.
    ///
    /// # Errors
    /// If we are unable to get the configuration from the orchestrator
    pub async fn get_complete_config(
        client: &OrchestratorClient,
        file: Option<String>,
        my_own_validator_config: ValidatorConfig<K>,
        libp2p_address: Option<SocketAddr>,
        libp2p_public_key: Option<PeerId>,
    ) -> anyhow::Result<(NetworkConfig<K, E>, NetworkConfigSource)> {
        let (mut run_config, source) =
            Self::from_file_or_orchestrator(client, file, libp2p_address, libp2p_public_key)
                .await?;
        let node_index = run_config.node_index;

        // Assign my_own_validator_config to the run_config if not loading from file
        match source {
            NetworkConfigSource::Orchestrator => {
                run_config.config.my_own_validator_config = my_own_validator_config;
            }
            NetworkConfigSource::File => {
                // do nothing, my_own_validator_config has already been loaded from file
            }
        }

        // one more round of orchestrator here to get peer's public key/config
        let updated_config: NetworkConfig<K, E> = client
            .post_and_wait_all_public_keys::<K, E>(
                run_config.node_index,
                run_config
                    .config
                    .my_own_validator_config
                    .get_public_config(),
            )
            .await;
        run_config.config.known_nodes_with_stake = updated_config.config.known_nodes_with_stake;

<<<<<<< HEAD
        info!("Retrieved config; our node index is {node_index}.");
        (run_config, source)
=======
        error!("Retrieved config; our node index is {node_index}.");
        Ok((run_config, source))
>>>>>>> 44776c2d
    }

    /// Loads a `NetworkConfig` from a file.
    ///
    /// This function takes a file path as a string, reads the file, and then deserializes the contents into a `NetworkConfig`.
    ///
    /// # Arguments
    ///
    /// * `file` - A string representing the path to the file from which to load the `NetworkConfig`.
    ///
    /// # Returns
    ///
    /// This function returns a `Result` that contains a `NetworkConfig` if the file was successfully read and deserialized, or a `NetworkConfigError` if an error occurred.
    ///
    /// # Errors
    ///
    /// This function will return an error if the file cannot be read or if the contents cannot be deserialized into a `NetworkConfig`.
    ///
    /// # Examples
    ///
    /// ```ignore
    /// # use hotshot_orchestrator::config::NetworkConfig;
    /// # use hotshot_types::signature_key::BLSPubKey;
    /// // # use hotshot::traits::election::static_committee::StaticElectionConfig;
    /// let file = "/path/to/my/config".to_string();
    /// // NOTE: broken due to staticelectionconfig not being importable
    /// // cannot import staticelectionconfig from hotshot without creating circular dependency
    /// // making this work probably involves the `types` crate implementing a dummy
    /// // electionconfigtype just ot make this example work
    /// let config = NetworkConfig::<BLSPubKey, StaticElectionConfig>::from_file(file).unwrap();
    /// ```
    pub fn from_file(file: String) -> Result<Self, NetworkConfigError> {
        // read from file
        let data = match fs::read(file) {
            Ok(data) => data,
            Err(e) => {
                return Err(NetworkConfigError::ReadFromFileError(e));
            }
        };

        // deserialize
        match serde_json::from_slice(&data) {
            Ok(data) => Ok(data),
            Err(e) => Err(NetworkConfigError::DeserializeError(e)),
        }
    }

    /// Serializes the `NetworkConfig` and writes it to a file.
    ///
    /// This function takes a file path as a string, serializes the `NetworkConfig` into JSON format using `serde_json` and then writes the serialized data to the file.
    ///
    /// # Arguments
    ///
    /// * `file` - A string representing the path to the file where the `NetworkConfig` should be saved.
    ///
    /// # Returns
    ///
    /// This function returns a `Result` that contains `()` if the `NetworkConfig` was successfully serialized and written to the file, or a `NetworkConfigError` if an error occurred.
    ///
    /// # Errors
    ///
    /// This function will return an error if the `NetworkConfig` cannot be serialized or if the file cannot be written.
    ///
    /// # Examples
    ///
    /// ```ignore
    /// # use hotshot_orchestrator::config::NetworkConfig;
    /// let file = "/path/to/my/config".to_string();
    /// let config = NetworkConfig::from_file(file);
    /// config.to_file(file).unwrap();
    /// ```
    pub fn to_file(&self, file: String) -> Result<(), NetworkConfigError> {
        // ensure the directory containing the config file exists
        if let Some(dir) = Path::new(&file).parent() {
            if let Err(e) = fs::create_dir_all(dir) {
                return Err(NetworkConfigError::FailedToCreatePath(e));
            }
        }

        // serialize
        let serialized = match serde_json::to_string_pretty(self) {
            Ok(data) => data,
            Err(e) => {
                return Err(NetworkConfigError::SerializeError(e));
            }
        };

        // write to file
        match fs::write(file, serialized) {
            Ok(()) => Ok(()),
            Err(e) => Err(NetworkConfigError::WriteToFileError(e)),
        }
    }
}

impl<K: SignatureKey, E: ElectionConfig> Default for NetworkConfig<K, E> {
    fn default() -> Self {
        Self {
            rounds: ORCHESTRATOR_DEFAULT_NUM_ROUNDS,
            transactions_per_round: ORCHESTRATOR_DEFAULT_TRANSACTIONS_PER_ROUND,
            node_index: 0,
            seed: [0u8; 32],
            transaction_size: ORCHESTRATOR_DEFAULT_TRANSACTION_SIZE,
            libp2p_config: None,
            config: HotShotConfigFile::default().into(),
            start_delay_seconds: 60,
            key_type_name: std::any::type_name::<K>().to_string(),
            election_config_type_name: std::any::type_name::<E>().to_string(),
            web_server_config: None,
            da_web_server_config: None,
            cdn_marshal_address: None,
            combined_network_config: None,
            next_view_timeout: 10,
            view_sync_timeout: Duration::from_secs(2),
            num_bootrap: 5,
            propose_min_round_time: Duration::from_secs(0),
            propose_max_round_time: Duration::from_secs(10),
            data_request_delay: Duration::from_millis(2500),
            commit_sha: String::new(),
        }
    }
}

/// a network config stored in a file
#[serde_inline_default]
#[derive(serde::Serialize, serde::Deserialize, Debug, Clone)]
#[serde(bound(deserialize = ""))]
pub struct NetworkConfigFile<KEY: SignatureKey> {
    /// number of views to run
    #[serde_inline_default(ORCHESTRATOR_DEFAULT_NUM_ROUNDS)]
    pub rounds: usize,
    /// number of transactions per view
    #[serde_inline_default(ORCHESTRATOR_DEFAULT_TRANSACTIONS_PER_ROUND)]
    pub transactions_per_round: usize,
    /// global index of node (for testing purposes a uid)
    #[serde(default)]
    pub node_index: u64,
    /// unique seed (for randomness? TODO)
    #[serde(default)]
    pub seed: [u8; 32],
    /// size of transactions
    #[serde_inline_default(ORCHESTRATOR_DEFAULT_TRANSACTION_SIZE)]
    pub transaction_size: usize,
    /// delay before beginning consensus
    #[serde_inline_default(ORCHESTRATOR_DEFAULT_START_DELAY_SECONDS)]
    pub start_delay_seconds: u64,
    /// the libp2p config
    #[serde(default)]
    pub libp2p_config: Option<Libp2pConfigFile>,
    /// the hotshot config file
    #[serde(default)]
    pub config: HotShotConfigFile<KEY>,
    /// The address of the Push CDN's "marshal", A.K.A. load balancer
    #[serde(default)]
    pub cdn_marshal_address: Option<String>,
    /// the webserver config
    #[serde(default)]
    pub web_server_config: Option<WebServerConfig>,
    /// the data availability web server config
    #[serde(default)]
    pub da_web_server_config: Option<WebServerConfig>,
    /// combined network config
    #[serde(default)]
    pub combined_network_config: Option<CombinedNetworkConfig>,
}

impl<K: SignatureKey, E: ElectionConfig> From<NetworkConfigFile<K>> for NetworkConfig<K, E> {
    fn from(val: NetworkConfigFile<K>) -> Self {
        NetworkConfig {
            rounds: val.rounds,
            transactions_per_round: val.transactions_per_round,
            node_index: 0,
            num_bootrap: val.config.num_bootstrap,
            next_view_timeout: val.config.next_view_timeout,
            view_sync_timeout: val.config.view_sync_timeout,
            propose_max_round_time: val.config.propose_max_round_time,
            propose_min_round_time: val.config.propose_min_round_time,
            data_request_delay: val.config.data_request_delay,
            seed: val.seed,
            transaction_size: val.transaction_size,
            libp2p_config: val.libp2p_config.map(|libp2p_config| Libp2pConfig {
                bootstrap_nodes: Vec::new(),
                node_index: 0,
                bootstrap_mesh_n_high: libp2p_config.bootstrap_mesh_n_high,
                bootstrap_mesh_n_low: libp2p_config.bootstrap_mesh_n_low,
                bootstrap_mesh_outbound_min: libp2p_config.bootstrap_mesh_outbound_min,
                bootstrap_mesh_n: libp2p_config.bootstrap_mesh_n,
                mesh_n_high: libp2p_config.mesh_n_high,
                mesh_n_low: libp2p_config.mesh_n_low,
                mesh_outbound_min: libp2p_config.mesh_outbound_min,
                mesh_n: libp2p_config.mesh_n,
                next_view_timeout: val.config.next_view_timeout,
                propose_min_round_time: val.config.propose_min_round_time,
                propose_max_round_time: val.config.propose_max_round_time,
                online_time: libp2p_config.online_time,
                num_txn_per_round: val.transactions_per_round,
            }),
            config: val.config.into(),
            key_type_name: std::any::type_name::<K>().to_string(),
            election_config_type_name: std::any::type_name::<E>().to_string(),
            start_delay_seconds: val.start_delay_seconds,
            cdn_marshal_address: val.cdn_marshal_address,
            web_server_config: val.web_server_config,
            da_web_server_config: val.da_web_server_config,
            combined_network_config: val.combined_network_config,
            commit_sha: String::new(),
        }
    }
}

/// Holds configuration for a `HotShot`
#[derive(Debug, Clone, serde::Serialize, serde::Deserialize)]
#[serde(bound(deserialize = ""))]
pub struct HotShotConfigFile<KEY: SignatureKey> {
    /// Total number of staked nodes in the network
    pub num_nodes_with_stake: NonZeroUsize,
    /// Total number of non-staked nodes in the network
    pub num_nodes_without_stake: usize,
    #[serde(skip)]
    /// My own public key, secret key, stake value
    pub my_own_validator_config: ValidatorConfig<KEY>,
    #[serde(skip)]
    /// The known nodes' public key and stake value
    pub known_nodes_with_stake: Vec<PeerConfig<KEY>>,
    #[serde(skip)]
    /// The known non-staking nodes'
    pub known_nodes_without_stake: Vec<KEY>,
    /// Number of staking committee nodes
    pub staked_committee_nodes: usize,
    /// Number of non-staking committee nodes
    pub non_staked_committee_nodes: usize,
    /// Number of fixed leaders for GPU VID
    pub fixed_leader_for_gpuvid: usize,
    /// Maximum transactions per block
    pub max_transactions: NonZeroUsize,
    /// Minimum transactions per block
    pub min_transactions: usize,
    /// Base duration for next-view timeout, in milliseconds
    pub next_view_timeout: u64,
    /// Duration for view sync round timeout
    pub view_sync_timeout: Duration,
    /// The exponential backoff ration for the next-view timeout
    pub timeout_ratio: (u64, u64),
    /// The delay a leader inserts before starting pre-commit, in milliseconds
    pub round_start_delay: u64,
    /// Delay after init before starting consensus, in milliseconds
    pub start_delay: u64,
    /// Number of network bootstrap nodes
    pub num_bootstrap: usize,
    /// The minimum amount of time a leader has to wait to start a round
    pub propose_min_round_time: Duration,
    /// The maximum amount of time a leader can wait to start a round
    pub propose_max_round_time: Duration,
    /// Time to wait until we request data associated with a proposal
    pub data_request_delay: Duration,
}

/// Holds configuration for a validator node
#[derive(Debug, Clone, serde::Serialize, serde::Deserialize, Default)]
#[serde(bound(deserialize = ""))]
pub struct ValidatorConfigFile {
    /// The validator's seed
    pub seed: [u8; 32],
    /// The validator's index, which can be treated as another input to the seed
    pub node_id: u64,
    // The validator's stake, commented for now
    // pub stake_value: u64,
}

impl ValidatorConfigFile {
    /// read the validator config from a file
    /// # Panics
    /// Panics if unable to get the current working directory
    pub fn from_file(dir_str: &str) -> Self {
        let current_working_dir = match env::current_dir() {
            Ok(dir) => dir,
            Err(e) => {
                error!("get_current_working_dir error: {:?}", e);
                PathBuf::from("")
            }
        };
        let filename =
            current_working_dir.into_os_string().into_string().unwrap() + "/../../" + dir_str;
        match fs::read_to_string(filename.clone()) {
            // If successful return the files text as `contents`.
            Ok(contents) => {
                let data: ValidatorConfigFile = match toml::from_str(&contents) {
                    // If successful, return data as `Data` struct.
                    // `d` is a local variable.
                    Ok(d) => d,
                    // Handle the `error` case.
                    Err(e) => {
                        // Write `msg` to `stderr`.
                        error!("Unable to load data from `{}`: {}", filename, e);
                        ValidatorConfigFile::default()
                    }
                };
                data
            }
            // Handle the `error` case.
            Err(e) => {
                // Write `msg` to `stderr`.
                error!("Could not read file `{}`: {}", filename, e);
                ValidatorConfigFile::default()
            }
        }
    }
}

impl<KEY: SignatureKey, E: ElectionConfig> From<HotShotConfigFile<KEY>> for HotShotConfig<KEY, E> {
    fn from(val: HotShotConfigFile<KEY>) -> Self {
        HotShotConfig {
            execution_type: ExecutionType::Continuous,
            num_nodes_with_stake: val.num_nodes_with_stake,
            num_nodes_without_stake: val.num_nodes_without_stake,
            max_transactions: val.max_transactions,
            min_transactions: val.min_transactions,
            known_nodes_with_stake: val.known_nodes_with_stake,
            known_nodes_without_stake: val.known_nodes_without_stake,
            my_own_validator_config: val.my_own_validator_config,
            da_staked_committee_size: val.staked_committee_nodes,
            da_non_staked_committee_size: val.non_staked_committee_nodes,
            fixed_leader_for_gpuvid: val.fixed_leader_for_gpuvid,
            next_view_timeout: val.next_view_timeout,
            view_sync_timeout: val.view_sync_timeout,
            timeout_ratio: val.timeout_ratio,
            round_start_delay: val.round_start_delay,
            start_delay: val.start_delay,
            num_bootstrap: val.num_bootstrap,
            propose_min_round_time: val.propose_min_round_time,
            propose_max_round_time: val.propose_max_round_time,
            data_request_delay: val.data_request_delay,
            election_config: None,
        }
    }
}
/// default number of rounds to run
pub const ORCHESTRATOR_DEFAULT_NUM_ROUNDS: usize = 10;
/// default number of transactions per round
pub const ORCHESTRATOR_DEFAULT_TRANSACTIONS_PER_ROUND: usize = 10;
/// default size of transactions
pub const ORCHESTRATOR_DEFAULT_TRANSACTION_SIZE: usize = 100;
/// default delay before beginning consensus
pub const ORCHESTRATOR_DEFAULT_START_DELAY_SECONDS: u64 = 60;

impl<K: SignatureKey> From<ValidatorConfigFile> for ValidatorConfig<K> {
    fn from(val: ValidatorConfigFile) -> Self {
        // here stake_value is set to 1, since we don't input stake_value from ValidatorConfigFile for now
        ValidatorConfig::generated_from_seed_indexed(val.seed, val.node_id, 1)
    }
}
impl<KEY: SignatureKey, E: ElectionConfig> From<ValidatorConfigFile> for HotShotConfig<KEY, E> {
    fn from(value: ValidatorConfigFile) -> Self {
        let mut config: HotShotConfig<KEY, E> = HotShotConfigFile::default().into();
        config.my_own_validator_config = value.into();
        config
    }
}

impl<KEY: SignatureKey> Default for HotShotConfigFile<KEY> {
    fn default() -> Self {
        let gen_known_nodes_with_stake = (0..10)
            .map(|node_id| {
                let cur_validator_config: ValidatorConfig<KEY> =
                    ValidatorConfig::generated_from_seed_indexed([0u8; 32], node_id, 1);
                cur_validator_config.get_public_config()
            })
            .collect();
        Self {
            num_nodes_with_stake: NonZeroUsize::new(10).unwrap(),
            num_nodes_without_stake: 0,
            my_own_validator_config: ValidatorConfig::default(),
            known_nodes_with_stake: gen_known_nodes_with_stake,
            known_nodes_without_stake: vec![],
            staked_committee_nodes: 5,
            non_staked_committee_nodes: 0,
            fixed_leader_for_gpuvid: 0,
            max_transactions: NonZeroUsize::new(100).unwrap(),
            min_transactions: 1,
            next_view_timeout: 10000,
            view_sync_timeout: Duration::from_millis(1000),
            timeout_ratio: (11, 10),
            round_start_delay: 1,
            start_delay: 1,
            num_bootstrap: 5,
            propose_min_round_time: Duration::from_secs(0),
            propose_max_round_time: Duration::from_secs(10),
            data_request_delay: Duration::from_millis(200),
        }
    }
}<|MERGE_RESOLUTION|>--- conflicted
+++ resolved
@@ -276,13 +276,8 @@
             .await;
         run_config.config.known_nodes_with_stake = updated_config.config.known_nodes_with_stake;
 
-<<<<<<< HEAD
         info!("Retrieved config; our node index is {node_index}.");
-        (run_config, source)
-=======
-        error!("Retrieved config; our node index is {node_index}.");
         Ok((run_config, source))
->>>>>>> 44776c2d
     }
 
     /// Loads a `NetworkConfig` from a file.
