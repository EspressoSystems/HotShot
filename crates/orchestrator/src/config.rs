--- conflicted
+++ resolved
@@ -393,11 +393,8 @@
             num_bootrap: 5,
             propose_min_round_time: Duration::from_secs(0),
             propose_max_round_time: Duration::from_secs(10),
-<<<<<<< HEAD
             data_request_delay: Duration::from_millis(2500),
-=======
             commit_sha: String::new(),
->>>>>>> 64952143
         }
     }
 }
