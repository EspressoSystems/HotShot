--- conflicted
+++ resolved
@@ -160,13 +160,10 @@
     pub web_server_config: Option<WebServerConfig>,
     /// the data availability web server config
     pub da_web_server_config: Option<WebServerConfig>,
-<<<<<<< HEAD
     /// combined network config
     pub combined_network_config: Option<CombinedNetworkConfig>,
-=======
     /// the commit this run is based on
     pub commit_sha: String,
->>>>>>> a4a8ad99
 }
 
 /// the source of the network config
@@ -488,11 +485,8 @@
             start_delay_seconds: val.start_delay_seconds,
             web_server_config: val.web_server_config,
             da_web_server_config: val.da_web_server_config,
-<<<<<<< HEAD
             combined_network_config: val.combined_network_config,
-=======
             commit_sha: String::new(),
->>>>>>> a4a8ad99
         }
     }
 }
