//! Orchestrator for manipulating nodes and recording results during a run of `HotShot` tests

/// The orchestrator's clients
pub mod client;
/// Configuration for the orchestrator
pub mod config;

use async_lock::RwLock;
use hotshot_types::traits::{election::ElectionConfig, signature_key::SignatureKey};
use std::{io, io::ErrorKind};
use tide_disco::{Api, App};

use surf_disco::Url;
use tide_disco::{
    api::ApiError,
    error::ServerError,
    method::{ReadState, WriteState},
};

use futures::FutureExt;

use crate::config::NetworkConfig;

use libp2p::identity::{
    ed25519::{Keypair as EdKeypair, SecretKey},
    Keypair,
};

/// Generate an keypair based on a `seed` and an `index`
/// # Panics
/// This panics if libp2p is unable to generate a secret key from the seed
#[must_use]
pub fn libp2p_generate_indexed_identity(seed: [u8; 32], index: u64) -> Keypair {
    let mut hasher = blake3::Hasher::new();
    hasher.update(&seed);
    hasher.update(&index.to_le_bytes());
    let new_seed = *hasher.finalize().as_bytes();
    let sk_bytes = SecretKey::try_from_bytes(new_seed).unwrap();
    <EdKeypair as From<SecretKey>>::from(sk_bytes).into()
}

/// The state of the orchestrator
#[derive(Default, Clone)]
struct OrchestratorState<KEY: SignatureKey, ELECTION: ElectionConfig> {
    /// The network configuration
    config: NetworkConfig<KEY, ELECTION>,
    /// Whether nodes should start their HotShot instances
    /// Will be set to true once all nodes post they are ready to start
    start: bool,
    /// The total nodes that have posted they are ready to start
    pub nodes_connected: u64,
}

impl<KEY: SignatureKey + 'static, ELECTION: ElectionConfig + 'static>
    OrchestratorState<KEY, ELECTION>
{
    /// create a new [`OrchestratorState`]
    pub fn new(network_config: NetworkConfig<KEY, ELECTION>) -> Self {
        OrchestratorState {
            config: network_config,
            start: false,
            nodes_connected: 0,
        }
    }
}

/// An api exposed by the orchestrator
pub trait OrchestratorApi<KEY: SignatureKey, ELECTION: ElectionConfig> {
    /// post endpoint for each node's config
    /// # Errors
    /// if unable to serve
    fn post_getconfig(
        &mut self,
        node_index: u16,
    ) -> Result<NetworkConfig<KEY, ELECTION>, ServerError>;
    /// get endpoint for whether or not the run has started
    /// # Errors
    /// if unable to serve
    fn get_start(&self) -> Result<bool, ServerError>;
    /// post endpoint for whether or not all nodes are ready
    /// # Errors
    /// if unable to serve
    fn post_ready(&mut self) -> Result<(), ServerError>;
    /// post endpoint for the results of the run
    /// # Errors
    /// if unable to serve
    fn post_run_results(&mut self) -> Result<(), ServerError>;
}

impl<KEY, ELECTION> OrchestratorApi<KEY, ELECTION> for OrchestratorState<KEY, ELECTION>
where
    KEY: serde::Serialize + Clone + SignatureKey,
    ELECTION: serde::Serialize + Clone + Send + ElectionConfig,
{
<<<<<<< HEAD
    fn post_identity(&mut self, identity: IpAddr) -> Result<u16, ServerError> {
        let node_index = self.latest_index;
        self.latest_index += 1;

        // TODO https://github.com/EspressoSystems/HotShot/issues/850
        if usize::from(node_index) >= self.config.config.total_nodes.get() {
            return Err(ServerError {
                status: tide_disco::StatusCode::BadRequest,
                message: "Network has reached capacity".to_string(),
            });
        }

        if self.config.libp2p_config.clone().is_some() {
            let libp2p_config_clone = self.config.libp2p_config.clone().unwrap();
            // Designate node as bootstrap node and store its identity information
            if libp2p_config_clone.bootstrap_nodes.len() < libp2p_config_clone.num_bootstrap_nodes {
                let port_index = if libp2p_config_clone.index_ports {
                    node_index
                } else {
                    0
                };
                let socketaddr =
                    SocketAddr::new(identity, libp2p_config_clone.base_port + port_index);
                let keypair = libp2p_generate_indexed_identity(self.config.seed, node_index.into());
                self.config
                    .libp2p_config
                    .as_mut()
                    .unwrap()
                    .bootstrap_nodes
                    .push((socketaddr, keypair.to_protobuf_encoding().unwrap()));
            }
        }
        Ok(node_index)
    }

=======
>>>>>>> 4f940161
    // Assumes nodes will set their own index that they received from the
    // 'identity' endpoint
    fn post_getconfig(
        &mut self,
        _node_index: u16,
    ) -> Result<NetworkConfig<KEY, ELECTION>, ServerError> {
        if self.config.libp2p_config.is_some() {
            let libp2p_config = self.config.clone().libp2p_config.unwrap();
            if libp2p_config.bootstrap_nodes.len() < libp2p_config.num_bootstrap_nodes {
                return Err(ServerError {
                    status: tide_disco::StatusCode::BadRequest,
                    message: "Not enough bootstrap nodes have registered".to_string(),
                });
            }
        }
        Ok(self.config.clone())
    }

    fn get_start(&self) -> Result<bool, ServerError> {
        // println!("{}", self.start);
        if !self.start {
            return Err(ServerError {
                status: tide_disco::StatusCode::BadRequest,
                message: "Network is not ready to start".to_string(),
            });
        }
        Ok(self.start)
    }

    // Assumes nodes do not post 'ready' twice
    // TODO ED Add a map to verify which nodes have posted they're ready
    fn post_ready(&mut self) -> Result<(), ServerError> {
        self.nodes_connected += 1;
        println!("Nodes connected: {}", self.nodes_connected);
        if self.nodes_connected
            >= self
                .config
                .config
                .known_nodes_with_stake
                .len()
                .try_into()
                .unwrap()
        {
            self.start = true;
        }
        Ok(())
    }

    fn post_run_results(&mut self) -> Result<(), ServerError> {
        Ok(())
    }
}

/// Sets up all API routes
fn define_api<KEY: SignatureKey, ELECTION: ElectionConfig, State>(
) -> Result<Api<State, ServerError>, ApiError>
where
    State: 'static + Send + Sync + ReadState + WriteState,
    <State as ReadState>::State: Send + Sync + OrchestratorApi<KEY, ELECTION>,
    KEY: serde::Serialize,
    ELECTION: serde::Serialize,
{
    let api_toml = toml::from_str::<toml::Value>(include_str!(concat!(
        env!("CARGO_MANIFEST_DIR"),
        "/api.toml"
    )))
    .expect("API file is not valid toml");
    let mut api = Api::<State, ServerError>::new(api_toml)?;
    api.post("post_getconfig", |req, state| {
        async move {
            let node_index = req.integer_param("node_index")?;
            state.post_getconfig(node_index)
        }
        .boxed()
    })?
    .post("postready", |_req, state| {
        async move { state.post_ready() }.boxed()
    })?
    .get("getstart", |_req, state| {
        async move { state.get_start() }.boxed()
    })?
    .post("postresults", |_req, state| {
        async move { state.post_run_results() }.boxed()
    })?;
    Ok(api)
}

/// Runs the orchestrator
/// # Errors
/// This errors if tide disco runs into an issue during serving
/// # Panics
/// This panics if unable to register the api with tide disco
pub async fn run_orchestrator<KEY, ELECTION>(
    network_config: NetworkConfig<KEY, ELECTION>,
    url: Url,
) -> io::Result<()>
where
    KEY: SignatureKey + 'static + serde::Serialize,
    ELECTION: ElectionConfig + 'static + serde::Serialize,
{
    let web_api =
        define_api().map_err(|_e| io::Error::new(ErrorKind::Other, "Failed to define api"));

    let state: RwLock<OrchestratorState<KEY, ELECTION>> =
        RwLock::new(OrchestratorState::new(network_config));

    let mut app = App::<RwLock<OrchestratorState<KEY, ELECTION>>, ServerError>::with_state(state);
    app.register_module("api", web_api.unwrap())
        .expect("Error registering api");
    tracing::error!("listening on {:?}", url);
    app.serve(url).await
}<|MERGE_RESOLUTION|>--- conflicted
+++ resolved
@@ -92,44 +92,6 @@
     KEY: serde::Serialize + Clone + SignatureKey,
     ELECTION: serde::Serialize + Clone + Send + ElectionConfig,
 {
-<<<<<<< HEAD
-    fn post_identity(&mut self, identity: IpAddr) -> Result<u16, ServerError> {
-        let node_index = self.latest_index;
-        self.latest_index += 1;
-
-        // TODO https://github.com/EspressoSystems/HotShot/issues/850
-        if usize::from(node_index) >= self.config.config.total_nodes.get() {
-            return Err(ServerError {
-                status: tide_disco::StatusCode::BadRequest,
-                message: "Network has reached capacity".to_string(),
-            });
-        }
-
-        if self.config.libp2p_config.clone().is_some() {
-            let libp2p_config_clone = self.config.libp2p_config.clone().unwrap();
-            // Designate node as bootstrap node and store its identity information
-            if libp2p_config_clone.bootstrap_nodes.len() < libp2p_config_clone.num_bootstrap_nodes {
-                let port_index = if libp2p_config_clone.index_ports {
-                    node_index
-                } else {
-                    0
-                };
-                let socketaddr =
-                    SocketAddr::new(identity, libp2p_config_clone.base_port + port_index);
-                let keypair = libp2p_generate_indexed_identity(self.config.seed, node_index.into());
-                self.config
-                    .libp2p_config
-                    .as_mut()
-                    .unwrap()
-                    .bootstrap_nodes
-                    .push((socketaddr, keypair.to_protobuf_encoding().unwrap()));
-            }
-        }
-        Ok(node_index)
-    }
-
-=======
->>>>>>> 4f940161
     // Assumes nodes will set their own index that they received from the
     // 'identity' endpoint
     fn post_getconfig(
