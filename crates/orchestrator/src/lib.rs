//! Orchestrator for manipulating nodes and recording results during a run of `HotShot` tests

/// The orchestrator's clients
pub mod client;
/// Configuration for the orchestrator
pub mod config;

use async_lock::RwLock;
use client::{BenchResults, BenchResultsDownloadConfig};
use hotshot_types::{
    traits::{election::ElectionConfig, signature_key::SignatureKey},
    PeerConfig,
};
use std::{
    collections::HashSet,
    io,
    io::ErrorKind,
    net::{IpAddr, SocketAddr},
};
use tide_disco::{Api, App, RequestError};

use surf_disco::Url;
use tide_disco::{
    api::ApiError,
    error::ServerError,
    method::{ReadState, WriteState},
};

use futures::FutureExt;

use crate::config::NetworkConfig;

use csv::Writer;
use libp2p::identity::{
    ed25519::{Keypair as EdKeypair, SecretKey},
    Keypair,
};

/// Orchestrator is not, strictly speaking, bound to the network; it can have its own versioning.
/// Orchestrator Version (major)
pub const ORCHESTRATOR_MAJOR_VERSION: u16 = 0;
/// Orchestrator Version (minor)
pub const ORCHESTRATOR_MINOR_VERSION: u16 = 1;

/// Generate an keypair based on a `seed` and an `index`
/// # Panics
/// This panics if libp2p is unable to generate a secret key from the seed
#[must_use]
pub fn libp2p_generate_indexed_identity(seed: [u8; 32], index: u64) -> Keypair {
    let mut hasher = blake3::Hasher::new();
    hasher.update(&seed);
    hasher.update(&index.to_le_bytes());
    let new_seed = *hasher.finalize().as_bytes();
    let sk_bytes = SecretKey::try_from_bytes(new_seed).unwrap();
    <EdKeypair as From<SecretKey>>::from(sk_bytes).into()
}

/// The state of the orchestrator
#[derive(Default, Clone)]
struct OrchestratorState<KEY: SignatureKey, ELECTION: ElectionConfig> {
    /// Tracks the latest node index we have generated a configuration for
    latest_index: u16,
    /// Tracks the latest temporary index we have generated for init validator's key pair
    tmp_latest_index: u16,
    /// The network configuration
    config: NetworkConfig<KEY, ELECTION>,
    /// The total nodes that have posted their public keys
    nodes_with_pubkey: u64,
    /// Whether the network configuration has been updated with all the peer's public keys/configs
    peer_pub_ready: bool,
    /// The set of index for nodes that have posted their public keys/configs
    pub_posted: HashSet<u64>,
    /// Whether nodes should start their HotShot instances
    /// Will be set to true once all nodes post they are ready to start
    start: bool,
    /// The total nodes that have posted they are ready to start
    nodes_connected: u64,
    /// The results of the benchmarks
    bench_results: BenchResults,
    /// The number of nodes that have posted their results
    nodes_post_results: u64,
}

impl<KEY: SignatureKey + 'static, ELECTION: ElectionConfig + 'static>
    OrchestratorState<KEY, ELECTION>
{
    /// create a new [`OrchestratorState`]
    pub fn new(network_config: NetworkConfig<KEY, ELECTION>) -> Self {
        OrchestratorState {
            latest_index: 0,
            tmp_latest_index: 0,
            config: network_config,
            nodes_with_pubkey: 0,
            peer_pub_ready: false,
            pub_posted: HashSet::new(),
            nodes_connected: 0,
            start: false,
            bench_results: BenchResults::default(),
            nodes_post_results: 0,
        }
    }

    /// Output the results to a csv file according to orchestrator state
    pub fn output_to_csv(&self) {
        let output_csv = BenchResultsDownloadConfig {
            commit_sha: self.config.commit_sha.clone(),
            total_nodes: self.config.config.total_nodes.into(),
            da_committee_size: self.config.config.da_committee_size,
            transactions_per_round: self.config.transactions_per_round,
            transaction_size: self.bench_results.transaction_size_in_bytes,
            rounds: self.config.rounds,
            leader_election_type: self.config.election_config_type_name.clone(),
            avg_latency_in_sec: self.bench_results.avg_latency_in_sec,
            minimum_latency_in_sec: self.bench_results.minimum_latency_in_sec,
            maximum_latency_in_sec: self.bench_results.maximum_latency_in_sec,
            throughput_bytes_per_sec: self.bench_results.throughput_bytes_per_sec,
            total_transactions_committed: self.bench_results.total_transactions_committed,
            total_time_elapsed_in_sec: self.bench_results.total_time_elapsed_in_sec,
            total_num_views: self.bench_results.total_num_views,
            failed_num_views: self.bench_results.failed_num_views,
        };
        // Open a file for writing
        let mut wtr = Writer::from_path("scripts/benchmarks_results/results.csv").unwrap();
        let _ = wtr.serialize(output_csv);
        let _ = wtr.flush();
        println!("Results successfully saved in scripts/benchmarks_results/results.csv");
    }
}

/// An api exposed by the orchestrator
pub trait OrchestratorApi<KEY: SignatureKey, ELECTION: ElectionConfig> {
    /// post endpoint for identity
    /// # Errors
    /// if unable to serve
    fn post_identity(&mut self, identity: IpAddr) -> Result<u16, ServerError>;
    /// post endpoint for each node's config
    /// # Errors
    /// if unable to serve
    fn post_getconfig(
        &mut self,
        _node_index: u16,
    ) -> Result<NetworkConfig<KEY, ELECTION>, ServerError>;
    /// get endpoint for the next available temporary node index
    /// # Errors
    /// if unable to serve
    fn get_tmp_node_index(&mut self) -> Result<u16, ServerError>;
    /// post endpoint for each node's public key
    /// # Errors
    /// if unable to serve
    fn register_public_key(
        &mut self,
        node_index: u64,
        pubkey: &mut Vec<u8>,
    ) -> Result<(), ServerError>;
    /// post endpoint for whether or not all peers public keys are ready
    /// # Errors
    /// if unable to serve
    fn peer_pub_ready(&self) -> Result<bool, ServerError>;
    /// get endpoint for the network config after all peers public keys are collected
    /// # Errors
    /// if unable to serve
    fn get_config_after_peer_collected(&self) -> Result<NetworkConfig<KEY, ELECTION>, ServerError>;
    /// get endpoint for whether or not the run has started
    /// # Errors
    /// if unable to serve
    fn get_start(&self) -> Result<bool, ServerError>;
    /// post endpoint for the results of the run
    /// # Errors
    /// if unable to serve
    fn post_run_results(&mut self, metrics: BenchResults) -> Result<(), ServerError>;
    /// post endpoint for whether or not all nodes are ready
    /// # Errors
    /// if unable to serve
    fn post_ready(&mut self) -> Result<(), ServerError>;
}

impl<KEY, ELECTION> OrchestratorApi<KEY, ELECTION> for OrchestratorState<KEY, ELECTION>
where
    KEY: serde::Serialize + Clone + SignatureKey + 'static,
    ELECTION: serde::Serialize + Clone + Send + ElectionConfig + 'static,
{
    fn post_identity(&mut self, identity: IpAddr) -> Result<u16, ServerError> {
        let node_index = self.latest_index;
        self.latest_index += 1;

        if usize::from(node_index) >= self.config.config.total_nodes.get() {
            return Err(ServerError {
                status: tide_disco::StatusCode::BadRequest,
                message: "Network has reached capacity".to_string(),
            });
        }

        if self.config.libp2p_config.clone().is_some() {
            let libp2p_config_clone = self.config.libp2p_config.clone().unwrap();
            // Designate node as bootstrap node and store its identity information
            if libp2p_config_clone.bootstrap_nodes.len() < libp2p_config_clone.num_bootstrap_nodes {
                let port_index = if libp2p_config_clone.index_ports {
                    node_index
                } else {
                    0
                };
                let socketaddr =
                    SocketAddr::new(identity, libp2p_config_clone.base_port + port_index);
                let keypair = libp2p_generate_indexed_identity(self.config.seed, node_index.into());
                self.config
                    .libp2p_config
                    .as_mut()
                    .unwrap()
                    .bootstrap_nodes
                    .push((socketaddr, keypair.to_protobuf_encoding().unwrap()));
            }
        }
        Ok(node_index)
    }

    // Assumes nodes will set their own index that they received from the
    // 'identity' endpoint
    fn post_getconfig(
        &mut self,
        _node_index: u16,
    ) -> Result<NetworkConfig<KEY, ELECTION>, ServerError> {
        if self.config.libp2p_config.is_some() {
            let libp2p_config = self.config.clone().libp2p_config.unwrap();
            if libp2p_config.bootstrap_nodes.len() < libp2p_config.num_bootstrap_nodes {
                return Err(ServerError {
                    status: tide_disco::StatusCode::BadRequest,
                    message: "Not enough bootstrap nodes have registered".to_string(),
                });
            }
        }
        Ok(self.config.clone())
    }

    // Assumes one node do not get twice
    fn get_tmp_node_index(&mut self) -> Result<u16, ServerError> {
        let tmp_node_index = self.tmp_latest_index;
        self.tmp_latest_index += 1;

        if usize::from(tmp_node_index) >= self.config.config.total_nodes.get() {
            return Err(ServerError {
                status: tide_disco::StatusCode::BadRequest,
                message: "Node index getter for key pair generation has reached capacity"
                    .to_string(),
            });
        }
        Ok(tmp_node_index)
    }

    #[allow(clippy::cast_possible_truncation)]
    fn register_public_key(
        &mut self,
        node_index: u64,
        pubkey: &mut Vec<u8>,
    ) -> Result<(), ServerError> {
        if self.pub_posted.contains(&node_index) {
            return Err(ServerError {
                status: tide_disco::StatusCode::BadRequest,
                message: "Node has already posted public key".to_string(),
            });
        }
        self.pub_posted.insert(node_index);

        // The guess is the first extra 8 bytes are from orchestrator serialization
        pubkey.drain(..8);
        let register_pub_key_with_stake = PeerConfig::<KEY>::from_bytes(pubkey).unwrap();
        self.config.config.known_nodes_with_stake[node_index as usize] =
            register_pub_key_with_stake;
        self.nodes_with_pubkey += 1;
        println!(
            "Node {:?} posted public key, now total num posted public key: {:?}",
            node_index, self.nodes_with_pubkey
        );
        if self.nodes_with_pubkey >= (self.config.config.total_nodes.get() as u64) {
            self.peer_pub_ready = true;
        }
        Ok(())
    }

    fn peer_pub_ready(&self) -> Result<bool, ServerError> {
        if !self.peer_pub_ready {
            return Err(ServerError {
                status: tide_disco::StatusCode::BadRequest,
                message: "Peer's public configs are not ready".to_string(),
            });
        }
        Ok(self.peer_pub_ready)
    }

    fn get_config_after_peer_collected(&self) -> Result<NetworkConfig<KEY, ELECTION>, ServerError> {
        if !self.peer_pub_ready {
            return Err(ServerError {
                status: tide_disco::StatusCode::BadRequest,
                message: "Peer's public configs are not ready".to_string(),
            });
        }
        Ok(self.config.clone())
    }

    fn get_start(&self) -> Result<bool, ServerError> {
        // println!("{}", self.start);
        if !self.start {
            return Err(ServerError {
                status: tide_disco::StatusCode::BadRequest,
                message: "Network is not ready to start".to_string(),
            });
        }
        Ok(self.start)
    }

    // Assumes nodes do not post 'ready' twice
    // TODO ED Add a map to verify which nodes have posted they're ready
    fn post_ready(&mut self) -> Result<(), ServerError> {
        self.nodes_connected += 1;
        println!("Nodes connected: {}", self.nodes_connected);
        if self.nodes_connected >= (self.config.config.total_nodes.get() as u64) {
            self.start = true;
        }
        Ok(())
    }

    // Aggregates results of the run from all nodes
    fn post_run_results(&mut self, metrics: BenchResults) -> Result<(), ServerError> {
        if metrics.total_transactions_committed != 0 {
            // Deal with the bench results
            if self.bench_results.total_transactions_committed == 0 {
                self.bench_results = metrics;
            } else {
                // Deal with the bench results from different nodes
                let cur_metrics = self.bench_results.clone();
                self.bench_results.avg_latency_in_sec = (metrics.avg_latency_in_sec
                    * metrics.num_latency
                    + cur_metrics.avg_latency_in_sec * cur_metrics.num_latency)
                    / (metrics.num_latency + cur_metrics.num_latency);
                self.bench_results.num_latency += metrics.num_latency;
                self.bench_results.minimum_latency_in_sec = metrics
                    .minimum_latency_in_sec
                    .min(cur_metrics.minimum_latency_in_sec);
                self.bench_results.maximum_latency_in_sec = metrics
                    .maximum_latency_in_sec
                    .max(cur_metrics.maximum_latency_in_sec);
                self.bench_results.throughput_bytes_per_sec = metrics
                    .throughput_bytes_per_sec
                    .max(cur_metrics.throughput_bytes_per_sec);
                self.bench_results.total_transactions_committed = metrics
                    .total_transactions_committed
                    .max(cur_metrics.total_transactions_committed);
                assert_eq!(
                    metrics.transaction_size_in_bytes,
                    cur_metrics.transaction_size_in_bytes
                );
                self.bench_results.total_time_elapsed_in_sec = metrics
                    .total_time_elapsed_in_sec
                    .max(cur_metrics.total_time_elapsed_in_sec);
                self.bench_results.total_num_views =
                    metrics.total_num_views.min(cur_metrics.total_num_views);
                self.bench_results.failed_num_views =
                    metrics.failed_num_views.max(cur_metrics.failed_num_views);
            }
        }
        self.nodes_post_results += 1;
        if self.nodes_post_results >= (self.config.config.total_nodes.get() as u64) {
            self.bench_results.printout();
            self.output_to_csv();
        }
        Ok(())
    }
}

/// Sets up all API routes
fn define_api<
    KEY: SignatureKey,
    ELECTION: ElectionConfig,
    State,
    const MAJOR: u16,
    const MINOR: u16,
>() -> Result<Api<State, ServerError, MAJOR, MINOR>, ApiError>
where
    State: 'static + Send + Sync + ReadState + WriteState,
    <State as ReadState>::State: Send + Sync + OrchestratorApi<KEY, ELECTION>,
    KEY: serde::Serialize,
    ELECTION: serde::Serialize,
{
    let api_toml = toml::from_str::<toml::Value>(include_str!(concat!(
        env!("CARGO_MANIFEST_DIR"),
        "/api.toml"
    )))
    .expect("API file is not valid toml");
<<<<<<< HEAD
    let mut api = Api::<State, ServerError, MAJOR, MINOR>::new(api_toml)?;
    api.post("postidentity", |req, state| {
=======
    let mut api = Api::<State, ServerError>::new(api_toml)?;
    api.post("post_identity", |req, state| {
>>>>>>> a4a8ad99
        async move {
            let identity = req.string_param("identity")?.parse::<IpAddr>();
            if identity.is_err() {
                return Err(ServerError {
                    status: tide_disco::StatusCode::BadRequest,
                    message: "Identity is not a properly formed IP address".to_string(),
                });
            }
            state.post_identity(identity.unwrap())
        }
        .boxed()
    })?
    .post("post_getconfig", |req, state| {
        async move {
            let node_index = req.integer_param("node_index")?;
            state.post_getconfig(node_index)
        }
        .boxed()
    })?
    .post("get_tmp_node_index", |_req, state| {
        async move { state.get_tmp_node_index() }.boxed()
    })?
    .post("post_pubkey", |req, state| {
        async move {
            let node_index = req.integer_param("node_index")?;
            let mut pubkey = req.body_bytes();
            state.register_public_key(node_index, &mut pubkey)
        }
        .boxed()
    })?
    .get("peer_pubconfig_ready", |_req, state| {
        async move { state.peer_pub_ready() }.boxed()
    })?
    .get("get_config_after_peer_collected", |_req, state| {
        async move { state.get_config_after_peer_collected() }.boxed()
    })?
    .post(
        "post_ready",
        |_req, state: &mut <State as ReadState>::State| async move { state.post_ready() }.boxed(),
    )?
    .get("get_start", |_req, state| {
        async move { state.get_start() }.boxed()
    })?
    .post("post_results", |req, state| {
        async move {
            let metrics: Result<BenchResults, RequestError> = req.body_json();
            state.post_run_results(metrics.unwrap())
        }
        .boxed()
    })?;
    Ok(api)
}

/// Runs the orchestrator
/// # Errors
/// This errors if tide disco runs into an issue during serving
/// # Panics
/// This panics if unable to register the api with tide disco
pub async fn run_orchestrator<KEY, ELECTION>(
    network_config: NetworkConfig<KEY, ELECTION>,
    url: Url,
) -> io::Result<()>
where
    KEY: SignatureKey + 'static + serde::Serialize,
    ELECTION: ElectionConfig + 'static + serde::Serialize,
{
    let web_api =
        define_api().map_err(|_e| io::Error::new(ErrorKind::Other, "Failed to define api"));

    let state: RwLock<OrchestratorState<KEY, ELECTION>> =
        RwLock::new(OrchestratorState::new(network_config));

    let mut app = App::<
        RwLock<OrchestratorState<KEY, ELECTION>>,
        ServerError,
        { crate::ORCHESTRATOR_MAJOR_VERSION },
        { crate::ORCHESTRATOR_MINOR_VERSION },
    >::with_state(state);
    app.register_module("api", web_api.unwrap())
        .expect("Error registering api");
    tracing::error!("listening on {:?}", url);
    app.serve(url).await
}<|MERGE_RESOLUTION|>--- conflicted
+++ resolved
@@ -385,13 +385,8 @@
         "/api.toml"
     )))
     .expect("API file is not valid toml");
-<<<<<<< HEAD
     let mut api = Api::<State, ServerError, MAJOR, MINOR>::new(api_toml)?;
-    api.post("postidentity", |req, state| {
-=======
-    let mut api = Api::<State, ServerError>::new(api_toml)?;
     api.post("post_identity", |req, state| {
->>>>>>> a4a8ad99
         async move {
             let identity = req.string_param("identity")?.parse::<IpAddr>();
             if identity.is_err() {
