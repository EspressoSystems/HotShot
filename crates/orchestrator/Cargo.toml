--- conflicted
+++ resolved
@@ -10,12 +10,8 @@
 futures = { workspace = true }
 libp2p = { workspace = true }
 blake3 = { workspace = true }
-<<<<<<< HEAD
 hotshot-types = { version = "0.5.22", path = "../types", default-features = false }
-=======
-hotshot-types = { version = "0.1.0", path = "../types", default-features = false }
 hotshot-utils = { path = "../utils" }
->>>>>>> a4a8ad99
 tide-disco = { workspace = true }
 surf-disco = { workspace = true }
 tracing = { workspace = true }
