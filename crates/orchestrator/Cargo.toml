--- conflicted
+++ resolved
@@ -10,11 +10,7 @@
 futures = { workspace = true }
 libp2p = { workspace = true }
 blake3 = { workspace = true }
-<<<<<<< HEAD
-hotshot-types = { version = "0.5.23", path = "../types", default-features = false }
-=======
 hotshot-types = { workspace = true }
->>>>>>> f7b7b119
 hotshot-utils = { path = "../utils" }
 tide-disco = { workspace = true }
 surf-disco = { workspace = true }
