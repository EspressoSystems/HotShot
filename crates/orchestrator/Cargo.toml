--- conflicted
+++ resolved
@@ -17,23 +17,14 @@
 hotshot-utils = { path = "../utils" }
 hotshot-signature-key = { path = "../hotshot-signature-key" }
 libp2p-networking = { workspace = true }
-<<<<<<< HEAD
-nll = { workspace = true }
-tide-disco = { workspace = true }
-=======
 tide-disco = { git = "https://github.com/EspressoSystems/tide-disco.git", tag = "v0.4.1" }
->>>>>>> 7f6ca9a7
 surf-disco = { workspace = true }
 tracing = { workspace = true }
 serde = { workspace = true }
 serde_json = "1.0.96"
 snafu = { workspace = true }
-<<<<<<< HEAD
-toml = { workspace = true }
-=======
 # TODO upgrade to toml = { workspace = true } https://github.com/EspressoSystems/HotShot/issues/1698
 toml = "0.5.9"
->>>>>>> 7f6ca9a7
 
 [target.'cfg(all(async_executor_impl = "tokio"))'.dependencies]
 tokio = { workspace = true }
