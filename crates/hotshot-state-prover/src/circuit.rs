//! Circuit implementation for verifying light client state update

use std::marker::PhantomData;

use ark_ec::twisted_edwards::TECurveConfig;
use ark_ff::PrimeField;
use ethereum_types::U256;
use hotshot_stake_table::config::STAKE_TABLE_CAPACITY;
use hotshot_types::traits::{
    stake_table::{SnapshotVersion, StakeTableScheme},
    state::LightClientState,
};
use jf_plonk::errors::PlonkError;
use jf_primitives::{
<<<<<<< HEAD
    circuit::{
        rescue::RescueNativeGadget,
        signature::schnorr::{SignatureGadget, SignatureVar, VerKeyVar},
    },
=======
    circuit::{rescue::RescueNativeGadget, signature::schnorr::VerKeyVar},
>>>>>>> 78a41a30
    rescue::RescueParameter,
    signatures::{
        bls_over_bn254::VerKey as BLSVerKey,
        schnorr::{Signature, VerKey as SchnorrVerKey},
    },
};
use jf_relation::{errors::CircuitError, BoolVar, Circuit, PlonkCircuit, Variable};

/// Lossy conversion of a U256 into a field element.
pub(crate) fn u256_to_field<F: PrimeField>(v: &U256) -> F {
    let mut bytes = vec![0u8; 32];
    v.to_little_endian(&mut bytes);
    F::from_le_bytes_mod_order(&bytes)
}

/// Variable for stake table entry
#[derive(Clone, Debug)]
pub struct StakeTableEntryVar {
    /// Schnorr verification keys
    pub schnorr_ver_key: VerKeyVar,
    /// Stake amount
    pub stake_amount: Variable,
}

<<<<<<< HEAD
/// Variable for a stake table commitment
#[derive(Clone, Debug)]
pub struct StakeTableCommVar {
    /// Commitment for BLS keys
    pub bls_keys_comm: Variable,
    /// Commitment for Schnorr keys
    pub schnorr_keys_comm: Variable,
    /// Commitment for stake amount
    pub stake_amount_comm: Variable,
}

/// Light client state Variable
=======
/// Light client state Variable
/// The stake table commitment is a triple (bls_keys_comm, schnorr_keys_comm, stake_amount_comm).
>>>>>>> 78a41a30
#[derive(Clone, Debug)]
pub struct LightClientStateVar {
    /// Private list holding all variables
    ///  vars[0]: view number
    ///  vars[1]: block height
    ///  vars[2]: block commitment
    ///  vars[3]: fee ledger commitment
    ///  vars[4-6]: stake table commitment
    vars: [Variable; 7],
}

impl LightClientStateVar {
    pub fn new<F: PrimeField>(
        circuit: &mut PlonkCircuit<F>,
        state: &LightClientState<F>,
    ) -> Result<Self, CircuitError> {
        let view_number_f = F::from(state.view_number as u64);
        let block_height_f = F::from(state.block_height as u64);
        Ok(Self {
            vars: [
                circuit.create_public_variable(view_number_f)?,
                circuit.create_public_variable(block_height_f)?,
                circuit.create_public_variable(state.block_comm)?,
                circuit.create_public_variable(state.fee_ledger_comm)?,
                circuit.create_public_variable(state.stake_table_comm.0)?,
                circuit.create_public_variable(state.stake_table_comm.1)?,
                circuit.create_public_variable(state.stake_table_comm.2)?,
            ],
        })
    }

    pub fn view_number(&self) -> Variable {
        self.vars[0]
    }

    pub fn block_height(&self) -> Variable {
        self.vars[1]
    }

    pub fn block_comm(&self) -> Variable {
        self.vars[2]
    }

    pub fn fee_ledger_comm(&self) -> Variable {
        self.vars[3]
    }

    pub fn stake_table_comm(&self) -> StakeTableCommVar {
        StakeTableCommVar {
            bls_keys_comm: self.vars[4],
            schnorr_keys_comm: self.vars[5],
            stake_amount_comm: self.vars[6],
        }
    }
}

impl AsRef<[Variable]> for LightClientStateVar {
    fn as_ref(&self) -> &[Variable] {
        &self.vars
    }
}

#[derive(Clone, Debug)]
pub struct StateUpdateBuilder<F: RescueParameter>(PhantomData<F>);

impl<F> StateUpdateBuilder<F>
where
    F: RescueParameter,
{
    /// A function that takes as input:
    /// - stake table entries (`Vec<(BLSVerKey, Amount, SchnorrVerKey)>`)
    /// - schnorr signatures of the updated states (`Vec<SchnorrSignature>`)
    /// - updated light client state (`(view_number, block_height, block_comm, fee_ledger_comm, stake_table_comm)`)
    /// - signer bit vector
    /// - quorum threshold
    /// checks that
    /// - the signer's accumulated weight exceeds the quorum threshold
    /// - the commitment of the stake table
    /// - all schnorr signatures are valid
    pub fn build<ST, P>(
        stake_table: &ST,
<<<<<<< HEAD
        sigs: &[Signature<P>],
=======
        _sigs: &[Signature<P>],
>>>>>>> 78a41a30
        lightclient_state: &LightClientState<F>,
        signer_bit_vec: &[bool],
        threshold: &U256,
    ) -> Result<(PlonkCircuit<F>, Vec<F>), PlonkError>
    where
        ST: StakeTableScheme<Key = BLSVerKey, Amount = U256, Aux = SchnorrVerKey<P>>,
        P: TECurveConfig<BaseField = F>,
    {
        let mut circuit = PlonkCircuit::new_turbo_plonk();

<<<<<<< HEAD
=======
        // Dummy circuit implementation, fill in the details later
        // TODO(Chengyu):
        // - [DONE] the signer's accumulated weight exceeds the quorum threshold
        // - [DONE] The commitment of the stake table as [https://www.notion.so/espressosys/Light-Client-Contract-a416ebbfa9f342d79fccbf90de9706ef?pvs=4#6c0e26d753cd42e9bb0f22db1c519f45]
        // - Batch Schnorr signature verification

>>>>>>> 78a41a30
        // creating variables for stake table entries
        let mut stake_table_var = stake_table
            .try_iter(SnapshotVersion::LastEpochStart)?
            .map(|(_bls_ver_key, amount, schnorr_ver_key)| {
                let schnorr_ver_key = circuit.create_signature_vk_variable(&schnorr_ver_key)?;
                let stake_amount = circuit.create_variable(u256_to_field::<F>(&amount))?;
                Ok(StakeTableEntryVar {
                    schnorr_ver_key,
                    stake_amount,
                })
            })
            .collect::<Result<Vec<_>, CircuitError>>()?;
        let dummy_ver_key_var = VerKeyVar(circuit.neutral_point_variable());
        stake_table_var.resize(
            STAKE_TABLE_CAPACITY,
            StakeTableEntryVar {
                schnorr_ver_key: dummy_ver_key_var,
                stake_amount: 0,
            },
        );

        // creating variables for signatures
        let mut sig_vars = sigs
            .iter()
            .map(|sig| circuit.create_signature_variable(sig))
            .collect::<Result<Vec<_>, CircuitError>>()?;
        sig_vars.resize(
            STAKE_TABLE_CAPACITY,
            SignatureVar {
                s: circuit.zero(),
                R: circuit.neutral_point_variable(),
            },
        );

        // creating Boolean variables for the bit vector
        let mut signer_bit_vec_var = signer_bit_vec
            .iter()
            .map(|&b| circuit.create_boolean_variable(b))
            .collect::<Result<Vec<_>, CircuitError>>()?;
        signer_bit_vec_var.resize(STAKE_TABLE_CAPACITY, BoolVar(circuit.zero()));

        let threshold = u256_to_field::<F>(threshold);
        let threshold_var = circuit.create_public_variable(threshold)?;

<<<<<<< HEAD
        let lightclient_state_var = LightClientStateVar::new(&mut circuit, lightclient_state)?;

        let view_number_f = F::from(lightclient_state.view_number as u64);
        let block_height_f = F::from(lightclient_state.block_height as u64);
=======
        let view_number_f = F::from(lightclient_state.view_number as u64);
        let block_height_f = F::from(lightclient_state.block_height as u64);
        let lightclient_state_var = LightClientStateVar {
            view_number_var: circuit.create_public_variable(view_number_f)?,
            block_height_var: circuit.create_public_variable(block_height_f)?,
            block_comm_var: circuit.create_public_variable(lightclient_state.block_comm)?,
            fee_ledger_comm_var: circuit
                .create_public_variable(lightclient_state.fee_ledger_comm)?,
            stake_table_comm_var: (
                circuit.create_public_variable(lightclient_state.stake_table_comm.0)?,
                circuit.create_public_variable(lightclient_state.stake_table_comm.1)?,
                circuit.create_public_variable(lightclient_state.stake_table_comm.2)?,
            ),
        };

>>>>>>> 78a41a30
        let public_inputs = vec![
            threshold,
            view_number_f,
            block_height_f,
            lightclient_state.block_comm,
            lightclient_state.fee_ledger_comm,
            lightclient_state.stake_table_comm.0,
            lightclient_state.stake_table_comm.1,
            lightclient_state.stake_table_comm.2,
        ];

        // Checking whether the accumulated weight exceeds the quorum threshold
        let mut signed_amount_var = (0..STAKE_TABLE_CAPACITY / 2)
            .map(|i| {
                circuit.mul_add(
                    &[
                        stake_table_var[2 * i].stake_amount,
                        signer_bit_vec_var[2 * i].0,
                        stake_table_var[2 * i + 1].stake_amount,
                        signer_bit_vec_var[2 * i + 1].0,
                    ],
                    &[F::one(), F::one()],
                )
            })
            .collect::<Result<Vec<_>, CircuitError>>()?;
        // Adding the last if STAKE_TABLE_CAPACITY is not a multiple of 2
        if STAKE_TABLE_CAPACITY % 2 == 1 {
            signed_amount_var.push(circuit.mul(
                stake_table_var[STAKE_TABLE_CAPACITY - 1].stake_amount,
                signer_bit_vec_var[STAKE_TABLE_CAPACITY - 1].0,
            )?);
        }
        let acc_amount_var = circuit.sum(&signed_amount_var)?;
        circuit.enforce_leq(threshold_var, acc_amount_var)?;

<<<<<<< HEAD
        // checking the commitment for the list of schnorr keys
=======
>>>>>>> 78a41a30
        let schnorr_ver_key_preimage_vars = stake_table_var
            .iter()
            .flat_map(|var| [var.schnorr_ver_key.0.get_x(), var.schnorr_ver_key.0.get_y()])
            .collect::<Vec<_>>();
        let schnorr_ver_key_comm = RescueNativeGadget::<F>::rescue_sponge_with_padding(
            &mut circuit,
            &schnorr_ver_key_preimage_vars,
            1,
        )?[0];
        circuit.enforce_equal(
            schnorr_ver_key_comm,
<<<<<<< HEAD
            lightclient_state_var.stake_table_comm().schnorr_keys_comm,
        )?;

        // checking the commitment for the list of stake amounts
=======
            lightclient_state_var.stake_table_comm_var.1,
        )?;

>>>>>>> 78a41a30
        let stake_amount_preimage_vars = stake_table_var
            .iter()
            .map(|var| var.stake_amount)
            .collect::<Vec<_>>();
        let stake_amount_comm = RescueNativeGadget::<F>::rescue_sponge_with_padding(
            &mut circuit,
            &stake_amount_preimage_vars,
            1,
        )?[0];
        circuit.enforce_equal(
            stake_amount_comm,
<<<<<<< HEAD
            lightclient_state_var.stake_table_comm().stake_amount_comm,
        )?;

        // checking all signatures
        let verification_result_vars = stake_table_var
            .iter()
            .zip(sig_vars)
            .map(|(entry, sig)| {
                SignatureGadget::<_, P>::check_signature_validity(
                    &mut circuit,
                    &entry.schnorr_ver_key,
                    lightclient_state_var.as_ref(),
                    &sig,
                )
            })
            .collect::<Result<Vec<_>, CircuitError>>()?;
        let bit_x_result_vars = signer_bit_vec_var
            .iter()
            .zip(verification_result_vars)
            .map(|(&bit, result)| {
                let neg_bit = circuit.logic_neg(bit)?;
                circuit.logic_or(neg_bit, result)
            })
            .collect::<Result<Vec<_>, CircuitError>>()?;
        let sig_ver_result = circuit.logic_and_all(&bit_x_result_vars)?;
        circuit.enforce_true(sig_ver_result.0)?;

=======
            lightclient_state_var.stake_table_comm_var.2,
        )?;

>>>>>>> 78a41a30
        circuit.finalize_for_arithmetization()?;
        Ok((circuit, public_inputs))
    }
}

#[cfg(test)]
mod tests {
    use super::{LightClientState, StateUpdateBuilder};
    use ark_ed_on_bn254::EdwardsConfig as Config;
    use ark_std::rand::{CryptoRng, RngCore};
    use ethereum_types::U256;
    use hotshot_stake_table::vec_based::StakeTable;
    use hotshot_types::traits::stake_table::{SnapshotVersion, StakeTableScheme};
<<<<<<< HEAD
    use jf_primitives::{
        crhf::{VariableLengthRescueCRHF, CRHF},
        errors::PrimitivesError,
        signatures::{
            bls_over_bn254::{BLSOverBN254CurveSignatureScheme, VerKey as BLSVerKey},
            schnorr::Signature,
            SchnorrSignatureScheme, SignatureScheme,
        },
=======
    use jf_primitives::signatures::{
        bls_over_bn254::{BLSOverBN254CurveSignatureScheme, VerKey as BLSVerKey},
        SchnorrSignatureScheme, SignatureScheme,
>>>>>>> 78a41a30
    };
    use jf_relation::Circuit;
    use jf_utils::test_rng;

    type F = ark_ed_on_bn254::Fq;
    type SchnorrVerKey = jf_primitives::signatures::schnorr::VerKey<Config>;
    type SchnorrSignKey = jf_primitives::signatures::schnorr::SignKey<ark_ed_on_bn254::Fr>;

    fn key_pairs_for_testing<R: CryptoRng + RngCore>(
        num_validators: usize,
        prng: &mut R,
    ) -> (Vec<BLSVerKey>, Vec<(SchnorrSignKey, SchnorrVerKey)>) {
        let bls_keys = (0..num_validators)
            .map(|_| {
                BLSOverBN254CurveSignatureScheme::key_gen(&(), prng)
                    .unwrap()
                    .1
            })
            .collect::<Vec<_>>();
        let schnorr_keys = (0..num_validators)
            .map(|_| SchnorrSignatureScheme::key_gen(&(), prng).unwrap())
            .collect::<Vec<_>>();
        (bls_keys, schnorr_keys)
    }

    fn stake_table_for_testing(
        bls_keys: &[BLSVerKey],
        schnorr_keys: &[(SchnorrSignKey, SchnorrVerKey)],
    ) -> StakeTable<BLSVerKey, SchnorrVerKey, F> {
        let mut st = StakeTable::<BLSVerKey, SchnorrVerKey, F>::new();
        // Registering keys
        bls_keys.iter().enumerate().zip(schnorr_keys).for_each(
            |((i, bls_key), (_, schnorr_key))| {
                st.register(*bls_key, U256::from((i + 1) as u32), schnorr_key.clone())
                    .unwrap()
            },
        );
        // Freeze the stake table
        st.advance();
        st.advance();
        st
    }

    #[test]
    fn test_circuit_building() {
        let num_validators = 10;
        let mut prng = test_rng();

        let (bls_keys, schnorr_keys) = key_pairs_for_testing(num_validators, &mut prng);
        let st = stake_table_for_testing(&bls_keys, &schnorr_keys);

        let block_comm =
            VariableLengthRescueCRHF::<F, 1>::evaluate(vec![F::from(1u32), F::from(2u32)]).unwrap()
                [0];
        let fee_ledger_comm =
            VariableLengthRescueCRHF::<F, 1>::evaluate(vec![F::from(3u32), F::from(5u32)]).unwrap()
                [0];

        let lightclient_state = LightClientState {
            view_number: 100,
            block_height: 73,
            block_comm,
            fee_ledger_comm,
            stake_table_comm: st.commitment(SnapshotVersion::LastEpochStart).unwrap(),
        };
        let state_msg = [
            F::from(lightclient_state.view_number as u64),
            F::from(lightclient_state.block_height as u64),
            lightclient_state.block_comm,
            lightclient_state.fee_ledger_comm,
            lightclient_state.stake_table_comm.0,
            lightclient_state.stake_table_comm.1,
            lightclient_state.stake_table_comm.2,
        ];

        let sigs = schnorr_keys
            .iter()
            .map(|(key, _)| SchnorrSignatureScheme::<Config>::sign(&(), key, state_msg, &mut prng))
            .collect::<Result<Vec<_>, PrimitivesError>>()
            .unwrap();

        let lightclient_state = LightClientState {
            view_number: 0,
            block_height: 0,
            block_comm: F::default(),
            fee_ledger_comm: F::default(),
            stake_table_comm: st.commitment(SnapshotVersion::LastEpochStart).unwrap(),
        };

        // bit vector with total weight 26
        let bit_vec = [
            true, true, true, false, true, true, false, false, true, false,
        ];
        let bit_masked_sigs = bit_vec
            .iter()
            .zip(sigs.iter())
            .map(|(bit, sig)| {
                if *bit {
                    sig.clone()
                } else {
                    Signature::<Config>::default()
                }
            })
            .collect::<Vec<_>>();
        // good path
        let (circuit, public_inputs) = StateUpdateBuilder::<F>::build(
            &st,
<<<<<<< HEAD
            &bit_masked_sigs,
=======
            &[],
>>>>>>> 78a41a30
            &lightclient_state,
            &bit_vec,
            &U256::from(26u32),
        )
        .unwrap();
        assert!(circuit.check_circuit_satisfiability(&public_inputs).is_ok());

        let (circuit, public_inputs) = StateUpdateBuilder::<F>::build(
            &st,
<<<<<<< HEAD
            &bit_masked_sigs,
=======
            &[],
>>>>>>> 78a41a30
            &lightclient_state,
            &bit_vec,
            &U256::from(10u32),
        )
        .unwrap();
        assert!(circuit.check_circuit_satisfiability(&public_inputs).is_ok());

        // bad path: total weight doesn't meet the threshold
        // bit vector with total weight 23
        let bad_bit_vec = [
            true, true, true, true, true, false, false, true, false, false,
        ];
        let bad_bit_masked_sigs = bad_bit_vec
            .iter()
            .zip(sigs.iter())
            .map(|(bit, sig)| {
                if *bit {
                    sig.clone()
                } else {
                    Signature::<Config>::default()
                }
            })
            .collect::<Vec<_>>();
        let (bad_circuit, public_inputs) = StateUpdateBuilder::<F>::build(
            &st,
<<<<<<< HEAD
            &bad_bit_masked_sigs,
=======
            &[],
>>>>>>> 78a41a30
            &lightclient_state,
            &bad_bit_vec,
            &U256::from(25u32),
        )
        .unwrap();
        assert!(bad_circuit
            .check_circuit_satisfiability(&public_inputs)
            .is_err());

        // bad path: bad stake table commitment
<<<<<<< HEAD
        let mut bad_lightclient_state = lightclient_state.clone();
        bad_lightclient_state.stake_table_comm.1 = F::default();
        let bad_state_msg = [
            F::from(bad_lightclient_state.view_number as u64),
            F::from(bad_lightclient_state.block_height as u64),
            bad_lightclient_state.block_comm,
            bad_lightclient_state.fee_ledger_comm,
            bad_lightclient_state.stake_table_comm.0,
            bad_lightclient_state.stake_table_comm.1,
            bad_lightclient_state.stake_table_comm.2,
        ];
        let sig_for_wrong_state = schnorr_keys
            .iter()
            .map(|(key, _)| {
                SchnorrSignatureScheme::<Config>::sign(&(), key, bad_state_msg, &mut prng)
            })
            .collect::<Result<Vec<_>, PrimitivesError>>()
            .unwrap();
        let (bad_circuit, public_inputs) = StateUpdateBuilder::<F>::build(
            &st,
            &sig_for_wrong_state,
=======
        let bad_lightclient_state = LightClientState {
            view_number: 0,
            block_height: 0,
            block_comm: F::default(),
            fee_ledger_comm: F::default(),
            stake_table_comm: (F::default(), F::default(), F::default()),
        };
        let (bad_circuit, public_inputs) = StateUpdateBuilder::<F>::build(
            &st,
            &[],
>>>>>>> 78a41a30
            &bad_lightclient_state,
            &bit_vec,
            &U256::from(26u32),
        )
        .unwrap();
        assert!(bad_circuit
            .check_circuit_satisfiability(&public_inputs)
            .is_err());
<<<<<<< HEAD

        // bad path: incorrect signatures
        let wrong_sigs = (0..num_validators)
            .map(|_| Signature::<Config>::default())
            .collect::<Vec<_>>();
        let (bad_circuit, public_inputs) = StateUpdateBuilder::<F>::build(
            &st,
            &wrong_sigs,
            &lightclient_state,
            &bit_vec,
            &U256::from(26u32),
        )
        .unwrap();
        assert!(bad_circuit
            .check_circuit_satisfiability(&public_inputs)
            .is_err());
=======
>>>>>>> 78a41a30
    }
}<|MERGE_RESOLUTION|>--- conflicted
+++ resolved
@@ -12,14 +12,11 @@
 };
 use jf_plonk::errors::PlonkError;
 use jf_primitives::{
-<<<<<<< HEAD
+    circuit::{rescue::RescueNativeGadget, signature::schnorr::VerKeyVar},
     circuit::{
         rescue::RescueNativeGadget,
         signature::schnorr::{SignatureGadget, SignatureVar, VerKeyVar},
     },
-=======
-    circuit::{rescue::RescueNativeGadget, signature::schnorr::VerKeyVar},
->>>>>>> 78a41a30
     rescue::RescueParameter,
     signatures::{
         bls_over_bn254::VerKey as BLSVerKey,
@@ -27,6 +24,7 @@
     },
 };
 use jf_relation::{errors::CircuitError, BoolVar, Circuit, PlonkCircuit, Variable};
+use jf_relation::{errors::CircuitError, BoolVar, Circuit, PlonkCircuit, Variable};
 
 /// Lossy conversion of a U256 into a field element.
 pub(crate) fn u256_to_field<F: PrimeField>(v: &U256) -> F {
@@ -44,7 +42,8 @@
     pub stake_amount: Variable,
 }
 
-<<<<<<< HEAD
+/// Light client state Variable
+/// The stake table commitment is a triple (bls_keys_comm, schnorr_keys_comm, stake_amount_comm).
 /// Variable for a stake table commitment
 #[derive(Clone, Debug)]
 pub struct StakeTableCommVar {
@@ -57,10 +56,6 @@
 }
 
 /// Light client state Variable
-=======
-/// Light client state Variable
-/// The stake table commitment is a triple (bls_keys_comm, schnorr_keys_comm, stake_amount_comm).
->>>>>>> 78a41a30
 #[derive(Clone, Debug)]
 pub struct LightClientStateVar {
     /// Private list holding all variables
@@ -134,6 +129,7 @@
     /// - stake table entries (`Vec<(BLSVerKey, Amount, SchnorrVerKey)>`)
     /// - schnorr signatures of the updated states (`Vec<SchnorrSignature>`)
     /// - updated light client state (`(view_number, block_height, block_comm, fee_ledger_comm, stake_table_comm)`)
+    /// - updated light client state (`(view_number, block_height, block_comm, fee_ledger_comm, stake_table_comm)`)
     /// - signer bit vector
     /// - quorum threshold
     /// checks that
@@ -142,11 +138,7 @@
     /// - all schnorr signatures are valid
     pub fn build<ST, P>(
         stake_table: &ST,
-<<<<<<< HEAD
         sigs: &[Signature<P>],
-=======
-        _sigs: &[Signature<P>],
->>>>>>> 78a41a30
         lightclient_state: &LightClientState<F>,
         signer_bit_vec: &[bool],
         threshold: &U256,
@@ -157,15 +149,6 @@
     {
         let mut circuit = PlonkCircuit::new_turbo_plonk();
 
-<<<<<<< HEAD
-=======
-        // Dummy circuit implementation, fill in the details later
-        // TODO(Chengyu):
-        // - [DONE] the signer's accumulated weight exceeds the quorum threshold
-        // - [DONE] The commitment of the stake table as [https://www.notion.so/espressosys/Light-Client-Contract-a416ebbfa9f342d79fccbf90de9706ef?pvs=4#6c0e26d753cd42e9bb0f22db1c519f45]
-        // - Batch Schnorr signature verification
-
->>>>>>> 78a41a30
         // creating variables for stake table entries
         let mut stake_table_var = stake_table
             .try_iter(SnapshotVersion::LastEpochStart)?
@@ -179,6 +162,7 @@
             })
             .collect::<Result<Vec<_>, CircuitError>>()?;
         let dummy_ver_key_var = VerKeyVar(circuit.neutral_point_variable());
+        let dummy_ver_key_var = VerKeyVar(circuit.neutral_point_variable());
         stake_table_var.resize(
             STAKE_TABLE_CAPACITY,
             StakeTableEntryVar {
@@ -210,28 +194,10 @@
         let threshold = u256_to_field::<F>(threshold);
         let threshold_var = circuit.create_public_variable(threshold)?;
 
-<<<<<<< HEAD
         let lightclient_state_var = LightClientStateVar::new(&mut circuit, lightclient_state)?;
 
         let view_number_f = F::from(lightclient_state.view_number as u64);
         let block_height_f = F::from(lightclient_state.block_height as u64);
-=======
-        let view_number_f = F::from(lightclient_state.view_number as u64);
-        let block_height_f = F::from(lightclient_state.block_height as u64);
-        let lightclient_state_var = LightClientStateVar {
-            view_number_var: circuit.create_public_variable(view_number_f)?,
-            block_height_var: circuit.create_public_variable(block_height_f)?,
-            block_comm_var: circuit.create_public_variable(lightclient_state.block_comm)?,
-            fee_ledger_comm_var: circuit
-                .create_public_variable(lightclient_state.fee_ledger_comm)?,
-            stake_table_comm_var: (
-                circuit.create_public_variable(lightclient_state.stake_table_comm.0)?,
-                circuit.create_public_variable(lightclient_state.stake_table_comm.1)?,
-                circuit.create_public_variable(lightclient_state.stake_table_comm.2)?,
-            ),
-        };
-
->>>>>>> 78a41a30
         let public_inputs = vec![
             threshold,
             view_number_f,
@@ -267,10 +233,7 @@
         let acc_amount_var = circuit.sum(&signed_amount_var)?;
         circuit.enforce_leq(threshold_var, acc_amount_var)?;
 
-<<<<<<< HEAD
         // checking the commitment for the list of schnorr keys
-=======
->>>>>>> 78a41a30
         let schnorr_ver_key_preimage_vars = stake_table_var
             .iter()
             .flat_map(|var| [var.schnorr_ver_key.0.get_x(), var.schnorr_ver_key.0.get_y()])
@@ -282,16 +245,10 @@
         )?[0];
         circuit.enforce_equal(
             schnorr_ver_key_comm,
-<<<<<<< HEAD
             lightclient_state_var.stake_table_comm().schnorr_keys_comm,
         )?;
 
         // checking the commitment for the list of stake amounts
-=======
-            lightclient_state_var.stake_table_comm_var.1,
-        )?;
-
->>>>>>> 78a41a30
         let stake_amount_preimage_vars = stake_table_var
             .iter()
             .map(|var| var.stake_amount)
@@ -303,7 +260,6 @@
         )?[0];
         circuit.enforce_equal(
             stake_amount_comm,
-<<<<<<< HEAD
             lightclient_state_var.stake_table_comm().stake_amount_comm,
         )?;
 
@@ -331,11 +287,6 @@
         let sig_ver_result = circuit.logic_and_all(&bit_x_result_vars)?;
         circuit.enforce_true(sig_ver_result.0)?;
 
-=======
-            lightclient_state_var.stake_table_comm_var.2,
-        )?;
-
->>>>>>> 78a41a30
         circuit.finalize_for_arithmetization()?;
         Ok((circuit, public_inputs))
     }
@@ -349,7 +300,6 @@
     use ethereum_types::U256;
     use hotshot_stake_table::vec_based::StakeTable;
     use hotshot_types::traits::stake_table::{SnapshotVersion, StakeTableScheme};
-<<<<<<< HEAD
     use jf_primitives::{
         crhf::{VariableLengthRescueCRHF, CRHF},
         errors::PrimitivesError,
@@ -358,11 +308,6 @@
             schnorr::Signature,
             SchnorrSignatureScheme, SignatureScheme,
         },
-=======
-    use jf_primitives::signatures::{
-        bls_over_bn254::{BLSOverBN254CurveSignatureScheme, VerKey as BLSVerKey},
-        SchnorrSignatureScheme, SignatureScheme,
->>>>>>> 78a41a30
     };
     use jf_relation::Circuit;
     use jf_utils::test_rng;
@@ -444,14 +389,6 @@
             .collect::<Result<Vec<_>, PrimitivesError>>()
             .unwrap();
 
-        let lightclient_state = LightClientState {
-            view_number: 0,
-            block_height: 0,
-            block_comm: F::default(),
-            fee_ledger_comm: F::default(),
-            stake_table_comm: st.commitment(SnapshotVersion::LastEpochStart).unwrap(),
-        };
-
         // bit vector with total weight 26
         let bit_vec = [
             true, true, true, false, true, true, false, false, true, false,
@@ -470,11 +407,7 @@
         // good path
         let (circuit, public_inputs) = StateUpdateBuilder::<F>::build(
             &st,
-<<<<<<< HEAD
             &bit_masked_sigs,
-=======
-            &[],
->>>>>>> 78a41a30
             &lightclient_state,
             &bit_vec,
             &U256::from(26u32),
@@ -484,13 +417,10 @@
 
         let (circuit, public_inputs) = StateUpdateBuilder::<F>::build(
             &st,
-<<<<<<< HEAD
             &bit_masked_sigs,
-=======
-            &[],
->>>>>>> 78a41a30
             &lightclient_state,
             &bit_vec,
+            &U256::from(10u32),
             &U256::from(10u32),
         )
         .unwrap();
@@ -514,11 +444,7 @@
             .collect::<Vec<_>>();
         let (bad_circuit, public_inputs) = StateUpdateBuilder::<F>::build(
             &st,
-<<<<<<< HEAD
             &bad_bit_masked_sigs,
-=======
-            &[],
->>>>>>> 78a41a30
             &lightclient_state,
             &bad_bit_vec,
             &U256::from(25u32),
@@ -529,7 +455,6 @@
             .is_err());
 
         // bad path: bad stake table commitment
-<<<<<<< HEAD
         let mut bad_lightclient_state = lightclient_state.clone();
         bad_lightclient_state.stake_table_comm.1 = F::default();
         let bad_state_msg = [
@@ -551,18 +476,6 @@
         let (bad_circuit, public_inputs) = StateUpdateBuilder::<F>::build(
             &st,
             &sig_for_wrong_state,
-=======
-        let bad_lightclient_state = LightClientState {
-            view_number: 0,
-            block_height: 0,
-            block_comm: F::default(),
-            fee_ledger_comm: F::default(),
-            stake_table_comm: (F::default(), F::default(), F::default()),
-        };
-        let (bad_circuit, public_inputs) = StateUpdateBuilder::<F>::build(
-            &st,
-            &[],
->>>>>>> 78a41a30
             &bad_lightclient_state,
             &bit_vec,
             &U256::from(26u32),
@@ -571,7 +484,6 @@
         assert!(bad_circuit
             .check_circuit_satisfiability(&public_inputs)
             .is_err());
-<<<<<<< HEAD
 
         // bad path: incorrect signatures
         let wrong_sigs = (0..num_validators)
@@ -588,7 +500,5 @@
         assert!(bad_circuit
             .check_circuit_satisfiability(&public_inputs)
             .is_err());
-=======
->>>>>>> 78a41a30
     }
 }