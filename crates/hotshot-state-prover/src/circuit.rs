--- conflicted
+++ resolved
@@ -66,11 +66,7 @@
     pub fn build<ST, P>(
         stake_table: &ST,
         _sigs: &[Signature<P>],
-<<<<<<< HEAD
-        hotshot_state: &HotShotState<F>,
-=======
-        _hotshot_state: &LightClientState<F>,
->>>>>>> 6b3a61f5
+        hotshot_state: &LightClientState<F>,
         signer_bit_vec: &[bool],
         threshold: &U256,
     ) -> Result<(PlonkCircuit<F>, Vec<F>), PlonkError>
@@ -246,7 +242,6 @@
         let keys = key_pairs_for_testing();
         let st = stake_table_for_testing(&keys);
 
-<<<<<<< HEAD
         let hotshot_state = HotShotState {
             view_number: 0,
             block_height: 0,
@@ -255,42 +250,29 @@
             stake_table_comm: st.commitment(SnapshotVersion::LastEpochStart).unwrap(),
         };
 
-        let bit_vec_6 = [
-            true, true, true, true, true, true, false, false, false, false,
-        ];
-
-=======
+        let hotshot_state = HotShotState {
+            view_number: 0,
+            block_height: 0,
+            block_comm: F::default(),
+            fee_ledger_comm: F::default(),
+            stake_table_comm: st.commitment(SnapshotVersion::LastEpochStart).unwrap(),
+        };
+
         // bit vector with total weight 26
         let bit_vec = [
             true, true, true, false, true, true, false, false, true, false,
         ];
->>>>>>> 6b3a61f5
         // good path
         let (circuit, public_inputs) = StateUpdateBuilder::<F>::build(
             &st,
             &[],
-<<<<<<< HEAD
-            &hotshot_state,
+            &HotShotState::default(),
             &bit_vec_6,
             &U256::from(600u32),
-=======
-            &LightClientState::default(),
-            &bit_vec,
-            &U256::from(25u32),
->>>>>>> 6b3a61f5
         )
         .unwrap();
         assert!(circuit.check_circuit_satisfiability(&public_inputs).is_ok());
 
-<<<<<<< HEAD
-        // bad path: threshold requirement doesn't meet
-        let (bad_circuit, public_inputs) = StateUpdateBuilder::<F>::build(
-            &st,
-            &[],
-            &hotshot_state,
-            &bit_vec_6,
-            &U256::from(700u32),
-=======
         // bad path: total weight doesn't meet the threshold
         // bit vector with total weight 23
         let bad_bit_vec = [
@@ -302,7 +284,9 @@
             &LightClientState::default(),
             &bad_bit_vec,
             &U256::from(25u32),
->>>>>>> 6b3a61f5
+            &hotshot_state,
+            &bad_bit_vec,
+            &U256::from(700u32),
         )
         .unwrap();
         assert!(bad_circuit
