--- conflicted
+++ resolved
@@ -36,17 +36,4 @@
 vbs = { workspace = true }
 url = { workspace = true }
 reqwest = { workspace = true }
-<<<<<<< HEAD
-tokio = { workspace = true }
-=======
-
-[target.'cfg(all(async_executor_impl = "tokio"))'.dependencies]
-tokio = { workspace = true }
-[target.'cfg(all(async_executor_impl = "async-std"))'.dependencies]
-async-std = { workspace = true }
-
-[lints.rust]
-unexpected_cfgs = { level = "allow", check-cfg = [
-    'cfg(async_executor_impl, values("tokio", "async-std"))',
-] }
->>>>>>> 0164ac8e
+tokio = { workspace = true }