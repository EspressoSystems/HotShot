--- conflicted
+++ resolved
@@ -1,16 +1,12 @@
 use hotshot::traits::{
-<<<<<<< HEAD
-    election::static_committee::{GeneralStaticCommittee, StaticCommittee, StaticElectionConfig},
-    implementations::{CombinedNetworks, Libp2pNetwork, MemoryNetwork, PushCdnNetwork},
-=======
     election::static_committee::{GeneralStaticCommittee, StaticCommittee},
     implementations::{
         CombinedNetworks, Libp2pNetwork, MemoryNetwork, PushCdnNetwork, WebServerNetwork,
     },
->>>>>>> 75488ebb
     NodeImplementation,
 };
 use hotshot_types::{
+    constants::WebServerVersion,
     data::ViewNumber,
     message::Message,
     signature_key::{BLSPubKey, BuilderKey},
@@ -64,6 +60,10 @@
 #[derive(Clone, Debug, Deserialize, Serialize, Hash, Eq, PartialEq)]
 pub struct Libp2pImpl;
 
+/// Web server network implementation
+#[derive(Clone, Debug, Deserialize, Serialize, Hash, Eq, PartialEq)]
+pub struct WebImpl;
+
 /// Combined Network implementation (libp2p + web sever)
 #[derive(Clone, Debug, Deserialize, Serialize, Hash, Eq, PartialEq)]
 pub struct CombinedImpl;
@@ -83,6 +83,12 @@
     type Storage = TestStorage<TYPES>;
 }
 
+impl<TYPES: NodeType> NodeImplementation<TYPES> for WebImpl {
+    type QuorumNetwork = WebServerNetwork<TYPES, WebServerVersion>;
+    type CommitteeNetwork = WebServerNetwork<TYPES, WebServerVersion>;
+    type Storage = TestStorage<TYPES>;
+}
+
 impl<TYPES: NodeType> NodeImplementation<TYPES> for CombinedImpl {
     type QuorumNetwork = CombinedNetworks<TYPES>;
     type CommitteeNetwork = CombinedNetworks<TYPES>;
