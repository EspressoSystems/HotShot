use std::{
    fmt::{Debug, Display},
    mem::size_of,
};

use crate::{node_types::TestTypes, state_types::TestValidatedState};
use commit::{Commitment, Committable, RawCommitmentBuilder};
use hotshot_types::{
<<<<<<< HEAD
    data::{BlockError, Leaf, VidCommitment},
=======
    data::BlockError,
>>>>>>> 1e976042
    traits::{
        block_contents::{BlockHeader, TestableBlock, Transaction},
        node_implementation::NodeType,
        BlockPayload, ValidatedState,
    },
    utils::BuilderCommitment,
    vid::VidCommitment,
};
use serde::{Deserialize, Serialize};
use sha3::{Digest, Keccak256};

/// The transaction in a [`TestBlockPayload`].
#[derive(Default, PartialEq, Eq, Hash, Serialize, Deserialize, Clone, Debug)]
pub struct TestTransaction(pub Vec<u8>);

impl TestTransaction {
    /// Encode a list of transactions into bytes.
    ///
    /// # Errors
    /// If the transaction length conversion fails.
    pub fn encode(transactions: Vec<Self>) -> Result<Vec<u8>, BlockError> {
        let mut encoded = Vec::new();

        for txn in transactions {
            // The transaction length is converted from `usize` to `u32` to ensure consistent
            // number of bytes on different platforms.
            let txn_size = match u32::try_from(txn.0.len()) {
                Ok(len) => len.to_le_bytes(),
                Err(_) => {
                    return Err(BlockError::InvalidTransactionLength);
                }
            };

            // Concatenate the bytes of the transaction size and the transaction itself.
            encoded.extend(txn_size);
            encoded.extend(txn.0);
        }

        Ok(encoded)
    }
}

impl Committable for TestTransaction {
    fn commit(&self) -> Commitment<Self> {
        let builder = commit::RawCommitmentBuilder::new("Txn Comm");
        let mut hasher = Keccak256::new();
        hasher.update(&self.0);
        let generic_array = hasher.finalize();
        builder.generic_byte_array(&generic_array).finalize()
    }

    fn tag() -> String {
        "TEST_TXN".to_string()
    }
}

impl Transaction for TestTransaction {}

/// A [`BlockPayload`] that contains a list of `TestTransaction`.
#[derive(PartialEq, Eq, Hash, Serialize, Deserialize, Clone, Debug)]
pub struct TestBlockPayload {
    /// List of transactions.
    pub transactions: Vec<TestTransaction>,
}

impl TestBlockPayload {
    /// Create a genesis block payload with bytes `vec![0]`, to be used for
    /// consensus task initiation.
    /// # Panics
    /// If the `VidScheme` construction fails.
    #[must_use]
    pub fn genesis() -> Self {
        TestBlockPayload {
            transactions: vec![],
        }
    }
}

impl Display for TestBlockPayload {
    fn fmt(&self, f: &mut std::fmt::Formatter<'_>) -> std::fmt::Result {
        write!(f, "BlockPayload #txns={}", self.transactions.len())
    }
}

impl TestableBlock for TestBlockPayload {
    fn genesis() -> Self {
        Self::genesis()
    }

    fn txn_count(&self) -> u64 {
        self.transactions.len() as u64
    }
}

impl BlockPayload for TestBlockPayload {
    type Error = BlockError;
    type Transaction = TestTransaction;
    type Metadata = ();
    type Encode<'a> = <Vec<u8> as IntoIterator>::IntoIter;

    fn from_transactions(
        transactions: impl IntoIterator<Item = Self::Transaction>,
    ) -> Result<(Self, Self::Metadata), Self::Error> {
        let txns_vec: Vec<TestTransaction> = transactions.into_iter().collect();
        Ok((
            Self {
                transactions: txns_vec,
            },
            (),
        ))
    }

    fn from_bytes<E>(encoded_transactions: E, _metadata: &Self::Metadata) -> Self
    where
        E: Iterator<Item = u8>,
    {
        let encoded_vec: Vec<u8> = encoded_transactions.collect();
        let mut transactions = Vec::new();
        let mut current_index = 0;
        while current_index < encoded_vec.len() {
            // Decode the transaction length.
            let txn_start_index = current_index + size_of::<u32>();
            let mut txn_len_bytes = [0; size_of::<u32>()];
            txn_len_bytes.copy_from_slice(&encoded_vec[current_index..txn_start_index]);
            let txn_len: usize = u32::from_le_bytes(txn_len_bytes) as usize;

            // Get the transaction.
            let next_index = txn_start_index + txn_len;
            transactions.push(TestTransaction(
                encoded_vec[txn_start_index..next_index].to_vec(),
            ));
            current_index = next_index;
        }

        Self { transactions }
    }

    fn genesis() -> (Self, Self::Metadata) {
        (Self::genesis(), ())
    }

    fn encode(&self) -> Result<Self::Encode<'_>, Self::Error> {
        Ok(TestTransaction::encode(self.transactions.clone())?.into_iter())
    }

    fn transaction_commitments(
        &self,
        _metadata: &Self::Metadata,
    ) -> Vec<Commitment<Self::Transaction>> {
        self.transactions
            .iter()
            .map(commit::Committable::commit)
            .collect()
    }

    fn builder_commitment(&self, _metadata: &Self::Metadata) -> BuilderCommitment {
        let mut digest = sha2::Sha256::new();
        for txn in &self.transactions {
            digest.update(&txn.0);
        }
        BuilderCommitment::from_raw_digest(digest.finalize())
    }
}

/// A [`BlockHeader`] that commits to [`TestBlockPayload`].
#[derive(PartialEq, Eq, Hash, Clone, Debug, Deserialize, Serialize)]
pub struct TestBlockHeader {
    /// Block number.
    pub block_number: u64,
    /// VID commitment to the payload.
    pub payload_commitment: VidCommitment,
}

impl<TYPES: NodeType> BlockHeader<TYPES> for TestBlockHeader {
    type Payload = TestBlockPayload;
    type State = TestValidatedState;

    fn new(
        _parent_state: &Self::State,
        _instance_state: &<Self::State as ValidatedState<TYPES>>::Instance,
        parent_leaf: &Leaf<TYPES>,
        payload_commitment: VidCommitment,
        _metadata: <Self::Payload as BlockPayload>::Metadata,
    ) -> Self {
        Self {
            block_number: parent_leaf.block_header.block_number() + 1,
            payload_commitment,
        }
    }

    fn genesis(
        _instance_state: &<Self::State as ValidatedState<TYPES>>::Instance,
        payload_commitment: VidCommitment,
        _metadata: <Self::Payload as BlockPayload>::Metadata,
    ) -> Self {
        Self {
            block_number: 0,
            payload_commitment,
        }
    }

    fn block_number(&self) -> u64 {
        self.block_number
    }

    fn payload_commitment(&self) -> VidCommitment {
        self.payload_commitment
    }

    fn metadata(&self) -> &<Self::Payload as BlockPayload>::Metadata {
        &()
    }
}

impl Committable for TestBlockHeader {
    fn commit(&self) -> Commitment<Self> {
        RawCommitmentBuilder::new("Header Comm")
            .u64_field(
                "block number",
                <TestBlockHeader as BlockHeader<TestTypes>>::block_number(self),
            )
            .constant_str("payload commitment")
            .fixed_size_bytes(
                <TestBlockHeader as BlockHeader<TestTypes>>::payload_commitment(self)
                    .as_ref()
                    .as_ref(),
            )
            .finalize()
    }

    fn tag() -> String {
        "TEST_HEADER".to_string()
    }
}<|MERGE_RESOLUTION|>--- conflicted
+++ resolved
@@ -6,11 +6,7 @@
 use crate::{node_types::TestTypes, state_types::TestValidatedState};
 use commit::{Commitment, Committable, RawCommitmentBuilder};
 use hotshot_types::{
-<<<<<<< HEAD
-    data::{BlockError, Leaf, VidCommitment},
-=======
-    data::BlockError,
->>>>>>> 1e976042
+    data::{BlockError, Leaf},
     traits::{
         block_contents::{BlockHeader, TestableBlock, Transaction},
         node_implementation::NodeType,
