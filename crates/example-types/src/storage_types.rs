// Copyright (c) 2021-2024 Espresso Systems (espressosys.com)
// This file is part of the HotShot repository.

// You should have received a copy of the MIT License
// along with the HotShot repository. If not, see <https://mit-license.org/>.

use std::{
    collections::{BTreeMap, HashMap},
    sync::Arc,
};

use anyhow::{bail, Result};
use async_lock::RwLock;
use async_trait::async_trait;
use hotshot_types::{
    consensus::CommitmentMap,
    data::{DaProposal, Leaf, Leaf2, QuorumProposal, QuorumProposal2, VidDisperseShare},
    event::HotShotAction,
    message::Proposal,
    simple_certificate::{QuorumCertificate, UpgradeCertificate},
    traits::{
        node_implementation::{ConsensusTime, NodeType},
        storage::Storage,
    },
    utils::View,
    vote::HasViewNumber,
};

use crate::testable_delay::{DelayConfig, SupportedTraitTypesForAsyncDelay, TestableDelay};

type VidShares<TYPES> = HashMap<
    <TYPES as NodeType>::View,
    HashMap<<TYPES as NodeType>::SignatureKey, Proposal<TYPES, VidDisperseShare<TYPES>>>,
>;
#[derive(Clone, Debug)]
pub struct TestStorageState<TYPES: NodeType> {
    vids: VidShares<TYPES>,
<<<<<<< HEAD
    das: HashMap<TYPES::Time, Proposal<TYPES, DaProposal<TYPES>>>,
    proposals: BTreeMap<TYPES::Time, Proposal<TYPES, QuorumProposal<TYPES>>>,
    proposals2: BTreeMap<TYPES::Time, Proposal<TYPES, QuorumProposal2<TYPES>>>,
=======
    das: HashMap<TYPES::View, Proposal<TYPES, DaProposal<TYPES>>>,
    proposals: BTreeMap<TYPES::View, Proposal<TYPES, QuorumProposal<TYPES>>>,
>>>>>>> 8068edc4
    high_qc: Option<hotshot_types::simple_certificate::QuorumCertificate<TYPES>>,
    action: TYPES::View,
}

impl<TYPES: NodeType> Default for TestStorageState<TYPES> {
    fn default() -> Self {
        Self {
            vids: HashMap::new(),
            das: HashMap::new(),
            proposals: BTreeMap::new(),
            proposals2: BTreeMap::new(),
            high_qc: None,
            action: TYPES::View::genesis(),
        }
    }
}

#[derive(Clone, Debug)]
pub struct TestStorage<TYPES: NodeType> {
    inner: Arc<RwLock<TestStorageState<TYPES>>>,
    /// `should_return_err` is a testing utility to validate negative cases.
    pub should_return_err: bool,
    pub delay_config: DelayConfig,
    pub decided_upgrade_certificate: Arc<RwLock<Option<UpgradeCertificate<TYPES>>>>,
}

impl<TYPES: NodeType> Default for TestStorage<TYPES> {
    fn default() -> Self {
        Self {
            inner: Arc::new(RwLock::new(TestStorageState::default())),
            should_return_err: false,
            delay_config: DelayConfig::default(),
            decided_upgrade_certificate: Arc::new(RwLock::new(None)),
        }
    }
}

#[async_trait]
impl<TYPES: NodeType> TestableDelay for TestStorage<TYPES> {
    async fn run_delay_settings_from_config(delay_config: &DelayConfig) {
        if let Some(settings) = delay_config.get_setting(&SupportedTraitTypesForAsyncDelay::Storage)
        {
            Self::handle_async_delay(settings).await;
        }
    }
}

impl<TYPES: NodeType> TestStorage<TYPES> {
    pub async fn proposals_cloned(
        &self,
    ) -> BTreeMap<TYPES::View, Proposal<TYPES, QuorumProposal<TYPES>>> {
        self.inner.read().await.proposals.clone()
    }
    pub async fn high_qc_cloned(&self) -> Option<QuorumCertificate<TYPES>> {
        self.inner.read().await.high_qc.clone()
    }
    pub async fn decided_upgrade_certificate(&self) -> Option<UpgradeCertificate<TYPES>> {
        self.decided_upgrade_certificate.read().await.clone()
    }
    pub async fn last_actioned_view(&self) -> TYPES::View {
        self.inner.read().await.action
    }
}

#[async_trait]
impl<TYPES: NodeType> Storage<TYPES> for TestStorage<TYPES> {
    async fn append_vid(&self, proposal: &Proposal<TYPES, VidDisperseShare<TYPES>>) -> Result<()> {
        if self.should_return_err {
            bail!("Failed to append VID proposal to storage");
        }
        Self::run_delay_settings_from_config(&self.delay_config).await;
        let mut inner = self.inner.write().await;
        inner
            .vids
            .entry(proposal.data.view_number)
            .or_default()
            .insert(proposal.data.recipient_key.clone(), proposal.clone());
        Ok(())
    }

    async fn append_da(&self, proposal: &Proposal<TYPES, DaProposal<TYPES>>) -> Result<()> {
        if self.should_return_err {
            bail!("Failed to append VID proposal to storage");
        }
        Self::run_delay_settings_from_config(&self.delay_config).await;
        let mut inner = self.inner.write().await;
        inner
            .das
            .insert(proposal.data.view_number, proposal.clone());
        Ok(())
    }
    async fn append_proposal(
        &self,
        proposal: &Proposal<TYPES, QuorumProposal<TYPES>>,
    ) -> Result<()> {
        if self.should_return_err {
            bail!("Failed to append VID proposal to storage");
        }
        Self::run_delay_settings_from_config(&self.delay_config).await;
        let mut inner = self.inner.write().await;
        inner
            .proposals
            .insert(proposal.data.view_number, proposal.clone());
        Ok(())
    }
    async fn append_proposal2(
        &self,
        proposal: &Proposal<TYPES, QuorumProposal2<TYPES>>,
    ) -> Result<()> {
        if self.should_return_err {
            bail!("Failed to append VID proposal to storage");
        }
        Self::run_delay_settings_from_config(&self.delay_config).await;
        let mut inner = self.inner.write().await;
        inner
            .proposals2
            .insert(proposal.data.view_number, proposal.clone());
        Ok(())
    }

    async fn record_action(
        &self,
        view: <TYPES as NodeType>::View,
        action: hotshot_types::event::HotShotAction,
    ) -> Result<()> {
        if self.should_return_err {
            bail!("Failed to append Action to storage");
        }
        let mut inner = self.inner.write().await;
        if view > inner.action && matches!(action, HotShotAction::Vote | HotShotAction::Propose) {
            inner.action = view;
        }
        Self::run_delay_settings_from_config(&self.delay_config).await;
        Ok(())
    }

    async fn update_high_qc(
        &self,
        new_high_qc: hotshot_types::simple_certificate::QuorumCertificate<TYPES>,
    ) -> Result<()> {
        if self.should_return_err {
            bail!("Failed to update high qc to storage");
        }
        Self::run_delay_settings_from_config(&self.delay_config).await;
        let mut inner = self.inner.write().await;
        if let Some(ref current_high_qc) = inner.high_qc {
            if new_high_qc.view_number() > current_high_qc.view_number() {
                inner.high_qc = Some(new_high_qc);
            }
        } else {
            inner.high_qc = Some(new_high_qc);
        }
        Ok(())
    }
    async fn update_undecided_state(
        &self,
        _leafs: CommitmentMap<Leaf<TYPES>>,
        _state: BTreeMap<TYPES::View, View<TYPES>>,
    ) -> Result<()> {
        if self.should_return_err {
            bail!("Failed to update high qc to storage");
        }
        Self::run_delay_settings_from_config(&self.delay_config).await;
        Ok(())
    }
    async fn update_undecided_state2(
        &self,
        _leafs: CommitmentMap<Leaf2<TYPES>>,
        _state: BTreeMap<TYPES::Time, View<TYPES>>,
    ) -> Result<()> {
        if self.should_return_err {
            bail!("Failed to update high qc to storage");
        }
        Self::run_delay_settings_from_config(&self.delay_config).await;
        Ok(())
    }
    async fn update_decided_upgrade_certificate(
        &self,
        decided_upgrade_certificate: Option<UpgradeCertificate<TYPES>>,
    ) -> Result<()> {
        *self.decided_upgrade_certificate.write().await = decided_upgrade_certificate;

        Ok(())
    }

    async fn migrate_consensus(
        &self,
        _convert_leaf: fn(Leaf<TYPES>) -> Leaf2<TYPES>,
        convert_proposal: fn(
            Proposal<TYPES, QuorumProposal<TYPES>>,
        ) -> Proposal<TYPES, QuorumProposal2<TYPES>>,
    ) -> Result<()> {
        let mut storage_writer = self.inner.write().await;

        for (view, proposal) in storage_writer.proposals.clone().iter() {
            storage_writer
                .proposals2
                .insert(*view, convert_proposal(proposal.clone()));
        }

        Ok(())
    }
}<|MERGE_RESOLUTION|>--- conflicted
+++ resolved
@@ -35,14 +35,9 @@
 #[derive(Clone, Debug)]
 pub struct TestStorageState<TYPES: NodeType> {
     vids: VidShares<TYPES>,
-<<<<<<< HEAD
-    das: HashMap<TYPES::Time, Proposal<TYPES, DaProposal<TYPES>>>,
-    proposals: BTreeMap<TYPES::Time, Proposal<TYPES, QuorumProposal<TYPES>>>,
-    proposals2: BTreeMap<TYPES::Time, Proposal<TYPES, QuorumProposal2<TYPES>>>,
-=======
     das: HashMap<TYPES::View, Proposal<TYPES, DaProposal<TYPES>>>,
     proposals: BTreeMap<TYPES::View, Proposal<TYPES, QuorumProposal<TYPES>>>,
->>>>>>> 8068edc4
+    proposals2: BTreeMap<TYPES::View, Proposal<TYPES, QuorumProposal2<TYPES>>>,
     high_qc: Option<hotshot_types::simple_certificate::QuorumCertificate<TYPES>>,
     action: TYPES::View,
 }
@@ -211,7 +206,7 @@
     async fn update_undecided_state2(
         &self,
         _leafs: CommitmentMap<Leaf2<TYPES>>,
-        _state: BTreeMap<TYPES::Time, View<TYPES>>,
+        _state: BTreeMap<TYPES::View, View<TYPES>>,
     ) -> Result<()> {
         if self.should_return_err {
             bail!("Failed to update high qc to storage");
