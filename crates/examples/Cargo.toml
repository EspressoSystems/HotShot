--- conflicted
+++ resolved
@@ -116,12 +116,8 @@
 hotshot-web-server = { version = "0.5.36", path = "../web_server", default-features = false }
 hotshot-orchestrator = { version = "0.5.36", path = "../orchestrator", default-features = false }
 hotshot-types = { path = "../types" }
-<<<<<<< HEAD
 hotshot-testing = { path = "../testing" }
-hotshot-task-impls = { path = "../task-impls", version = "0.5.26", default-features = false }
-=======
 hotshot-task-impls = { path = "../task-impls", version = "0.5.36", default-features = false }
->>>>>>> dd3132a4
 libp2p-identity = { workspace = true }
 libp2p-networking = { workspace = true }
 rand = { workspace = true }
