#![allow(clippy::panic)]
use async_compatibility_layer::art::async_sleep;
use async_compatibility_layer::logging::{setup_backtrace, setup_logging};
use async_lock::RwLock;
use async_trait::async_trait;
use clap::Parser;
use client::reexports::crypto::signature::KeyPair;
use futures::StreamExt;
use hotshot::traits::implementations::{
    CombinedNetworks, PushCdnNetwork, UnderlyingCombinedNetworks, WrappedSignatureKey,
};
use hotshot::{
    traits::{
        implementations::{Libp2pNetwork, MemoryStorage, NetworkingMetricsValue, WebServerNetwork},
        NodeImplementation,
    },
    types::{SignatureKey, SystemContextHandle},
    Memberships, Networks, SystemContext,
};
use hotshot_example_types::{
    block_types::{TestBlockHeader, TestBlockPayload, TestTransaction},
    state_types::TestInstanceState,
};
use hotshot_orchestrator::config::NetworkConfigSource;
use hotshot_orchestrator::{
    self,
    client::{OrchestratorClient, ValidatorArgs},
    config::{NetworkConfig, NetworkConfigFile, WebServerConfig},
};
use hotshot_types::message::Message;
<<<<<<< HEAD
use hotshot_types::traits::network::{ConnectedNetwork, Topic};
=======
use hotshot_types::traits::network::ConnectedNetwork;
use hotshot_types::PeerConfig;
>>>>>>> 2b3f5b19
use hotshot_types::ValidatorConfig;
use hotshot_types::{
    consensus::ConsensusMetricsValue,
    data::{Leaf, TestableLeaf},
    event::{Event, EventType},
    traits::{
        block_contents::TestableBlock,
        election::Membership,
        node_implementation::{ConsensusTime, NodeType},
        states::TestableState,
    },
    HotShotConfig,
};
use libp2p_identity::{
    ed25519::{self, SecretKey},
    Keypair,
};
use libp2p_networking::{
    network::{MeshParams, NetworkNodeConfigBuilder, NetworkNodeType},
    reexport::Multiaddr,
};
use rand::rngs::StdRng;
use rand::SeedableRng;
use std::marker::PhantomData;
use std::time::Duration;
use std::{collections::BTreeSet, sync::Arc};
use std::{num::NonZeroUsize, str::FromStr};
use surf_disco::Url;

use libp2p_identity::PeerId;
use std::fmt::Debug;
use std::{fs, time::Instant};
use tracing::{error, info, warn};

#[derive(Parser, Debug, Clone)]
#[command(
    name = "Multi-machine consensus",
    about = "Simulates consensus among multiple machines"
)]
/// Arguments passed to the orchestrator
pub struct OrchestratorArgs {
    /// The url the orchestrator runs on; this should be in the form of `http://localhost:5555` or `http://0.0.0.0:5555`
    pub url: Url,
    /// The configuration file to be used for this run
    pub config_file: String,
}

#[derive(Parser, Debug, Clone)]
#[command(
    name = "Multi-machine consensus",
    about = "Simulates consensus among multiple machines"
)]
/// The configuration file to be used for this run
pub struct ConfigArgs {
    /// The configuration file to be used for this run
    pub config_file: String,
}

/// Reads a network configuration from a given filepath
/// # Panics
/// if unable to convert the config file into toml
/// # Note
/// This derived config is used for initialization of orchestrator,
/// therefore `known_nodes_with_stake` will be an initialized
/// vector full of the node's own config.
/// `my_own_validator_config` will be generated from seed here
/// for loading config from orchestrator,
/// or else it will be loaded from file.
#[must_use]
pub fn load_config_from_file<TYPES: NodeType>(
    config_file: &str,
) -> NetworkConfig<TYPES::SignatureKey, TYPES::ElectionConfigType> {
    let config_file_as_string: String = fs::read_to_string(config_file)
        .unwrap_or_else(|_| panic!("Could not read config file located at {config_file}"));
    let config_toml: NetworkConfigFile<TYPES::SignatureKey> =
        toml::from_str::<NetworkConfigFile<TYPES::SignatureKey>>(&config_file_as_string)
            .expect("Unable to convert config file to TOML");

    let mut config: NetworkConfig<TYPES::SignatureKey, TYPES::ElectionConfigType> =
        config_toml.into();

    // my_own_validator_config would be best to load from file,
    // but its type is too complex to load so we'll generate it from seed now
    config.config.my_own_validator_config =
        ValidatorConfig::generated_from_seed_indexed(config.seed, config.node_index, 1);
    // initialize it with size for better assignment of peers' config
    config.config.known_nodes_with_stake =
        vec![PeerConfig::default(); config.config.total_nodes.get() as usize];

    config
}

/// Runs the orchestrator
pub async fn run_orchestrator<
    TYPES: NodeType,
    DACHANNEL: ConnectedNetwork<Message<TYPES>, TYPES::SignatureKey>,
    QUORUMCHANNEL: ConnectedNetwork<Message<TYPES>, TYPES::SignatureKey>,
    NODE: NodeImplementation<TYPES, Storage = MemoryStorage<TYPES>>,
>(
    OrchestratorArgs { url, config_file }: OrchestratorArgs,
) {
    error!("Starting orchestrator",);
    let run_config = load_config_from_file::<TYPES>(&config_file);
    let _result = hotshot_orchestrator::run_orchestrator::<
        TYPES::SignatureKey,
        TYPES::ElectionConfigType,
    >(run_config, url)
    .await;
}

/// Helper function to calculate the nuymber of transactions to send per node per round
#[allow(clippy::cast_possible_truncation)]
fn calculate_num_tx_per_round(
    node_index: u64,
    total_num_nodes: usize,
    transactions_per_round: usize,
) -> usize {
    transactions_per_round / total_num_nodes
        + usize::from(
            (total_num_nodes - 1 - node_index as usize)
                < (transactions_per_round % total_num_nodes),
        )
}

/// create a web server network from a config file + public key
/// # Panics
/// Panics if the web server config doesn't exist in `config`
fn webserver_network_from_config<TYPES: NodeType>(
    config: NetworkConfig<TYPES::SignatureKey, TYPES::ElectionConfigType>,
    pub_key: TYPES::SignatureKey,
) -> WebServerNetwork<TYPES> {
    // Get the configuration for the web server
    let WebServerConfig {
        url,
        wait_between_polls,
    }: WebServerConfig = config.web_server_config.unwrap();

    WebServerNetwork::create(url, wait_between_polls, pub_key, false)
}

#[allow(clippy::cast_possible_truncation)]
#[allow(clippy::cast_lossless)]
#[allow(clippy::too_many_lines)]
/// Create a libp2p network from a config file and public key
/// # Panics
/// If unable to create bootstrap nodes multiaddres or the libp2p config is invalid
async fn libp2p_network_from_config<TYPES: NodeType>(
    config: NetworkConfig<TYPES::SignatureKey, TYPES::ElectionConfigType>,
    pub_key: TYPES::SignatureKey,
) -> Libp2pNetwork<Message<TYPES>, TYPES::SignatureKey> {
    let mut config = config;
    let libp2p_config = config
        .libp2p_config
        .take()
        .expect("Configuration is not for a Libp2p network");
    let bs_len = libp2p_config.bootstrap_nodes.len();
    let bootstrap_nodes: Vec<(PeerId, Multiaddr)> = libp2p_config
        .bootstrap_nodes
        .iter()
        .map(|(addr, pair)| {
            let kp = Keypair::from_protobuf_encoding(pair).unwrap();
            let peer_id = PeerId::from_public_key(&kp.public());
            let multiaddr =
                Multiaddr::from_str(&format!("/ip4/{}/udp/{}/quic-v1", addr.ip(), addr.port()))
                    .unwrap();
            (peer_id, multiaddr)
        })
        .collect();
    let identity = libp2p_generate_indexed_identity(config.seed, config.node_index);
    let node_type = if (config.node_index as usize) < bs_len {
        NetworkNodeType::Bootstrap
    } else {
        NetworkNodeType::Regular
    };
    let node_index = config.node_index;
    let port_index = if libp2p_config.index_ports {
        node_index
    } else {
        0
    };
    let bound_addr: Multiaddr = format!(
        "/{}/{}/udp/{}/quic-v1",
        if libp2p_config.public_ip.is_ipv4() {
            "ip4"
        } else {
            "ip6"
        },
        libp2p_config.public_ip,
        libp2p_config.base_port as u64 + port_index
    )
    .parse()
    .unwrap();

    // generate network
    let mut config_builder = NetworkNodeConfigBuilder::default();
    assert!(config.config.total_nodes.get() > 2);
    let replicated_nodes = NonZeroUsize::new(config.config.total_nodes.get() - 2).unwrap();
    config_builder.replication_factor(replicated_nodes);
    config_builder.identity(identity.clone());

    config_builder.bound_addr(Some(bound_addr.clone()));

    let to_connect_addrs = bootstrap_nodes
        .iter()
        .map(|(peer_id, multiaddr)| (Some(*peer_id), multiaddr.clone()))
        .collect();

    config_builder.to_connect_addrs(to_connect_addrs);

    let mesh_params =
        // NOTE I'm arbitrarily choosing these.
        match node_type {
            NetworkNodeType::Bootstrap => MeshParams {
                mesh_n_high: libp2p_config.bootstrap_mesh_n_high,
                mesh_n_low: libp2p_config.bootstrap_mesh_n_low,
                mesh_outbound_min: libp2p_config.bootstrap_mesh_outbound_min,
                mesh_n: libp2p_config.bootstrap_mesh_n,
            },
            NetworkNodeType::Regular => MeshParams {
                mesh_n_high: libp2p_config.mesh_n_high,
                mesh_n_low: libp2p_config.mesh_n_low,
                mesh_outbound_min: libp2p_config.mesh_outbound_min,
                mesh_n: libp2p_config.mesh_n,
            },
            NetworkNodeType::Conductor => unreachable!(),
        };
    config_builder.mesh_params(Some(mesh_params));

    let mut all_keys = BTreeSet::new();
    let mut da_keys = BTreeSet::new();
    for i in 0..config.config.total_nodes.get() as u64 {
        let privkey = TYPES::SignatureKey::generated_from_seed_indexed([0u8; 32], i).1;
        let pub_key = TYPES::SignatureKey::from_private(&privkey);
        if i < config.config.da_committee_size as u64 {
            da_keys.insert(pub_key.clone());
        }
        all_keys.insert(pub_key);
    }
    let node_config = config_builder.build().unwrap();

    #[allow(clippy::cast_possible_truncation)]
    Libp2pNetwork::new(
        NetworkingMetricsValue::default(),
        node_config,
        pub_key.clone(),
        Arc::new(RwLock::new(
            bootstrap_nodes
                .iter()
                .map(|(peer_id, addr)| (Some(*peer_id), addr.clone()))
                .collect(),
        )),
        bs_len,
        config.node_index as usize,
        None,
        da_keys.contains(&pub_key),
    )
    .await
    .unwrap()
}

/// Defines the behavior of a "run" of the network with a given configuration
#[async_trait]
pub trait RunDA<
    TYPES: NodeType<InstanceState = TestInstanceState>,
    DANET: ConnectedNetwork<Message<TYPES>, TYPES::SignatureKey>,
    QUORUMNET: ConnectedNetwork<Message<TYPES>, TYPES::SignatureKey>,
    NODE: NodeImplementation<
        TYPES,
        QuorumNetwork = QUORUMNET,
        CommitteeNetwork = DANET,
        Storage = MemoryStorage<TYPES>,
    >,
> where
    <TYPES as NodeType>::ValidatedState: TestableState<TYPES>,
    <TYPES as NodeType>::BlockPayload: TestableBlock,
    TYPES: NodeType<Transaction = TestTransaction>,
    Leaf<TYPES>: TestableLeaf,
    Self: Sync,
{
    /// Initializes networking, returns self
    async fn initialize_networking(
        config: NetworkConfig<TYPES::SignatureKey, TYPES::ElectionConfigType>,
    ) -> Self;

    /// Initializes the genesis state and HotShot instance; does not start HotShot consensus
    /// # Panics if it cannot generate a genesis block, fails to initialize HotShot, or cannot
    /// get the anchored view
    /// Note: sequencing leaf does not have state, so does not return state
    async fn initialize_state_and_hotshot(&self) -> SystemContextHandle<TYPES, NODE> {
        let initializer = hotshot::HotShotInitializer::<TYPES>::from_genesis(TestInstanceState {})
            .expect("Couldn't generate genesis block");

        let config = self.get_config();

        // Get KeyPair for certificate Aggregation
        let pk = config.config.my_own_validator_config.public_key.clone();
        let sk = config.config.my_own_validator_config.private_key.clone();
        let known_nodes_with_stake = config.config.known_nodes_with_stake.clone();

        let da_network = self.get_da_channel();
        let quorum_network = self.get_quorum_channel();

        // Since we do not currently pass the election config type in the NetworkConfig, this will always be the default election config
        let quorum_election_config = config.config.election_config.clone().unwrap_or_else(|| {
            TYPES::Membership::default_election_config(
                config.config.total_nodes.get() as u64,
                Topic::Global,
            )
        });

        let committee_election_config = TYPES::Membership::default_election_config(
            config.config.da_committee_size.try_into().unwrap(),
            Topic::DA,
        );
        let networks_bundle = Networks {
            quorum_network: quorum_network.clone().into(),
            da_network: da_network.clone().into(),
            _pd: PhantomData,
        };

        let memberships = Memberships {
            quorum_membership: <TYPES as NodeType>::Membership::create_election(
                known_nodes_with_stake.clone(),
                quorum_election_config.clone(),
            ),
            da_membership: <TYPES as NodeType>::Membership::create_election(
                known_nodes_with_stake.clone(),
                committee_election_config,
            ),
            vid_membership: <TYPES as NodeType>::Membership::create_election(
                known_nodes_with_stake.clone(),
                quorum_election_config.clone(),
            ),
            view_sync_membership: <TYPES as NodeType>::Membership::create_election(
                known_nodes_with_stake.clone(),
                quorum_election_config,
            ),
        };

        SystemContext::init(
            pk,
            sk,
            config.node_index,
            config.config,
            MemoryStorage::empty(),
            memberships,
            networks_bundle,
            initializer,
            ConsensusMetricsValue::default(),
        )
        .await
        .expect("Could not init hotshot")
        .0
    }

    /// Starts HotShot consensus, returns when consensus has finished
    async fn run_hotshot(
        &self,
        context: SystemContextHandle<TYPES, NODE>,
        transactions: &mut Vec<TestTransaction>,
        transactions_to_send_per_round: u64,
    ) {
        let NetworkConfig {
            rounds,
            node_index,
            start_delay_seconds,
            ..
        } = self.get_config();

        let mut total_transactions_committed = 0;
        let mut total_transactions_sent = 0;

        error!("Sleeping for {start_delay_seconds} seconds before starting hotshot!");
        async_sleep(Duration::from_secs(start_delay_seconds)).await;

        error!("Starting HotShot example!");
        let start = Instant::now();

        let mut event_stream = context.get_event_stream();
        let mut anchor_view: TYPES::Time = <TYPES::Time as ConsensusTime>::genesis();
        let mut num_successful_commits = 0;

        context.hotshot.start_consensus().await;

        loop {
            match event_stream.next().await {
                None => {
                    panic!("Error! Event stream completed before consensus ended.");
                }
                Some(Event { event, .. }) => {
                    match event {
                        EventType::Error { error } => {
                            error!("Error in consensus: {:?}", error);
                            // TODO what to do here
                        }
                        EventType::Decide {
                            leaf_chain,
                            qc: _,
                            block_size,
                        } => {
                            // this might be a obob
                            if let Some((leaf, _)) = leaf_chain.first() {
                                info!("Decide event for leaf: {}", *leaf.view_number);

                                let new_anchor = leaf.view_number;
                                if new_anchor >= anchor_view {
                                    anchor_view = leaf.view_number;
                                }

                                // send transactions
                                for _ in 0..transactions_to_send_per_round {
                                    let tx = transactions.remove(0);

                                    () = context.submit_transaction(tx).await.unwrap();
                                    total_transactions_sent += 1;
                                }
                            }

                            if let Some(size) = block_size {
                                total_transactions_committed += size;
                            }

                            num_successful_commits += leaf_chain.len();
                            if num_successful_commits >= rounds {
                                break;
                            }

                            if leaf_chain.len() > 1 {
                                warn!("Leaf chain is greater than 1 with len {}", leaf_chain.len());
                            }
                            // when we make progress, submit new events
                        }
                        EventType::ReplicaViewTimeout { view_number } => {
                            warn!("Timed out as a replicas in view {:?}", view_number);
                        }
                        EventType::NextLeaderViewTimeout { view_number } => {
                            warn!("Timed out as the next leader in view {:?}", view_number);
                        }
                        _ => {}
                    }
                }
            }
        }

        // Output run results
        let total_time_elapsed = start.elapsed();
        error!("[{node_index}]: {rounds} rounds completed in {total_time_elapsed:?} - Total transactions sent: {total_transactions_sent} - Total transactions committed: {total_transactions_committed} - Total commitments: {num_successful_commits}");
    }

    /// Returns the da network for this run
    fn get_da_channel(&self) -> DANET;

    /// Returns the quorum network for this run
    fn get_quorum_channel(&self) -> QUORUMNET;

    /// Returns the config for this run
    fn get_config(&self) -> NetworkConfig<TYPES::SignatureKey, TYPES::ElectionConfigType>;
}

// WEB SERVER

/// Represents a web server-based run
pub struct WebServerDARun<TYPES: NodeType> {
    /// the network configuration
    config: NetworkConfig<TYPES::SignatureKey, TYPES::ElectionConfigType>,
    /// quorum channel
    quorum_channel: WebServerNetwork<TYPES>,
    /// data availability channel
    da_channel: WebServerNetwork<TYPES>,
}

#[async_trait]
impl<
        TYPES: NodeType<
            Transaction = TestTransaction,
            BlockPayload = TestBlockPayload,
            BlockHeader = TestBlockHeader,
            InstanceState = TestInstanceState,
        >,
        NODE: NodeImplementation<
            TYPES,
            QuorumNetwork = WebServerNetwork<TYPES>,
            CommitteeNetwork = WebServerNetwork<TYPES>,
            Storage = MemoryStorage<TYPES>,
        >,
    > RunDA<TYPES, WebServerNetwork<TYPES>, WebServerNetwork<TYPES>, NODE> for WebServerDARun<TYPES>
where
    <TYPES as NodeType>::ValidatedState: TestableState<TYPES>,
    <TYPES as NodeType>::BlockPayload: TestableBlock,
    Leaf<TYPES>: TestableLeaf,
    Self: Sync,
{
    async fn initialize_networking(
        config: NetworkConfig<TYPES::SignatureKey, TYPES::ElectionConfigType>,
    ) -> WebServerDARun<TYPES> {
        // Get our own key
        let pub_key = config.config.my_own_validator_config.public_key.clone();

        // extract values from config (for DA network)
        let WebServerConfig {
            url,
            wait_between_polls,
        }: WebServerConfig = config.clone().da_web_server_config.unwrap();

        // create and wait for underlying network
        let underlying_quorum_network =
            webserver_network_from_config::<TYPES>(config.clone(), pub_key.clone());

        underlying_quorum_network.wait_for_ready().await;

        let da_channel: WebServerNetwork<TYPES> =
            WebServerNetwork::create(url.clone(), wait_between_polls, pub_key.clone(), true);

        WebServerDARun {
            config,
            quorum_channel: underlying_quorum_network,
            da_channel,
        }
    }

    fn get_da_channel(&self) -> WebServerNetwork<TYPES> {
        self.da_channel.clone()
    }

    fn get_quorum_channel(&self) -> WebServerNetwork<TYPES> {
        self.quorum_channel.clone()
    }

    fn get_config(&self) -> NetworkConfig<TYPES::SignatureKey, TYPES::ElectionConfigType> {
        self.config.clone()
    }
}

// Push CDN

/// Represents a Push CDN-based run
pub struct PushCdnDaRun<TYPES: NodeType> {
    /// The underlying configuration
    config: NetworkConfig<TYPES::SignatureKey, TYPES::ElectionConfigType>,
    /// The quorum channel
    quorum_channel: PushCdnNetwork<TYPES>,
    /// The DA channel
    da_channel: PushCdnNetwork<TYPES>,
}

#[async_trait]
impl<
        TYPES: NodeType<
            Transaction = TestTransaction,
            BlockPayload = TestBlockPayload,
            BlockHeader = TestBlockHeader,
            InstanceState = TestInstanceState,
        >,
        NODE: NodeImplementation<
            TYPES,
            QuorumNetwork = PushCdnNetwork<TYPES>,
            CommitteeNetwork = PushCdnNetwork<TYPES>,
            Storage = MemoryStorage<TYPES>,
        >,
    > RunDA<TYPES, PushCdnNetwork<TYPES>, PushCdnNetwork<TYPES>, NODE> for PushCdnDaRun<TYPES>
where
    <TYPES as NodeType>::ValidatedState: TestableState,
    <TYPES as NodeType>::BlockPayload: TestableBlock,
    Leaf<TYPES>: TestableLeaf,
    Self: Sync,
{
    async fn initialize_networking(
        config: NetworkConfig<TYPES::SignatureKey, TYPES::ElectionConfigType>,
    ) -> PushCdnDaRun<TYPES> {
        // Get our own key
        let key = config.config.my_own_validator_config.clone();

        // Convert to the Push-CDN-compatible type
        let keypair = KeyPair {
            public_key: WrappedSignatureKey(key.public_key),
            private_key: key.private_key,
        };

        // See if we should be DA
        let mut topics = vec![Topic::Global];
        if config.node_index < config.config.da_committee_size as u64 {
            topics.push(Topic::DA);
        }

        // Create the network and await the initial connection
        let network = PushCdnNetwork::new(
            config
                .push_cdn_marshal_address
                .clone()
                .expect("`push_cdn_marshal_address` needs to be supplied for a push CDN run"),
            topics,
            keypair,
        )
        .await
        .expect("failed to perform initial connection");

        PushCdnDaRun {
            config,
            quorum_channel: network.clone(),
            da_channel: network,
        }
    }

    fn get_da_channel(&self) -> PushCdnNetwork<TYPES> {
        self.da_channel.clone()
    }

    fn get_quorum_channel(&self) -> PushCdnNetwork<TYPES> {
        self.quorum_channel.clone()
    }

    fn get_config(&self) -> NetworkConfig<TYPES::SignatureKey, TYPES::ElectionConfigType> {
        self.config.clone()
    }
}

// Libp2p

/// Represents a libp2p-based run
pub struct Libp2pDARun<TYPES: NodeType> {
    /// the network configuration
    config: NetworkConfig<TYPES::SignatureKey, TYPES::ElectionConfigType>,
    /// quorum channel
    quorum_channel: Libp2pNetwork<Message<TYPES>, TYPES::SignatureKey>,
    /// data availability channel
    da_channel: Libp2pNetwork<Message<TYPES>, TYPES::SignatureKey>,
}

#[async_trait]
impl<
        TYPES: NodeType<
            Transaction = TestTransaction,
            BlockPayload = TestBlockPayload,
            BlockHeader = TestBlockHeader,
            InstanceState = TestInstanceState,
        >,
        NODE: NodeImplementation<
            TYPES,
            QuorumNetwork = Libp2pNetwork<Message<TYPES>, TYPES::SignatureKey>,
            CommitteeNetwork = Libp2pNetwork<Message<TYPES>, TYPES::SignatureKey>,
            Storage = MemoryStorage<TYPES>,
        >,
    >
    RunDA<
        TYPES,
        Libp2pNetwork<Message<TYPES>, TYPES::SignatureKey>,
        Libp2pNetwork<Message<TYPES>, TYPES::SignatureKey>,
        NODE,
    > for Libp2pDARun<TYPES>
where
    <TYPES as NodeType>::ValidatedState: TestableState<TYPES>,
    <TYPES as NodeType>::BlockPayload: TestableBlock,
    Leaf<TYPES>: TestableLeaf,
    Self: Sync,
{
    async fn initialize_networking(
        config: NetworkConfig<TYPES::SignatureKey, TYPES::ElectionConfigType>,
    ) -> Libp2pDARun<TYPES> {
        let pub_key = config.config.my_own_validator_config.public_key.clone();

        // create and wait for underlying network
        let quorum_channel = libp2p_network_from_config::<TYPES>(config.clone(), pub_key).await;

        let da_channel = quorum_channel.clone();
        quorum_channel.wait_for_ready().await;

        Libp2pDARun {
            config,
            quorum_channel,
            da_channel,
        }
    }

    fn get_da_channel(&self) -> Libp2pNetwork<Message<TYPES>, TYPES::SignatureKey> {
        self.da_channel.clone()
    }

    fn get_quorum_channel(&self) -> Libp2pNetwork<Message<TYPES>, TYPES::SignatureKey> {
        self.quorum_channel.clone()
    }

    fn get_config(&self) -> NetworkConfig<TYPES::SignatureKey, TYPES::ElectionConfigType> {
        self.config.clone()
    }
}

// Combined network

/// Represents a combined-network-based run
pub struct CombinedDARun<TYPES: NodeType> {
    /// the network configuration
    config: NetworkConfig<TYPES::SignatureKey, TYPES::ElectionConfigType>,
    /// quorum channel
    quorum_channel: CombinedNetworks<TYPES>,
    /// data availability channel
    da_channel: CombinedNetworks<TYPES>,
}

#[async_trait]
impl<
        TYPES: NodeType<
            Transaction = TestTransaction,
            BlockPayload = TestBlockPayload,
            BlockHeader = TestBlockHeader,
            InstanceState = TestInstanceState,
        >,
        NODE: NodeImplementation<
            TYPES,
            Storage = MemoryStorage<TYPES>,
            QuorumNetwork = CombinedNetworks<TYPES>,
            CommitteeNetwork = CombinedNetworks<TYPES>,
        >,
    > RunDA<TYPES, CombinedNetworks<TYPES>, CombinedNetworks<TYPES>, NODE> for CombinedDARun<TYPES>
where
    <TYPES as NodeType>::ValidatedState: TestableState<TYPES>,
    <TYPES as NodeType>::BlockPayload: TestableBlock,
    Leaf<TYPES>: TestableLeaf,
    Self: Sync,
{
    async fn initialize_networking(
        config: NetworkConfig<TYPES::SignatureKey, TYPES::ElectionConfigType>,
    ) -> CombinedDARun<TYPES> {
        // generate our own key
        let (pub_key, _privkey) =
            <<TYPES as NodeType>::SignatureKey as SignatureKey>::generated_from_seed_indexed(
                config.seed,
                config.node_index,
            );

        // create and wait for libp2p network
        let libp2p_underlying_quorum_network =
            libp2p_network_from_config::<TYPES>(config.clone(), pub_key.clone()).await;

        libp2p_underlying_quorum_network.wait_for_ready().await;

        // extract values from config (for webserver DA network)
        let WebServerConfig {
            url,
            wait_between_polls,
        }: WebServerConfig = config.clone().da_web_server_config.unwrap();

        // create and wait for underlying webserver network
        let web_quorum_network =
            webserver_network_from_config::<TYPES>(config.clone(), pub_key.clone());

        let web_da_network = WebServerNetwork::create(url, wait_between_polls, pub_key, true);

        web_quorum_network.wait_for_ready().await;

        // combine the two communication channel

        let da_channel = CombinedNetworks::new(Arc::new(UnderlyingCombinedNetworks(
            web_da_network.clone(),
            libp2p_underlying_quorum_network.clone(),
        )));
        let quorum_channel = CombinedNetworks::new(Arc::new(UnderlyingCombinedNetworks(
            web_quorum_network.clone(),
            libp2p_underlying_quorum_network.clone(),
        )));

        CombinedDARun {
            config,
            quorum_channel,
            da_channel,
        }
    }

    fn get_da_channel(&self) -> CombinedNetworks<TYPES> {
        self.da_channel.clone()
    }

    fn get_quorum_channel(&self) -> CombinedNetworks<TYPES> {
        self.quorum_channel.clone()
    }

    fn get_config(&self) -> NetworkConfig<TYPES::SignatureKey, TYPES::ElectionConfigType> {
        self.config.clone()
    }
}

/// Main entry point for validators
/// # Panics
/// if unable to get the local ip address
pub async fn main_entry_point<
    TYPES: NodeType<
        Transaction = TestTransaction,
        BlockPayload = TestBlockPayload,
        BlockHeader = TestBlockHeader,
        InstanceState = TestInstanceState,
    >,
    DACHANNEL: ConnectedNetwork<Message<TYPES>, TYPES::SignatureKey>,
    QUORUMCHANNEL: ConnectedNetwork<Message<TYPES>, TYPES::SignatureKey>,
    NODE: NodeImplementation<
        TYPES,
        QuorumNetwork = QUORUMCHANNEL,
        CommitteeNetwork = DACHANNEL,
        Storage = MemoryStorage<TYPES>,
    >,
    RUNDA: RunDA<TYPES, DACHANNEL, QUORUMCHANNEL, NODE>,
>(
    args: ValidatorArgs,
) where
    <TYPES as NodeType>::ValidatedState: TestableState<TYPES>,
    <TYPES as NodeType>::BlockPayload: TestableBlock,
    Leaf<TYPES>: TestableLeaf,
{
    setup_logging();
    setup_backtrace();

    error!("Starting validator");

    // see what our public identity will be
    let public_ip = match args.public_ip {
        Some(ip) => ip,
        None => local_ip_address::local_ip().unwrap(),
    };

    let orchestrator_client: OrchestratorClient =
        OrchestratorClient::new(args.clone(), public_ip.to_string());

    // We assume one node will not call this twice to generate two validator_config-s with same identity.
    let my_own_validator_config = NetworkConfig::<TYPES::SignatureKey, TYPES::ElectionConfigType>::generate_init_validator_config(
        &orchestrator_client,
    ).await;

    // conditionally save/load config from file or orchestrator
    // This is a function that will return correct complete config from orchestrator.
    // It takes in a valid args.network_config_file when loading from file, or valid validator_config when loading from orchestrator, the invalid one will be ignored.
    // It returns the complete config which also includes peer's public key and public config.
    // This function will be taken solely by sequencer right after OrchestratorClient::new,
    // which means the previous `generate_validator_config_when_init` will not be taken by sequencer, it's only for key pair generation for testing in hotshot.
    let (run_config, source) =
        NetworkConfig::<TYPES::SignatureKey, TYPES::ElectionConfigType>::get_complete_config(
            &orchestrator_client,
            my_own_validator_config,
            args.clone().network_config_file,
        )
        .await;

    error!("Initializing networking");
    let run = RUNDA::initialize_networking(run_config.clone()).await;
    let hotshot = run.initialize_state_and_hotshot().await;

    // pre-generate transactions
    let NetworkConfig {
        transaction_size,
        rounds,
        transactions_per_round,
        node_index,
        config: HotShotConfig { total_nodes, .. },
        ..
    } = run_config;

    let mut txn_rng = StdRng::seed_from_u64(node_index);
    let transactions_to_send_per_round =
        calculate_num_tx_per_round(node_index, total_nodes.get(), transactions_per_round);
    let mut transactions = Vec::new();

    for round in 0..rounds {
        for _ in 0..transactions_to_send_per_round {
            let mut txn = <TYPES::ValidatedState>::create_random_transaction(
                None,
                &mut txn_rng,
                transaction_size as u64,
            );

            // prepend destined view number to transaction
            let view_execute_number: u64 = round as u64 + 4;
            txn.0[0..8].copy_from_slice(&view_execute_number.to_be_bytes());

            transactions.push(txn);
        }
    }

    if let NetworkConfigSource::Orchestrator = source {
        error!("Waiting for the start command from orchestrator");
        orchestrator_client
            .wait_for_all_nodes_ready(run_config.clone().node_index)
            .await;
    }

    error!("Starting HotShot");
    run.run_hotshot(
        hotshot,
        &mut transactions,
        transactions_to_send_per_round as u64,
    )
    .await;
}

/// generate a libp2p identity based on a seed and idx
/// # Panics
/// if unable to create a secret key out of bytes
#[must_use]
pub fn libp2p_generate_indexed_identity(seed: [u8; 32], index: u64) -> Keypair {
    let mut hasher = blake3::Hasher::new();
    hasher.update(&seed);
    hasher.update(&index.to_le_bytes());
    let new_seed = *hasher.finalize().as_bytes();
    let sk_bytes = SecretKey::try_from_bytes(new_seed).unwrap();
    <ed25519::Keypair as From<SecretKey>>::from(sk_bytes).into()
}<|MERGE_RESOLUTION|>--- conflicted
+++ resolved
@@ -28,12 +28,8 @@
     config::{NetworkConfig, NetworkConfigFile, WebServerConfig},
 };
 use hotshot_types::message::Message;
-<<<<<<< HEAD
 use hotshot_types::traits::network::{ConnectedNetwork, Topic};
-=======
-use hotshot_types::traits::network::ConnectedNetwork;
 use hotshot_types::PeerConfig;
->>>>>>> 2b3f5b19
 use hotshot_types::ValidatorConfig;
 use hotshot_types::{
     consensus::ConsensusMetricsValue,
@@ -595,7 +591,7 @@
         >,
     > RunDA<TYPES, PushCdnNetwork<TYPES>, PushCdnNetwork<TYPES>, NODE> for PushCdnDaRun<TYPES>
 where
-    <TYPES as NodeType>::ValidatedState: TestableState,
+    <TYPES as NodeType>::ValidatedState: TestableState<TYPES>,
     <TYPES as NodeType>::BlockPayload: TestableBlock,
     Leaf<TYPES>: TestableLeaf,
     Self: Sync,
