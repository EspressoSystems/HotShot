#![allow(clippy::panic)]
use async_compatibility_layer::art::async_sleep;
use async_compatibility_layer::logging::{setup_backtrace, setup_logging};
use async_lock::RwLock;
use async_trait::async_trait;
use cdn_broker::reexports::crypto::signature::KeyPair;
use cdn_broker::reexports::message::Topic;
use chrono::Utc;
use clap::Parser;
use clap::{Arg, Command};
use futures::StreamExt;
use hotshot::traits::implementations::{
    CombinedNetworks, PushCdnNetwork, UnderlyingCombinedNetworks, WrappedSignatureKey,
};
use hotshot::traits::BlockPayload;
use hotshot::{
    traits::{
        implementations::{Libp2pNetwork, NetworkingMetricsValue, WebServerNetwork},
        NodeImplementation,
    },
    types::{SignatureKey, SystemContextHandle},
    Memberships, Networks, SystemContext,
};
use hotshot_example_types::storage_types::TestStorage;
use hotshot_example_types::{
    block_types::{TestBlockHeader, TestBlockPayload, TestTransaction},
    state_types::TestInstanceState,
};
use hotshot_orchestrator::config::NetworkConfigSource;
use hotshot_orchestrator::{
    self,
    client::{BenchResults, OrchestratorClient, ValidatorArgs},
    config::{CombinedNetworkConfig, NetworkConfig, NetworkConfigFile, WebServerConfig},
};
use hotshot_types::{
    consensus::ConsensusMetricsValue,
    data::{Leaf, TestableLeaf},
    event::{Event, EventType},
    message::Message,
    traits::{
        block_contents::{BlockHeader, TestableBlock},
        election::Membership,
        network::ConnectedNetwork,
        node_implementation::{ConsensusTime, NodeType},
        states::TestableState,
    },
    HotShotConfig, PeerConfig, ValidatorConfig,
};
use libp2p_identity::PeerId;
use libp2p_identity::{
    ed25519::{self, SecretKey},
    Keypair,
};
use libp2p_networking::{
    network::{MeshParams, NetworkNodeConfigBuilder, NetworkNodeType},
    reexport::Multiaddr,
};
use rand::rngs::StdRng;
use rand::SeedableRng;
use std::fmt::Debug;
use std::marker::PhantomData;
use std::time::Duration;
use std::{collections::BTreeSet, sync::Arc};
use std::{fs, time::Instant};
use std::{num::NonZeroUsize, str::FromStr};
use surf_disco::Url;
use tracing::{error, info, warn};
use versioned_binary_serialization::version::StaticVersionType;

#[derive(Debug, Clone)]
/// Arguments passed to the orchestrator
pub struct OrchestratorArgs<TYPES: NodeType> {
    /// The url the orchestrator runs on; this should be in the form of `http://localhost:5555` or `http://0.0.0.0:5555`
    pub url: Url,
    /// The configuration file to be used for this run
    pub config: NetworkConfig<TYPES::SignatureKey, TYPES::ElectionConfigType>,
}

#[derive(Parser, Debug, Clone)]
#[command(
    name = "Multi-machine consensus",
    about = "Simulates consensus among multiple machines"
)]
/// The configuration file to be used for this run
pub struct ConfigArgs {
    /// The configuration file to be used for this run
    pub config_file: String,
}

impl Default for ConfigArgs {
    fn default() -> Self {
        Self {
            config_file: "./crates/orchestrator/run-config.toml".to_string(),
        }
    }
}

/// Reads the orchestrator initialization config from the command line
/// # Panics
/// If unable to read the config file from the command line
#[allow(clippy::too_many_lines)]
pub fn read_orchestrator_init_config<TYPES: NodeType>() -> (
    NetworkConfig<TYPES::SignatureKey, TYPES::ElectionConfigType>,
    Url,
) {
    // assign default setting
    let mut orchestrator_url = Url::parse("http://localhost:4444").unwrap();
    let mut args = ConfigArgs::default();
    // start reading from command line
    let matches = Command::new("orchestrator")
        .arg(
            Arg::new("config_file")
                .short('c')
                .long("config_file")
                .value_name("FILE")
                .help("Sets a custom config file with default values, some might be changed if they are set manually in the command line")
                .required(true),
        )
        .arg(
            Arg::new("total_nodes")
                .short('n')
                .long("total_nodes")
                .value_name("NUM")
                .help("Sets the total number of nodes")
                .required(false),
        )
        .arg(
            Arg::new("da_committee_size")
                .short('d')
                .long("da_committee_size")
                .value_name("NUM")
                .help("Sets the size of the data availability committee")
                .required(false),
        )
        .arg(
            Arg::new("transactions_per_round")
                .short('t')
                .long("transactions_per_round")
                .value_name("NUM")
                .help("Sets the number of transactions per round")
                .required(false),
        )
        .arg(
            Arg::new("transaction_size")
                .short('s')
                .long("transaction_size")
                .value_name("NUM")
                .help("Sets the size of each transaction in bytes")
                .required(false),
        )
        .arg(
            Arg::new("rounds")
                .short('r')
                .long("rounds")
                .value_name("NUM")
                .help("Sets the number of rounds to run")
                .required(false),
        )
        .arg(
            Arg::new("commit_sha")
                .short('m')
                .long("commit_sha")
                .value_name("SHA")
                .help("Sets the commit sha to output in the results")
                .required(false),
        )
        .arg(
            Arg::new("orchestrator_url")
                .short('u')
                .long("orchestrator_url")
                .value_name("URL")
                .help("Sets the url of the orchestrator")
                .required(false),
        )
        .get_matches();

    if let Some(config_file_string) = matches.get_one::<String>("config_file") {
        args = ConfigArgs {
            config_file: config_file_string.clone(),
        };
    } else {
        error!("No config file provided, we'll use the default one.");
    }
    let mut config: NetworkConfig<TYPES::SignatureKey, TYPES::ElectionConfigType> =
        load_config_from_file::<TYPES>(&args.config_file);

    if let Some(total_nodes_string) = matches.get_one::<String>("total_nodes") {
        config.config.num_nodes_with_stake = total_nodes_string.parse::<NonZeroUsize>().unwrap();
        config.config.known_nodes_with_stake =
            vec![PeerConfig::default(); config.config.num_nodes_with_stake.get() as usize];
        error!(
            "config.config.total_nodes: {:?}",
            config.config.num_nodes_with_stake
        );
    }
    if let Some(da_committee_size_string) = matches.get_one::<String>("da_committee_size") {
        config.config.da_staked_committee_size = da_committee_size_string.parse::<usize>().unwrap();
    }
    if let Some(transactions_per_round_string) = matches.get_one::<String>("transactions_per_round")
    {
        config.transactions_per_round = transactions_per_round_string.parse::<usize>().unwrap();
    }
    if let Some(transaction_size_string) = matches.get_one::<String>("transaction_size") {
        config.transaction_size = transaction_size_string.parse::<usize>().unwrap();
    }
    if let Some(rounds_string) = matches.get_one::<String>("rounds") {
        config.rounds = rounds_string.parse::<usize>().unwrap();
    }
    if let Some(commit_sha_string) = matches.get_one::<String>("commit_sha") {
        config.commit_sha = commit_sha_string.to_string();
    }
    if let Some(orchestrator_url_string) = matches.get_one::<String>("orchestrator_url") {
        orchestrator_url = Url::parse(orchestrator_url_string).unwrap();
    }

    (config, orchestrator_url)
}

/// Reads a network configuration from a given filepath
/// # Panics
/// if unable to convert the config file into toml
/// # Note
/// This derived config is used for initialization of orchestrator,
/// therefore `known_nodes_with_stake` will be an initialized
/// vector full of the node's own config.
/// `my_own_validator_config` will be generated from seed here
/// for loading config from orchestrator,
/// or else it will be loaded from file.
#[must_use]
pub fn load_config_from_file<TYPES: NodeType>(
    config_file: &str,
) -> NetworkConfig<TYPES::SignatureKey, TYPES::ElectionConfigType> {
    let config_file_as_string: String = fs::read_to_string(config_file)
        .unwrap_or_else(|_| panic!("Could not read config file located at {config_file}"));
    let config_toml: NetworkConfigFile<TYPES::SignatureKey> =
        toml::from_str::<NetworkConfigFile<TYPES::SignatureKey>>(&config_file_as_string)
            .expect("Unable to convert config file to TOML");

    let mut config: NetworkConfig<TYPES::SignatureKey, TYPES::ElectionConfigType> =
        config_toml.into();

    // my_own_validator_config would be best to load from file,
    // but its type is too complex to load so we'll generate it from seed now.
    // Also this function is only used for orchestrator initialization now, so this value doesn't matter
    config.config.my_own_validator_config =
        ValidatorConfig::generated_from_seed_indexed(config.seed, config.node_index, 1);
    // initialize it with size for better assignment of peers' config
    config.config.known_nodes_with_stake =
        vec![PeerConfig::default(); config.config.num_nodes_with_stake.get() as usize];

    config
}

/// Runs the orchestrator
pub async fn run_orchestrator<
    TYPES: NodeType,
    DACHANNEL: ConnectedNetwork<Message<TYPES>, TYPES::SignatureKey>,
    QUORUMCHANNEL: ConnectedNetwork<Message<TYPES>, TYPES::SignatureKey>,
    NODE: NodeImplementation<TYPES>,
>(
    OrchestratorArgs { url, config }: OrchestratorArgs<TYPES>,
) {
    error!("Starting orchestrator",);
    let _result = hotshot_orchestrator::run_orchestrator::<
        TYPES::SignatureKey,
        TYPES::ElectionConfigType,
    >(config, url)
    .await;
}

/// Helper function to calculate the nuymber of transactions to send per node per round
#[allow(clippy::cast_possible_truncation)]
fn calculate_num_tx_per_round(
    node_index: u64,
    total_num_nodes: usize,
    transactions_per_round: usize,
) -> usize {
    transactions_per_round / total_num_nodes
        + usize::from(
            (total_num_nodes - 1 - node_index as usize)
                < (transactions_per_round % total_num_nodes),
        )
}

/// create a web server network from a config file + public key
/// # Panics
/// Panics if the web server config doesn't exist in `config`
fn webserver_network_from_config<TYPES: NodeType, NetworkVersion: StaticVersionType + 'static>(
    config: NetworkConfig<TYPES::SignatureKey, TYPES::ElectionConfigType>,
    pub_key: TYPES::SignatureKey,
) -> WebServerNetwork<TYPES, NetworkVersion> {
    // Get the configuration for the web server
    let WebServerConfig {
        url,
        wait_between_polls,
    }: WebServerConfig = config.web_server_config.unwrap();

    WebServerNetwork::create(url, wait_between_polls, pub_key, false)
}

#[allow(clippy::cast_possible_truncation)]
#[allow(clippy::cast_lossless)]
#[allow(clippy::too_many_lines)]
/// Create a libp2p network from a config file and public key
/// # Panics
/// If unable to create bootstrap nodes multiaddres or the libp2p config is invalid
async fn libp2p_network_from_config<TYPES: NodeType>(
    config: NetworkConfig<TYPES::SignatureKey, TYPES::ElectionConfigType>,
    pub_key: TYPES::SignatureKey,
) -> Libp2pNetwork<Message<TYPES>, TYPES::SignatureKey> {
    let mut config = config;
    let libp2p_config = config
        .libp2p_config
        .take()
        .expect("Configuration is not for a Libp2p network");
    let bs_len = libp2p_config.bootstrap_nodes.len();
    let bootstrap_nodes: Vec<(PeerId, Multiaddr)> = libp2p_config
        .bootstrap_nodes
        .iter()
        .map(|(addr, pair)| {
            let kp = Keypair::from_protobuf_encoding(pair).unwrap();
            let peer_id = PeerId::from_public_key(&kp.public());
            let multiaddr =
                Multiaddr::from_str(&format!("/ip4/{}/udp/{}/quic-v1", addr.ip(), addr.port()))
                    .unwrap();
            (peer_id, multiaddr)
        })
        .collect();
    let identity = libp2p_generate_indexed_identity(config.seed, config.node_index);
    let node_type = if (config.node_index as usize) < bs_len {
        NetworkNodeType::Bootstrap
    } else {
        NetworkNodeType::Regular
    };
    let node_index = config.node_index;
    let port_index = if libp2p_config.index_ports {
        node_index
    } else {
        0
    };
    let bound_addr: Multiaddr = format!(
        "/{}/{}/udp/{}/quic-v1",
        if libp2p_config.public_ip.is_ipv4() {
            "ip4"
        } else {
            "ip6"
        },
        libp2p_config.public_ip,
        libp2p_config.base_port as u64 + port_index
    )
    .parse()
    .unwrap();

    // generate network
    let mut config_builder = NetworkNodeConfigBuilder::default();
    assert!(config.config.num_nodes_with_stake.get() > 2);
    let replicated_nodes = NonZeroUsize::new(config.config.num_nodes_with_stake.get() - 2).unwrap();
    config_builder.replication_factor(replicated_nodes);
    config_builder.identity(identity.clone());

    config_builder.bound_addr(Some(bound_addr.clone()));

    let to_connect_addrs = bootstrap_nodes
        .iter()
        .map(|(peer_id, multiaddr)| (Some(*peer_id), multiaddr.clone()))
        .collect();

    config_builder.to_connect_addrs(to_connect_addrs);

    let mesh_params =
        // NOTE I'm arbitrarily choosing these.
        match node_type {
            NetworkNodeType::Bootstrap => MeshParams {
                mesh_n_high: libp2p_config.bootstrap_mesh_n_high,
                mesh_n_low: libp2p_config.bootstrap_mesh_n_low,
                mesh_outbound_min: libp2p_config.bootstrap_mesh_outbound_min,
                mesh_n: libp2p_config.bootstrap_mesh_n,
            },
            NetworkNodeType::Regular => MeshParams {
                mesh_n_high: libp2p_config.mesh_n_high,
                mesh_n_low: libp2p_config.mesh_n_low,
                mesh_outbound_min: libp2p_config.mesh_outbound_min,
                mesh_n: libp2p_config.mesh_n,
            },
            NetworkNodeType::Conductor => unreachable!(),
        };
    config_builder.mesh_params(Some(mesh_params));

    let mut all_keys = BTreeSet::new();
    let mut da_keys = BTreeSet::new();
    for i in 0..config.config.num_nodes_with_stake.get() as u64 {
        let privkey = TYPES::SignatureKey::generated_from_seed_indexed([0u8; 32], i).1;
        let pub_key = TYPES::SignatureKey::from_private(&privkey);
        if i < config.config.da_staked_committee_size as u64 {
            da_keys.insert(pub_key.clone());
        }
        all_keys.insert(pub_key);
    }
    let node_config = config_builder.build().unwrap();

    #[allow(clippy::cast_possible_truncation)]
    Libp2pNetwork::new(
        NetworkingMetricsValue::default(),
        node_config,
        pub_key.clone(),
        Arc::new(RwLock::new(
            bootstrap_nodes
                .iter()
                .map(|(peer_id, addr)| (Some(*peer_id), addr.clone()))
                .collect(),
        )),
        bs_len,
        config.node_index as usize,
        // NOTE: this introduces an invariant that the keys are assigned using this indexed
        // function
        all_keys,
        None,
        da_keys.clone(),
        da_keys.contains(&pub_key),
    )
    .await
    .unwrap()
}

/// Defines the behavior of a "run" of the network with a given configuration
#[async_trait]
pub trait RunDA<
    TYPES: NodeType<InstanceState = TestInstanceState>,
    DANET: ConnectedNetwork<Message<TYPES>, TYPES::SignatureKey>,
    QUORUMNET: ConnectedNetwork<Message<TYPES>, TYPES::SignatureKey>,
    NODE: NodeImplementation<
        TYPES,
        QuorumNetwork = QUORUMNET,
        CommitteeNetwork = DANET,
        Storage = TestStorage<TYPES>,
    >,
> where
    <TYPES as NodeType>::ValidatedState: TestableState<TYPES>,
    <TYPES as NodeType>::BlockPayload: TestableBlock,
    TYPES: NodeType<Transaction = TestTransaction>,
    Leaf<TYPES>: TestableLeaf,
    Self: Sync,
{
    /// Initializes networking, returns self
    async fn initialize_networking(
        config: NetworkConfig<TYPES::SignatureKey, TYPES::ElectionConfigType>,
    ) -> Self;

    /// Initializes the genesis state and HotShot instance; does not start HotShot consensus
    /// # Panics if it cannot generate a genesis block, fails to initialize HotShot, or cannot
    /// get the anchored view
    /// Note: sequencing leaf does not have state, so does not return state
    async fn initialize_state_and_hotshot(&self) -> SystemContextHandle<TYPES, NODE> {
        let initializer = hotshot::HotShotInitializer::<TYPES>::from_genesis(TestInstanceState {})
            .expect("Couldn't generate genesis block");

        let config = self.get_config();

        // Get KeyPair for certificate Aggregation
        let pk = config.config.my_own_validator_config.public_key.clone();
        let sk = config.config.my_own_validator_config.private_key.clone();
        let known_nodes_with_stake = config.config.known_nodes_with_stake.clone();

        let da_network = self.get_da_channel();
        let quorum_network = self.get_quorum_channel();

        // Since we do not currently pass the election config type in the NetworkConfig, this will always be the default election config
        let quorum_election_config = config.config.election_config.clone().unwrap_or_else(|| {
            TYPES::Membership::default_election_config(
                config.config.num_nodes_with_stake.get() as u64,
                config.config.num_nodes_without_stake as u64,
            )
        });

        let committee_election_config = TYPES::Membership::default_election_config(
            config.config.da_staked_committee_size.try_into().unwrap(),
            config.config.num_nodes_without_stake as u64,
        );
        let networks_bundle = Networks {
            quorum_network: quorum_network.clone().into(),
            da_network: da_network.clone().into(),
            _pd: PhantomData,
        };

        let memberships = Memberships {
            quorum_membership: <TYPES as NodeType>::Membership::create_election(
                known_nodes_with_stake.clone(),
                quorum_election_config.clone(),
            ),
            da_membership: <TYPES as NodeType>::Membership::create_election(
                known_nodes_with_stake.clone(),
                committee_election_config,
            ),
            vid_membership: <TYPES as NodeType>::Membership::create_election(
                known_nodes_with_stake.clone(),
                quorum_election_config.clone(),
            ),
            view_sync_membership: <TYPES as NodeType>::Membership::create_election(
                known_nodes_with_stake.clone(),
                quorum_election_config,
            ),
        };

        SystemContext::init(
            pk,
            sk,
            config.node_index,
            config.config,
            memberships,
            networks_bundle,
            initializer,
            ConsensusMetricsValue::default(),
            TestStorage::<TYPES>::default(),
        )
        .await
        .expect("Could not init hotshot")
        .0
    }

    /// Starts HotShot consensus, returns when consensus has finished
    #[allow(clippy::too_many_lines)]
    async fn run_hotshot(
        &self,
        context: SystemContextHandle<TYPES, NODE>,
        transactions: &mut Vec<TestTransaction>,
        transactions_to_send_per_round: u64,
        transaction_size_in_bytes: u64,
    ) -> BenchResults {
        let NetworkConfig {
            rounds,
            node_index,
            start_delay_seconds,
            ..
        } = self.get_config();

        let mut total_transactions_committed = 0;
        let mut total_transactions_sent = 0;
        let mut minimum_latency = 1000;
        let mut maximum_latency = 0;
        let mut total_latency = 0;
        let mut num_latency = 0;

        error!("Sleeping for {start_delay_seconds} seconds before starting hotshot!");
        async_sleep(Duration::from_secs(start_delay_seconds)).await;

        error!("Starting HotShot example!");
        let start = Instant::now();

        let mut event_stream = context.get_event_stream();
        let mut anchor_view: TYPES::Time = <TYPES::Time as ConsensusTime>::genesis();
        let mut num_successful_commits = 0;
        let mut failed_num_views = 0;

        context.hotshot.start_consensus().await;

        loop {
            match event_stream.next().await {
                None => {
                    panic!("Error! Event stream completed before consensus ended.");
                }
                Some(Event { event, .. }) => {
                    match event {
                        EventType::Error { error } => {
                            error!("Error in consensus: {:?}", error);
                            // TODO what to do here
                        }
                        EventType::Decide {
                            leaf_chain,
                            qc: _,
                            block_size,
                        } => {
                            let current_timestamp = Utc::now().timestamp();
                            // this might be a obob
                            if let Some(leaf_info) = leaf_chain.first() {
                                let leaf = &leaf_info.leaf;
                                info!("Decide event for leaf: {}", *leaf.view_number);

                                // iterate all the decided transactions to calculate latency
                                if let Some(block_payload) = &leaf.block_payload {
                                    for tx in
                                        block_payload.get_transactions(leaf.block_header.metadata())
                                    {
                                        let restored_timestamp_vec =
                                            tx.0[tx.0.len() - 8..].to_vec();
                                        let restored_timestamp = i64::from_be_bytes(
                                            restored_timestamp_vec.as_slice().try_into().unwrap(),
                                        );
                                        let cur_latency = current_timestamp - restored_timestamp;
                                        total_latency += cur_latency;
                                        num_latency += 1;
                                        minimum_latency =
                                            std::cmp::min(minimum_latency, cur_latency);
                                        maximum_latency =
                                            std::cmp::max(maximum_latency, cur_latency);
                                    }
                                }

                                let new_anchor = leaf.view_number;
                                if new_anchor >= anchor_view {
                                    anchor_view = leaf.view_number;
                                }

                                // send transactions
                                for _ in 0..transactions_to_send_per_round {
                                    // append current timestamp to the tx to calc latency
                                    let timestamp = Utc::now().timestamp();
                                    let mut tx = transactions.remove(0).0;
                                    let mut timestamp_vec = timestamp.to_be_bytes().to_vec();
                                    tx.append(&mut timestamp_vec);

                                    () = context
                                        .submit_transaction(TestTransaction(tx))
                                        .await
                                        .unwrap();
                                    total_transactions_sent += 1;
                                }
                            }

                            if let Some(size) = block_size {
                                total_transactions_committed += size;
                            }

                            num_successful_commits += leaf_chain.len();
                            if num_successful_commits >= rounds {
                                break;
                            }

                            if leaf_chain.len() > 1 {
                                warn!("Leaf chain is greater than 1 with len {}", leaf_chain.len());
                            }
                            // when we make progress, submit new events
                        }
                        EventType::ReplicaViewTimeout { view_number } => {
                            failed_num_views += 1;
                            warn!("Timed out as a replicas in view {:?}", view_number);
                        }
                        EventType::ViewTimeout { view_number } => {
                            failed_num_views += 1;
                            warn!("Timed out in view {:?}", view_number);
                        }
                        _ => {}
                    }
                }
            }
        }
        let consensus_lock = context.hotshot.get_consensus();
        let consensus = consensus_lock.read().await;
        let total_num_views = usize::try_from(consensus.locked_view.get_u64()).unwrap();
        // When posting to the orchestrator, note that the total number of views also include un-finalized views.
        error!("Failed views: {failed_num_views}, Total views: {total_num_views}, num_successful_commits: {num_successful_commits}");
        // +2 is for uncommitted views
        assert!(total_num_views <= (failed_num_views + num_successful_commits + 2));
        // Output run results
        let total_time_elapsed = start.elapsed(); // in seconds
        error!("[{node_index}]: {rounds} rounds completed in {total_time_elapsed:?} - Total transactions sent: {total_transactions_sent} - Total transactions committed: {total_transactions_committed} - Total commitments: {num_successful_commits}");
        if total_transactions_committed != 0 {
            // extra 8 bytes for timestamp
            let throughput_bytes_per_sec = total_transactions_committed
                * (transaction_size_in_bytes + 8)
                / total_time_elapsed.as_secs();
            BenchResults {
                avg_latency_in_sec: total_latency / num_latency,
                num_latency,
                minimum_latency_in_sec: minimum_latency,
                maximum_latency_in_sec: maximum_latency,
                throughput_bytes_per_sec,
                total_transactions_committed,
                transaction_size_in_bytes: transaction_size_in_bytes + 8, // extra 8 bytes for timestamp
                total_time_elapsed_in_sec: total_time_elapsed.as_secs(),
                total_num_views,
                failed_num_views,
            }
        } else {
            // all values with zero
            BenchResults::default()
        }
    }

    /// Returns the da network for this run
    fn get_da_channel(&self) -> DANET;

    /// Returns the quorum network for this run
    fn get_quorum_channel(&self) -> QUORUMNET;

    /// Returns the config for this run
    fn get_config(&self) -> NetworkConfig<TYPES::SignatureKey, TYPES::ElectionConfigType>;
}

// WEB SERVER

/// Represents a web server-based run
pub struct WebServerDARun<TYPES: NodeType, NetworkVersion: StaticVersionType> {
    /// the network configuration
    config: NetworkConfig<TYPES::SignatureKey, TYPES::ElectionConfigType>,
    /// quorum channel
    quorum_channel: WebServerNetwork<TYPES, NetworkVersion>,
    /// data availability channel
    da_channel: WebServerNetwork<TYPES, NetworkVersion>,
}

#[async_trait]
impl<
        TYPES: NodeType<
            Transaction = TestTransaction,
            BlockPayload = TestBlockPayload,
            BlockHeader = TestBlockHeader,
            InstanceState = TestInstanceState,
        >,
        NODE: NodeImplementation<
            TYPES,
<<<<<<< HEAD
            QuorumNetwork = WebServerNetwork<TYPES, NetworkVersion>,
            CommitteeNetwork = WebServerNetwork<TYPES, NetworkVersion>,
=======
            QuorumNetwork = WebServerNetwork<TYPES>,
            CommitteeNetwork = WebServerNetwork<TYPES>,
            Storage = TestStorage<TYPES>,
>>>>>>> 398cc17f
        >,
        NetworkVersion: StaticVersionType,
    >
    RunDA<
        TYPES,
        WebServerNetwork<TYPES, NetworkVersion>,
        WebServerNetwork<TYPES, NetworkVersion>,
        NODE,
    > for WebServerDARun<TYPES, NetworkVersion>
where
    <TYPES as NodeType>::ValidatedState: TestableState<TYPES>,
    <TYPES as NodeType>::BlockPayload: TestableBlock,
    Leaf<TYPES>: TestableLeaf,
    Self: Sync,
    NetworkVersion: 'static,
{
    async fn initialize_networking(
        config: NetworkConfig<TYPES::SignatureKey, TYPES::ElectionConfigType>,
    ) -> WebServerDARun<TYPES, NetworkVersion> {
        // Get our own key
        let pub_key = config.config.my_own_validator_config.public_key.clone();

        // extract values from config (for DA network)
        let WebServerConfig {
            url,
            wait_between_polls,
        }: WebServerConfig = config.clone().da_web_server_config.unwrap();

        // create and wait for underlying network
        let underlying_quorum_network =
            webserver_network_from_config::<TYPES, NetworkVersion>(config.clone(), pub_key.clone());

        underlying_quorum_network.wait_for_ready().await;

        let da_channel: WebServerNetwork<TYPES, NetworkVersion> =
            WebServerNetwork::create(url.clone(), wait_between_polls, pub_key.clone(), true);

        WebServerDARun {
            config,
            quorum_channel: underlying_quorum_network,
            da_channel,
        }
    }

    fn get_da_channel(&self) -> WebServerNetwork<TYPES, NetworkVersion> {
        self.da_channel.clone()
    }

    fn get_quorum_channel(&self) -> WebServerNetwork<TYPES, NetworkVersion> {
        self.quorum_channel.clone()
    }

    fn get_config(&self) -> NetworkConfig<TYPES::SignatureKey, TYPES::ElectionConfigType> {
        self.config.clone()
    }
}

// Push CDN

/// Represents a Push CDN-based run
pub struct PushCdnDaRun<TYPES: NodeType> {
    /// The underlying configuration
    config: NetworkConfig<TYPES::SignatureKey, TYPES::ElectionConfigType>,
    /// The quorum channel
    quorum_channel: PushCdnNetwork<TYPES>,
    /// The DA channel
    da_channel: PushCdnNetwork<TYPES>,
}

#[async_trait]
impl<
        TYPES: NodeType<
            Transaction = TestTransaction,
            BlockPayload = TestBlockPayload,
            BlockHeader = TestBlockHeader,
            InstanceState = TestInstanceState,
        >,
        NODE: NodeImplementation<
            TYPES,
            QuorumNetwork = PushCdnNetwork<TYPES>,
            CommitteeNetwork = PushCdnNetwork<TYPES>,
            Storage = TestStorage<TYPES>,
        >,
    > RunDA<TYPES, PushCdnNetwork<TYPES>, PushCdnNetwork<TYPES>, NODE> for PushCdnDaRun<TYPES>
where
    <TYPES as NodeType>::ValidatedState: TestableState<TYPES>,
    <TYPES as NodeType>::BlockPayload: TestableBlock,
    Leaf<TYPES>: TestableLeaf,
    Self: Sync,
{
    async fn initialize_networking(
        config: NetworkConfig<TYPES::SignatureKey, TYPES::ElectionConfigType>,
    ) -> PushCdnDaRun<TYPES> {
        // Get our own key
        let key = config.config.my_own_validator_config.clone();

        // Convert to the Push-CDN-compatible type
        let keypair = KeyPair {
            public_key: WrappedSignatureKey(key.public_key),
            private_key: key.private_key,
        };

        // See if we should be DA
        let mut topics = vec![Topic::Global];
        if config.node_index < config.config.da_staked_committee_size as u64 {
            topics.push(Topic::DA);
        }

        // Create the network and await the initial connection
        let network = PushCdnNetwork::new(
            config
                .cdn_marshal_address
                .clone()
                .expect("`cdn_marshal_address` needs to be supplied for a push CDN run"),
            topics.iter().map(ToString::to_string).collect(),
            keypair,
        )
        .await
        .expect("failed to perform initial connection");

        PushCdnDaRun {
            config,
            quorum_channel: network.clone(),
            da_channel: network,
        }
    }

    fn get_da_channel(&self) -> PushCdnNetwork<TYPES> {
        self.da_channel.clone()
    }

    fn get_quorum_channel(&self) -> PushCdnNetwork<TYPES> {
        self.quorum_channel.clone()
    }

    fn get_config(&self) -> NetworkConfig<TYPES::SignatureKey, TYPES::ElectionConfigType> {
        self.config.clone()
    }
}

// Libp2p

/// Represents a libp2p-based run
pub struct Libp2pDARun<TYPES: NodeType> {
    /// the network configuration
    config: NetworkConfig<TYPES::SignatureKey, TYPES::ElectionConfigType>,
    /// quorum channel
    quorum_channel: Libp2pNetwork<Message<TYPES>, TYPES::SignatureKey>,
    /// data availability channel
    da_channel: Libp2pNetwork<Message<TYPES>, TYPES::SignatureKey>,
}

#[async_trait]
impl<
        TYPES: NodeType<
            Transaction = TestTransaction,
            BlockPayload = TestBlockPayload,
            BlockHeader = TestBlockHeader,
            InstanceState = TestInstanceState,
        >,
        NODE: NodeImplementation<
            TYPES,
            QuorumNetwork = Libp2pNetwork<Message<TYPES>, TYPES::SignatureKey>,
            CommitteeNetwork = Libp2pNetwork<Message<TYPES>, TYPES::SignatureKey>,
            Storage = TestStorage<TYPES>,
        >,
    >
    RunDA<
        TYPES,
        Libp2pNetwork<Message<TYPES>, TYPES::SignatureKey>,
        Libp2pNetwork<Message<TYPES>, TYPES::SignatureKey>,
        NODE,
    > for Libp2pDARun<TYPES>
where
    <TYPES as NodeType>::ValidatedState: TestableState<TYPES>,
    <TYPES as NodeType>::BlockPayload: TestableBlock,
    Leaf<TYPES>: TestableLeaf,
    Self: Sync,
{
    async fn initialize_networking(
        config: NetworkConfig<TYPES::SignatureKey, TYPES::ElectionConfigType>,
    ) -> Libp2pDARun<TYPES> {
        let pub_key = config.config.my_own_validator_config.public_key.clone();

        // create and wait for underlying network
        let quorum_channel = libp2p_network_from_config::<TYPES>(config.clone(), pub_key).await;

        let da_channel = quorum_channel.clone();
        quorum_channel.wait_for_ready().await;

        Libp2pDARun {
            config,
            quorum_channel,
            da_channel,
        }
    }

    fn get_da_channel(&self) -> Libp2pNetwork<Message<TYPES>, TYPES::SignatureKey> {
        self.da_channel.clone()
    }

    fn get_quorum_channel(&self) -> Libp2pNetwork<Message<TYPES>, TYPES::SignatureKey> {
        self.quorum_channel.clone()
    }

    fn get_config(&self) -> NetworkConfig<TYPES::SignatureKey, TYPES::ElectionConfigType> {
        self.config.clone()
    }
}

// Combined network

/// Represents a combined-network-based run
pub struct CombinedDARun<TYPES: NodeType, NetworkVersion: StaticVersionType> {
    /// the network configuration
    config: NetworkConfig<TYPES::SignatureKey, TYPES::ElectionConfigType>,
    /// quorum channel
    quorum_channel: CombinedNetworks<TYPES, NetworkVersion>,
    /// data availability channel
    da_channel: CombinedNetworks<TYPES, NetworkVersion>,
}

#[async_trait]
impl<
        TYPES: NodeType<
            Transaction = TestTransaction,
            BlockPayload = TestBlockPayload,
            BlockHeader = TestBlockHeader,
            InstanceState = TestInstanceState,
        >,
        NODE: NodeImplementation<
            TYPES,
<<<<<<< HEAD
            QuorumNetwork = CombinedNetworks<TYPES, NetworkVersion>,
            CommitteeNetwork = CombinedNetworks<TYPES, NetworkVersion>,
=======
            QuorumNetwork = CombinedNetworks<TYPES>,
            CommitteeNetwork = CombinedNetworks<TYPES>,
            Storage = TestStorage<TYPES>,
>>>>>>> 398cc17f
        >,
        NetworkVersion: StaticVersionType,
    >
    RunDA<
        TYPES,
        CombinedNetworks<TYPES, NetworkVersion>,
        CombinedNetworks<TYPES, NetworkVersion>,
        NODE,
    > for CombinedDARun<TYPES, NetworkVersion>
where
    <TYPES as NodeType>::ValidatedState: TestableState<TYPES>,
    <TYPES as NodeType>::BlockPayload: TestableBlock,
    Leaf<TYPES>: TestableLeaf,
    Self: Sync,
    NetworkVersion: 'static,
{
    async fn initialize_networking(
        config: NetworkConfig<TYPES::SignatureKey, TYPES::ElectionConfigType>,
    ) -> CombinedDARun<TYPES, NetworkVersion> {
        // Get our own key
        let pub_key = config.config.my_own_validator_config.public_key.clone();

        // Create and wait for libp2p network
        let libp2p_underlying_quorum_network =
            libp2p_network_from_config::<TYPES>(config.clone(), pub_key.clone()).await;

        libp2p_underlying_quorum_network.wait_for_ready().await;

        // Extract values from config (for webserver DA network)
        let WebServerConfig {
            url,
            wait_between_polls,
        }: WebServerConfig = config.clone().da_web_server_config.unwrap();

        let CombinedNetworkConfig { delay_duration }: CombinedNetworkConfig =
            config.clone().combined_network_config.unwrap();

        // Create and wait for underlying webserver network
        let web_quorum_network =
            webserver_network_from_config::<TYPES, NetworkVersion>(config.clone(), pub_key.clone());

        let web_da_network = WebServerNetwork::create(url, wait_between_polls, pub_key, true);

        web_quorum_network.wait_for_ready().await;

        // Combine the two communication channels
        let da_channel = CombinedNetworks::new(
            Arc::new(UnderlyingCombinedNetworks(
                web_da_network.clone(),
                libp2p_underlying_quorum_network.clone(),
            )),
            delay_duration,
        );
        let quorum_channel = CombinedNetworks::new(
            Arc::new(UnderlyingCombinedNetworks(
                web_quorum_network.clone(),
                libp2p_underlying_quorum_network.clone(),
            )),
            delay_duration,
        );

        CombinedDARun {
            config,
            quorum_channel,
            da_channel,
        }
    }

    fn get_da_channel(&self) -> CombinedNetworks<TYPES, NetworkVersion> {
        self.da_channel.clone()
    }

    fn get_quorum_channel(&self) -> CombinedNetworks<TYPES, NetworkVersion> {
        self.quorum_channel.clone()
    }

    fn get_config(&self) -> NetworkConfig<TYPES::SignatureKey, TYPES::ElectionConfigType> {
        self.config.clone()
    }
}

/// Main entry point for validators
/// # Panics
/// if unable to get the local ip address
pub async fn main_entry_point<
    TYPES: NodeType<
        Transaction = TestTransaction,
        BlockPayload = TestBlockPayload,
        BlockHeader = TestBlockHeader,
        InstanceState = TestInstanceState,
    >,
    DACHANNEL: ConnectedNetwork<Message<TYPES>, TYPES::SignatureKey>,
    QUORUMCHANNEL: ConnectedNetwork<Message<TYPES>, TYPES::SignatureKey>,
    NODE: NodeImplementation<
        TYPES,
        QuorumNetwork = QUORUMCHANNEL,
        CommitteeNetwork = DACHANNEL,
        Storage = TestStorage<TYPES>,
    >,
    RUNDA: RunDA<TYPES, DACHANNEL, QUORUMCHANNEL, NODE>,
>(
    args: ValidatorArgs,
) where
    <TYPES as NodeType>::ValidatedState: TestableState<TYPES>,
    <TYPES as NodeType>::BlockPayload: TestableBlock,
    Leaf<TYPES>: TestableLeaf,
{
    setup_logging();
    setup_backtrace();

    error!("Starting validator");

    // see what our public identity will be
    let public_ip = match args.public_ip {
        Some(ip) => ip,
        None => local_ip_address::local_ip().unwrap(),
    };

    let orchestrator_client: OrchestratorClient =
        OrchestratorClient::new(args.clone(), public_ip.to_string());

    // We assume one node will not call this twice to generate two validator_config-s with same identity.
    let my_own_validator_config = NetworkConfig::<TYPES::SignatureKey, TYPES::ElectionConfigType>::generate_init_validator_config(
        &orchestrator_client,
    ).await;

    // conditionally save/load config from file or orchestrator
    // This is a function that will return correct complete config from orchestrator.
    // It takes in a valid args.network_config_file when loading from file, or valid validator_config when loading from orchestrator, the invalid one will be ignored.
    // It returns the complete config which also includes peer's public key and public config.
    // This function will be taken solely by sequencer right after OrchestratorClient::new,
    // which means the previous `generate_validator_config_when_init` will not be taken by sequencer, it's only for key pair generation for testing in hotshot.
    let (run_config, source) =
        NetworkConfig::<TYPES::SignatureKey, TYPES::ElectionConfigType>::get_complete_config(
            &orchestrator_client,
            my_own_validator_config,
            args.clone().network_config_file,
        )
        .await;

    error!("Initializing networking");
    let run = RUNDA::initialize_networking(run_config.clone()).await;
    let hotshot = run.initialize_state_and_hotshot().await;

    // pre-generate transactions
    let NetworkConfig {
        transaction_size,
        rounds,
        transactions_per_round,
        node_index,
        config: HotShotConfig {
            num_nodes_with_stake,
            ..
        },
        ..
    } = run_config;

    let mut txn_rng = StdRng::seed_from_u64(node_index);
    let transactions_to_send_per_round = calculate_num_tx_per_round(
        node_index,
        num_nodes_with_stake.get(),
        transactions_per_round,
    );
    let mut transactions = Vec::new();

    for round in 0..rounds {
        for _ in 0..transactions_to_send_per_round {
            let mut txn = <TYPES::ValidatedState>::create_random_transaction(
                None,
                &mut txn_rng,
                transaction_size as u64,
            );

            // prepend destined view number to transaction
            let view_execute_number: u64 = round as u64 + 4;
            txn.0[0..8].copy_from_slice(&view_execute_number.to_be_bytes());

            transactions.push(txn);
        }
    }

    if let NetworkConfigSource::Orchestrator = source {
        error!("Waiting for the start command from orchestrator");
        orchestrator_client
            .wait_for_all_nodes_ready(run_config.clone().node_index)
            .await;
    }

    error!("Starting HotShot");
    let bench_results = run
        .run_hotshot(
            hotshot,
            &mut transactions,
            transactions_to_send_per_round as u64,
            (transaction_size + 8) as u64, // extra 8 bytes for transaction base, see `create_random_transaction`.
        )
        .await;
    orchestrator_client.post_bench_results(bench_results).await;
}

/// generate a libp2p identity based on a seed and idx
/// # Panics
/// if unable to create a secret key out of bytes
#[must_use]
pub fn libp2p_generate_indexed_identity(seed: [u8; 32], index: u64) -> Keypair {
    let mut hasher = blake3::Hasher::new();
    hasher.update(&seed);
    hasher.update(&index.to_le_bytes());
    let new_seed = *hasher.finalize().as_bytes();
    let sk_bytes = SecretKey::try_from_bytes(new_seed).unwrap();
    <ed25519::Keypair as From<SecretKey>>::from(sk_bytes).into()
}<|MERGE_RESOLUTION|>--- conflicted
+++ resolved
@@ -708,14 +708,9 @@
         >,
         NODE: NodeImplementation<
             TYPES,
-<<<<<<< HEAD
             QuorumNetwork = WebServerNetwork<TYPES, NetworkVersion>,
             CommitteeNetwork = WebServerNetwork<TYPES, NetworkVersion>,
-=======
-            QuorumNetwork = WebServerNetwork<TYPES>,
-            CommitteeNetwork = WebServerNetwork<TYPES>,
             Storage = TestStorage<TYPES>,
->>>>>>> 398cc17f
         >,
         NetworkVersion: StaticVersionType,
     >
@@ -948,14 +943,9 @@
         >,
         NODE: NodeImplementation<
             TYPES,
-<<<<<<< HEAD
             QuorumNetwork = CombinedNetworks<TYPES, NetworkVersion>,
             CommitteeNetwork = CombinedNetworks<TYPES, NetworkVersion>,
-=======
-            QuorumNetwork = CombinedNetworks<TYPES>,
-            CommitteeNetwork = CombinedNetworks<TYPES>,
             Storage = TestStorage<TYPES>,
->>>>>>> 398cc17f
         >,
         NetworkVersion: StaticVersionType,
     >
