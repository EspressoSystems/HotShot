--- conflicted
+++ resolved
@@ -708,13 +708,8 @@
         >,
         NODE: NodeImplementation<
             TYPES,
-<<<<<<< HEAD
-            QuorumNetwork = WebServerNetwork<TYPES>,
-            CommitteeNetwork = WebServerNetwork<TYPES>,
-=======
             QuorumNetwork = WebServerNetwork<TYPES, NetworkVersion>,
             CommitteeNetwork = WebServerNetwork<TYPES, NetworkVersion>,
->>>>>>> 8bf55cfb
             Storage = TestStorage<TYPES>,
         >,
         NetworkVersion: StaticVersionType,
@@ -948,13 +943,8 @@
         >,
         NODE: NodeImplementation<
             TYPES,
-<<<<<<< HEAD
-            QuorumNetwork = CombinedNetworks<TYPES>,
-            CommitteeNetwork = CombinedNetworks<TYPES>,
-=======
             QuorumNetwork = CombinedNetworks<TYPES, NetworkVersion>,
             CommitteeNetwork = CombinedNetworks<TYPES, NetworkVersion>,
->>>>>>> 8bf55cfb
             Storage = TestStorage<TYPES>,
         >,
         NetworkVersion: StaticVersionType,
