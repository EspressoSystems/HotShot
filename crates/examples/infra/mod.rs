--- conflicted
+++ resolved
@@ -21,7 +21,7 @@
     traits::{
         implementations::{
             derive_libp2p_peer_id, CombinedNetworks, Libp2pNetwork, PushCdnNetwork,
-            WrappedSignatureKey,
+            WebServerNetwork, WrappedSignatureKey,
         },
         BlockPayload, NodeImplementation,
     },
@@ -62,6 +62,7 @@
 use rand::{rngs::StdRng, SeedableRng};
 use surf_disco::Url;
 use tracing::{error, info, warn};
+use vbs::version::StaticVersionType;
 
 #[derive(Debug, Clone)]
 /// Arguments passed to the orchestrator
@@ -327,8 +328,6 @@
         )
 }
 
-<<<<<<< HEAD
-=======
 /// create a web server network from a config file + public key
 /// # Panics
 /// Panics if the web server config doesn't exist in `config`
@@ -345,7 +344,6 @@
     WebServerNetwork::create(url, wait_between_polls, pub_key, false)
 }
 
->>>>>>> 75488ebb
 /// Defines the behavior of a "run" of the network with a given configuration
 #[async_trait]
 pub trait RunDA<
@@ -604,8 +602,6 @@
     fn get_config(&self) -> NetworkConfig<TYPES::SignatureKey>;
 }
 
-<<<<<<< HEAD
-=======
 // WEB SERVER
 
 /// Represents a web server-based run
@@ -689,7 +685,6 @@
     }
 }
 
->>>>>>> 75488ebb
 // Push CDN
 
 /// Represents a Push CDN-based run
