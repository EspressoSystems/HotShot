--- conflicted
+++ resolved
@@ -1026,13 +1026,9 @@
         .await
         .expect("failed to get config");
 
-<<<<<<< HEAD
+
     info!("Initializing networking");
-    let run = RUNDA::initialize_networking(run_config.clone()).await;
-=======
-    error!("Initializing networking");
     let run = RUNDA::initialize_networking(run_config.clone(), args.advertise_address).await;
->>>>>>> 44776c2d
     let hotshot = run.initialize_state_and_hotshot().await;
 
     // pre-generate transactions
