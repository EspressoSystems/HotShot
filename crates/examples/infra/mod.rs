#![allow(clippy::panic)]
use async_compatibility_layer::art::async_sleep;
use async_compatibility_layer::logging::{setup_backtrace, setup_logging};
use async_trait::async_trait;
use cdn_broker::reexports::crypto::signature::KeyPair;
use cdn_broker::reexports::message::Topic;
use chrono::Utc;
use clap::Parser;
use clap::{Arg, Command};
use futures::StreamExt;
use hotshot::traits::implementations::{
    derive_libp2p_peer_id, CombinedNetworks, PushCdnNetwork, WrappedSignatureKey,
};
use hotshot::traits::BlockPayload;
use hotshot::{
    traits::{
        implementations::{Libp2pNetwork, WebServerNetwork},
        NodeImplementation,
    },
    types::SystemContextHandle,
    Memberships, Networks, SystemContext,
};
use hotshot_example_types::node_types::{Libp2pImpl, PushCdnImpl};
use hotshot_example_types::storage_types::TestStorage;
use hotshot_example_types::{
    block_types::{TestBlockHeader, TestBlockPayload, TestTransaction},
    state_types::TestInstanceState,
};
use hotshot_orchestrator::config::NetworkConfigSource;
use hotshot_orchestrator::{
    self,
    client::{BenchResults, OrchestratorClient, ValidatorArgs},
    config::{CombinedNetworkConfig, NetworkConfig, NetworkConfigFile, WebServerConfig},
};
use hotshot_types::{
    consensus::ConsensusMetricsValue,
    data::{Leaf, TestableLeaf},
    event::{Event, EventType},
    message::Message,
    traits::{
        block_contents::{BlockHeader, TestableBlock},
        election::Membership,
        network::ConnectedNetwork,
        node_implementation::{ConsensusTime, NodeType},
        states::TestableState,
    },
    HotShotConfig, PeerConfig, ValidatorConfig,
};

use rand::rngs::StdRng;
use rand::SeedableRng;
use std::fmt::Debug;
use std::marker::PhantomData;
use std::net::{IpAddr, Ipv4Addr, SocketAddr};
use std::num::NonZeroUsize;
use std::time::Duration;
use std::{fs, time::Instant};
use surf_disco::Url;
<<<<<<< HEAD
use tracing::{debug, error, warn};
=======
use tracing::{error, info, warn};
>>>>>>> 5a137937
use versioned_binary_serialization::version::StaticVersionType;

#[derive(Debug, Clone)]
/// Arguments passed to the orchestrator
pub struct OrchestratorArgs<TYPES: NodeType> {
    /// The url the orchestrator runs on; this should be in the form of `http://localhost:5555` or `http://0.0.0.0:5555`
    pub url: Url,
    /// The configuration file to be used for this run
    pub config: NetworkConfig<TYPES::SignatureKey, TYPES::ElectionConfigType>,
}

#[derive(Parser, Debug, Clone)]
#[command(
    name = "Multi-machine consensus",
    about = "Simulates consensus among multiple machines"
)]
/// The configuration file to be used for this run
pub struct ConfigArgs {
    /// The configuration file to be used for this run
    pub config_file: String,
}

impl Default for ConfigArgs {
    fn default() -> Self {
        Self {
            config_file: "./crates/orchestrator/run-config.toml".to_string(),
        }
    }
}

/// Reads the orchestrator initialization config from the command line
/// # Panics
/// If unable to read the config file from the command line
#[allow(clippy::too_many_lines)]
pub fn read_orchestrator_init_config<TYPES: NodeType>() -> (
    NetworkConfig<TYPES::SignatureKey, TYPES::ElectionConfigType>,
    Url,
) {
    // assign default setting
    let mut orchestrator_url = Url::parse("http://localhost:4444").unwrap();
    let mut args = ConfigArgs::default();
    // start reading from command line
    let matches = Command::new("orchestrator")
        .arg(
            Arg::new("config_file")
                .short('c')
                .long("config_file")
                .value_name("FILE")
                .help("Sets a custom config file with default values, some might be changed if they are set manually in the command line")
                .required(true),
        )
        .arg(
            Arg::new("total_nodes")
                .short('n')
                .long("total_nodes")
                .value_name("NUM")
                .help("Sets the total number of nodes")
                .required(false),
        )
        .arg(
            Arg::new("da_committee_size")
                .short('d')
                .long("da_committee_size")
                .value_name("NUM")
                .help("Sets the size of the data availability committee")
                .required(false),
        )
        .arg(
            Arg::new("transactions_per_round")
                .short('t')
                .long("transactions_per_round")
                .value_name("NUM")
                .help("Sets the number of transactions per round")
                .required(false),
        )
        .arg(
            Arg::new("transaction_size")
                .short('s')
                .long("transaction_size")
                .value_name("NUM")
                .help("Sets the size of each transaction in bytes")
                .required(false),
        )
        .arg(
            Arg::new("rounds")
                .short('r')
                .long("rounds")
                .value_name("NUM")
                .help("Sets the number of rounds to run")
                .required(false),
        )
        .arg(
            Arg::new("commit_sha")
                .short('m')
                .long("commit_sha")
                .value_name("SHA")
                .help("Sets the commit sha to output in the results")
                .required(false),
        )
        .arg(
            Arg::new("orchestrator_url")
                .short('u')
                .long("orchestrator_url")
                .value_name("URL")
                .help("Sets the url of the orchestrator")
                .required(false),
        )
        .arg(
            Arg::new("webserver_url")
                .short('w')
                .long("webserver_url")
                .value_name("URL")
                .help("Sets the url of the webserver")
                .required(false),
        )
        .arg(
            Arg::new("da_webserver_url")
                .short('a')
                .long("da_webserver_url")
                .value_name("URL")
                .help("Sets the url of the da webserver")
                .required(false),
        )
        .arg(
            Arg::new("fixed_leader_for_gpuvid")
                .short('f')
                .long("fixed_leader_for_gpuvid")
                .value_name("BOOL")
                .help("Sets the number of fixed leader for gpu vid, only be used when leaders running on gpu")
                .required(false),
        )
        .get_matches();

    if let Some(config_file_string) = matches.get_one::<String>("config_file") {
        args = ConfigArgs {
            config_file: config_file_string.clone(),
        };
    } else {
        error!("No config file provided, we'll use the default one.");
    }
    let mut config: NetworkConfig<TYPES::SignatureKey, TYPES::ElectionConfigType> =
        load_config_from_file::<TYPES>(&args.config_file);

    if let Some(total_nodes_string) = matches.get_one::<String>("total_nodes") {
        config.config.num_nodes_with_stake = total_nodes_string.parse::<NonZeroUsize>().unwrap();
        config.config.known_nodes_with_stake =
            vec![PeerConfig::default(); config.config.num_nodes_with_stake.get() as usize];
        error!(
            "config.config.total_nodes: {:?}",
            config.config.num_nodes_with_stake
        );
    }
    if let Some(da_committee_size_string) = matches.get_one::<String>("da_committee_size") {
        config.config.da_staked_committee_size = da_committee_size_string.parse::<usize>().unwrap();
    }
    if let Some(fixed_leader_for_gpuvid_string) =
        matches.get_one::<String>("fixed_leader_for_gpuvid")
    {
        config.config.fixed_leader_for_gpuvid =
            fixed_leader_for_gpuvid_string.parse::<usize>().unwrap();
    }
    if let Some(transactions_per_round_string) = matches.get_one::<String>("transactions_per_round")
    {
        config.transactions_per_round = transactions_per_round_string.parse::<usize>().unwrap();
    }
    if let Some(transaction_size_string) = matches.get_one::<String>("transaction_size") {
        config.transaction_size = transaction_size_string.parse::<usize>().unwrap();
    }
    if let Some(rounds_string) = matches.get_one::<String>("rounds") {
        config.rounds = rounds_string.parse::<usize>().unwrap();
    }
    if let Some(commit_sha_string) = matches.get_one::<String>("commit_sha") {
        config.commit_sha = commit_sha_string.to_string();
    }
    if let Some(orchestrator_url_string) = matches.get_one::<String>("orchestrator_url") {
        orchestrator_url = Url::parse(orchestrator_url_string).unwrap();
    }
    if let Some(webserver_url_string) = matches.get_one::<String>("webserver_url") {
        let updated_web_server_config = WebServerConfig {
            url: Url::parse(webserver_url_string).unwrap(),
            wait_between_polls: config.web_server_config.unwrap().wait_between_polls,
        };
        config.web_server_config = Some(updated_web_server_config);
    }
    if let Some(da_webserver_url_string) = matches.get_one::<String>("da_webserver_url") {
        let updated_da_web_server_config = WebServerConfig {
            url: Url::parse(da_webserver_url_string).unwrap(),
            wait_between_polls: config.da_web_server_config.unwrap().wait_between_polls,
        };
        config.da_web_server_config = Some(updated_da_web_server_config);
    }

    (config, orchestrator_url)
}

/// Reads a network configuration from a given filepath
/// # Panics
/// if unable to convert the config file into toml
/// # Note
/// This derived config is used for initialization of orchestrator,
/// therefore `known_nodes_with_stake` will be an initialized
/// vector full of the node's own config.
/// `my_own_validator_config` will be generated from seed here
/// for loading config from orchestrator,
/// or else it will be loaded from file.
#[must_use]
pub fn load_config_from_file<TYPES: NodeType>(
    config_file: &str,
) -> NetworkConfig<TYPES::SignatureKey, TYPES::ElectionConfigType> {
    let config_file_as_string: String = fs::read_to_string(config_file)
        .unwrap_or_else(|_| panic!("Could not read config file located at {config_file}"));
    let config_toml: NetworkConfigFile<TYPES::SignatureKey> =
        toml::from_str::<NetworkConfigFile<TYPES::SignatureKey>>(&config_file_as_string)
            .expect("Unable to convert config file to TOML");

    let mut config: NetworkConfig<TYPES::SignatureKey, TYPES::ElectionConfigType> =
        config_toml.into();

    // my_own_validator_config would be best to load from file,
    // but its type is too complex to load so we'll generate it from seed now.
    // Also this function is only used for orchestrator initialization now, so this value doesn't matter
    config.config.my_own_validator_config =
        ValidatorConfig::generated_from_seed_indexed(config.seed, config.node_index, 1);
    // initialize it with size for better assignment of peers' config
    config.config.known_nodes_with_stake =
        vec![PeerConfig::default(); config.config.num_nodes_with_stake.get() as usize];

    config
}

/// Runs the orchestrator
pub async fn run_orchestrator<
    TYPES: NodeType,
    DACHANNEL: ConnectedNetwork<Message<TYPES>, TYPES::SignatureKey>,
    QUORUMCHANNEL: ConnectedNetwork<Message<TYPES>, TYPES::SignatureKey>,
    NODE: NodeImplementation<TYPES>,
>(
    OrchestratorArgs { url, config }: OrchestratorArgs<TYPES>,
) {
    println!("Starting orchestrator",);
    let _result = hotshot_orchestrator::run_orchestrator::<
        TYPES::SignatureKey,
        TYPES::ElectionConfigType,
    >(config, url)
    .await;
}

/// Helper function to calculate the nuymber of transactions to send per node per round
#[allow(clippy::cast_possible_truncation)]
fn calculate_num_tx_per_round(
    node_index: u64,
    total_num_nodes: usize,
    transactions_per_round: usize,
) -> usize {
    transactions_per_round / total_num_nodes
        + usize::from(
            (total_num_nodes - 1 - node_index as usize)
                < (transactions_per_round % total_num_nodes),
        )
}

/// create a web server network from a config file + public key
/// # Panics
/// Panics if the web server config doesn't exist in `config`
fn webserver_network_from_config<TYPES: NodeType, NetworkVersion: StaticVersionType + 'static>(
    config: NetworkConfig<TYPES::SignatureKey, TYPES::ElectionConfigType>,
    pub_key: TYPES::SignatureKey,
) -> WebServerNetwork<TYPES, NetworkVersion> {
    // Get the configuration for the web server
    let WebServerConfig {
        url,
        wait_between_polls,
    }: WebServerConfig = config.web_server_config.unwrap();

    WebServerNetwork::create(url, wait_between_polls, pub_key, false)
}

/// Defines the behavior of a "run" of the network with a given configuration
#[async_trait]
pub trait RunDA<
    TYPES: NodeType<InstanceState = TestInstanceState>,
    DANET: ConnectedNetwork<Message<TYPES>, TYPES::SignatureKey>,
    QUORUMNET: ConnectedNetwork<Message<TYPES>, TYPES::SignatureKey>,
    NODE: NodeImplementation<
        TYPES,
        QuorumNetwork = QUORUMNET,
        CommitteeNetwork = DANET,
        Storage = TestStorage<TYPES>,
    >,
> where
    <TYPES as NodeType>::ValidatedState: TestableState<TYPES>,
    <TYPES as NodeType>::BlockPayload: TestableBlock,
    TYPES: NodeType<Transaction = TestTransaction>,
    Leaf<TYPES>: TestableLeaf,
    Self: Sync,
{
    /// Initializes networking, returns self
    async fn initialize_networking(
        config: NetworkConfig<TYPES::SignatureKey, TYPES::ElectionConfigType>,
        libp2p_advertise_address: Option<SocketAddr>,
    ) -> Self;

    /// Initializes the genesis state and HotShot instance; does not start HotShot consensus
    /// # Panics if it cannot generate a genesis block, fails to initialize HotShot, or cannot
    /// get the anchored view
    /// Note: sequencing leaf does not have state, so does not return state
    async fn initialize_state_and_hotshot(&self) -> SystemContextHandle<TYPES, NODE> {
        let initializer = hotshot::HotShotInitializer::<TYPES>::from_genesis(TestInstanceState {})
            .expect("Couldn't generate genesis block");

        let config = self.get_config();

        // Get KeyPair for certificate Aggregation
        let pk = config.config.my_own_validator_config.public_key.clone();
        let sk = config.config.my_own_validator_config.private_key.clone();
        let known_nodes_with_stake = config.config.known_nodes_with_stake.clone();

        let da_network = self.get_da_channel();
        let quorum_network = self.get_quorum_channel();

        // Since we do not currently pass the election config type in the NetworkConfig, this will always be the default election config
        let quorum_election_config = config.config.election_config.clone().unwrap_or_else(|| {
            TYPES::Membership::default_election_config(
                config.config.num_nodes_with_stake.get() as u64,
                config.config.num_nodes_without_stake as u64,
            )
        });

        let committee_election_config = TYPES::Membership::default_election_config(
            config.config.da_staked_committee_size.try_into().unwrap(),
            config.config.num_nodes_without_stake as u64,
        );
        let networks_bundle = Networks {
            quorum_network: quorum_network.clone().into(),
            da_network: da_network.clone().into(),
            _pd: PhantomData,
        };

        let memberships = Memberships {
            quorum_membership: <TYPES as NodeType>::Membership::create_election(
                known_nodes_with_stake.clone(),
                quorum_election_config.clone(),
                config.config.fixed_leader_for_gpuvid,
            ),
            da_membership: <TYPES as NodeType>::Membership::create_election(
                known_nodes_with_stake.clone(),
                committee_election_config,
                config.config.fixed_leader_for_gpuvid,
            ),
            vid_membership: <TYPES as NodeType>::Membership::create_election(
                known_nodes_with_stake.clone(),
                quorum_election_config.clone(),
                config.config.fixed_leader_for_gpuvid,
            ),
            view_sync_membership: <TYPES as NodeType>::Membership::create_election(
                known_nodes_with_stake.clone(),
                quorum_election_config,
                config.config.fixed_leader_for_gpuvid,
            ),
        };

        SystemContext::init(
            pk,
            sk,
            config.node_index,
            config.config,
            memberships,
            networks_bundle,
            initializer,
            ConsensusMetricsValue::default(),
            TestStorage::<TYPES>::default(),
        )
        .await
        .expect("Could not init hotshot")
        .0
    }

    /// Starts HotShot consensus, returns when consensus has finished
    #[allow(clippy::too_many_lines)]
    async fn run_hotshot(
        &self,
        context: SystemContextHandle<TYPES, NODE>,
        transactions: &mut Vec<TestTransaction>,
        transactions_to_send_per_round: u64,
        transaction_size_in_bytes: u64,
    ) -> BenchResults {
        let NetworkConfig {
            rounds,
            node_index,
            start_delay_seconds,
            ..
        } = self.get_config();

        let mut total_transactions_committed = 0;
        let mut total_transactions_sent = 0;
        let mut minimum_latency = 1000;
        let mut maximum_latency = 0;
        let mut total_latency = 0;
        let mut num_latency = 0;

<<<<<<< HEAD
        println!("Sleeping for {start_delay_seconds} seconds before starting hotshot!");
        async_sleep(Duration::from_secs(start_delay_seconds)).await;

        println!("Starting HotShot example!");
=======
        info!("Sleeping for {start_delay_seconds} seconds before starting hotshot!");
        async_sleep(Duration::from_secs(start_delay_seconds)).await;

        info!("Starting HotShot example!");
>>>>>>> 5a137937
        let start = Instant::now();

        let mut event_stream = context.get_event_stream();
        let mut anchor_view: TYPES::Time = <TYPES::Time as ConsensusTime>::genesis();
        let mut num_successful_commits = 0;
        let mut failed_num_views = 0;

        context.hotshot.start_consensus().await;

        loop {
            match event_stream.next().await {
                None => {
                    panic!("Error! Event stream completed before consensus ended.");
                }
                Some(Event { event, .. }) => {
                    match event {
                        EventType::Error { error } => {
                            error!("Error in consensus: {:?}", error);
                            // TODO what to do here
                        }
                        EventType::Decide {
                            leaf_chain,
                            qc: _,
                            block_size,
                        } => {
                            let current_timestamp = Utc::now().timestamp();
                            // this might be a obob
                            if let Some(leaf_info) = leaf_chain.first() {
                                let leaf = &leaf_info.leaf;
                                // use println for tmp debugging on Datadog
                                debug!("Decide event for leaf: {}", *leaf.get_view_number());

                                // iterate all the decided transactions to calculate latency
                                if let Some(block_payload) = &leaf.get_block_payload() {
                                    for tx in block_payload
                                        .get_transactions(leaf.get_block_header().metadata())
                                    {
                                        let restored_timestamp_vec =
                                            tx.0[tx.0.len() - 8..].to_vec();
                                        let restored_timestamp = i64::from_be_bytes(
                                            restored_timestamp_vec.as_slice().try_into().unwrap(),
                                        );
                                        let cur_latency = current_timestamp - restored_timestamp;
                                        total_latency += cur_latency;
                                        num_latency += 1;
                                        minimum_latency =
                                            std::cmp::min(minimum_latency, cur_latency);
                                        maximum_latency =
                                            std::cmp::max(maximum_latency, cur_latency);
                                    }
                                }

                                let new_anchor = leaf.get_view_number();
                                if new_anchor >= anchor_view {
                                    anchor_view = leaf.get_view_number();
                                }

                                // send transactions
                                for _ in 0..transactions_to_send_per_round {
                                    // append current timestamp to the tx to calc latency
                                    let timestamp = Utc::now().timestamp();
                                    let mut tx = transactions.remove(0).0;
                                    let mut timestamp_vec = timestamp.to_be_bytes().to_vec();
                                    tx.append(&mut timestamp_vec);

                                    () = context
                                        .submit_transaction(TestTransaction(tx))
                                        .await
                                        .unwrap();
                                    total_transactions_sent += 1;
                                }
                            }

                            if let Some(size) = block_size {
                                total_transactions_committed += size;
                            }

                            num_successful_commits += leaf_chain.len();
                            if num_successful_commits >= rounds {
                                break;
                            }

                            if leaf_chain.len() > 1 {
                                warn!("Leaf chain is greater than 1 with len {}", leaf_chain.len());
                            }
                            // when we make progress, submit new events
                        }
                        EventType::ReplicaViewTimeout { view_number } => {
                            failed_num_views += 1;
                            warn!("Timed out as a replicas in view {:?}", view_number);
                        }
                        EventType::ViewTimeout { view_number } => {
                            failed_num_views += 1;
                            warn!("Timed out in view {:?}", view_number);
                        }
                        _ => {} // mostly DA proposal
                    }
                }
            }
        }
        let consensus_lock = context.hotshot.get_consensus();
        let consensus = consensus_lock.read().await;
        let total_num_views = usize::try_from(consensus.locked_view.get_u64()).unwrap();
        // When posting to the orchestrator, note that the total number of views also include un-finalized views.
        println!("[{node_index}]: Total views: {total_num_views}, Failed views: {failed_num_views}, num_successful_commits: {num_successful_commits}");
        // +2 is for uncommitted views
        assert!(total_num_views <= (failed_num_views + num_successful_commits + 2));
        // Output run results
        let total_time_elapsed = start.elapsed(); // in seconds
        println!("[{node_index}]: {rounds} rounds completed in {total_time_elapsed:?} - Total transactions sent: {total_transactions_sent} - Total transactions committed: {total_transactions_committed} - Total commitments: {num_successful_commits}");
        if total_transactions_committed != 0 {
            // extra 8 bytes for timestamp
            let throughput_bytes_per_sec = total_transactions_committed
                * (transaction_size_in_bytes + 8)
                / total_time_elapsed.as_secs();
            let avg_latency_in_sec = total_latency / num_latency;
            println!("[{node_index}]: throughput: {throughput_bytes_per_sec} bytes/sec, avg_latency: {avg_latency_in_sec} sec.");
            BenchResults {
                avg_latency_in_sec,
                num_latency,
                minimum_latency_in_sec: minimum_latency,
                maximum_latency_in_sec: maximum_latency,
                throughput_bytes_per_sec,
                total_transactions_committed,
                transaction_size_in_bytes: transaction_size_in_bytes + 8, // extra 8 bytes for timestamp
                total_time_elapsed_in_sec: total_time_elapsed.as_secs(),
                total_num_views,
                failed_num_views,
            }
        } else {
            // all values with zero
            BenchResults::default()
        }
    }

    /// Returns the da network for this run
    fn get_da_channel(&self) -> DANET;

    /// Returns the quorum network for this run
    fn get_quorum_channel(&self) -> QUORUMNET;

    /// Returns the config for this run
    fn get_config(&self) -> NetworkConfig<TYPES::SignatureKey, TYPES::ElectionConfigType>;
}

// WEB SERVER

/// Represents a web server-based run
pub struct WebServerDARun<TYPES: NodeType, NetworkVersion: StaticVersionType> {
    /// the network configuration
    config: NetworkConfig<TYPES::SignatureKey, TYPES::ElectionConfigType>,
    /// quorum channel
    quorum_channel: WebServerNetwork<TYPES, NetworkVersion>,
    /// data availability channel
    da_channel: WebServerNetwork<TYPES, NetworkVersion>,
}

#[async_trait]
impl<
        TYPES: NodeType<
            Transaction = TestTransaction,
            BlockPayload = TestBlockPayload,
            BlockHeader = TestBlockHeader,
            InstanceState = TestInstanceState,
        >,
        NODE: NodeImplementation<
            TYPES,
            QuorumNetwork = WebServerNetwork<TYPES, NetworkVersion>,
            CommitteeNetwork = WebServerNetwork<TYPES, NetworkVersion>,
            Storage = TestStorage<TYPES>,
        >,
        NetworkVersion: StaticVersionType,
    >
    RunDA<
        TYPES,
        WebServerNetwork<TYPES, NetworkVersion>,
        WebServerNetwork<TYPES, NetworkVersion>,
        NODE,
    > for WebServerDARun<TYPES, NetworkVersion>
where
    <TYPES as NodeType>::ValidatedState: TestableState<TYPES>,
    <TYPES as NodeType>::BlockPayload: TestableBlock,
    Leaf<TYPES>: TestableLeaf,
    Self: Sync,
    NetworkVersion: 'static,
{
    async fn initialize_networking(
        config: NetworkConfig<TYPES::SignatureKey, TYPES::ElectionConfigType>,
        _libp2p_advertise_address: Option<SocketAddr>,
    ) -> WebServerDARun<TYPES, NetworkVersion> {
        // Get our own key
        let pub_key = config.config.my_own_validator_config.public_key.clone();

        // extract values from config (for DA network)
        let WebServerConfig {
            url,
            wait_between_polls,
        }: WebServerConfig = config.clone().da_web_server_config.unwrap();

        // create and wait for underlying network
        let underlying_quorum_network =
            webserver_network_from_config::<TYPES, NetworkVersion>(config.clone(), pub_key.clone());

        underlying_quorum_network.wait_for_ready().await;

        let da_channel: WebServerNetwork<TYPES, NetworkVersion> =
            WebServerNetwork::create(url.clone(), wait_between_polls, pub_key.clone(), true);

        WebServerDARun {
            config,
            quorum_channel: underlying_quorum_network,
            da_channel,
        }
    }

    fn get_da_channel(&self) -> WebServerNetwork<TYPES, NetworkVersion> {
        self.da_channel.clone()
    }

    fn get_quorum_channel(&self) -> WebServerNetwork<TYPES, NetworkVersion> {
        self.quorum_channel.clone()
    }

    fn get_config(&self) -> NetworkConfig<TYPES::SignatureKey, TYPES::ElectionConfigType> {
        self.config.clone()
    }
}

// Push CDN

/// Represents a Push CDN-based run
pub struct PushCdnDaRun<TYPES: NodeType> {
    /// The underlying configuration
    config: NetworkConfig<TYPES::SignatureKey, TYPES::ElectionConfigType>,
    /// The quorum channel
    quorum_channel: PushCdnNetwork<TYPES>,
    /// The DA channel
    da_channel: PushCdnNetwork<TYPES>,
}

#[async_trait]
impl<
        TYPES: NodeType<
            Transaction = TestTransaction,
            BlockPayload = TestBlockPayload,
            BlockHeader = TestBlockHeader,
            InstanceState = TestInstanceState,
        >,
        NODE: NodeImplementation<
            TYPES,
            QuorumNetwork = PushCdnNetwork<TYPES>,
            CommitteeNetwork = PushCdnNetwork<TYPES>,
            Storage = TestStorage<TYPES>,
        >,
    > RunDA<TYPES, PushCdnNetwork<TYPES>, PushCdnNetwork<TYPES>, NODE> for PushCdnDaRun<TYPES>
where
    <TYPES as NodeType>::ValidatedState: TestableState<TYPES>,
    <TYPES as NodeType>::BlockPayload: TestableBlock,
    Leaf<TYPES>: TestableLeaf,
    Self: Sync,
{
    async fn initialize_networking(
        config: NetworkConfig<TYPES::SignatureKey, TYPES::ElectionConfigType>,
        _libp2p_advertise_address: Option<SocketAddr>,
    ) -> PushCdnDaRun<TYPES> {
        // Get our own key
        let key = config.config.my_own_validator_config.clone();

        // Convert to the Push-CDN-compatible type
        let keypair = KeyPair {
            public_key: WrappedSignatureKey(key.public_key),
            private_key: key.private_key,
        };

        // See if we should be DA
        let mut topics = vec![Topic::Global];
        if config.node_index < config.config.da_staked_committee_size as u64 {
            topics.push(Topic::DA);
        }

        // Create the network and await the initial connection
        let network = PushCdnNetwork::new(
            config
                .cdn_marshal_address
                .clone()
                .expect("`cdn_marshal_address` needs to be supplied for a push CDN run"),
            topics.iter().map(ToString::to_string).collect(),
            keypair,
        )
        .expect("failed to create network");

        PushCdnDaRun {
            config,
            quorum_channel: network.clone(),
            da_channel: network,
        }
    }

    fn get_da_channel(&self) -> PushCdnNetwork<TYPES> {
        self.da_channel.clone()
    }

    fn get_quorum_channel(&self) -> PushCdnNetwork<TYPES> {
        self.quorum_channel.clone()
    }

    fn get_config(&self) -> NetworkConfig<TYPES::SignatureKey, TYPES::ElectionConfigType> {
        self.config.clone()
    }
}

// Libp2p

/// Represents a libp2p-based run
pub struct Libp2pDARun<TYPES: NodeType> {
    /// the network configuration
    config: NetworkConfig<TYPES::SignatureKey, TYPES::ElectionConfigType>,
    /// quorum channel
    quorum_channel: Libp2pNetwork<Message<TYPES>, TYPES::SignatureKey>,
    /// data availability channel
    da_channel: Libp2pNetwork<Message<TYPES>, TYPES::SignatureKey>,
}

#[async_trait]
impl<
        TYPES: NodeType<
            Transaction = TestTransaction,
            BlockPayload = TestBlockPayload,
            BlockHeader = TestBlockHeader,
            InstanceState = TestInstanceState,
        >,
        NODE: NodeImplementation<
            TYPES,
            QuorumNetwork = Libp2pNetwork<Message<TYPES>, TYPES::SignatureKey>,
            CommitteeNetwork = Libp2pNetwork<Message<TYPES>, TYPES::SignatureKey>,
            Storage = TestStorage<TYPES>,
        >,
    >
    RunDA<
        TYPES,
        Libp2pNetwork<Message<TYPES>, TYPES::SignatureKey>,
        Libp2pNetwork<Message<TYPES>, TYPES::SignatureKey>,
        NODE,
    > for Libp2pDARun<TYPES>
where
    <TYPES as NodeType>::ValidatedState: TestableState<TYPES>,
    <TYPES as NodeType>::BlockPayload: TestableBlock,
    Leaf<TYPES>: TestableLeaf,
    Self: Sync,
{
    async fn initialize_networking(
        config: NetworkConfig<TYPES::SignatureKey, TYPES::ElectionConfigType>,
        libp2p_advertise_address: Option<SocketAddr>,
    ) -> Libp2pDARun<TYPES> {
        // Extrapolate keys for ease of use
        let keys = config.clone().config.my_own_validator_config;
        let public_key = keys.public_key;
        let private_key = keys.private_key;

        // In an example, we can calculate the libp2p bind address as a function
        // of the advertise address.
        let bind_address = if let Some(libp2p_advertise_address) = libp2p_advertise_address {
            // If we have supplied one, use it
            SocketAddr::new(
                IpAddr::V4(Ipv4Addr::UNSPECIFIED),
                libp2p_advertise_address.port(),
            )
        } else {
            // If not, index a base port with our node index
            SocketAddr::new(
                IpAddr::V4(Ipv4Addr::UNSPECIFIED),
                8000 + (u16::try_from(config.node_index)
                    .expect("failed to create advertise address")),
            )
        };

        // Create the Libp2p network
        let libp2p_network = Libp2pNetwork::from_config::<TYPES>(
            config.clone(),
            bind_address,
            &public_key,
            &private_key,
        )
        .await
        .expect("failed to create libp2p network");

        // Wait for the network to be ready
        libp2p_network.wait_for_ready().await;

        Libp2pDARun {
            config,
            quorum_channel: libp2p_network.clone(),
            da_channel: libp2p_network,
        }
    }

    fn get_da_channel(&self) -> Libp2pNetwork<Message<TYPES>, TYPES::SignatureKey> {
        self.da_channel.clone()
    }

    fn get_quorum_channel(&self) -> Libp2pNetwork<Message<TYPES>, TYPES::SignatureKey> {
        self.quorum_channel.clone()
    }

    fn get_config(&self) -> NetworkConfig<TYPES::SignatureKey, TYPES::ElectionConfigType> {
        self.config.clone()
    }
}

// Combined network

/// Represents a combined-network-based run
pub struct CombinedDARun<TYPES: NodeType> {
    /// the network configuration
    config: NetworkConfig<TYPES::SignatureKey, TYPES::ElectionConfigType>,
    /// quorum channel
    quorum_channel: CombinedNetworks<TYPES>,
    /// data availability channel
    da_channel: CombinedNetworks<TYPES>,
}

#[async_trait]
impl<
        TYPES: NodeType<
            Transaction = TestTransaction,
            BlockPayload = TestBlockPayload,
            BlockHeader = TestBlockHeader,
            InstanceState = TestInstanceState,
        >,
        NODE: NodeImplementation<
            TYPES,
            QuorumNetwork = CombinedNetworks<TYPES>,
            CommitteeNetwork = CombinedNetworks<TYPES>,
            Storage = TestStorage<TYPES>,
        >,
    > RunDA<TYPES, CombinedNetworks<TYPES>, CombinedNetworks<TYPES>, NODE> for CombinedDARun<TYPES>
where
    <TYPES as NodeType>::ValidatedState: TestableState<TYPES>,
    <TYPES as NodeType>::BlockPayload: TestableBlock,
    Leaf<TYPES>: TestableLeaf,
    Self: Sync,
{
    async fn initialize_networking(
        config: NetworkConfig<TYPES::SignatureKey, TYPES::ElectionConfigType>,
        libp2p_advertise_address: Option<SocketAddr>,
    ) -> CombinedDARun<TYPES> {
        // Initialize our Libp2p network
        let libp2p_da_run: Libp2pDARun<TYPES> =
            <Libp2pDARun<TYPES> as RunDA<
                TYPES,
                Libp2pNetwork<Message<TYPES>, TYPES::SignatureKey>,
                Libp2pNetwork<Message<TYPES>, TYPES::SignatureKey>,
                Libp2pImpl,
            >>::initialize_networking(config.clone(), libp2p_advertise_address)
            .await;

        // Initialize our CDN network
        let cdn_da_run: PushCdnDaRun<TYPES> =
            <PushCdnDaRun<TYPES> as RunDA<
                TYPES,
                PushCdnNetwork<TYPES>,
                PushCdnNetwork<TYPES>,
                PushCdnImpl,
            >>::initialize_networking(config.clone(), libp2p_advertise_address)
            .await;

        // Create our combined network config
        let CombinedNetworkConfig { delay_duration }: CombinedNetworkConfig = config
            .clone()
            .combined_network_config
            .expect("combined network config not specified");

        // Combine the two communication channels
        let da_channel = CombinedNetworks::new(
            cdn_da_run.da_channel,
            libp2p_da_run.da_channel,
            delay_duration,
        );
        let quorum_channel = CombinedNetworks::new(
            cdn_da_run.quorum_channel,
            libp2p_da_run.quorum_channel,
            delay_duration,
        );

        // Return the run configuration
        CombinedDARun {
            config,
            quorum_channel,
            da_channel,
        }
    }

    fn get_da_channel(&self) -> CombinedNetworks<TYPES> {
        self.da_channel.clone()
    }

    fn get_quorum_channel(&self) -> CombinedNetworks<TYPES> {
        self.quorum_channel.clone()
    }

    fn get_config(&self) -> NetworkConfig<TYPES::SignatureKey, TYPES::ElectionConfigType> {
        self.config.clone()
    }
}

/// Main entry point for validators
/// # Panics
/// if unable to get the local ip address
pub async fn main_entry_point<
    TYPES: NodeType<
        Transaction = TestTransaction,
        BlockPayload = TestBlockPayload,
        BlockHeader = TestBlockHeader,
        InstanceState = TestInstanceState,
    >,
    DACHANNEL: ConnectedNetwork<Message<TYPES>, TYPES::SignatureKey>,
    QUORUMCHANNEL: ConnectedNetwork<Message<TYPES>, TYPES::SignatureKey>,
    NODE: NodeImplementation<
        TYPES,
        QuorumNetwork = QUORUMCHANNEL,
        CommitteeNetwork = DACHANNEL,
        Storage = TestStorage<TYPES>,
    >,
    RUNDA: RunDA<TYPES, DACHANNEL, QUORUMCHANNEL, NODE>,
>(
    args: ValidatorArgs,
) where
    <TYPES as NodeType>::ValidatedState: TestableState<TYPES>,
    <TYPES as NodeType>::BlockPayload: TestableBlock,
    Leaf<TYPES>: TestableLeaf,
{
    setup_logging();
    setup_backtrace();

<<<<<<< HEAD
    println!("Starting validator");

    // see what our public identity will be
    let public_ip = match args.public_ip {
        Some(ip) => ip,
        None => local_ip_address::local_ip().unwrap(),
    };
=======
    info!("Starting validator");
>>>>>>> 5a137937

    let orchestrator_client: OrchestratorClient = OrchestratorClient::new(args.clone());

    // We assume one node will not call this twice to generate two validator_config-s with same identity.
    let my_own_validator_config = NetworkConfig::<TYPES::SignatureKey, TYPES::ElectionConfigType>::generate_init_validator_config(
        &orchestrator_client,
    ).await;

    // Derives our Libp2p private key from our private key, and then returns the public key of that key
    let libp2p_public_key =
        derive_libp2p_peer_id::<TYPES::SignatureKey>(&my_own_validator_config.private_key)
            .expect("failed to derive Libp2p keypair");

    // conditionally save/load config from file or orchestrator
    // This is a function that will return correct complete config from orchestrator.
    // It takes in a valid args.network_config_file when loading from file, or valid validator_config when loading from orchestrator, the invalid one will be ignored.
    // It returns the complete config which also includes peer's public key and public config.
    // This function will be taken solely by sequencer right after OrchestratorClient::new,
    // which means the previous `generate_validator_config_when_init` will not be taken by sequencer, it's only for key pair generation for testing in hotshot.
    let (run_config, source) =
        NetworkConfig::<TYPES::SignatureKey, TYPES::ElectionConfigType>::get_complete_config(
            &orchestrator_client,
            args.clone().network_config_file,
            my_own_validator_config,
            args.advertise_address,
            Some(libp2p_public_key),
        )
        .await
        .expect("failed to get config");

<<<<<<< HEAD
    println!("Initializing networking");
    let run = RUNDA::initialize_networking(run_config.clone()).await;
=======
    info!("Initializing networking");
    let run = RUNDA::initialize_networking(run_config.clone(), args.advertise_address).await;
>>>>>>> 5a137937
    let hotshot = run.initialize_state_and_hotshot().await;

    // pre-generate transactions
    let NetworkConfig {
        transaction_size,
        rounds,
        transactions_per_round,
        node_index,
        config: HotShotConfig {
            num_nodes_with_stake,
            ..
        },
        ..
    } = run_config;

    let mut txn_rng = StdRng::seed_from_u64(node_index);
    let transactions_to_send_per_round = calculate_num_tx_per_round(
        node_index,
        num_nodes_with_stake.get(),
        transactions_per_round,
    );
    let mut transactions = Vec::new();

    for round in 0..rounds {
        for _ in 0..transactions_to_send_per_round {
            let mut txn = <TYPES::ValidatedState>::create_random_transaction(
                None,
                &mut txn_rng,
                transaction_size as u64,
            );

            // prepend destined view number to transaction
            let view_execute_number: u64 = round as u64 + 4;
            txn.0[0..8].copy_from_slice(&view_execute_number.to_be_bytes());

            transactions.push(txn);
        }
    }
    if let NetworkConfigSource::Orchestrator = source {
<<<<<<< HEAD
        println!("Waiting for the start command from orchestrator");
=======
        info!("Waiting for the start command from orchestrator");
>>>>>>> 5a137937
        orchestrator_client
            .wait_for_all_nodes_ready(run_config.clone().node_index)
            .await;
    }

    info!("Starting HotShot");
    let bench_results = run
        .run_hotshot(
            hotshot,
            &mut transactions,
            transactions_to_send_per_round as u64,
            (transaction_size + 8) as u64, // extra 8 bytes for transaction base, see `create_random_transaction`.
        )
        .await;
    orchestrator_client.post_bench_results(bench_results).await;
}<|MERGE_RESOLUTION|>--- conflicted
+++ resolved
@@ -56,11 +56,7 @@
 use std::time::Duration;
 use std::{fs, time::Instant};
 use surf_disco::Url;
-<<<<<<< HEAD
-use tracing::{debug, error, warn};
-=======
-use tracing::{error, info, warn};
->>>>>>> 5a137937
+use tracing::{debug, error, info, warn};
 use versioned_binary_serialization::version::StaticVersionType;
 
 #[derive(Debug, Clone)]
@@ -461,17 +457,10 @@
         let mut total_latency = 0;
         let mut num_latency = 0;
 
-<<<<<<< HEAD
-        println!("Sleeping for {start_delay_seconds} seconds before starting hotshot!");
-        async_sleep(Duration::from_secs(start_delay_seconds)).await;
-
-        println!("Starting HotShot example!");
-=======
         info!("Sleeping for {start_delay_seconds} seconds before starting hotshot!");
         async_sleep(Duration::from_secs(start_delay_seconds)).await;
 
         info!("Starting HotShot example!");
->>>>>>> 5a137937
         let start = Instant::now();
 
         let mut event_stream = context.get_event_stream();
@@ -502,7 +491,7 @@
                             if let Some(leaf_info) = leaf_chain.first() {
                                 let leaf = &leaf_info.leaf;
                                 // use println for tmp debugging on Datadog
-                                debug!("Decide event for leaf: {}", *leaf.get_view_number());
+                                println!("Decide event for leaf: {}", *leaf.get_view_number());
 
                                 // iterate all the decided transactions to calculate latency
                                 if let Some(block_payload) = &leaf.get_block_payload() {
@@ -1006,17 +995,7 @@
     setup_logging();
     setup_backtrace();
 
-<<<<<<< HEAD
-    println!("Starting validator");
-
-    // see what our public identity will be
-    let public_ip = match args.public_ip {
-        Some(ip) => ip,
-        None => local_ip_address::local_ip().unwrap(),
-    };
-=======
     info!("Starting validator");
->>>>>>> 5a137937
 
     let orchestrator_client: OrchestratorClient = OrchestratorClient::new(args.clone());
 
@@ -1047,13 +1026,8 @@
         .await
         .expect("failed to get config");
 
-<<<<<<< HEAD
-    println!("Initializing networking");
-    let run = RUNDA::initialize_networking(run_config.clone()).await;
-=======
     info!("Initializing networking");
     let run = RUNDA::initialize_networking(run_config.clone(), args.advertise_address).await;
->>>>>>> 5a137937
     let hotshot = run.initialize_state_and_hotshot().await;
 
     // pre-generate transactions
@@ -1093,11 +1067,7 @@
         }
     }
     if let NetworkConfigSource::Orchestrator = source {
-<<<<<<< HEAD
-        println!("Waiting for the start command from orchestrator");
-=======
         info!("Waiting for the start command from orchestrator");
->>>>>>> 5a137937
         orchestrator_client
             .wait_for_all_nodes_ready(run_config.clone().node_index)
             .await;
