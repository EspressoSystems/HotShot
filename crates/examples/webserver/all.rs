--- conflicted
+++ resolved
@@ -87,7 +87,6 @@
     for _ in 0..(config.config.total_nodes.get()) {
         let orchestrator_url = orchestrator_url.clone();
         let node = async_spawn(async move {
-<<<<<<< HEAD
             infra::main_entry_point::<TestTypes, DANetwork, QuorumNetwork, NodeImpl, ThisRun>(
                 ValidatorArgs {
                     url: orchestrator_url,
@@ -95,21 +94,6 @@
                     network_config_file: None,
                 },
             )
-=======
-            infra::main_entry_point::<
-                TestTypes,
-                DANetwork,
-                QuorumNetwork,
-                ViewSyncNetwork,
-                VIDNetwork,
-                NodeImpl,
-                ThisRun,
-            >(ValidatorArgs {
-                url: orchestrator_url.clone(),
-                public_ip: Some(IpAddr::V4(Ipv4Addr::LOCALHOST)),
-                network_config_file: None,
-            })
->>>>>>> 70a34fd1
             .await;
         });
         nodes.push(node);
