--- conflicted
+++ resolved
@@ -10,15 +10,7 @@
 
 use std::path::Path;
 
-<<<<<<< HEAD
-use async_compatibility_layer::{
-    art::async_spawn,
-    logging::{setup_backtrace, setup_logging},
-};
 use cdn_broker::{reexports::def::hook::NoMessageHook, Broker};
-=======
-use cdn_broker::Broker;
->>>>>>> 32e69708
 use cdn_marshal::Marshal;
 use hotshot::{
     helpers::initialize_logging,
