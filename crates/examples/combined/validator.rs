//! A validator using both the web server and libp2p
use std::{net::SocketAddr, str::FromStr};

use async_compatibility_layer::logging::{setup_backtrace, setup_logging};
use clap::Parser;
use hotshot_example_types::state_types::TestTypes;
use hotshot_orchestrator::client::ValidatorArgs;
use local_ip_address::local_ip;
use tracing::{info, instrument};

use crate::types::{DaNetwork, NodeImpl, QuorumNetwork, ThisRun};

/// types used for this example
pub mod types;

/// general infra used for this example
#[path = "../infra/mod.rs"]
pub mod infra;

#[cfg_attr(async_executor_impl = "tokio", tokio::main(flavor = "multi_thread"))]
#[cfg_attr(async_executor_impl = "async-std", async_std::main)]
#[instrument]
async fn main() {
    setup_logging();
    setup_backtrace();

    let mut args = ValidatorArgs::parse();

    // If we did not set the advertise address, use our local IP and port 8000
    let local_ip = local_ip().expect("failed to get local IP");
    args.advertise_address = Some(
        args.advertise_address.unwrap_or(
            SocketAddr::from_str(&format!("{local_ip}:8000"))
                .expect("failed to convert local IP to socket address"),
        ),
    );

<<<<<<< HEAD
    debug!("connecting to orchestrator at {:?}", args.url);
    infra::main_entry_point::<TestTypes, DANetwork, QuorumNetwork, NodeImpl, ThisRun>(args).await;
=======
    info!("connecting to orchestrator at {:?}", args.url);
    infra::main_entry_point::<TestTypes, DaNetwork, QuorumNetwork, NodeImpl, ThisRun>(args).await;
>>>>>>> af6e40d6
}<|MERGE_RESOLUTION|>--- conflicted
+++ resolved
@@ -35,11 +35,6 @@
         ),
     );
 
-<<<<<<< HEAD
     debug!("connecting to orchestrator at {:?}", args.url);
     infra::main_entry_point::<TestTypes, DANetwork, QuorumNetwork, NodeImpl, ThisRun>(args).await;
-=======
-    info!("connecting to orchestrator at {:?}", args.url);
-    infra::main_entry_point::<TestTypes, DaNetwork, QuorumNetwork, NodeImpl, ThisRun>(args).await;
->>>>>>> af6e40d6
 }