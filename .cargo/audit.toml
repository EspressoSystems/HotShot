[advisories]
ignore = [
    # Failure 0.1.8 unsound warning
    # `type confusion if __private_get_type_id__ is overridden`
    # Dependency of threshold_crypto
    # https://rustsec.org/advisories/RUSTSEC-2019-0036
    "RUSTSEC-2019-0036",

    # Failure 0.1.8 official deprecated
    # Dependency of threshold_crypto
    # https://rustsec.org/advisories/RUSTSEC-2020-0036
    "RUSTSEC-2020-0036",

    # stdweb 0.4.20 unmaintained
    # Dependency of tide -> http-types -> cookie
    # Fixed in cookie 0.16.0, waiting on http-types 3.0
    # https://rustsec.org/advisories/RUSTSEC-2020-0056
    "RUSTSEC-2020-0056",

    # aesni 0.10.0 unmaintained
    # Dependency of tide -> http-types -> cookie -> aes-gcm -> aesni
    # Fixed in cookie 0.16.0, waiting on http-types 3.0
    # https://rustsec.org/advisories/RUSTSEC-2021-0059
    "RUSTSEC-2021-0059",

    # aes-soft 0.6.4 unmaintained
    # Dependency of tide -> http-types -> cookie -> aes-gcm -> aes
    # Fixed in cookie 0.16.0, waiting on http-types 3.0
    # https://rustsec.org/advisories/RUSTSEC-2021-0060
    "RUSTSEC-2021-0060",

    # cpuid-bool 0.2.0 unmaintained
    # renamed to `cpufeatures`
    # Dependency of tide -> http-types -> cookie -> aes-gcm -> ghash -> polyval
    # Fixed in cookie 0.16.0, waiting on http-types 3.0
    # https://rustsec.org/advisories/RUSTSEC-2021-0064
    "RUSTSEC-2021-0064",

    # Windows 0.29.0
    # Dependency of libp2p -> libp2p-mdns -> if-watch
    # Delegate functions are missing `Send` bound
    # Waiting on a new release of https://github.com/mxinden/if-watch
    # https://rustsec.org/advisories/RUSTSEC-2022-0008
    "RUSTSEC-2022-0008",

<<<<<<< HEAD
    # atty 0.2.14
    # Dependency of clap -> atty
    # Dependency of tagged-base64 -> structopt -> clap -> atty
    # Potential unsound behaviour
    # Waiting on new release of clap
    # https://github.com/clap-rs/clap/pull/4249
    # https://rustsec.org/advisories/RUSTSEC-2021-0145
    "RUSTSEC-2021-0145",

    # TEMP Tokio ignore for web server benchmakring
    "RUSTSEC-2023-0001",
=======
>>>>>>> 72aff085
]<|MERGE_RESOLUTION|>--- conflicted
+++ resolved
@@ -43,18 +43,4 @@
     # https://rustsec.org/advisories/RUSTSEC-2022-0008
     "RUSTSEC-2022-0008",
 
-<<<<<<< HEAD
-    # atty 0.2.14
-    # Dependency of clap -> atty
-    # Dependency of tagged-base64 -> structopt -> clap -> atty
-    # Potential unsound behaviour
-    # Waiting on new release of clap
-    # https://github.com/clap-rs/clap/pull/4249
-    # https://rustsec.org/advisories/RUSTSEC-2021-0145
-    "RUSTSEC-2021-0145",
-
-    # TEMP Tokio ignore for web server benchmakring
-    "RUSTSEC-2023-0001",
-=======
->>>>>>> 72aff085
 ]