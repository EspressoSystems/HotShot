--- conflicted
+++ resolved
@@ -25,19 +25,11 @@
         "rust-analyzer-src": "rust-analyzer-src"
       },
       "locked": {
-<<<<<<< HEAD
         "lastModified": 1660557754,
         "narHash": "sha256-Y0Bc56v7/7YOO+FtYagHHX7MUzEKfBpcadm0rJiPAfE=",
         "owner": "nix-community",
         "repo": "fenix",
         "rev": "f659aa5283f806a35ef8dbf96a25d2d933030466",
-=======
-        "lastModified": 1660371988,
-        "narHash": "sha256-3acMu6H1R00Q27E7hie/a8jHIIbxFuRuk1RoZIDu7sw=",
-        "owner": "nix-community",
-        "repo": "fenix",
-        "rev": "ccd2c48e886d325ff0130781db69394c6906a245",
->>>>>>> adbcfb0d
         "type": "github"
       },
       "original": {
@@ -90,19 +82,11 @@
     "rust-analyzer-src": {
       "flake": false,
       "locked": {
-<<<<<<< HEAD
         "lastModified": 1660500029,
         "narHash": "sha256-RrCyRYKFfAGoFSDBv0MG1xqqE1pUy3xAQEWE32REnlI=",
         "owner": "rust-lang",
         "repo": "rust-analyzer",
         "rev": "b6d59f2bb4fae0ba4f74e2c967b5e2f777f8c860",
-=======
-        "lastModified": 1660317798,
-        "narHash": "sha256-p04X8tlCsUZyeenQZXBioxOXbmGqehI2VwV58ywIg6k=",
-        "owner": "rust-lang",
-        "repo": "rust-analyzer",
-        "rev": "f982c7616196b433bd65a1df1d07ee0d249701c0",
->>>>>>> adbcfb0d
         "type": "github"
       },
       "original": {
@@ -112,30 +96,6 @@
         "type": "github"
       }
     },
-<<<<<<< HEAD
-=======
-    "rust-overlay": {
-      "inputs": {
-        "flake-utils": "flake-utils",
-        "nixpkgs": [
-          "nixpkgs"
-        ]
-      },
-      "locked": {
-        "lastModified": 1660358625,
-        "narHash": "sha256-uv+ZtOAEeM5tw78CLdRQmbZyDZYc0piSflthG2kNnrc=",
-        "owner": "oxalica",
-        "repo": "rust-overlay",
-        "rev": "18354cce8137aaef0d505d6f677e9bbdd542020d",
-        "type": "github"
-      },
-      "original": {
-        "owner": "oxalica",
-        "repo": "rust-overlay",
-        "type": "github"
-      }
-    },
->>>>>>> adbcfb0d
     "utils": {
       "locked": {
         "lastModified": 1659877975,
