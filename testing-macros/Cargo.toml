[package]
name = "hotshot-testing-macros"
version = "0.1.0"
edition = "2021"
description = "Macros for creating hotshot tests"

[features]
default = []
full-ci = ["async-std-executor", "demo", "channel-async-std"]
tokio-ci = ["tokio-executor", "demo", "channel-tokio"]
demo = ["hotshot/demo"]

# NOTE this is used to activate the slow tests we don't wish to run in CI
slow-tests = []
profiling = ["async-compatibility-layer/profiling"]
tokio-executor = [
  "dep:tokio",
  "hotshot/tokio-executor",
  "hotshot-consensus/tokio-executor",
  "hotshot-types/tokio-executor",
  "hotshot-testing/tokio-executor",
  "async-compatibility-layer/tokio-executor",
]
async-std-executor = [
  "dep:async-std",
  "hotshot/async-std-executor",
  "hotshot-consensus/async-std-executor",
  "hotshot-types/async-std-executor",
  "hotshot-testing/async-std-executor",
  "async-compatibility-layer/async-std-executor",
]
channel-flume = [
  "hotshot-consensus/channel-flume",
  "hotshot-types/channel-flume",
  "hotshot-testing/channel-flume",
  "async-compatibility-layer/channel-flume",
]
channel-tokio = [
  "hotshot-consensus/channel-tokio",
  "hotshot-types/channel-tokio",
  "hotshot-testing/channel-tokio",
  "async-compatibility-layer/channel-tokio",
]
channel-async-std = [
  "hotshot-consensus/channel-async-std",
  "hotshot-types/channel-async-std",
  "hotshot-testing/channel-async-std",
  "async-compatibility-layer/channel-async-std",
]

[dependencies]
ark-bls12-381 = { version = "0.3.0" }
async-compatibility-layer = { git = "https://github.com/EspressoSystems/async-compatibility-layer.git", tag = "1.2.0", default-features = false }
async-std = { version = "1.12.0", optional = true }
async-trait = "0.1.68"
# needed for vrf demo
# so non-optional for now
blake3 = { version = "1.4.0", features = ["traits-preview"] }
commit = { git = "https://github.com/EspressoSystems/commit", tag = "0.2.2" }
either = { version = "1.8.1" }
futures = "0.3.28"
hotshot = { path = "../", default-features = false }
hotshot-consensus = { path = "../consensus", default-features = false }
hotshot-types = { path = "../types", default-features = false }
hotshot-testing = { path = "../testing", default-features = false }
jf-primitives = { git = "https://github.com/EspressoSystems/jellyfish", tag = "0.1.2-patch.1", features = [
  "std",
] }
nll = { git = "https://github.com/EspressoSystems/nll.git" }
rand = "0.8.5"
snafu = "0.7.4"
tokio = { version = "1", optional = true, features = [
  "fs",
  "io-util",
  "io-std",
  "macros",
  "net",
  "parking_lot",
  "process",
  "rt",
  "rt-multi-thread",
  "signal",
  "sync",
  "time",
  "tracing",
] }
tracing = "0.1.37"
serde = { version = "1.0.164", features = ["derive"] }
# proc macro stuff
quote = "1.0.28"
syn = { version = "2.0.18", features = ["full", "extra-traits"] }
<<<<<<< HEAD
proc-macro2 = "1.0.59"
=======
proc-macro2 = "1.0.60"
>>>>>>> 8fda6e25
derive_builder = "0.12.0"

[dev-dependencies]
async-lock = "2.7"

[lib]
proc-macro = true<|MERGE_RESOLUTION|>--- conflicted
+++ resolved
@@ -89,11 +89,7 @@
 # proc macro stuff
 quote = "1.0.28"
 syn = { version = "2.0.18", features = ["full", "extra-traits"] }
-<<<<<<< HEAD
-proc-macro2 = "1.0.59"
-=======
 proc-macro2 = "1.0.60"
->>>>>>> 8fda6e25
 derive_builder = "0.12.0"
 
 [dev-dependencies]
