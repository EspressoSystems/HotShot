[package]
name = "hotshot-testing-macros"
version = "0.1.0"
edition = "2021"
description = "Macros for creating hotshot tests"

[features]
default = []
full-ci = ["async-std-executor", "demo", "channel-async-std"]
tokio-ci = ["tokio-executor", "demo", "channel-tokio"]
demo = ["hotshot/demo"]

# NOTE this is used to activate the slow tests we don't wish to run in CI
slow-tests = []
profiling = ["async-compatibility-layer/profiling"]
tokio-executor = [
  "dep:tokio",
  "hotshot/tokio-executor",
  "hotshot-consensus/tokio-executor",
  "hotshot-types/tokio-executor",
  "hotshot-testing/tokio-executor",
  "async-compatibility-layer/tokio-executor",
]
async-std-executor = [
  "dep:async-std",
  "hotshot/async-std-executor",
  "hotshot-consensus/async-std-executor",
  "hotshot-types/async-std-executor",
  "hotshot-testing/async-std-executor",
  "async-compatibility-layer/async-std-executor",
]
channel-flume = [
  "hotshot-consensus/channel-flume",
  "hotshot-types/channel-flume",
  "hotshot-testing/channel-flume",
  "async-compatibility-layer/channel-flume",
]
channel-tokio = [
  "hotshot-consensus/channel-tokio",
  "hotshot-types/channel-tokio",
  "hotshot-testing/channel-tokio",
  "async-compatibility-layer/channel-tokio",
]
channel-async-std = [
  "hotshot-consensus/channel-async-std",
  "hotshot-types/channel-async-std",
  "hotshot-testing/channel-async-std",
  "async-compatibility-layer/channel-async-std",
]

[dependencies]
ark-bls12-381 = { version = "0.3.0" }
async-compatibility-layer = { git = "https://github.com/EspressoSystems/async-compatibility-layer.git", tag = "1.3.0", default-features = false }
async-std = { version = "1.12.0", optional = true }
async-trait = "0.1.71"
# needed for vrf demo
# so non-optional for now
blake3 = { version = "1.4.1", features = ["traits-preview"] }
commit = { git = "https://github.com/EspressoSystems/commit", tag = "0.2.2" }
either = { version = "1.8.1" }
futures = "0.3.28"
hotshot = { path = "../", default-features = false }
hotshot-consensus = { path = "../consensus", default-features = false }
hotshot-types = { path = "../types", default-features = false }
hotshot-testing = { path = "../testing", default-features = false }
<<<<<<< HEAD
hotshot-primitives = { git = "https://github.com/EspressoSystems/hotshot-primitives",  branch = 'hotshot-compat'} # rev = "4aee90c" for 'hotshot-compat'
jf-primitives = { git = "https://github.com/EspressoSystems/jellyfish", branch = 'hotshot-compat'} # rev = "470a833" for branch = 'hotshot-compat'
=======
jf-primitives = { git = "https://github.com/EspressoSystems/jellyfish", rev = "36dceb6", features = [
  "std",
] }
>>>>>>> 987338b2
nll = { git = "https://github.com/EspressoSystems/nll.git" }
rand = "0.8.5"
snafu = "0.7.5"
tokio = { version = "1", optional = true, features = [
  "fs",
  "io-util",
  "io-std",
  "macros",
  "net",
  "parking_lot",
  "process",
  "rt",
  "rt-multi-thread",
  "signal",
  "sync",
  "time",
  "tracing",
] }
tracing = "0.1.37"
serde = { version = "1.0.171", features = ["derive"] }
# proc macro stuff
quote = "1.0.31"
syn = { version = "2.0.26", features = ["full", "extra-traits"] }
proc-macro2 = "1.0.66"
derive_builder = "0.12.0"

[dev-dependencies]
async-lock = "2.7"

[lib]
proc-macro = true<|MERGE_RESOLUTION|>--- conflicted
+++ resolved
@@ -63,14 +63,8 @@
 hotshot-consensus = { path = "../consensus", default-features = false }
 hotshot-types = { path = "../types", default-features = false }
 hotshot-testing = { path = "../testing", default-features = false }
-<<<<<<< HEAD
 hotshot-primitives = { git = "https://github.com/EspressoSystems/hotshot-primitives",  branch = 'hotshot-compat'} # rev = "4aee90c" for 'hotshot-compat'
 jf-primitives = { git = "https://github.com/EspressoSystems/jellyfish", branch = 'hotshot-compat'} # rev = "470a833" for branch = 'hotshot-compat'
-=======
-jf-primitives = { git = "https://github.com/EspressoSystems/jellyfish", rev = "36dceb6", features = [
-  "std",
-] }
->>>>>>> 987338b2
 nll = { git = "https://github.com/EspressoSystems/nll.git" }
 rand = "0.8.5"
 snafu = "0.7.5"
